--- conflicted
+++ resolved
@@ -8,25 +8,13 @@
     runs-on: ubuntu-latest
 
     steps:
-<<<<<<< HEAD
      - name: CommentOut
-       run: echo "workflow_was_comment_out"  
-      
-#    - uses: actions/checkout@v2
-#      with:
-#        fetch-depth: 1
+       run: echo "workflow_was_comment_out"
+#     - uses: actions/checkout@5a4ac9002d0be2fb38bd78e4b4dbde5606d7042f # v2.3.4
+#       with:
+#         fetch-depth: 1
 #
-#    - uses: preactjs/compressed-size-action@v2
-#      with:
-#        repo-token: "${{ secrets.GITHUB_TOKEN }}"
-#        pattern: "{build/**/*.js,build/**/*.css}"
-=======
-    - uses: actions/checkout@5a4ac9002d0be2fb38bd78e4b4dbde5606d7042f # v2.3.4
-      with:
-        fetch-depth: 1
-
-    - uses: preactjs/compressed-size-action@7d87f60a6b0c7d193b8183ce859ed00b356ea92f # v2.1.0
-      with:
-        repo-token: "${{ secrets.GITHUB_TOKEN }}"
-        pattern: "{build/**/*.js,build/**/*.css}"
->>>>>>> 386cd1c3
+#     - uses: preactjs/compressed-size-action@7d87f60a6b0c7d193b8183ce859ed00b356ea92f # v2.1.0
+#       with:
+#         repo-token: "${{ secrets.GITHUB_TOKEN }}"
+#         pattern: "{build/**/*.js,build/**/*.css}"