--- conflicted
+++ resolved
@@ -8,7 +8,6 @@
         runs-on: ubuntu-latest
 
         steps:
-<<<<<<< HEAD
           - name: CommentOut
             run: echo "workflow_was_comment_out"
 #            - uses: actions/checkout@5a4ac9002d0be2fb38bd78e4b4dbde5606d7042f # v2.3.4
@@ -18,24 +17,9 @@
 #            - name: Use Node.js 14.x
 #              uses: actions/setup-node@46071b5c7a2e0c34e49c3cb8a0e792e86e18d5ea # v2.1.5
 #              with:
-#                node-version: 14.x
+#                  node-version: 14.x
 #
 #            - uses: preactjs/compressed-size-action@7d87f60a6b0c7d193b8183ce859ed00b356ea92f # v2.1.0
 #              with:
 #                  repo-token: '${{ secrets.GITHUB_TOKEN }}'
-#                  pattern: '{build/**/*.js,build/**/*.css}'
-=======
-            - uses: actions/checkout@5a4ac9002d0be2fb38bd78e4b4dbde5606d7042f # v2.3.4
-              with:
-                  fetch-depth: 1
-
-            - name: Use Node.js 14.x
-              uses: actions/setup-node@46071b5c7a2e0c34e49c3cb8a0e792e86e18d5ea # v2.1.5
-              with:
-                  node-version: 14.x
-
-            - uses: preactjs/compressed-size-action@7d87f60a6b0c7d193b8183ce859ed00b356ea92f # v2.1.0
-              with:
-                  repo-token: '${{ secrets.GITHUB_TOKEN }}'
-                  pattern: '{build/**/*.js,build/**/*.css}'
->>>>>>> 3712ce0a
+#                  pattern: '{build/**/*.js,build/**/*.css}'