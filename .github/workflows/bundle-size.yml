--- conflicted
+++ resolved
@@ -8,7 +8,6 @@
     runs-on: ubuntu-latest
 
     steps:
-<<<<<<< HEAD
      - name: CommentOut
        run: echo "workflow_was_comment_out"  
       
@@ -16,17 +15,7 @@
 #      with:
 #        fetch-depth: 1
 #
-#    - uses: preactjs/compressed-size-action@v1
+#    - uses: preactjs/compressed-size-action@v2
 #      with:
 #        repo-token: "${{ secrets.GITHUB_TOKEN }}"
-#        pattern: "{build/**/*.js,build/**/*.css}"
-=======
-    - uses: actions/checkout@v2
-      with:
-        fetch-depth: 1
-
-    - uses: preactjs/compressed-size-action@v2
-      with:
-        repo-token: "${{ secrets.GITHUB_TOKEN }}"
-        pattern: "{build/**/*.js,build/**/*.css}"
->>>>>>> 56de8339
+#        pattern: "{build/**/*.js,build/**/*.css}"