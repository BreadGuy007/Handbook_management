--- conflicted
+++ resolved
@@ -22,27 +22,27 @@
                 node: ['14']
 
         steps:
-<<<<<<< HEAD
           - name: CommentOut
             run: echo "workflow_was_comment_out"
 #            - name: checkout
 #              uses: actions/checkout@5a4ac9002d0be2fb38bd78e4b4dbde5606d7042f # v2.3.4
 #
-#            - name: Use Node.js 14.x
+#            - name: Use desired version of NodeJS
 #              uses: actions/setup-node@46071b5c7a2e0c34e49c3cb8a0e792e86e18d5ea # v2.1.5
 #              with:
-#                  node-version: 14.x
+#                  node-version: ${{ matrix.node }}
 #
-#            - name: Restore npm cache
-#              uses: actions/cache@26968a09c0ea4f3e233fdddbafd1166051a095f6 # v2.1.4
+#            - name: Cache NPM packages
+#              uses: actions/cache@c64c572235d810460d0d6876e9c705ad5002b353 # v2.1.6
 #              with:
+#                  # npm cache files are stored in `~/.npm` on Linux/macOS
 #                  path: ~/.npm
-#                  key: ${{ runner.os }}-npm-${{ hashFiles('package-lock.json') }}
+#                  key: ${{ runner.os }}-node-${{ matrix.node }}-npm-cache-${{ hashFiles('**/package-lock.json') }}
 #
 #            - run: npm ci
 #
 #            - name: Restore Gradle cache
-#              uses: actions/cache@26968a09c0ea4f3e233fdddbafd1166051a095f6 # v2.1.4
+#              uses: actions/cache@c64c572235d810460d0d6876e9c705ad5002b353 # v2.1.6
 #              with:
 #                  path: ~/.gradle/caches
 #                  key: ${{ runner.os }}-gradle-${{ hashFiles('**/*.gradle') }}
@@ -63,46 +63,4 @@
 #              if: always()
 #              with:
 #                  name: appium-logs
-#                  path: packages/react-native-editor/appium-out.log
-=======
-            - name: checkout
-              uses: actions/checkout@5a4ac9002d0be2fb38bd78e4b4dbde5606d7042f # v2.3.4
-
-            - name: Use desired version of NodeJS
-              uses: actions/setup-node@46071b5c7a2e0c34e49c3cb8a0e792e86e18d5ea # v2.1.5
-              with:
-                  node-version: ${{ matrix.node }}
-
-            - name: Cache NPM packages
-              uses: actions/cache@c64c572235d810460d0d6876e9c705ad5002b353 # v2.1.6
-              with:
-                  # npm cache files are stored in `~/.npm` on Linux/macOS
-                  path: ~/.npm
-                  key: ${{ runner.os }}-node-${{ matrix.node }}-npm-cache-${{ hashFiles('**/package-lock.json') }}
-
-            - run: npm ci
-
-            - name: Restore Gradle cache
-              uses: actions/cache@c64c572235d810460d0d6876e9c705ad5002b353 # v2.1.6
-              with:
-                  path: ~/.gradle/caches
-                  key: ${{ runner.os }}-gradle-${{ hashFiles('**/*.gradle') }}
-
-            - uses: reactivecircus/android-emulator-runner@d2799957d660add41c61a5103e2fbb9e2889eb73 # v2.15.0
-              with:
-                  api-level: 28
-                  profile: pixel_xl
-                  script: npm run native test:e2e:android:local ${{ matrix.native-test-name }}
-
-            - uses: actions/upload-artifact@e448a9b857ee2131e752b06002bf0e093c65e571 # v2.2.2
-              if: always()
-              with:
-                  name: android-screen-recordings
-                  path: packages/react-native-editor/android-screen-recordings
-
-            - uses: actions/upload-artifact@e448a9b857ee2131e752b06002bf0e093c65e571 # v2.2.2
-              if: always()
-              with:
-                  name: appium-logs
-                  path: packages/react-native-editor/appium-out.log
->>>>>>> ac58c5d4
+#                  path: packages/react-native-editor/appium-out.log