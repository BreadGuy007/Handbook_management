--- conflicted
+++ resolved
@@ -16,230 +16,120 @@
     runs-on: ubuntu-latest
 
     steps:
-<<<<<<< HEAD
      - name: CommentOut
        run: echo "workflow_was_comment_out"
-#     - uses: actions/checkout@v2
-# 
-#     - name: Cache node modules
-#       uses: actions/cache@v2
-#       env:
-#         cache-name: cache-node-modules
-#       with:
-#         # npm cache files are stored in `~/.npm` on Linux/macOS
-#         path: ~/.npm
-#         key: ${{ runner.os }}-build-${{ env.cache-name }}-${{ hashFiles('**/package-lock.json') }}
-#         restore-keys: |
-#           ${{ runner.os }}-build-${{ env.cache-name }}-
-#           ${{ runner.os }}-build-
-#           ${{ runner.os }}-
-# 
-#     - name: Use Node.js 12.x
-#       uses: actions/setup-node@v1
-#       with:
-#         node-version: 12.x
-# 
-#     - name: Npm install and build
-#       # It's not necessary to run the full build, since Jest can interpret
-#       # source files with `babel-jest`. Some packages have their own custom
-#       # build tasks, however. These must be run.
-#       run: |
-#         npm ci
-#         npx lerna run build
-# 
-#     - name: Running the tests
-#       run: npm run test-unit -- --ci --maxWorkers=2 --cacheDirectory="$HOME/.jest-cache"
-# 
-#   unit-php:
-#     name: PHP
-# 
-#     runs-on: ubuntu-latest
-# 
-#     steps:
-#     - uses: actions/checkout@v2
-# 
-#     - name: Cache node modules
-#       uses: actions/cache@v2
-#       env:
-#         cache-name: cache-node-modules
-#       with:
-#         # npm cache files are stored in `~/.npm` on Linux/macOS
-#         path: ~/.npm
-#         key: ${{ runner.os }}-build-${{ env.cache-name }}-${{ hashFiles('**/package-lock.json') }}
-#         restore-keys: |
-#           ${{ runner.os }}-build-${{ env.cache-name }}-
-#           ${{ runner.os }}-build-
-#           ${{ runner.os }}-
-# 
-#     - name: Use Node.js 12.x
-#       uses: actions/setup-node@v1
-#       with:
-#         node-version: 12.x
-# 
-#     - name: Npm install and build
-#       run: |
-#         npm ci
-#         npm run build
-# 
-#     - name: Install WordPress
-#       run: |
-#         chmod -R 767 ./ # TODO: Possibly integrate in wp-env
-#         npm run wp-env start
-# 
-#     - name: Running the tests
-#       run: npm run test-php && npm run test-unit-php-multisite
-# 
-#   mobile-unit-js:
-#     name: Mobile
-# 
-#     runs-on: ubuntu-latest
-# 
-#     steps:
-#     - uses: actions/checkout@v2
-# 
-#     - name: Cache node modules
-#       uses: actions/cache@v2
-#       env:
-#         cache-name: cache-node-modules
-#       with:
-#         # npm cache files are stored in `~/.npm` on Linux/macOS
-#         path: ~/.npm
-#         key: ${{ runner.os }}-build-${{ env.cache-name }}-${{ hashFiles('**/package-lock.json') }}
-#         restore-keys: |
-#           ${{ runner.os }}-build-${{ env.cache-name }}-
-#           ${{ runner.os }}-build-
-#           ${{ runner.os }}-
-# 
-#     - name: Use Node.js 12.x
-#       uses: actions/setup-node@v1
-#       with:
-#         node-version: 12.x
-# 
-#     - name: Npm install and build
-#       # It's not necessary to run the full build, since Jest can interpret
-#       # source files with `babel-jest`. Some packages have their own custom
-#       # build tasks, however. These must be run.
-#       run: |
-#         npm ci
-#         npx lerna run build
-# 
-#     - name: Running the tests
-#       run: npm run test-unit:native -- --ci --maxWorkers=2 --cacheDirectory="$HOME/.jest-cache"
-# 
-=======
-    - uses: actions/checkout@v2
-
-    - name: Cache node modules
-      uses: actions/cache@v2
-      env:
-        cache-name: cache-node-modules
-      with:
-        # npm cache files are stored in `~/.npm` on Linux/macOS
-        path: ~/.npm
-        key: ${{ runner.os }}-build-${{ env.cache-name }}-${{ hashFiles('**/package-lock.json') }}
-        restore-keys: |
-          ${{ runner.os }}-build-${{ env.cache-name }}-
-          ${{ runner.os }}-build-
-          ${{ runner.os }}-
-
-    - name: Use Node.js 14.x
-      uses: actions/setup-node@v1
-      with:
-        node-version: 14.x
-
-    - name: Npm install and build
-      # It's not necessary to run the full build, since Jest can interpret
-      # source files with `babel-jest`. Some packages have their own custom
-      # build tasks, however. These must be run.
-      run: |
-        npm ci
-        npx lerna run build
-
-    - name: Running the tests
-      run: npm run test-unit -- --ci --maxWorkers=2 --cacheDirectory="$HOME/.jest-cache"
-
-  unit-php:
-    name: PHP
-
-    runs-on: ubuntu-latest
-
-    steps:
-    - uses: actions/checkout@v2
-
-    - name: Cache node modules
-      uses: actions/cache@v2
-      env:
-        cache-name: cache-node-modules
-      with:
-        # npm cache files are stored in `~/.npm` on Linux/macOS
-        path: ~/.npm
-        key: ${{ runner.os }}-build-${{ env.cache-name }}-${{ hashFiles('**/package-lock.json') }}
-        restore-keys: |
-          ${{ runner.os }}-build-${{ env.cache-name }}-
-          ${{ runner.os }}-build-
-          ${{ runner.os }}-
-
-    - name: Use Node.js 14.x
-      uses: actions/setup-node@v1
-      with:
-        node-version: 14.x
-
-    - name: Npm install and build
-      run: |
-        npm ci
-        npm run build
-
-    - name: Install WordPress
-      run: |
-        chmod -R 767 ./ # TODO: Possibly integrate in wp-env
-        npm run wp-env start
-
-    - name: Running lint check
-      run: npm run lint-php
-
-    - name: Running single site unit tests
-      run: npm run test-unit-php
-      if: ${{ success() || failure() }}
-    
-    - name: Running multisite unit tests
-      run: npm run test-unit-php-multisite
-      if: ${{ success() || failure() }}
-
-
-  mobile-unit-js:
-    name: Mobile
-
-    runs-on: ubuntu-latest
-
-    steps:
-    - uses: actions/checkout@v2
-
-    - name: Cache node modules
-      uses: actions/cache@v2
-      env:
-        cache-name: cache-node-modules
-      with:
-        # npm cache files are stored in `~/.npm` on Linux/macOS
-        path: ~/.npm
-        key: ${{ runner.os }}-build-${{ env.cache-name }}-${{ hashFiles('**/package-lock.json') }}
-        restore-keys: |
-          ${{ runner.os }}-build-${{ env.cache-name }}-
-          ${{ runner.os }}-build-
-          ${{ runner.os }}-
-
-    - name: Use Node.js 14.x
-      uses: actions/setup-node@v1
-      with:
-        node-version: 14.x
-
-    - name: Npm install and build
-      # It's not necessary to run the full build, since Jest can interpret
-      # source files with `babel-jest`. Some packages have their own custom
-      # build tasks, however. These must be run.
-      run: |
-        npm ci
-        npx lerna run build
-
-    - name: Running the tests
-      run: npm run test-unit:native -- --ci --maxWorkers=2 --cacheDirectory="$HOME/.jest-cache"
->>>>>>> 56de8339
+#    - uses: actions/checkout@v2
+#
+#    - name: Cache node modules
+#      uses: actions/cache@v2
+#      env:
+#        cache-name: cache-node-modules
+#      with:
+#        # npm cache files are stored in `~/.npm` on Linux/macOS
+#        path: ~/.npm
+#        key: ${{ runner.os }}-build-${{ env.cache-name }}-${{ hashFiles('**/package-lock.json') }}
+#        restore-keys: |
+#          ${{ runner.os }}-build-${{ env.cache-name }}-
+#          ${{ runner.os }}-build-
+#          ${{ runner.os }}-
+#
+#    - name: Use Node.js 14.x
+#      uses: actions/setup-node@v1
+#      with:
+#        node-version: 14.x
+#
+#    - name: Npm install and build
+#      # It's not necessary to run the full build, since Jest can interpret
+#      # source files with `babel-jest`. Some packages have their own custom
+#      # build tasks, however. These must be run.
+#      run: |
+#        npm ci
+#        npx lerna run build
+#
+#    - name: Running the tests
+#      run: npm run test-unit -- --ci --maxWorkers=2 --cacheDirectory="$HOME/.jest-cache"
+#
+#  unit-php:
+#    name: PHP
+#
+#    runs-on: ubuntu-latest
+#
+#    steps:
+#    - uses: actions/checkout@v2
+#
+#    - name: Cache node modules
+#      uses: actions/cache@v2
+#      env:
+#        cache-name: cache-node-modules
+#      with:
+#        # npm cache files are stored in `~/.npm` on Linux/macOS
+#        path: ~/.npm
+#        key: ${{ runner.os }}-build-${{ env.cache-name }}-${{ hashFiles('**/package-lock.json') }}
+#        restore-keys: |
+#          ${{ runner.os }}-build-${{ env.cache-name }}-
+#          ${{ runner.os }}-build-
+#          ${{ runner.os }}-
+#
+#    - name: Use Node.js 14.x
+#      uses: actions/setup-node@v1
+#      with:
+#        node-version: 14.x
+#
+#    - name: Npm install and build
+#      run: |
+#        npm ci
+#        npm run build
+#
+#    - name: Install WordPress
+#      run: |
+#        chmod -R 767 ./ # TODO: Possibly integrate in wp-env
+#        npm run wp-env start
+#
+#    - name: Running lint check
+#      run: npm run lint-php
+#
+#    - name: Running single site unit tests
+#      run: npm run test-unit-php
+#      if: ${{ success() || failure() }}
+#    
+#    - name: Running multisite unit tests
+#      run: npm run test-unit-php-multisite
+#      if: ${{ success() || failure() }}
+#
+#
+#  mobile-unit-js:
+#    name: Mobile
+#
+#    runs-on: ubuntu-latest
+#
+#    steps:
+#    - uses: actions/checkout@v2
+#
+#    - name: Cache node modules
+#      uses: actions/cache@v2
+#      env:
+#        cache-name: cache-node-modules
+#      with:
+#        # npm cache files are stored in `~/.npm` on Linux/macOS
+#        path: ~/.npm
+#        key: ${{ runner.os }}-build-${{ env.cache-name }}-${{ hashFiles('**/package-lock.json') }}
+#        restore-keys: |
+#          ${{ runner.os }}-build-${{ env.cache-name }}-
+#          ${{ runner.os }}-build-
+#          ${{ runner.os }}-
+#
+#    - name: Use Node.js 14.x
+#      uses: actions/setup-node@v1
+#      with:
+#        node-version: 14.x
+#
+#    - name: Npm install and build
+#      # It's not necessary to run the full build, since Jest can interpret
+#      # source files with `babel-jest`. Some packages have their own custom
+#      # build tasks, however. These must be run.
+#      run: |
+#        npm ci
+#        npx lerna run build
+#
+#    - name: Running the tests
+#      run: npm run test-unit:native -- --ci --maxWorkers=2 --cacheDirectory="$HOME/.jest-cache"