--- conflicted
+++ resolved
@@ -19,13 +19,12 @@
         node: [12, 14]
 
     steps:
-<<<<<<< HEAD
      - name: CommentOut
        run: echo "workflow_was_comment_out"
-#     - uses: actions/checkout@v2
-# 
+#     - uses: actions/checkout@5a4ac9002d0be2fb38bd78e4b4dbde5606d7042f # v2.3.4
+#
 #     - name: Cache node modules
-#       uses: actions/cache@v2
+#       uses: actions/cache@26968a09c0ea4f3e233fdddbafd1166051a095f6 # v2.1.4
 #       env:
 #         cache-name: cache-node-modules
 #       with:
@@ -36,12 +35,12 @@
 #           ${{ runner.os }}-build-${{ env.cache-name }}-
 #           ${{ runner.os }}-build-
 #           ${{ runner.os }}-
-# 
+#
 #     - name: Use Node.js ${{ matrix.node }}.x
-#       uses: actions/setup-node@v1
+#       uses: actions/setup-node@46071b5c7a2e0c34e49c3cb8a0e792e86e18d5ea # v2.1.5
 #       with:
 #         node-version: ${{ matrix.node }}
-# 
+#
 #     - name: Npm install and build
 #       # It's not necessary to run the full build, since Jest can interpret
 #       # source files with `babel-jest`. Some packages have their own custom
@@ -49,23 +48,23 @@
 #       run: |
 #         npm ci
 #         npx lerna run build
-# 
+#
 #     - name: Running the tests
 #       run: npm run test-unit -- --ci --maxWorkers=2 --cacheDirectory="$HOME/.jest-cache"
-# 
+#
 #     - name: Running the date tests
 #       run: npm run test-unit:date -- --ci --maxWorkers=2 --cacheDirectory="$HOME/.jest-cache"
-# 
+#
 #   unit-php:
 #     name: PHP
-# 
+#
 #     runs-on: ubuntu-latest
-# 
+#
 #     steps:
-#     - uses: actions/checkout@v2
-# 
+#     - uses: actions/checkout@5a4ac9002d0be2fb38bd78e4b4dbde5606d7042f # v2.3.4
+#
 #     - name: Cache node modules
-#       uses: actions/cache@v2
+#       uses: actions/cache@26968a09c0ea4f3e233fdddbafd1166051a095f6 # v2.1.4
 #       env:
 #         cache-name: cache-node-modules
 #       with:
@@ -76,44 +75,44 @@
 #           ${{ runner.os }}-build-${{ env.cache-name }}-
 #           ${{ runner.os }}-build-
 #           ${{ runner.os }}-
-# 
+#
 #     - name: Use Node.js 14.x
-#       uses: actions/setup-node@v1
+#       uses: actions/setup-node@46071b5c7a2e0c34e49c3cb8a0e792e86e18d5ea # v2.1.5
 #       with:
 #         node-version: 14.x
-# 
+#
 #     - name: Npm install and build
 #       run: |
 #         npm ci
 #         npm run build
-# 
+#
 #     - name: Install WordPress
 #       run: |
 #         chmod -R 767 ./ # TODO: Possibly integrate in wp-env
 #         npm run wp-env start
-# 
+#
 #     - name: Running lint check
 #       run: npm run lint-php
-# 
+#
 #     - name: Running single site unit tests
 #       run: npm run test-unit-php
 #       if: ${{ success() || failure() }}
-# 
+#
 #     - name: Running multisite unit tests
 #       run: npm run test-unit-php-multisite
 #       if: ${{ success() || failure() }}
-# 
-# 
+#
+#
 #   mobile-unit-js:
 #     name: Mobile
-# 
+#
 #     runs-on: ubuntu-latest
-# 
+#
 #     steps:
-#     - uses: actions/checkout@v2
-# 
+#     - uses: actions/checkout@5a4ac9002d0be2fb38bd78e4b4dbde5606d7042f # v2.3.4
+#
 #     - name: Cache node modules
-#       uses: actions/cache@v2
+#       uses: actions/cache@26968a09c0ea4f3e233fdddbafd1166051a095f6 # v2.1.4
 #       env:
 #         cache-name: cache-node-modules
 #       with:
@@ -124,12 +123,12 @@
 #           ${{ runner.os }}-build-${{ env.cache-name }}-
 #           ${{ runner.os }}-build-
 #           ${{ runner.os }}-
-# 
+#
 #     - name: Use Node.js 14.x
-#       uses: actions/setup-node@v1
+#       uses: actions/setup-node@46071b5c7a2e0c34e49c3cb8a0e792e86e18d5ea # v2.1.5
 #       with:
 #         node-version: 14.x
-# 
+#
 #     - name: Npm install and build
 #       # It's not necessary to run the full build, since Jest can interpret
 #       # source files with `babel-jest`. Some packages have their own custom
@@ -137,126 +136,6 @@
 #       run: |
 #         npm ci
 #         npx lerna run build
-# 
+#
 #     - name: Running the tests
-#       run: npm run test-unit:native -- --ci --maxWorkers=2 --cacheDirectory="$HOME/.jest-cache"
-=======
-    - uses: actions/checkout@5a4ac9002d0be2fb38bd78e4b4dbde5606d7042f # v2.3.4
-
-    - name: Cache node modules
-      uses: actions/cache@26968a09c0ea4f3e233fdddbafd1166051a095f6 # v2.1.4
-      env:
-        cache-name: cache-node-modules
-      with:
-        # npm cache files are stored in `~/.npm` on Linux/macOS
-        path: ~/.npm
-        key: ${{ runner.os }}-build-${{ env.cache-name }}-${{ hashFiles('**/package-lock.json') }}
-        restore-keys: |
-          ${{ runner.os }}-build-${{ env.cache-name }}-
-          ${{ runner.os }}-build-
-          ${{ runner.os }}-
-
-    - name: Use Node.js ${{ matrix.node }}.x
-      uses: actions/setup-node@46071b5c7a2e0c34e49c3cb8a0e792e86e18d5ea # v2.1.5
-      with:
-        node-version: ${{ matrix.node }}
-
-    - name: Npm install and build
-      # It's not necessary to run the full build, since Jest can interpret
-      # source files with `babel-jest`. Some packages have their own custom
-      # build tasks, however. These must be run.
-      run: |
-        npm ci
-        npx lerna run build
-
-    - name: Running the tests
-      run: npm run test-unit -- --ci --maxWorkers=2 --cacheDirectory="$HOME/.jest-cache"
-
-    - name: Running the date tests
-      run: npm run test-unit:date -- --ci --maxWorkers=2 --cacheDirectory="$HOME/.jest-cache"
-
-  unit-php:
-    name: PHP
-
-    runs-on: ubuntu-latest
-
-    steps:
-    - uses: actions/checkout@5a4ac9002d0be2fb38bd78e4b4dbde5606d7042f # v2.3.4
-
-    - name: Cache node modules
-      uses: actions/cache@26968a09c0ea4f3e233fdddbafd1166051a095f6 # v2.1.4
-      env:
-        cache-name: cache-node-modules
-      with:
-        # npm cache files are stored in `~/.npm` on Linux/macOS
-        path: ~/.npm
-        key: ${{ runner.os }}-build-${{ env.cache-name }}-${{ hashFiles('**/package-lock.json') }}
-        restore-keys: |
-          ${{ runner.os }}-build-${{ env.cache-name }}-
-          ${{ runner.os }}-build-
-          ${{ runner.os }}-
-
-    - name: Use Node.js 14.x
-      uses: actions/setup-node@46071b5c7a2e0c34e49c3cb8a0e792e86e18d5ea # v2.1.5
-      with:
-        node-version: 14.x
-
-    - name: Npm install and build
-      run: |
-        npm ci
-        npm run build
-
-    - name: Install WordPress
-      run: |
-        chmod -R 767 ./ # TODO: Possibly integrate in wp-env
-        npm run wp-env start
-
-    - name: Running lint check
-      run: npm run lint-php
-
-    - name: Running single site unit tests
-      run: npm run test-unit-php
-      if: ${{ success() || failure() }}
-
-    - name: Running multisite unit tests
-      run: npm run test-unit-php-multisite
-      if: ${{ success() || failure() }}
-
-
-  mobile-unit-js:
-    name: Mobile
-
-    runs-on: ubuntu-latest
-
-    steps:
-    - uses: actions/checkout@5a4ac9002d0be2fb38bd78e4b4dbde5606d7042f # v2.3.4
-
-    - name: Cache node modules
-      uses: actions/cache@26968a09c0ea4f3e233fdddbafd1166051a095f6 # v2.1.4
-      env:
-        cache-name: cache-node-modules
-      with:
-        # npm cache files are stored in `~/.npm` on Linux/macOS
-        path: ~/.npm
-        key: ${{ runner.os }}-build-${{ env.cache-name }}-${{ hashFiles('**/package-lock.json') }}
-        restore-keys: |
-          ${{ runner.os }}-build-${{ env.cache-name }}-
-          ${{ runner.os }}-build-
-          ${{ runner.os }}-
-
-    - name: Use Node.js 14.x
-      uses: actions/setup-node@46071b5c7a2e0c34e49c3cb8a0e792e86e18d5ea # v2.1.5
-      with:
-        node-version: 14.x
-
-    - name: Npm install and build
-      # It's not necessary to run the full build, since Jest can interpret
-      # source files with `babel-jest`. Some packages have their own custom
-      # build tasks, however. These must be run.
-      run: |
-        npm ci
-        npx lerna run build
-
-    - name: Running the tests
-      run: npm run test-unit:native -- --ci --maxWorkers=2 --cacheDirectory="$HOME/.jest-cache"
->>>>>>> 386cd1c3
+#       run: npm run test-unit:native -- --ci --maxWorkers=2 --cacheDirectory="$HOME/.jest-cache"