--- conflicted
+++ resolved
@@ -23,22 +23,15 @@
                 node: ['14']
 
         steps:
-            - uses: actions/checkout@5a4ac9002d0be2fb38bd78e4b4dbde5606d7042f # v2.3.4
-<<<<<<< HEAD
             - name: CommentOut
               run: echo "workflow_was_comment_out"
+#            - uses: actions/checkout@5a4ac9002d0be2fb38bd78e4b4dbde5606d7042f # v2.3.4
 #
 #            - name: Use desired version of NodeJS
-#              uses: actions/setup-node@46071b5c7a2e0c34e49c3cb8a0e792e86e18d5ea # v2.1.5
+#              uses: actions/setup-node@38d90ce44d5275ad62cc48384b3d8a58c500bb5f # v2.2.2
 #              with:
 #                  node-version: ${{ matrix.node }}
-#
-#            - name: Cache NPM packages
-#              uses: actions/cache@c64c572235d810460d0d6876e9c705ad5002b353 # v2.1.6
-#              with:
-#                  # npm cache files are stored in `~/.npm` on Linux/macOS
-#                  path: ~/.npm
-#                  key: ${{ runner.os }}-node-${{ matrix.node }}-npm-cache-${{ hashFiles('**/package-lock.json') }}
+#                  cache: npm
 #
 #            - run: npm ci
 #
@@ -93,67 +86,4 @@
 #              if: always()
 #              with:
 #                  name: appium-logs
-#                  path: packages/react-native-editor/appium-out.log
-=======
-
-            - name: Use desired version of NodeJS
-              uses: actions/setup-node@38d90ce44d5275ad62cc48384b3d8a58c500bb5f # v2.2.2
-              with:
-                  node-version: ${{ matrix.node }}
-                  cache: npm
-
-            - run: npm ci
-
-            - name: Prepare build cache key
-              run: find package-lock.json packages/react-native-editor/ios packages/react-native-aztec/ios packages/react-native-bridge/ios -type f -print0 | sort -z | xargs -0 shasum | tee ios-checksums.txt
-
-            - name: Restore build cache
-              uses: actions/cache@c64c572235d810460d0d6876e9c705ad5002b353 # v2.1.6
-              with:
-                  path: |
-                      packages/react-native-editor/ios/build/GutenbergDemo/Build/Products/Release-iphonesimulator/GutenbergDemo.app
-                      packages/react-native-editor/ios/build/WDA
-                  key: ${{ runner.os }}-ios-build-${{ matrix.xcode }}-${{ hashFiles('ios-checksums.txt') }}
-
-            - name: Restore pods cache
-              uses: actions/cache@c64c572235d810460d0d6876e9c705ad5002b353 # v2.1.6
-              with:
-                  path: |
-                      packages/react-native-editor/ios/Pods
-                      ~/Library/Caches/CocoaPods
-                      ~/.cocoapods/repos/trunk
-                      packages/react-native-editor/ios/vendor
-                  key: ${{ runner.os }}-pods-${{ hashFiles('packages/react-native-editor/ios/Gemfile.lock') }}-${{ hashFiles('packages/react-native-editor/ios/Podfile.lock') }}-${{ hashFiles('package-lock.json') }}
-
-            - name: Bundle iOS
-              run: npm run native test:e2e:bundle:ios
-
-            - name: Switch Xcode version to ${{ matrix.xcode }}
-              run: sudo xcode-select --switch /Applications/Xcode_${{ matrix.xcode }}.app
-
-            - name: Build (if needed)
-              run: test -e packages/react-native-editor/ios/build/GutenbergDemo/Build/Products/Release-iphonesimulator/GutenbergDemo.app/GutenbergDemo || npm run native test:e2e:build-app:ios
-
-            - name: Build Web Driver Agent (if needed)
-              run: test -d packages/react-native-editor/ios/build/WDA || npm run native test:e2e:build-wda
-
-            - name: Run iOS Device Tests
-              run: TEST_RN_PLATFORM=ios npm run native device-tests:local  ${{ matrix.native-test-name }}
-
-            - name: Prepare build cache
-              run: |
-                  rm packages/react-native-editor/ios/build/GutenbergDemo/Build/Products/Release-iphonesimulator/GutenbergDemo.app/main.jsbundle
-                  rm -rf packages/react-native-editor/ios/build/GutenbergDemo/Build/Products/Release-iphonesimulator/GutenbergDemo.app/assets
-
-            - uses: actions/upload-artifact@e448a9b857ee2131e752b06002bf0e093c65e571 # v2.2.2
-              if: always()
-              with:
-                  name: ios-screen-recordings
-                  path: packages/react-native-editor/ios-screen-recordings
-
-            - uses: actions/upload-artifact@e448a9b857ee2131e752b06002bf0e093c65e571 # v2.2.2
-              if: always()
-              with:
-                  name: appium-logs
-                  path: packages/react-native-editor/appium-out.log
->>>>>>> c38fa07c
+#                  path: packages/react-native-editor/appium-out.log