--- conflicted
+++ resolved
@@ -14,140 +14,70 @@
                 native-test-name: [gutenberg-editor-initial-html]
 
         steps:
-<<<<<<< HEAD
           - name: CommentOut
             run: echo "workflow_was_comment_out"
-#             - uses: actions/checkout@5a4ac9002d0be2fb38bd78e4b4dbde5606d7042f # v2.3.4
+#            - uses: actions/checkout@5a4ac9002d0be2fb38bd78e4b4dbde5606d7042f # v2.3.4
 #
-#             - name: Restore npm cache
-#               uses: actions/cache@26968a09c0ea4f3e233fdddbafd1166051a095f6 # v2.1.4
-#               with:
-#                   path: ~/.npm
-#                   key: ${{ runner.os }}-npm-${{ hashFiles('package-lock.json') }}
-#                   restore-keys: |
-#                       ${{ runner.os }}-npm-
+#            - name: Use Node.js 14.x
+#              uses: actions/setup-node@46071b5c7a2e0c34e49c3cb8a0e792e86e18d5ea # v2.1.5
+#              with:
+#                node-version: 14.x
 #
-#             - run: npm ci
+#            - name: Restore npm cache
+#              uses: actions/cache@26968a09c0ea4f3e233fdddbafd1166051a095f6 # v2.1.4
+#              with:
+#                  path: ~/.npm
+#                  key: ${{ runner.os }}-npm-${{ hashFiles('package-lock.json') }}
 #
-#             - name: Prepare build cache key
-#               run: find package-lock.json packages/react-native-editor/ios packages/react-native-aztec/ios packages/react-native-bridge/ios -type f -print0 | sort -z | xargs -0 shasum | tee ios-checksums.txt
+#            - run: npm ci
 #
-#             - name: Restore build cache
-#               uses: actions/cache@26968a09c0ea4f3e233fdddbafd1166051a095f6 # v2.1.4
-#               with:
-#                   path: |
-#                       packages/react-native-editor/ios/build/GutenbergDemo/Build/Products/Release-iphonesimulator/GutenbergDemo.app
-#                       packages/react-native-editor/ios/build/WDA
-#                   key: ${{ runner.os }}-ios-build-${{ matrix.xcode }}-${{ hashFiles('ios-checksums.txt') }}
+#            - name: Prepare build cache key
+#              run: find package-lock.json packages/react-native-editor/ios packages/react-native-aztec/ios packages/react-native-bridge/ios -type f -print0 | sort -z | xargs -0 shasum | tee ios-checksums.txt
 #
-#             - name: Restore pods cache
-#               uses: actions/cache@26968a09c0ea4f3e233fdddbafd1166051a095f6 # v2.1.4
-#               with:
-#                   path: |
-#                       packages/react-native-editor/ios/Pods
-#                       ~/Library/Caches/CocoaPods
-#                       ~/.cocoapods/repos/trunk
-#                       packages/react-native-editor/ios/vendor
-#                   key: ${{ runner.os }}-pods-${{ hashFiles('packages/react-native-editor/ios/Gemfile.lock') }}-${{ hashFiles('packages/react-native-editor/ios/Podfile.lock') }}-${{ hashFiles('package-lock.json') }}
-#                   restore-keys: |
-#                       ${{ runner.os }}-pods-${{ hashFiles('packages/react-native-editor/ios/Gemfile.lock') }}-${{ hashFiles('packages/react-native-editor/ios/Podfile.lock') }}-${{ hashFiles('package-lock.json') }}
-#                       ${{ runner.os }}-pods-${{ hashFiles('packages/react-native-editor/ios/Gemfile.lock') }}-${{ hashFiles('packages/react-native-editor/ios/Podfile.lock') }}-
-#                       ${{ runner.os }}-pods-${{ hashFiles('packages/react-native-editor/ios/Gemfile.lock') }}-
-#                       ${{ runner.os }}-pods-
+#            - name: Restore build cache
+#              uses: actions/cache@26968a09c0ea4f3e233fdddbafd1166051a095f6 # v2.1.4
+#              with:
+#                  path: |
+#                      packages/react-native-editor/ios/build/GutenbergDemo/Build/Products/Release-iphonesimulator/GutenbergDemo.app
+#                      packages/react-native-editor/ios/build/WDA
+#                  key: ${{ runner.os }}-ios-build-${{ matrix.xcode }}-${{ hashFiles('ios-checksums.txt') }}
 #
-#             - name: Bundle iOS
-#               run: npm run native test:e2e:bundle:ios
+#            - name: Restore pods cache
+#              uses: actions/cache@26968a09c0ea4f3e233fdddbafd1166051a095f6 # v2.1.4
+#              with:
+#                  path: |
+#                      packages/react-native-editor/ios/Pods
+#                      ~/Library/Caches/CocoaPods
+#                      ~/.cocoapods/repos/trunk
+#                      packages/react-native-editor/ios/vendor
+#                  key: ${{ runner.os }}-pods-${{ hashFiles('packages/react-native-editor/ios/Gemfile.lock') }}-${{ hashFiles('packages/react-native-editor/ios/Podfile.lock') }}-${{ hashFiles('package-lock.json') }}
 #
-#             - name: Switch Xcode version to ${{ matrix.xcode }}
-#               run: sudo xcode-select --switch /Applications/Xcode_${{ matrix.xcode }}.app
+#            - name: Bundle iOS
+#              run: npm run native test:e2e:bundle:ios
 #
-#             - name: Build (if needed)
-#               run: test -e packages/react-native-editor/ios/build/GutenbergDemo/Build/Products/Release-iphonesimulator/GutenbergDemo.app/GutenbergDemo || npm run native test:e2e:build-app:ios
+#            - name: Switch Xcode version to ${{ matrix.xcode }}
+#              run: sudo xcode-select --switch /Applications/Xcode_${{ matrix.xcode }}.app
 #
-#             - name: Build Web Driver Agent (if needed)
-#               run: test -d packages/react-native-editor/ios/build/WDA || npm run native test:e2e:build-wda
+#            - name: Build (if needed)
+#              run: test -e packages/react-native-editor/ios/build/GutenbergDemo/Build/Products/Release-iphonesimulator/GutenbergDemo.app/GutenbergDemo || npm run native test:e2e:build-app:ios
 #
-#             - name: Run iOS Device Tests
-#               run: TEST_RN_PLATFORM=ios npm run native device-tests:local  ${{ matrix.native-test-name }}
+#            - name: Build Web Driver Agent (if needed)
+#              run: test -d packages/react-native-editor/ios/build/WDA || npm run native test:e2e:build-wda
 #
-#             - name: Prepare build cache
-#               run: rm packages/react-native-editor/ios/build/GutenbergDemo/Build/Products/Release-iphonesimulator/GutenbergDemo.app/main.jsbundle
+#            - name: Run iOS Device Tests
+#              run: TEST_RN_PLATFORM=ios npm run native device-tests:local  ${{ matrix.native-test-name }}
 #
-#             - uses: actions/upload-artifact@e448a9b857ee2131e752b06002bf0e093c65e571 # v2.2.2
-#               if: always()
-#               with:
-#                   name: ios-screen-recordings
-#                   path: packages/react-native-editor/ios-screen-recordings
+#            - name: Prepare build cache
+#              run: rm packages/react-native-editor/ios/build/GutenbergDemo/Build/Products/Release-iphonesimulator/GutenbergDemo.app/main.jsbundle
 #
-#             - uses: actions/upload-artifact@e448a9b857ee2131e752b06002bf0e093c65e571 # v2.2.2
-#               if: always()
-#               with:
-#                   name: appium-logs
-#                   path: packages/react-native-editor/appium-out.log
-=======
-            - uses: actions/checkout@5a4ac9002d0be2fb38bd78e4b4dbde5606d7042f # v2.3.4
-
-            - name: Use Node.js 14.x
-              uses: actions/setup-node@46071b5c7a2e0c34e49c3cb8a0e792e86e18d5ea # v2.1.5
-              with:
-                node-version: 14.x
-
-            - name: Restore npm cache
-              uses: actions/cache@26968a09c0ea4f3e233fdddbafd1166051a095f6 # v2.1.4
-              with:
-                  path: ~/.npm
-                  key: ${{ runner.os }}-npm-${{ hashFiles('package-lock.json') }}
-
-            - run: npm ci
-
-            - name: Prepare build cache key
-              run: find package-lock.json packages/react-native-editor/ios packages/react-native-aztec/ios packages/react-native-bridge/ios -type f -print0 | sort -z | xargs -0 shasum | tee ios-checksums.txt
-
-            - name: Restore build cache
-              uses: actions/cache@26968a09c0ea4f3e233fdddbafd1166051a095f6 # v2.1.4
-              with:
-                  path: |
-                      packages/react-native-editor/ios/build/GutenbergDemo/Build/Products/Release-iphonesimulator/GutenbergDemo.app
-                      packages/react-native-editor/ios/build/WDA
-                  key: ${{ runner.os }}-ios-build-${{ matrix.xcode }}-${{ hashFiles('ios-checksums.txt') }}
-
-            - name: Restore pods cache
-              uses: actions/cache@26968a09c0ea4f3e233fdddbafd1166051a095f6 # v2.1.4
-              with:
-                  path: |
-                      packages/react-native-editor/ios/Pods
-                      ~/Library/Caches/CocoaPods
-                      ~/.cocoapods/repos/trunk
-                      packages/react-native-editor/ios/vendor
-                  key: ${{ runner.os }}-pods-${{ hashFiles('packages/react-native-editor/ios/Gemfile.lock') }}-${{ hashFiles('packages/react-native-editor/ios/Podfile.lock') }}-${{ hashFiles('package-lock.json') }}
-
-            - name: Bundle iOS
-              run: npm run native test:e2e:bundle:ios
-
-            - name: Switch Xcode version to ${{ matrix.xcode }}
-              run: sudo xcode-select --switch /Applications/Xcode_${{ matrix.xcode }}.app
-
-            - name: Build (if needed)
-              run: test -e packages/react-native-editor/ios/build/GutenbergDemo/Build/Products/Release-iphonesimulator/GutenbergDemo.app/GutenbergDemo || npm run native test:e2e:build-app:ios
-
-            - name: Build Web Driver Agent (if needed)
-              run: test -d packages/react-native-editor/ios/build/WDA || npm run native test:e2e:build-wda
-
-            - name: Run iOS Device Tests
-              run: TEST_RN_PLATFORM=ios npm run native device-tests:local  ${{ matrix.native-test-name }}
-
-            - name: Prepare build cache
-              run: rm packages/react-native-editor/ios/build/GutenbergDemo/Build/Products/Release-iphonesimulator/GutenbergDemo.app/main.jsbundle
-
-            - uses: actions/upload-artifact@e448a9b857ee2131e752b06002bf0e093c65e571 # v2.2.2
-              if: always()
-              with:
-                  name: ios-screen-recordings
-                  path: packages/react-native-editor/ios-screen-recordings
-
-            - uses: actions/upload-artifact@e448a9b857ee2131e752b06002bf0e093c65e571 # v2.2.2
-              if: always()
-              with:
-                  name: appium-logs
-                  path: packages/react-native-editor/appium-out.log
->>>>>>> 18448faa
+#            - uses: actions/upload-artifact@e448a9b857ee2131e752b06002bf0e093c65e571 # v2.2.2
+#              if: always()
+#              with:
+#                  name: ios-screen-recordings
+#                  path: packages/react-native-editor/ios-screen-recordings
+#
+#            - uses: actions/upload-artifact@e448a9b857ee2131e752b06002bf0e093c65e571 # v2.2.2
+#              if: always()
+#              with:
+#                  name: appium-logs
+#                  path: packages/react-native-editor/appium-out.log