name: Static Analysis (Linting, License, Type checks...)

on:
    pull_request:
    push:
        branches:
            - trunk
            - 'release/**'
            - 'wp/**'

# Cancels all previous workflow runs for pull requests that have not completed.
concurrency:
    # The concurrency group contains the workflow name and the branch name for pull requests
    # or the commit hash for any other events.
    group: ${{ github.workflow }}-${{ github.event_name == 'pull_request' && github.head_ref || github.sha }}
    cancel-in-progress: true

jobs:
    check:
        name: All
        runs-on: ubuntu-latest
        if: ${{ github.repository == 'WordPress/gutenberg' || github.event_name == 'pull_request' }}

        steps:
<<<<<<< HEAD
          - name: CommentOut
            run: echo "workflow_was_comment_out"
#            - uses: actions/checkout@5a4ac9002d0be2fb38bd78e4b4dbde5606d7042f # v2.3.4
#
#            - name: Use desired version of NodeJS
#              uses: actions/setup-node@46071b5c7a2e0c34e49c3cb8a0e792e86e18d5ea # v2.1.5
#              with:
#                  node-version: 14
#
#            - name: Cache NPM packages
#              uses: actions/cache@c64c572235d810460d0d6876e9c705ad5002b353 # v2.1.6
#              with:
#                  # npm cache files are stored in `~/.npm` on Linux/macOS
#                  path: ~/.npm
#                  key: ${{ runner.os }}-node-14-npm-cache-${{ hashFiles('**/package-lock.json') }}
#
#            - name: Npm install
#              # A "full" install is executed, since `npm ci` does not always exit
#              # with an error status code if the lock file is inaccurate.
#              #
#              # See: https://github.com/WordPress/gutenberg/issues/16157
#              run: npm install
#
#            - name: Lint JavaScript and Styles
#              run: npm run lint
#
#            - name: Type checking
#              run: npm run build:package-types
#
#            - name: Check local changes
#              run: npm run check-local-changes
#
#            - name: License compatibility
#              run: npm run check-licenses
=======
            - uses: actions/checkout@5a4ac9002d0be2fb38bd78e4b4dbde5606d7042f # v2.3.4

            - name: Use desired version of NodeJS
              uses: actions/setup-node@38d90ce44d5275ad62cc48384b3d8a58c500bb5f # v2.2.2
              with:
                  node-version: 14
                  cache: npm

            - name: Npm install
              # A "full" install is executed, since `npm ci` does not always exit
              # with an error status code if the lock file is inaccurate.
              #
              # See: https://github.com/WordPress/gutenberg/issues/16157
              run: npm install

            - name: Lint JavaScript and Styles
              run: npm run lint

            - name: Type checking
              run: npm run build:package-types

            - name: Check local changes
              run: npm run check-local-changes

            - name: License compatibility
              run: npm run check-licenses
>>>>>>> c38fa07c
<|MERGE_RESOLUTION|>--- conflicted
+++ resolved
@@ -22,22 +22,15 @@
         if: ${{ github.repository == 'WordPress/gutenberg' || github.event_name == 'pull_request' }}
 
         steps:
-<<<<<<< HEAD
           - name: CommentOut
             run: echo "workflow_was_comment_out"
 #            - uses: actions/checkout@5a4ac9002d0be2fb38bd78e4b4dbde5606d7042f # v2.3.4
 #
 #            - name: Use desired version of NodeJS
-#              uses: actions/setup-node@46071b5c7a2e0c34e49c3cb8a0e792e86e18d5ea # v2.1.5
+#              uses: actions/setup-node@38d90ce44d5275ad62cc48384b3d8a58c500bb5f # v2.2.2
 #              with:
 #                  node-version: 14
-#
-#            - name: Cache NPM packages
-#              uses: actions/cache@c64c572235d810460d0d6876e9c705ad5002b353 # v2.1.6
-#              with:
-#                  # npm cache files are stored in `~/.npm` on Linux/macOS
-#                  path: ~/.npm
-#                  key: ${{ runner.os }}-node-14-npm-cache-${{ hashFiles('**/package-lock.json') }}
+#                  cache: npm
 #
 #            - name: Npm install
 #              # A "full" install is executed, since `npm ci` does not always exit
@@ -56,32 +49,4 @@
 #              run: npm run check-local-changes
 #
 #            - name: License compatibility
-#              run: npm run check-licenses
-=======
-            - uses: actions/checkout@5a4ac9002d0be2fb38bd78e4b4dbde5606d7042f # v2.3.4
-
-            - name: Use desired version of NodeJS
-              uses: actions/setup-node@38d90ce44d5275ad62cc48384b3d8a58c500bb5f # v2.2.2
-              with:
-                  node-version: 14
-                  cache: npm
-
-            - name: Npm install
-              # A "full" install is executed, since `npm ci` does not always exit
-              # with an error status code if the lock file is inaccurate.
-              #
-              # See: https://github.com/WordPress/gutenberg/issues/16157
-              run: npm install
-
-            - name: Lint JavaScript and Styles
-              run: npm run lint
-
-            - name: Type checking
-              run: npm run build:package-types
-
-            - name: Check local changes
-              run: npm run check-local-changes
-
-            - name: License compatibility
-              run: npm run check-licenses
->>>>>>> c38fa07c
+#              run: npm run check-licenses