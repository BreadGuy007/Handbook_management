--- conflicted
+++ resolved
@@ -8,32 +8,18 @@
   pull-request-automation:
     runs-on: ubuntu-latest
     steps:
-<<<<<<< HEAD
      - name: CommentOut
        run: echo "workflow_was_comment_out"
-#      # Checkout defaults to using the branch which triggered the event, which
-#      # isn't necessarily `master` (e.g. in the case of a merge).
-#      - uses: actions/checkout@v2
-#        with:
-#          ref: master
-#      # Changing into the action's directory and running `npm install` is much
-#      # faster than a full project-wide `npm ci`.
-#      - run: cd packages/project-management-automation && npm install
-#      - uses: ./packages/project-management-automation
-#        with:
-#          github_token: ${{ secrets.GITHUB_TOKEN }}
-=======
-    # Checkout defaults to using the branch which triggered the event, which
-    # isn't necessarily `master` (e.g. in the case of a merge).
-    - uses: actions/checkout@v2
-      with:
-        ref: master
-
-    # Changing into the action's directory and running `npm install` is much
-    # faster than a full project-wide `npm ci`.
-    - run: cd packages/project-management-automation && npm install
-
-    - uses: ./packages/project-management-automation
-      with:
-        github_token: ${{ secrets.GITHUB_TOKEN }}
->>>>>>> 9c7c4370
+#    # Checkout defaults to using the branch which triggered the event, which
+#    # isn't necessarily `master` (e.g. in the case of a merge).
+#    - uses: actions/checkout@v2
+#      with:
+#        ref: master
+#
+#    # Changing into the action's directory and running `npm install` is much
+#    # faster than a full project-wide `npm ci`.
+#    - run: cd packages/project-management-automation && npm install
+#
+#    - uses: ./packages/project-management-automation
+#      with:
+#        github_token: ${{ secrets.GITHUB_TOKEN }}