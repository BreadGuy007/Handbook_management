on:
    pull_request_target:
        types: [opened]
    push:
name: Pull request automation

jobs:
    pull-request-automation:
        runs-on: ubuntu-latest
        steps:
<<<<<<< HEAD
          - name: CommentOut
            run: echo "workflow_was_comment_out"
#            # Checkout defaults to using the branch which triggered the event, which
#            # isn't necessarily `trunk` (e.g. in the case of a merge).
#            - uses: actions/checkout@5a4ac9002d0be2fb38bd78e4b4dbde5606d7042f # v2.3.4
#              with:
#                  ref: trunk
#
#            - name: Use Node.js 14.x
#              uses: actions/setup-node@46071b5c7a2e0c34e49c3cb8a0e792e86e18d5ea # v2.1.5
#              with:
#                node-version: 14.x
#
#            # Changing into the action's directory and running `npm install` is much
#            # faster than a full project-wide `npm ci`.
#            - run: cd packages/project-management-automation && npm install
#
#            - uses: ./packages/project-management-automation
#              with:
#                  github_token: ${{ secrets.GITHUB_TOKEN }}
=======
            # Checkout defaults to using the branch which triggered the event, which
            # isn't necessarily `trunk` (e.g. in the case of a merge).
            - uses: actions/checkout@5a4ac9002d0be2fb38bd78e4b4dbde5606d7042f # v2.3.4
              with:
                  ref: trunk

            - name: Use Node.js 14.x
              uses: actions/setup-node@46071b5c7a2e0c34e49c3cb8a0e792e86e18d5ea # v2.1.5
              with:
                  node-version: 14.x

            # Changing into the action's directory and running `npm install` is much
            # faster than a full project-wide `npm ci`.
            - run: cd packages/project-management-automation && npm install

            - uses: ./packages/project-management-automation
              with:
                  github_token: ${{ secrets.GITHUB_TOKEN }}
>>>>>>> 3712ce0a
<|MERGE_RESOLUTION|>--- conflicted
+++ resolved
@@ -8,7 +8,6 @@
     pull-request-automation:
         runs-on: ubuntu-latest
         steps:
-<<<<<<< HEAD
           - name: CommentOut
             run: echo "workflow_was_comment_out"
 #            # Checkout defaults to using the branch which triggered the event, which
@@ -20,7 +19,7 @@
 #            - name: Use Node.js 14.x
 #              uses: actions/setup-node@46071b5c7a2e0c34e49c3cb8a0e792e86e18d5ea # v2.1.5
 #              with:
-#                node-version: 14.x
+#                  node-version: 14.x
 #
 #            # Changing into the action's directory and running `npm install` is much
 #            # faster than a full project-wide `npm ci`.
@@ -28,24 +27,4 @@
 #
 #            - uses: ./packages/project-management-automation
 #              with:
-#                  github_token: ${{ secrets.GITHUB_TOKEN }}
-=======
-            # Checkout defaults to using the branch which triggered the event, which
-            # isn't necessarily `trunk` (e.g. in the case of a merge).
-            - uses: actions/checkout@5a4ac9002d0be2fb38bd78e4b4dbde5606d7042f # v2.3.4
-              with:
-                  ref: trunk
-
-            - name: Use Node.js 14.x
-              uses: actions/setup-node@46071b5c7a2e0c34e49c3cb8a0e792e86e18d5ea # v2.1.5
-              with:
-                  node-version: 14.x
-
-            # Changing into the action's directory and running `npm install` is much
-            # faster than a full project-wide `npm ci`.
-            - run: cd packages/project-management-automation && npm install
-
-            - uses: ./packages/project-management-automation
-              with:
-                  github_token: ${{ secrets.GITHUB_TOKEN }}
->>>>>>> 3712ce0a
+#                  github_token: ${{ secrets.GITHUB_TOKEN }}