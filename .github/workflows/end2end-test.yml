--- conflicted
+++ resolved
@@ -27,22 +27,15 @@
 #                node: ['14']
 #
         steps:
-<<<<<<< HEAD
           - name: CommentOut
             run: echo "workflow_was_comment_out"
 #            - uses: actions/checkout@5a4ac9002d0be2fb38bd78e4b4dbde5606d7042f # v2.3.4
 #
 #            - name: Use desired version of NodeJS
-#              uses: actions/setup-node@46071b5c7a2e0c34e49c3cb8a0e792e86e18d5ea # v2.1.5
+#              uses: actions/setup-node@38d90ce44d5275ad62cc48384b3d8a58c500bb5f # v2.2.2
 #              with:
 #                  node-version: ${{ matrix.node }}
-#
-#            - name: Cache NPM packages
-#              uses: actions/cache@c64c572235d810460d0d6876e9c705ad5002b353 # v2.1.6
-#              with:
-#                  # npm cache files are stored in `~/.npm` on Linux/macOS
-#                  path: ~/.npm
-#                  key: ${{ runner.os }}-node-${{ matrix.node }}-npm-cache-${{ hashFiles('**/package-lock.json') }}
+#                  cache: npm
 #
 #            - name: Npm install and build
 #              run: |
@@ -63,34 +56,4 @@
 #              if: always()
 #              with:
 #                  name: failures-artifacts
-#                  path: artifacts
-=======
-            - uses: actions/checkout@5a4ac9002d0be2fb38bd78e4b4dbde5606d7042f # v2.3.4
-
-            - name: Use desired version of NodeJS
-              uses: actions/setup-node@38d90ce44d5275ad62cc48384b3d8a58c500bb5f # v2.2.2
-              with:
-                  node-version: ${{ matrix.node }}
-                  cache: npm
-
-            - name: Npm install and build
-              run: |
-                  npm ci
-                  FORCE_REDUCED_MOTION=true npm run build
-
-            - name: Install WordPress
-              run: |
-                  npm run wp-env start
-
-            - name: Running the tests
-              run: |
-                  $( npm bin )/wp-scripts test-e2e --config=./packages/e2e-tests/jest.config.js --listTests > ~/.jest-e2e-tests
-                  $( npm bin )/wp-scripts test-e2e --config=./packages/e2e-tests/jest.config.js --cacheDirectory="$HOME/.jest-cache" --runTestsByPath $( awk 'NR % 4 == ${{ matrix.part }} - 1' < ~/.jest-e2e-tests )
-
-            - name: Archive debug artifacts (screenshots, HTML snapshots)
-              uses: actions/upload-artifact@e448a9b857ee2131e752b06002bf0e093c65e571 # v2.2.2
-              if: always()
-              with:
-                  name: failures-artifacts
-                  path: artifacts
->>>>>>> c38fa07c
+#                  path: artifacts