name: End-to-End Tests

on:
  pull_request:
    paths-ignore:
    - '**.md'
  push:
    branches:
      - trunk
      - 'wp/**'
    paths-ignore:
    - '**.md'

jobs:
  admin:
    name: Admin - ${{ matrix.part }}

    runs-on: ubuntu-latest

#    strategy:
#      fail-fast: false
#      matrix:
#        part: [1, 2, 3, 4]

    steps:
<<<<<<< HEAD
     - name: CommentOut
       run: echo "workflow_was_comment_out"
#    strategy:
#      matrix:
#        part: [1, 2, 3, 4]
#
#
#    steps:
#    - uses: actions/checkout@v2
#
#    - name: Cache node modules
#      uses: actions/cache@v2
#      env:
#        cache-name: cache-node-modules
#      with:
#        # npm cache files are stored in `~/.npm` on Linux/macOS
#        path: ~/.npm
#        key: ${{ runner.os }}-build-${{ env.cache-name }}-${{ hashFiles('**/package-lock.json') }}
#        restore-keys: |
#          ${{ runner.os }}-build-${{ env.cache-name }}-
#          ${{ runner.os }}-build-
#          ${{ runner.os }}-
#
#    - name: Use Node.js 14.x
#      uses: actions/setup-node@v1
#      with:
#        node-version: 14.x
#
#    - name: Npm install and build
#      run: |
#        npm ci
#        FORCE_REDUCED_MOTION=true npm run build
#
#    - name: Install WordPress
#      run: |
#        chmod -R 767 ./ # TODO: Possibly integrate in wp-env
#        npm run wp-env start
#
#    - name: Running the tests
#      run: |
#        $( npm bin )/wp-scripts test-e2e --config=./packages/e2e-tests/jest.config.js --listTests > ~/.jest-e2e-tests
#        $( npm bin )/wp-scripts test-e2e --config=./packages/e2e-tests/jest.config.js --cacheDirectory="$HOME/.jest-cache" --runTestsByPath $( awk 'NR % 4 == ${{ matrix.part }} - 1' < ~/.jest-e2e-tests )
#
#    - name: Archive debug artifacts (screenshots, HTML snapshots)
#      uses: actions/upload-artifact@v2
#      if: always()
#      with:
#        name: failures-artifacts
#        path: artifacts
=======
    - uses: actions/checkout@5a4ac9002d0be2fb38bd78e4b4dbde5606d7042f # v2.3.4

    - name: Cache node modules
      uses: actions/cache@26968a09c0ea4f3e233fdddbafd1166051a095f6 # v2.1.4
      env:
        cache-name: cache-node-modules
      with:
        # npm cache files are stored in `~/.npm` on Linux/macOS
        path: ~/.npm
        key: ${{ runner.os }}-build-${{ env.cache-name }}-${{ hashFiles('**/package-lock.json') }}
        restore-keys: |
          ${{ runner.os }}-build-${{ env.cache-name }}-
          ${{ runner.os }}-build-
          ${{ runner.os }}-

    - name: Use Node.js 14.x
      uses: actions/setup-node@46071b5c7a2e0c34e49c3cb8a0e792e86e18d5ea # v2.1.5
      with:
        node-version: 14.x

    - name: Npm install and build
      run: |
        npm ci
        FORCE_REDUCED_MOTION=true npm run build

    - name: Install WordPress
      run: |
        chmod -R 767 ./ # TODO: Possibly integrate in wp-env
        npm run wp-env start

    - name: Running the tests
      run: |
        $( npm bin )/wp-scripts test-e2e --config=./packages/e2e-tests/jest.config.js --listTests > ~/.jest-e2e-tests
        $( npm bin )/wp-scripts test-e2e --config=./packages/e2e-tests/jest.config.js --cacheDirectory="$HOME/.jest-cache" --runTestsByPath $( awk 'NR % 4 == ${{ matrix.part }} - 1' < ~/.jest-e2e-tests )

    - name: Archive debug artifacts (screenshots, HTML snapshots)
      uses: actions/upload-artifact@e448a9b857ee2131e752b06002bf0e093c65e571 # v2.2.2
      if: always()
      with:
        name: failures-artifacts
        path: artifacts
>>>>>>> 386cd1c3
<|MERGE_RESOLUTION|>--- conflicted
+++ resolved
@@ -23,96 +23,46 @@
 #        part: [1, 2, 3, 4]
 
     steps:
-<<<<<<< HEAD
      - name: CommentOut
        run: echo "workflow_was_comment_out"
-#    strategy:
-#      matrix:
-#        part: [1, 2, 3, 4]
+#     - uses: actions/checkout@5a4ac9002d0be2fb38bd78e4b4dbde5606d7042f # v2.3.4
 #
+#     - name: Cache node modules
+#       uses: actions/cache@26968a09c0ea4f3e233fdddbafd1166051a095f6 # v2.1.4
+#       env:
+#         cache-name: cache-node-modules
+#       with:
+#         # npm cache files are stored in `~/.npm` on Linux/macOS
+#         path: ~/.npm
+#         key: ${{ runner.os }}-build-${{ env.cache-name }}-${{ hashFiles('**/package-lock.json') }}
+#         restore-keys: |
+#           ${{ runner.os }}-build-${{ env.cache-name }}-
+#           ${{ runner.os }}-build-
+#           ${{ runner.os }}-
 #
-#    steps:
-#    - uses: actions/checkout@v2
+#     - name: Use Node.js 14.x
+#       uses: actions/setup-node@46071b5c7a2e0c34e49c3cb8a0e792e86e18d5ea # v2.1.5
+#       with:
+#         node-version: 14.x
 #
-#    - name: Cache node modules
-#      uses: actions/cache@v2
-#      env:
-#        cache-name: cache-node-modules
-#      with:
-#        # npm cache files are stored in `~/.npm` on Linux/macOS
-#        path: ~/.npm
-#        key: ${{ runner.os }}-build-${{ env.cache-name }}-${{ hashFiles('**/package-lock.json') }}
-#        restore-keys: |
-#          ${{ runner.os }}-build-${{ env.cache-name }}-
-#          ${{ runner.os }}-build-
-#          ${{ runner.os }}-
+#     - name: Npm install and build
+#       run: |
+#         npm ci
+#         FORCE_REDUCED_MOTION=true npm run build
 #
-#    - name: Use Node.js 14.x
-#      uses: actions/setup-node@v1
-#      with:
-#        node-version: 14.x
+#     - name: Install WordPress
+#       run: |
+#         chmod -R 767 ./ # TODO: Possibly integrate in wp-env
+#         npm run wp-env start
 #
-#    - name: Npm install and build
-#      run: |
-#        npm ci
-#        FORCE_REDUCED_MOTION=true npm run build
+#     - name: Running the tests
+#       run: |
+#         $( npm bin )/wp-scripts test-e2e --config=./packages/e2e-tests/jest.config.js --listTests > ~/.jest-e2e-tests
+#         $( npm bin )/wp-scripts test-e2e --config=./packages/e2e-tests/jest.config.js --cacheDirectory="$HOME/.jest-cache" --runTestsByPath $( awk 'NR % 4 == ${{ matrix.part }} - 1' < ~/.jest-e2e-tests )
 #
-#    - name: Install WordPress
-#      run: |
-#        chmod -R 767 ./ # TODO: Possibly integrate in wp-env
-#        npm run wp-env start
-#
-#    - name: Running the tests
-#      run: |
-#        $( npm bin )/wp-scripts test-e2e --config=./packages/e2e-tests/jest.config.js --listTests > ~/.jest-e2e-tests
-#        $( npm bin )/wp-scripts test-e2e --config=./packages/e2e-tests/jest.config.js --cacheDirectory="$HOME/.jest-cache" --runTestsByPath $( awk 'NR % 4 == ${{ matrix.part }} - 1' < ~/.jest-e2e-tests )
-#
-#    - name: Archive debug artifacts (screenshots, HTML snapshots)
-#      uses: actions/upload-artifact@v2
-#      if: always()
-#      with:
-#        name: failures-artifacts
-#        path: artifacts
-=======
-    - uses: actions/checkout@5a4ac9002d0be2fb38bd78e4b4dbde5606d7042f # v2.3.4
-
-    - name: Cache node modules
-      uses: actions/cache@26968a09c0ea4f3e233fdddbafd1166051a095f6 # v2.1.4
-      env:
-        cache-name: cache-node-modules
-      with:
-        # npm cache files are stored in `~/.npm` on Linux/macOS
-        path: ~/.npm
-        key: ${{ runner.os }}-build-${{ env.cache-name }}-${{ hashFiles('**/package-lock.json') }}
-        restore-keys: |
-          ${{ runner.os }}-build-${{ env.cache-name }}-
-          ${{ runner.os }}-build-
-          ${{ runner.os }}-
-
-    - name: Use Node.js 14.x
-      uses: actions/setup-node@46071b5c7a2e0c34e49c3cb8a0e792e86e18d5ea # v2.1.5
-      with:
-        node-version: 14.x
-
-    - name: Npm install and build
-      run: |
-        npm ci
-        FORCE_REDUCED_MOTION=true npm run build
-
-    - name: Install WordPress
-      run: |
-        chmod -R 767 ./ # TODO: Possibly integrate in wp-env
-        npm run wp-env start
-
-    - name: Running the tests
-      run: |
-        $( npm bin )/wp-scripts test-e2e --config=./packages/e2e-tests/jest.config.js --listTests > ~/.jest-e2e-tests
-        $( npm bin )/wp-scripts test-e2e --config=./packages/e2e-tests/jest.config.js --cacheDirectory="$HOME/.jest-cache" --runTestsByPath $( awk 'NR % 4 == ${{ matrix.part }} - 1' < ~/.jest-e2e-tests )
-
-    - name: Archive debug artifacts (screenshots, HTML snapshots)
-      uses: actions/upload-artifact@e448a9b857ee2131e752b06002bf0e093c65e571 # v2.2.2
-      if: always()
-      with:
-        name: failures-artifacts
-        path: artifacts
->>>>>>> 386cd1c3
+#     - name: Archive debug artifacts (screenshots, HTML snapshots)
+#       uses: actions/upload-artifact@e448a9b857ee2131e752b06002bf0e093c65e571 # v2.2.2
+#       if: always()
+#       with:
+#         name: failures-artifacts
+#         path: artifacts