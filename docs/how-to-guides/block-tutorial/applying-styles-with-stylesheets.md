<!--
# Applying Styles From a Stylesheet
 -->
<!--  
# スタイルシートによるスタイルの適用
 -->
<!--
In the [previous section](/docs/how-to-guides/block-tutorial/writing-your-first-block-type.md), the block had applied its own styles by an inline `style` attribute. While this might be adequate for very simple components, you will quickly find that it becomes easier to write your styles by extracting them to a separate stylesheet file.
 -->
<!-- 
[前のセクション](https://ja.wordpress.org/team/handbook/block-editor/how-to-guides/block-tutorial/writing-your-first-block-type/)でブロックはインラインの `style` 属性でスタイルを適用しました。シンプルなコンポーネントであればこの方法でも構いませんが、スタイルは別のスタイルシートファイルに書いたほうが便利です。
 -->
<!--
The editor will automatically generate a class name for each block type to simplify styling. It can be accessed from the object argument passed to the edit and save functions. In this section, we will create a stylesheet to use that class name.
 -->
<!-- 
各ブロックタイプで簡単にスタイルできるようエディターは自動的にクラス名を生成します。クラス名は edit 関数、save 関数に渡される object 引数でアクセスできます。このセクションではクラス名を使用するスタイルシートを作成します。
 -->
<!-- 
# Use styles and stylesheets
 -->
# スタイルとスタイルシートの利用

<!-- 
## Overview
 -->
## 概要

<!-- 
A block typically inserts markup (HTML) into post content that you want to style in some way. This guide walks through a few different ways you can use CSS with the block editor and how to work with styles and stylesheets.
 -->
ブロックは、通常、スタイルを設定する投稿コンテンツにマークアップ (HTML) を挿入します。このガイドでは、ブロックエディタで CSS を使用するいくつかの方法と、スタイルとスタイルシートの操作方法について説明します。

<!-- 
## Before you start
 -->
## はじめる前に

このガイドで紹介する例を実装するには、基本的なブロックと WordPress の開発環境が必要です。[基本ブロックの作成](https://ja.wordpress.org/team/handbook/block-editor/how-to-guides/block-tutorial/writing-your-first-block-type/) または [ブロックチュートリアル](https://ja.wordpress.org/team/handbook/block-editor/getting-started/create-block/) を参照して、セットアップしてください。

<!-- 
## Methods to add style
 -->
## スタイルを追加する方法

<!-- 
The following are different methods you can use to add style to your block, either in the editor or when saved.
 -->
以下では、エディター内部または保存時に、ブロックへスタイルを追加する異なる方法を紹介します。

<!-- 
## Method 1: Inline style
 -->
## 方法 1: インラインスタイル

<!-- 
The first method shows adding the style inline. This transforms the defined style into a property on the element inserted.
 -->
最初の方法では、インラインスタイルを追加します。定義されたスタイルを、挿入される要素上のプロパティに変換します。

<!-- 
The `useBlockProps` React hook is used to set and apply properties on the block's wrapper element. The following example shows how:
 -->
`useBlockProps` React フックを使用して、ブロックのラッパー要素にプロパティをセットし、適用します。以下に例を示します。

<<<<<<< HEAD
**JSX**
<!-- 
{% codetabs %}
{% JSX %}
 -->
=======
>>>>>>> f09e3b56
```jsx
import { registerBlockType } from '@wordpress/blocks';
import { useBlockProps } from '@wordpress/block-editor';

registerBlockType( 'gutenberg-examples/example-02-stylesheets', {
	edit() {
		const greenBackground = {
			backgroundColor: '#090',
			color: '#fff',
			padding: '20px',
		};

		const blockProps = useBlockProps( { style: greenBackground } );

		return (
			<p { ...blockProps }>Hello World (from the editor, in green).</p>
		);
	},
	save() {
		const redBackground = {
			backgroundColor: '#900',
			color: '#fff',
			padding: '20px',
		};

		const blockProps = useBlockProps.save( { style: redBackground } );

		return (
			<p { ...blockProps }>Hello World (from the frontend, in red).</p>
		);
	},
} );
```
<<<<<<< HEAD
**Plain**
<!-- 
{% Plain %}
 -->
```js
( function ( blocks, React, blockEditor ) {
	var el = React.createElement;

	blocks.registerBlockType( 'gutenberg-examples/example-02-stylesheets', {
		edit: function ( props ) {
			const greenBackground = {
				backgroundColor: '#090',
				color: '#fff',
				padding: '20px',
			};
			const blockProps = blockEditor.useBlockProps( {
				style: greenBackground,
			} );
			return el(
				'p',
				blockProps,
				'Hello World (from the editor, in green).'
			);
		},
		save: function () {
			const redBackground = {
				backgroundColor: '#090',
				color: '#fff',
				padding: '20px',
			};
			const blockProps = blockEditor.useBlockProps.save( {
				style: redBackground,
			} );
			return el(
				'p',
				blockProps,
				'Hello World (from the frontend, in red).'
			);
		},
	} );
} )( window.wp.blocks, window.React, window.wp.blockEditor );
```
<!-- 
{% end %}
 -->
<!-- 
=======

>>>>>>> f09e3b56
## Method 2: Block classname
 -->
## 方法 2: ブロックのクラス名

<!-- 
The inline style works well for a small amount of CSS to apply. If you have much more than the above you will likely find that it is easier to manage with them in a separate stylesheet file.
 -->
インラインスタイルは、適用するCSSの量が少ない場合にはうまく動作します。しかし、多くの CSS がある場合は、別のスタイルシートファイルで管理する方が簡単でしょう。

<!-- 
The `useBlockProps` hooks includes the classname for the block automatically, it generates a name for each block using the block's name prefixed with `wp-block-`, replacing the `/` namespace separator with a single `-`.
 -->
`useBlockProps` フックは、ブロックのクラス名を自動的に含めます。ブロックの名前の前に `wp-block-` を付け、名前空間セパレータ「`/`」を1つの「`-`」に置き換えて、クラス名を生成します。

<!-- 
For example the block name: `gutenberg-examples/example-02-stylesheets` would get the classname: `wp-block-gutenberg-examples-example-02-stylesheets`. It might be a bit long but best to avoid conflicts with other blocks.
 -->
例えば、ブロック名「`gutenberg-examples/example-02-stylesheets`」は、クラス名「`wp-block-gutenberg-examples-example-02-stylesheets`」になります。少し長いかもしれませんが、他のブロックとの衝突を避けるためには最適です。

<<<<<<< HEAD
**JSX**
<!-- 
{% codetabs %}
{% JSX %}
 -->
=======
>>>>>>> f09e3b56
```jsx
import { registerBlockType } from '@wordpress/blocks';
import { useBlockProps } from '@wordpress/block-editor';

registerBlockType( 'gutenberg-examples/example-02-stylesheets', {
	edit() {
		const blockProps = useBlockProps();

		return (
			<p { ...blockProps }>Hello World (from the editor, in green).</p>
		);
	},
	save() {
		const blockProps = useBlockProps.save();

		return (
			<p { ...blockProps }>Hello World (from the frontend, in red).</p>
		);
	},
} );
```

<<<<<<< HEAD
**Plain**
<!-- 
{% Plain %}
 -->
```js
( function ( blocks, React, blockEditor ) {
	var el = React.createElement;

	blocks.registerBlockType( 'gutenberg-examples/example-02-stylesheets', {
		edit: function ( props ) {
			var blockProps = blockEditor.useBlockProps();
			return el(
				'p',
				blockProps,
				'Hello World (from the editor, in green).'
			);
		},
		save: function () {
			var blockProps = blockEditor.useBlockProps.save();
			return el(
				'p',
				blockProps,
				'Hello World (from the frontend, in red).'
			);
		},
	} );
} )( window.wp.blocks, window.React, window.wp.blockEditor );
```
<!-- 
{% end %}
 -->
<!--
The class name is generated using the block's name prefixed with `wp-block-`, replacing the `/` namespace separator with a single `-`.
 -->
<!--  
クラス名はブロック名の前に `wp-block-` を付け、名前空間セパレーター `/` を `-` で置換して生成されます。
 -->
<!--
## Enqueueing Editor and Front end Assets
-->
<!-- 
=======
>>>>>>> f09e3b56
### Build or add dependency
 -->
### 依存関係のビルドまたは追加

<!-- 
In order to include the blockEditor as a dependency, make sure to run the build step, or update the asset php file.
 -->
blockEditor を依存関係として含めるには、ビルド手順を実行するか、アセット PHP ファイルを更新してください。

<<<<<<< HEAD
<!-- 
{% codetabs %}
{% JSX %}
 -->
**JSX**
<!-- 
=======
>>>>>>> f09e3b56
Build the scripts and update the asset file which is used to keep track of dependencies and the build version.
 -->
スクリプトをビルドし、依存関係やビルドバージョンの追跡に使用されるアセットファイルを更新します。

```bash
npm run build
```
<<<<<<< HEAD
<!-- 
{% Plain %}
 -->
**Plain**
<!-- 
Edit the asset file to include the block-editor dependency for the scripts.
 -->
アセットファイルを編集して、スクリプトに block-editor 依存関係を含めます。

```php
<?php return
	array( 'dependencies' =>
		array(
			'react',
			'wp-blocks',
			'wp-block-editor',
			'wp-polyfill'
		),
		'version' => '0.1'
	);
```
<!-- 
{% end %}
 -->
<!-- 
=======

>>>>>>> f09e3b56
### Enqueue stylesheets
 -->
### スタイルシートのエンキュー

<!-- 
Like scripts, you can enqueue your block's styles using the `block.json` file.
 -->
スクリプトと同様に、ブロックのスタイルも `block.json` ファイルを使用してエンキューできます。

<!-- 
Use the `editorStyle` property to a CSS file you want to load in the editor view, and use the `style` property for a CSS file you want to load on the frontend when the block is used.
 -->
エディタービューでロードしたい CSS ファイルには `editorStyle` プロパティを、ブロックが使用されたときにフロントエンドでロードしたい CSS ファイルには `style` プロパティを使用します。

<!-- 
It is worth noting that, if the editor content is iframed, both of these will
load in the iframe. `editorStyle` will also load outside the iframe, so it can
<<<<<<< HEAD
be used for editor content as well as UI. 
 -->
注意として、エディターコンテンツが iframe 化されている場合、これらの両方が iframe 内にロードされます。`editorStyle` は iframe の外側にも読み込まれるため、UI だけでなくエディターコンテンツにも使用できます。
=======
be used for editor content as well as UI.
>>>>>>> f09e3b56

<!-- 
For example:
 -->
例:

<!--
Let's move on into code. Create a file called `editor.css`:
 -->
<!-- 
## エディターアセットとフロントエンドアセットのエンキュー

スクリプト同様、ブロックのスタイルもエンキューする必要があります。以前のセクションで説明したように、スタイルの `editor_style` ハンドルはエディター画面への適用に対してのみ使用し、エディターとサイトのフロントエンドの両方に適用される共通スタイルには `style` ハンドルを使用します。

`style` でエンキューされるスタイルシートは基本のスタイルで最初にロードされ、`editor_style` スタイルシートは後でロードされます。

コードで見ていきます。ファイル `editor.css` を作成してください。
 -->
```json
{
	"apiVersion": 3,
	"name": "gutenberg-examples/example-02-stylesheets",
	"title": "Example: Stylesheets",
	"icon": "universal-access-alt",
	"category": "layout",
	"editorScript": "file:./block.js",
	"editorStyle": "file:./editor.css",
	"style": "file:./style.css"
}
```
<!-- 
So in your plugin directory, create an `editor.css` file to load in editor view:
 -->
プラグインディレクトリに、エディタビューで読み込む `editor.css` ファイルを作成します。

```css
/* green background */
.wp-block-gutenberg-examples-example-02-stylesheets {
	background: #090;
	color: white;
	padding: 20px;
}
```
<!--
And a new `style.css` file containing:
 -->
<!--  
新しい `style.css` ファイルは以下を含みます。
 -->

<!--  
And a `style.css` file to load on the frontend:
 --> 
そして、フロントエンドで読み込む `style.css` ファイルです。

```css
/* red background */
.wp-block-gutenberg-examples-example-02-stylesheets {
	background: #900;
	color: white;
	padding: 20px;
}
```
<!--
Configure your plugin to use these new styles:
 -->
<!--  
新しいスタイルを使用するようにプラグインを構成します。
 -->
<!--  
```php
<?php
/**
 * Plugin Name: Gutenberg Examples Stylesheets
 */

function gutenberg_examples_02_register_block() {
	wp_register_script(
		'gutenberg-examples-02',
		plugins_url( 'block.js', __FILE__ ),
		array( 'wp-blocks', 'wp-element' ),
		filemtime( plugin_dir_path( __FILE__ ) . 'block.js' )
	);

	wp_register_style(
		'gutenberg-examples-02-editor',
		plugins_url( 'editor.css', __FILE__ ),
		array( 'wp-edit-blocks' ),
		filemtime( plugin_dir_path( __FILE__ ) . 'editor.css' )
	);

	wp_register_style(
		'gutenberg-examples-02',
		plugins_url( 'style.css', __FILE__ ),
		array( ),
		filemtime( plugin_dir_path( __FILE__ ) . 'style.css' )
	);

	// Allow inlining small stylesheets on the frontend if possible.
	wp_style_add_data( 'gutenberg-examples-02', 'path', dirname( __FILE__ ) . '/style.css' );

	register_block_type( 'gutenberg-examples/example-02-stylesheets', array(
		'api_version' => 2,
		'style' => 'gutenberg-examples-02',
		'editor_style' => 'gutenberg-examples-02-editor',
		'editor_script' => 'gutenberg-examples-02',
	) );
}
add_action( 'init', 'gutenberg_examples_02_register_block' );
```
 -->
<!-- 
The files will automatically be enqueued when specified in the block.json.
 -->
block.jsonで指定されたファイルは、自動的にエンキューされます。

<!-- 
**Note:** If you have multiple files to include, you can use standard `wp_enqueue_style` functions like any other plugin or theme. You will want to use the following hooks for the block editor:
 -->
**注意:** インクルードするファイルが複数ある場合は、他のプラグインやテーマと同様に、標準の `wp_enqueue_style` 関数を使用できます。ブロックエディタでは、以下のフックを使用できます。

<!-- 
-   `enqueue_block_editor_assets` - to load only in editor view
-   `enqueue_block_assets` - loads both on frontend and editor view
 -->
-   `enqueue_block_editor_assets` - エディタービューのみにロードする
-   `enqueue_block_assets` - フロントエンドとエディタービューの両方にロードする

<!-- 
## Conclusion
 -->
## まとめ

<!-- 
This guide showed a couple of different ways to apply styles to your block, by either inline or in its own style sheet. Both of these methods use the `useBlockProps` hook, see the [block wrapper reference documentation](/docs/reference-guides/block-api/block-edit-save.md#block-wrapper-props) for additional details.
 -->
このガイドでは、インラインまたは独自のスタイルシートによって、ブロックにスタイルを適用する方法を紹介しました。この方法はどちらも `useBlockProps` フックを使用します。詳細については、 [ブロックラッパーリファレンスドキュメント](https://ja.wordpress.org/team/handbook/block-editor/reference-guides/block-api/block-edit-save/#block-wrapper-props) を参照してください。

<!-- 
See the complete [example-02-stylesheets](https://github.com/WordPress/gutenberg-examples/tree/trunk/blocks-non-jsx/02-stylesheets) code in the [gutenberg-examples repository](https://github.com/WordPress/gutenberg-examples).
 -->
完全なサンプルコードは [gutenberg-examples リポジトリ](https://github.com/WordPress/gutenberg-examples) 内の [example-02-stylesheets](https://github.com/WordPress/gutenberg-examples/tree/trunk/blocks-non-jsx/02-stylesheets) を参照してください。

<<<<<<< HEAD
[原文](https://github.com/WordPress/gutenberg/blob/trunk/docs/how-to-guides/block-tutorial/applying-styles-with-stylesheets.md)
=======
See the complete [stylesheets-79a4c3](https://github.com/WordPress/block-development-examples/tree/trunk/plugins/stylesheets-79a4c3) code in the [block-development-examples repository](https://github.com/WordPress/block-development-examples).
>>>>>>> f09e3b56
<|MERGE_RESOLUTION|>--- conflicted
+++ resolved
@@ -1,21 +1,3 @@
-<!--
-# Applying Styles From a Stylesheet
- -->
-<!--  
-# スタイルシートによるスタイルの適用
- -->
-<!--
-In the [previous section](/docs/how-to-guides/block-tutorial/writing-your-first-block-type.md), the block had applied its own styles by an inline `style` attribute. While this might be adequate for very simple components, you will quickly find that it becomes easier to write your styles by extracting them to a separate stylesheet file.
- -->
-<!-- 
-[前のセクション](https://ja.wordpress.org/team/handbook/block-editor/how-to-guides/block-tutorial/writing-your-first-block-type/)でブロックはインラインの `style` 属性でスタイルを適用しました。シンプルなコンポーネントであればこの方法でも構いませんが、スタイルは別のスタイルシートファイルに書いたほうが便利です。
- -->
-<!--
-The editor will automatically generate a class name for each block type to simplify styling. It can be accessed from the object argument passed to the edit and save functions. In this section, we will create a stylesheet to use that class name.
- -->
-<!-- 
-各ブロックタイプで簡単にスタイルできるようエディターは自動的にクラス名を生成します。クラス名は edit 関数、save 関数に渡される object 引数でアクセスできます。このセクションではクラス名を使用するスタイルシートを作成します。
- -->
 <!-- 
 # Use styles and stylesheets
  -->
@@ -63,14 +45,6 @@
  -->
 `useBlockProps` React フックを使用して、ブロックのラッパー要素にプロパティをセットし、適用します。以下に例を示します。
 
-<<<<<<< HEAD
-**JSX**
-<!-- 
-{% codetabs %}
-{% JSX %}
- -->
-=======
->>>>>>> f09e3b56
 ```jsx
 import { registerBlockType } from '@wordpress/blocks';
 import { useBlockProps } from '@wordpress/block-editor';
@@ -104,56 +78,7 @@
 	},
 } );
 ```
-<<<<<<< HEAD
-**Plain**
-<!-- 
-{% Plain %}
- -->
-```js
-( function ( blocks, React, blockEditor ) {
-	var el = React.createElement;
-
-	blocks.registerBlockType( 'gutenberg-examples/example-02-stylesheets', {
-		edit: function ( props ) {
-			const greenBackground = {
-				backgroundColor: '#090',
-				color: '#fff',
-				padding: '20px',
-			};
-			const blockProps = blockEditor.useBlockProps( {
-				style: greenBackground,
-			} );
-			return el(
-				'p',
-				blockProps,
-				'Hello World (from the editor, in green).'
-			);
-		},
-		save: function () {
-			const redBackground = {
-				backgroundColor: '#090',
-				color: '#fff',
-				padding: '20px',
-			};
-			const blockProps = blockEditor.useBlockProps.save( {
-				style: redBackground,
-			} );
-			return el(
-				'p',
-				blockProps,
-				'Hello World (from the frontend, in red).'
-			);
-		},
-	} );
-} )( window.wp.blocks, window.React, window.wp.blockEditor );
-```
-<!-- 
-{% end %}
- -->
-<!-- 
-=======
-
->>>>>>> f09e3b56
+<!--
 ## Method 2: Block classname
  -->
 ## 方法 2: ブロックのクラス名
@@ -173,14 +98,6 @@
  -->
 例えば、ブロック名「`gutenberg-examples/example-02-stylesheets`」は、クラス名「`wp-block-gutenberg-examples-example-02-stylesheets`」になります。少し長いかもしれませんが、他のブロックとの衝突を避けるためには最適です。
 
-<<<<<<< HEAD
-**JSX**
-<!-- 
-{% codetabs %}
-{% JSX %}
- -->
-=======
->>>>>>> f09e3b56
 ```jsx
 import { registerBlockType } from '@wordpress/blocks';
 import { useBlockProps } from '@wordpress/block-editor';
@@ -203,50 +120,7 @@
 } );
 ```
 
-<<<<<<< HEAD
-**Plain**
-<!-- 
-{% Plain %}
- -->
-```js
-( function ( blocks, React, blockEditor ) {
-	var el = React.createElement;
-
-	blocks.registerBlockType( 'gutenberg-examples/example-02-stylesheets', {
-		edit: function ( props ) {
-			var blockProps = blockEditor.useBlockProps();
-			return el(
-				'p',
-				blockProps,
-				'Hello World (from the editor, in green).'
-			);
-		},
-		save: function () {
-			var blockProps = blockEditor.useBlockProps.save();
-			return el(
-				'p',
-				blockProps,
-				'Hello World (from the frontend, in red).'
-			);
-		},
-	} );
-} )( window.wp.blocks, window.React, window.wp.blockEditor );
-```
-<!-- 
-{% end %}
- -->
-<!--
-The class name is generated using the block's name prefixed with `wp-block-`, replacing the `/` namespace separator with a single `-`.
- -->
-<!--  
-クラス名はブロック名の前に `wp-block-` を付け、名前空間セパレーター `/` を `-` で置換して生成されます。
- -->
-<!--
-## Enqueueing Editor and Front end Assets
--->
-<!-- 
-=======
->>>>>>> f09e3b56
+<!--
 ### Build or add dependency
  -->
 ### 依存関係のビルドまたは追加
@@ -256,15 +130,7 @@
  -->
 blockEditor を依存関係として含めるには、ビルド手順を実行するか、アセット PHP ファイルを更新してください。
 
-<<<<<<< HEAD
-<!-- 
-{% codetabs %}
-{% JSX %}
- -->
-**JSX**
-<!-- 
-=======
->>>>>>> f09e3b56
+<!-- 
 Build the scripts and update the asset file which is used to keep track of dependencies and the build version.
  -->
 スクリプトをビルドし、依存関係やビルドバージョンの追跡に使用されるアセットファイルを更新します。
@@ -272,35 +138,8 @@
 ```bash
 npm run build
 ```
-<<<<<<< HEAD
-<!-- 
-{% Plain %}
- -->
-**Plain**
-<!-- 
-Edit the asset file to include the block-editor dependency for the scripts.
- -->
-アセットファイルを編集して、スクリプトに block-editor 依存関係を含めます。
-
-```php
-<?php return
-	array( 'dependencies' =>
-		array(
-			'react',
-			'wp-blocks',
-			'wp-block-editor',
-			'wp-polyfill'
-		),
-		'version' => '0.1'
-	);
-```
-<!-- 
-{% end %}
- -->
-<!-- 
-=======
-
->>>>>>> f09e3b56
+
+<!-- 
 ### Enqueue stylesheets
  -->
 ### スタイルシートのエンキュー
@@ -318,13 +157,9 @@
 <!-- 
 It is worth noting that, if the editor content is iframed, both of these will
 load in the iframe. `editorStyle` will also load outside the iframe, so it can
-<<<<<<< HEAD
-be used for editor content as well as UI. 
+be used for editor content as well as UI.
  -->
 注意として、エディターコンテンツが iframe 化されている場合、これらの両方が iframe 内にロードされます。`editorStyle` は iframe の外側にも読み込まれるため、UI だけでなくエディターコンテンツにも使用できます。
-=======
-be used for editor content as well as UI.
->>>>>>> f09e3b56
 
 <!-- 
 For example:
@@ -388,54 +223,7 @@
 	padding: 20px;
 }
 ```
-<!--
-Configure your plugin to use these new styles:
- -->
-<!--  
-新しいスタイルを使用するようにプラグインを構成します。
- -->
-<!--  
-```php
-<?php
-/**
- * Plugin Name: Gutenberg Examples Stylesheets
- */
-
-function gutenberg_examples_02_register_block() {
-	wp_register_script(
-		'gutenberg-examples-02',
-		plugins_url( 'block.js', __FILE__ ),
-		array( 'wp-blocks', 'wp-element' ),
-		filemtime( plugin_dir_path( __FILE__ ) . 'block.js' )
-	);
-
-	wp_register_style(
-		'gutenberg-examples-02-editor',
-		plugins_url( 'editor.css', __FILE__ ),
-		array( 'wp-edit-blocks' ),
-		filemtime( plugin_dir_path( __FILE__ ) . 'editor.css' )
-	);
-
-	wp_register_style(
-		'gutenberg-examples-02',
-		plugins_url( 'style.css', __FILE__ ),
-		array( ),
-		filemtime( plugin_dir_path( __FILE__ ) . 'style.css' )
-	);
-
-	// Allow inlining small stylesheets on the frontend if possible.
-	wp_style_add_data( 'gutenberg-examples-02', 'path', dirname( __FILE__ ) . '/style.css' );
-
-	register_block_type( 'gutenberg-examples/example-02-stylesheets', array(
-		'api_version' => 2,
-		'style' => 'gutenberg-examples-02',
-		'editor_style' => 'gutenberg-examples-02-editor',
-		'editor_script' => 'gutenberg-examples-02',
-	) );
-}
-add_action( 'init', 'gutenberg_examples_02_register_block' );
-```
- -->
+
 <!-- 
 The files will automatically be enqueued when specified in the block.json.
  -->
@@ -464,12 +252,8 @@
 このガイドでは、インラインまたは独自のスタイルシートによって、ブロックにスタイルを適用する方法を紹介しました。この方法はどちらも `useBlockProps` フックを使用します。詳細については、 [ブロックラッパーリファレンスドキュメント](https://ja.wordpress.org/team/handbook/block-editor/reference-guides/block-api/block-edit-save/#block-wrapper-props) を参照してください。
 
 <!-- 
-See the complete [example-02-stylesheets](https://github.com/WordPress/gutenberg-examples/tree/trunk/blocks-non-jsx/02-stylesheets) code in the [gutenberg-examples repository](https://github.com/WordPress/gutenberg-examples).
- -->
-完全なサンプルコードは [gutenberg-examples リポジトリ](https://github.com/WordPress/gutenberg-examples) 内の [example-02-stylesheets](https://github.com/WordPress/gutenberg-examples/tree/trunk/blocks-non-jsx/02-stylesheets) を参照してください。
-
-<<<<<<< HEAD
-[原文](https://github.com/WordPress/gutenberg/blob/trunk/docs/how-to-guides/block-tutorial/applying-styles-with-stylesheets.md)
-=======
 See the complete [stylesheets-79a4c3](https://github.com/WordPress/block-development-examples/tree/trunk/plugins/stylesheets-79a4c3) code in the [block-development-examples repository](https://github.com/WordPress/block-development-examples).
->>>>>>> f09e3b56
+ -->
+完全なサンプルコードは [block-development-examples リポジトリ](https://github.com/WordPress/block-development-examples) 内の [stylesheets-79a4c3](https://github.com/WordPress/block-development-examples/tree/trunk/plugins/stylesheets-79a4c3) を参照してください。
+
+[原文](https://github.com/WordPress/gutenberg/blob/trunk/docs/how-to-guides/block-tutorial/applying-styles-with-stylesheets.md)