--- conflicted
+++ resolved
@@ -29,14 +29,14 @@
 <!-- 
 A block typically inserts markup (HTML) into post content that you want to style in someway. This guides walks through a few different ways you can use CSS with the block editor and how to work with styles and stylesheets.
  -->
-ブロックは、通常、スタイルを設定したい投稿コンテンツにマークアップ (HTML) を挿入します。このガイドでは、ブロックエディタで CSS を使用するいくつかの方法と、スタイルとスタイルシートの操作方法について説明します。
+ブロックは、通常、スタイルを設定する投稿コンテンツにマークアップ (HTML) を挿入します。このガイドでは、ブロックエディタで CSS を使用するいくつかの方法と、スタイルとスタイルシートの操作方法について説明します。
 
 <!-- 
 ## Before you start
  -->
 ## はじめる前に
 
-このガイドで紹介する例を実装するには、基本的なブロックと WordPress の開発環境が必要です。[基本ブロックの作成](https://ja.wordpress.org/team/handbook/block-editor/how-to-guides/block-tutorial/writing-your-first-block-type/) または [ブロックチュートリアル](https://ja.wordpress.org/team/handbook/block-editor/getting-started/create-block/) を見てセットアップを行ってください。
+このガイドで紹介する例を実装するには、基本的なブロックと WordPress の開発環境が必要です。[基本ブロックの作成](https://ja.wordpress.org/team/handbook/block-editor/how-to-guides/block-tutorial/writing-your-first-block-type/) または [ブロックチュートリアル](https://ja.wordpress.org/team/handbook/block-editor/getting-started/create-block/) を参照して、セットアップしてください。
 
 <!-- 
 ## Methods to add style
@@ -46,7 +46,7 @@
 <!-- 
 The following are different methods you can use to add style to your block, either in the editor or when saved.
  -->
-以下は、エディター内部または保存時に、ブロックへスタイルを追加する、いくつかの異なる方法です。
+以下では、エディター内部または保存時に、ブロックへスタイルを追加する異なる方法を紹介します。
 
 <!-- 
 ## Method 1: Inline style
@@ -143,13 +143,10 @@
 	} );
 } )( window.wp.blocks, window.wp.element, window.wp.blockEditor );
 ```
-
-<<<<<<< HEAD
-<!-- 
-=======
+<!-- 
 {% end %}
-
->>>>>>> 4da93437
+ -->
+<!-- 
 ## Method 2: Block classname
  -->
 ## 方法 2: ブロックのクラス名
