--- conflicted
+++ resolved
@@ -25,11 +25,11 @@
 
 ツールバーをカスタマイズして、ブロックタイプ固有のコントロールを表示することもできます。ブロックタイプの `edit` 関数の戻り値に `BlockControls` を加えると、ブロックのツールバーにそのコントロールが表示されます。
 
-**ESNext**
-
+**JSX**
+<!-- 
 {% codetabs %}
 {% JSX %}
-
+ -->
 ```jsx
 import { registerBlockType } from '@wordpress/blocks';
 
@@ -109,13 +109,10 @@
 } );
 ```
 
-<<<<<<< HEAD
-**ES5**
-{% ES5 %}
-=======
+**Plain**
+<!-- 
 {% Plain %}
->>>>>>> 6dc0d6b0
-
+ -->
 ```js
 ( function ( blocks, blockEditor, element ) {
 	var el = element.createElement;
@@ -200,9 +197,9 @@
 	} );
 } )( window.wp.blocks, window.wp.blockEditor, window.wp.element );
 ```
-
+<!-- 
 {% end %}
-
+ -->
 <!--
 Note that `BlockControls` is only visible when the block is currently selected and in visual editing mode. `BlockControls` are not shown when editing a block in HTML editing mode.
  -->
