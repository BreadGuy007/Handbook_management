<!--
# Writing Your First Block Type
 -->
# 初めてのブロックタイプ

<!--
To keep things simple for our first example, let's create a new block type which displays a styled message in a post. At this point, we won't allow the user to edit the message. We'll learn more about editable fields in later sections.

Blocks containing static content are implemented entirely in JavaScript using the `registerBlockType` function. This function is responsible for specifying the blueprint of a block, describing the behaviors necessary for the editor to understand how it appears, changes when edited, and is ultimately saved in the post's content.
 -->
できる限り簡単な最初のサンプルとして、投稿にスタイル付きメッセージを表示する新しいブロックタイプを作成します。この時点ではまだユーザーはメッセージを編集できませんが、後のセクションで編集可能なフィールドについて学習していきます。

静的コンテンツを含むブロックは `registerBlockType` 関数を使用すると完全に JavaScript 内で実装できます。`registerBlockType` 関数はブロックの設計の提示に責任を持ち、エディターに対して表示に必要な振る舞いを伝え、編集されれば変更し、全体を投稿コンテンツ内に保存します。

<!--
## Enqueuing Block Scripts

While the block's editor behaviors are implemented in JavaScript, you'll need to register your block server-side to ensure that the script is enqueued when the editor loads. Register scripts and styles using [`wp_register_script`](https://developer.wordpress.org/reference/functions/wp_register_script/) and [`wp_register_style`](https://developer.wordpress.org/reference/functions/wp_register_style/), then assign these as handles associated with your block using the `script`, `style`, `editor_script`, and `editor_style` block type registration settings.

The `editor_script` and `editor_style` files will only be enqueued in the editor, while the `script` and `style` will be enqueued both in the editor and when viewing a post on the front of your site.
 -->
## ブロックスクリプトのエンキュー

エディターでのブロックの振る舞いは JavaScript 内で実装できますが、サーバーサイドではブロックを登録してエディターがロードされた際にスクリプトをエンキューする必要があります。スクリプトとスタイルはそれぞれ [`wp_register_script`](https://developer.wordpress.org/reference/functions/wp_register_script/) と [`wp_register_style`](https://developer.wordpress.org/reference/functions/wp_register_style/) を使用して登録します。次にブロックタイプ登録設定 `script`、`style`、`editor_script`、`editor_style`を使用して、これらをブロックに関連付けるハンドルとして割り当てます。

`editor_script` と `editor_style` ファイルはエディター内のみにエンキューされますが、`script` と `style` はエディターとサイトで投稿が表示される場合の両方でエンキューされます。

```php
<?php
/*
Plugin Name: Gutenberg examples 01
*/
function gutenberg_examples_01_register_block() {

	// automatically load dependencies and version
	$asset_file = include( plugin_dir_path( __FILE__ ) . 'build/index.asset.php');

	wp_register_script(
		'gutenberg-examples-01-esnext',
		plugins_url( 'build/index.js', __FILE__ ),
		$asset_file['dependencies'],
		$asset_file['version']
	);

	register_block_type( 'gutenberg-examples/example-01-basic-esnext', array(
		'api_version' => 2,
		'editor_script' => 'gutenberg-examples-01-esnext',
	) );

}
add_action( 'init', 'gutenberg_examples_01_register_block' );
```

<!--
Note the above example, shows using the [wp-scripts build step](/docs/how-to-guides/javascript/js-build-setup/) that automatically sets dependencies and versions the file.

If you were using the plain code, you would specify `array( 'wp-blocks', 'wp-element' )` as the dependency array. See the [example 01](https://github.com/WordPress/gutenberg-examples/blob/HEAD/01-basic/index.php) in Gutenberg Examples repository for full syntax.

-   **`wp-blocks`** includes block type registration and related functions
-   **`wp-element`** includes the [WordPress Element abstraction](/packages/element/README.md) for describing the structure of your blocks
 -->
注意: 上の例では [wp-scripts ビルド手順](https://ja.wordpress.org/team/handbook/block-editor/how-to-guides/javascript/js-build-setup/) を使用して自動的に依存性やファイルのバージョンを設定しています。

ES5 コードを使用する場合には、依存性の配列として `array( 'wp-blocks', 'wp-element' )` を指定してください。完全な構文については Gutenberg Examples リポジトリー内の [example 01](https://github.com/WordPress/gutenberg-examples/blob/HEAD/01-basic/index.php) を参照してください。

- __`wp-blocks`__ ブロックタイプの登録および関連する関数を含む
- __`wp-element`__ ブロックの構造を記述する [WordPress Element abstraction](/packages/element/README.md) を含む

<!--
## Registering the Block

With the script enqueued, let's look at the implementation of the block itself:
 -->

## ブロックの登録

エンキューされるスクリプトでブロックの実装を確認します。

**ESNext**

{% codetabs %}
{% JSX %}

```jsx
import { registerBlockType } from '@wordpress/blocks';
import { useBlockProps } from '@wordpress/block-editor';

const blockStyle = {
	backgroundColor: '#900',
	color: '#fff',
	padding: '20px',
};

registerBlockType( 'gutenberg-examples/example-01-basic-esnext', {
	apiVersion: 2,
	title: 'Example: Basic (esnext)',
	icon: 'universal-access-alt',
	category: 'design',
	example: {},
	edit() {
		const blockProps = useBlockProps( { style: blockStyle } );

		return (
			<div { ...blockProps }>Hello World (from the editor).</div>
		);
	},
	save() {
		const blockProps = useBlockProps.save( { style: blockStyle } );

		return (
			<div { ...blockProps }>
				Hello World (from the frontend).
			</div>
		);
	},
} );
```

<<<<<<< HEAD
**ES5**
{% ES5 %}
=======
{% Plain %}
>>>>>>> 6dc0d6b0

```js
( function ( blocks, element, blockEditor ) {
	var el = element.createElement;
	var useBlockProps = blockEditor.useBlockProps;

	var blockStyle = {
		backgroundColor: '#900',
		color: '#fff',
		padding: '20px',
	};

	blocks.registerBlockType( 'gutenberg-examples/example-01-basic', {
		apiVersion: 2,
		title: 'Example: Basic',
		icon: 'universal-access-alt',
		category: 'design',
		example: {},
		edit: function () {
			var blockProps = useBlockProps( { style: blockStyle } );
			return el(
				'p',
				blockProps,
				'Hello World (from the editor).'
			);
		},
		save: function () {
			var blockProps = useBlockProps.save( { style: blockStyle } );
			return el(
				'p',
				blockProps,
				'Hello World (from the frontend).'
			);
		},
	} );
} )( window.wp.blocks, window.wp.element, window.wp.blockEditor );
```

{% end %}

<!--
_By now you should be able to see `Hello World (from the editor).` in the admin side and `Hello World (from the frontend).` on the frontend side._
 -->
_この段階でエディター画面には `Hello World (from the editor).`、投稿を表示すると `Hello World (from the frontend).` と表示されます。_

<!--
Once a block is registered, you should immediately see that it becomes available as an option in the editor inserter dialog, using values from `title`, `icon`, and `category` to organize its display. You can choose an icon from any included in the built-in [Dashicons icon set](https://developer.wordpress.org/resource/dashicons/), or provide a [custom svg element](/docs/reference-guides/block-api/block-registration.md#icon-optional).

A block name must be prefixed with a namespace specific to your plugin. This helps prevent conflicts when more than one plugin registers a block with the same name. In this example, the namespace is `gutenberg-examples`.

Block names _must_ include only lowercase alphanumeric characters or dashes and start with a letter. Example: `my-plugin/my-custom-block`.

The `edit` and `save` functions describe the structure of your block in the context of the editor and the saved content respectively. While the difference is not obvious in this simple example, in the following sections we'll explore how these are used to enable customization of the block in the editor preview.
 -->
いったんブロックが登録されるとすぐにエディター挿入ダイアログのオプションとして利用可能になります。また `title`、`icon`、`category` の値を使用していることがわかります。アイコンは組み込みの [Dashicons アイコンセット](https://developer.wordpress.org/resource/dashicons/) から選択するか、[カスタム SVG 要素](https://ja.wordpress.org/team/handbook/block-editor/reference-guides/block-api/block-registration/#icon-optional) を指定できます。

ブロック名はプラグイン専用の名前空間をプレフィックスに付ける必要があります。こうすることで2つ以上のプラグインが同じ名前でブロックを登録しても衝突を避けられます。この例では名前空間は `gutenberg-examples` です。

ブロック名は英数小文字かダッシュのみで指定し、文字で始まる必要があります。例: `my-plugin/my-custom-block`.

`edit` 関数と `save` 関数ではそれぞれエディターコンテキストでのブロックの構造と、保存されるコンテンツを記述します。この簡単な例では違いがはっきりしませんが、次のセクションでエディタープレビューでブロックのカスタマイズを行う際に、これらがどのように使用されるかを見ます。

[原文](https://github.com/WordPress/gutenberg/blob/trunk/docs/how-to-guides/block-tutorial/writing-your-first-block-type.md)<|MERGE_RESOLUTION|>--- conflicted
+++ resolved
@@ -61,7 +61,7 @@
  -->
 注意: 上の例では [wp-scripts ビルド手順](https://ja.wordpress.org/team/handbook/block-editor/how-to-guides/javascript/js-build-setup/) を使用して自動的に依存性やファイルのバージョンを設定しています。
 
-ES5 コードを使用する場合には、依存性の配列として `array( 'wp-blocks', 'wp-element' )` を指定してください。完全な構文については Gutenberg Examples リポジトリー内の [example 01](https://github.com/WordPress/gutenberg-examples/blob/HEAD/01-basic/index.php) を参照してください。
+Plain コードを使用する場合には、依存性の配列として `array( 'wp-blocks', 'wp-element' )` を指定してください。完全な構文については Gutenberg Examples リポジトリー内の [example 01](https://github.com/WordPress/gutenberg-examples/blob/HEAD/01-basic/index.php) を参照してください。
 
 - __`wp-blocks`__ ブロックタイプの登録および関連する関数を含む
 - __`wp-element`__ ブロックの構造を記述する [WordPress Element abstraction](/packages/element/README.md) を含む
@@ -76,11 +76,11 @@
 
 エンキューされるスクリプトでブロックの実装を確認します。
 
-**ESNext**
-
+**JSX**
+<!-- 
 {% codetabs %}
 {% JSX %}
-
+ -->
 ```jsx
 import { registerBlockType } from '@wordpress/blocks';
 import { useBlockProps } from '@wordpress/block-editor';
@@ -116,13 +116,10 @@
 } );
 ```
 
-<<<<<<< HEAD
-**ES5**
-{% ES5 %}
-=======
+**Plain**
+<!-- 
 {% Plain %}
->>>>>>> 6dc0d6b0
-
+ -->
 ```js
 ( function ( blocks, element, blockEditor ) {
 	var el = element.createElement;
@@ -159,9 +156,9 @@
 	} );
 } )( window.wp.blocks, window.wp.element, window.wp.blockEditor );
 ```
-
+<!-- 
 {% end %}
-
+ -->
 <!--
 _By now you should be able to see `Hello World (from the editor).` in the admin side and `Hello World (from the frontend).` on the frontend side._
  -->
