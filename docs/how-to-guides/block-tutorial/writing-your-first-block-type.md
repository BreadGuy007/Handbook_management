<!-- 
# Writing Your First Block Type
 -->
# 初めてのブロックタイプ

<!-- 
To keep things simple for our first example, let's create a new block type which displays a styled message in a post. At this point, we won't allow the user to edit the message. We'll learn more about editable fields in later sections.

Blocks containing static content are implemented entirely in JavaScript using the `registerBlockType` function. This function is responsible for specifying the blueprint of a block, describing the behaviors necessary for the editor to understand how it appears, changes when edited, and is ultimately saved in the post's content.
 -->
できる限り簡単な最初のサンプルとして、投稿にスタイル付きメッセージを表示する新しいブロックタイプを作成します。この時点ではまだユーザーはメッセージを編集できませんが、後のセクションで編集可能なフィールドについて学習していきます。

静的コンテンツを含むブロックは `registerBlockType` 関数を使用すると完全に JavaScript 内で実装できます。`registerBlockType` 関数はブロックの設計の提示に責任を持ち、エディターに対して表示に必要な振る舞いを伝え、編集されれば変更し、全体を投稿コンテンツ内に保存します。

<!-- 
## Enqueuing Block Scripts

While the block's editor behaviors are implemented in JavaScript, you'll need to register your block server-side to ensure that the script is enqueued when the editor loads. Register scripts and styles using [`wp_register_script`](https://developer.wordpress.org/reference/functions/wp_register_script/) and [`wp_register_style`](https://developer.wordpress.org/reference/functions/wp_register_style/), then assign these as handles associated with your block using the `script`, `style`, `editor_script`, and `editor_style` block type registration settings.

The `editor_script` and `editor_style` files will only be enqueued in the editor, while the `script` and `style` will be enqueued both in the editor and when viewing a post on the front of your site.
 -->
## ブロックスクリプトのエンキュー

エディターでのブロックの振る舞いは JavaScript 内で実装できますが、サーバーサイドではブロックを登録してエディターがロードされた際にスクリプトをエンキューする必要があります。スクリプトとスタイルはそれぞれ [`wp_register_script`](https://developer.wordpress.org/reference/functions/wp_register_script/) と [`wp_register_style`](https://developer.wordpress.org/reference/functions/wp_register_style/) を使用して登録します。次にブロックタイプ登録設定 `script`、`style`、`editor_script`、`editor_style`を使用して、これらをブロックに関連付けるハンドルとして割り当てます。 

`editor_script` と `editor_style` ファイルはエディター内のみにエンキューされますが、`script` と `style` はエディターとサイトで投稿が表示される場合の両方でエンキューされます。

```php
<?php
/*
Plugin Name: Gutenberg examples 01
*/
function gutenberg_examples_01_register_block() {

	// automatically load dependencies and version
	$asset_file = include( plugin_dir_path( __FILE__ ) . 'build/index.asset.php');

	wp_register_script(
		'gutenberg-examples-01-esnext',
		plugins_url( 'build/index.js', __FILE__ ),
		$asset_file['dependencies'],
		$asset_file['version']
	);

	register_block_type( 'gutenberg-examples/example-01-basic-esnext', array(
		'api_version' => 2,
		'editor_script' => 'gutenberg-examples-01-esnext',
	) );

}
add_action( 'init', 'gutenberg_examples_01_register_block' );
```

<<<<<<< HEAD
<!-- 
Note the above example, shows using the [wp-scripts build step](/docs/how-to-guides/javascript/js-build-setup/) that automatically sets dependencies and versions the file. 

If you were using the ES5 code, you would specify `array( 'wp-blocks', 'wp-element' )` as the dependency array. See the [example 01](https://github.com/WordPress/gutenberg-examples/blob/HEAD/01-basic/index.php) in Gutenberg Examples repository for full syntax.

- __`wp-blocks`__ includes block type registration and related functions
- __`wp-element`__ includes the [WordPress Element abstraction](/packages/element/README.md) for describing the structure of your blocks
 -->
注意: 上の例では [wp-scripts ビルド手順](https://ja.wordpress.org/team/handbook/block-editor/how-to-guides/javascript/js-build-setup/) を使用して自動的に依存性やファイルのバージョンを設定しています。 

ES5 コードを使用する場合には、依存性の配列として `array( 'wp-blocks', 'wp-element' )` を指定してください。完全な構文については Gutenberg Examples リポジトリー内の [example 01](https://github.com/WordPress/gutenberg-examples/blob/HEAD/01-basic/index.php) を参照してください。

- __`wp-blocks`__ ブロックタイプの登録および関連する関数を含む
- __`wp-element`__ ブロックの構造を記述する [WordPress Element abstraction](/packages/element/README.md) を含む
=======
Note the above example, shows using the [wp-scripts build step](/docs/how-to-guides/javascript/js-build-setup/) that automatically sets dependencies and versions the file.

If you were using the ES5 code, you would specify `array( 'wp-blocks', 'wp-element' )` as the dependency array. See the [example 01](https://github.com/WordPress/gutenberg-examples/blob/HEAD/01-basic/index.php) in Gutenberg Examples repository for full syntax.

-   **`wp-blocks`** includes block type registration and related functions
-   **`wp-element`** includes the [WordPress Element abstraction](/packages/element/README.md) for describing the structure of your blocks
>>>>>>> 3712ce0a

<!-- 
## Registering the Block

With the script enqueued, let's look at the implementation of the block itself:
 -->

## ブロックの登録

エンキューされるスクリプトでブロックの実装を確認します。

**ESNext**

{% codetabs %}
{% ESNext %}

```jsx
import { registerBlockType } from '@wordpress/blocks';
import { useBlockProps } from '@wordpress/block-editor';

const blockStyle = {
	backgroundColor: '#900',
	color: '#fff',
	padding: '20px',
};

registerBlockType( 'gutenberg-examples/example-01-basic-esnext', {
	apiVersion: 2,
	title: 'Example: Basic (esnext)',
	icon: 'universal-access-alt',
	category: 'design',
	example: {},
	edit() {
		const blockProps = useBlockProps( { style: blockStyle } );

		return (
			<div { ...blockProps }>Hello World, step 1 (from the editor).</div>
		);
	},
	save() {
		const blockProps = useBlockProps.save( { style: blockStyle } );

		return (
			<div { ...blockProps }>
				Hello World, step 1 (from the frontend).
			</div>
		);
	},
} );
```

<<<<<<< HEAD
**ES5**

=======
>>>>>>> 3712ce0a
{% ES5 %}

```js
( function ( blocks, element, blockEditor ) {
	var el = element.createElement;
	var useBlockProps = blockEditor.useBlockProps;

	var blockStyle = {
		backgroundColor: '#900',
		color: '#fff',
		padding: '20px',
	};

	blocks.registerBlockType( 'gutenberg-examples/example-01-basic', {
		apiVersion: 2,
		title: 'Example: Basic',
		icon: 'universal-access-alt',
		category: 'design',
		example: {},
		edit: function () {
			var blockProps = useBlockProps( { style: blockStyle } );
			return el(
				'p',
				blockProps,
				'Hello World, step 1 (from the editor).'
			);
		},
		save: function () {
			var blockProps = useBlockProps.save( { style: blockStyle } );
			return el(
				'p',
				blockProps,
				'Hello World, step 1 (from the frontend).'
			);
		},
	} );
} )( window.wp.blocks, window.wp.element, window.wp.blockEditor );
```

{% end %}

<!-- 
_By now you should be able to see `Hello World, step 1 (from the editor).` in the admin side and `Hello World, step 1 (from the frontend).` on the frontend side._

Once a block is registered, you should immediately see that it becomes available as an option in the editor inserter dialog, using values from `title`, `icon`, and `category` to organize its display. You can choose an icon from any included in the built-in [Dashicons icon set](https://developer.wordpress.org/resource/dashicons/), or provide a [custom svg element](/docs/reference-guides/block-api/block-registration.md#icon-optional).

A block name must be prefixed with a namespace specific to your plugin. This helps prevent conflicts when more than one plugin registers a block with the same name. In this example, the namespace is `gutenberg-examples`.

Block names _must_ include only lowercase alphanumeric characters or dashes and start with a letter. Example: `my-plugin/my-custom-block`.

The `edit` and `save` functions describe the structure of your block in the context of the editor and the saved content respectively. While the difference is not obvious in this simple example, in the following sections we'll explore how these are used to enable customization of the block in the editor preview.
 -->
_この段階でエディター画面には `Hello World, step 1 (from the editor).`、投稿を表示すると `Hello World, step 1 (from the frontend).` と表示されます。_

いったんブロックが登録されるとすぐにエディター挿入ダイアログのオプションとして利用可能になります。また `title`、`icon`、`category` の値を使用していることがわかります。アイコンは組み込みの [Dashicons アイコンセット](https://developer.wordpress.org/resource/dashicons/) から選択するか、[カスタム SVG 要素](https://developer.wordpress.org/block-editor/designers-developers/developers/block-api/block-registration/#icon-optional) を指定できます。

ブロック名はプラグイン専用の名前空間をプレフィックスに付ける必要があります。こうすることで2つ以上のプラグインが同じ名前でブロックを登録しても衝突を避けられます。この例では名前空間は `gutenberg-examples` です。

ブロック名は英数小文字かダッシュのみで指定し、文字で始まる必要があります。例: `my-plugin/my-custom-block`.

`edit` 関数と `save` 関数ではそれぞれエディターコンテキストでのブロックの構造と、保存されるコンテンツを記述します。この簡単な例では違いがはっきりしませんが、次のセクションでエディタープレビューでブロックのカスタマイズを行う際に、これらがどのように使用されるかを見ます。

[原文](https://github.com/WordPress/gutenberg/blob/trunk/docs/how-to-guides/block-tutorial/writing-your-first-block-type.md)<|MERGE_RESOLUTION|>--- conflicted
+++ resolved
@@ -1,9 +1,9 @@
-<!-- 
+<!--
 # Writing Your First Block Type
  -->
 # 初めてのブロックタイプ
 
-<!-- 
+<!--
 To keep things simple for our first example, let's create a new block type which displays a styled message in a post. At this point, we won't allow the user to edit the message. We'll learn more about editable fields in later sections.
 
 Blocks containing static content are implemented entirely in JavaScript using the `registerBlockType` function. This function is responsible for specifying the blueprint of a block, describing the behaviors necessary for the editor to understand how it appears, changes when edited, and is ultimately saved in the post's content.
@@ -12,7 +12,7 @@
 
 静的コンテンツを含むブロックは `registerBlockType` 関数を使用すると完全に JavaScript 内で実装できます。`registerBlockType` 関数はブロックの設計の提示に責任を持ち、エディターに対して表示に必要な振る舞いを伝え、編集されれば変更し、全体を投稿コンテンツ内に保存します。
 
-<!-- 
+<!--
 ## Enqueuing Block Scripts
 
 While the block's editor behaviors are implemented in JavaScript, you'll need to register your block server-side to ensure that the script is enqueued when the editor loads. Register scripts and styles using [`wp_register_script`](https://developer.wordpress.org/reference/functions/wp_register_script/) and [`wp_register_style`](https://developer.wordpress.org/reference/functions/wp_register_style/), then assign these as handles associated with your block using the `script`, `style`, `editor_script`, and `editor_style` block type registration settings.
@@ -21,7 +21,7 @@
  -->
 ## ブロックスクリプトのエンキュー
 
-エディターでのブロックの振る舞いは JavaScript 内で実装できますが、サーバーサイドではブロックを登録してエディターがロードされた際にスクリプトをエンキューする必要があります。スクリプトとスタイルはそれぞれ [`wp_register_script`](https://developer.wordpress.org/reference/functions/wp_register_script/) と [`wp_register_style`](https://developer.wordpress.org/reference/functions/wp_register_style/) を使用して登録します。次にブロックタイプ登録設定 `script`、`style`、`editor_script`、`editor_style`を使用して、これらをブロックに関連付けるハンドルとして割り当てます。 
+エディターでのブロックの振る舞いは JavaScript 内で実装できますが、サーバーサイドではブロックを登録してエディターがロードされた際にスクリプトをエンキューする必要があります。スクリプトとスタイルはそれぞれ [`wp_register_script`](https://developer.wordpress.org/reference/functions/wp_register_script/) と [`wp_register_style`](https://developer.wordpress.org/reference/functions/wp_register_style/) を使用して登録します。次にブロックタイプ登録設定 `script`、`style`、`editor_script`、`editor_style`を使用して、これらをブロックに関連付けるハンドルとして割り当てます。
 
 `editor_script` と `editor_style` ファイルはエディター内のみにエンキューされますが、`script` と `style` はエディターとサイトで投稿が表示される場合の両方でエンキューされます。
 
@@ -51,31 +51,22 @@
 add_action( 'init', 'gutenberg_examples_01_register_block' );
 ```
 
-<<<<<<< HEAD
-<!-- 
-Note the above example, shows using the [wp-scripts build step](/docs/how-to-guides/javascript/js-build-setup/) that automatically sets dependencies and versions the file. 
-
-If you were using the ES5 code, you would specify `array( 'wp-blocks', 'wp-element' )` as the dependency array. See the [example 01](https://github.com/WordPress/gutenberg-examples/blob/HEAD/01-basic/index.php) in Gutenberg Examples repository for full syntax.
-
-- __`wp-blocks`__ includes block type registration and related functions
-- __`wp-element`__ includes the [WordPress Element abstraction](/packages/element/README.md) for describing the structure of your blocks
- -->
-注意: 上の例では [wp-scripts ビルド手順](https://ja.wordpress.org/team/handbook/block-editor/how-to-guides/javascript/js-build-setup/) を使用して自動的に依存性やファイルのバージョンを設定しています。 
-
-ES5 コードを使用する場合には、依存性の配列として `array( 'wp-blocks', 'wp-element' )` を指定してください。完全な構文については Gutenberg Examples リポジトリー内の [example 01](https://github.com/WordPress/gutenberg-examples/blob/HEAD/01-basic/index.php) を参照してください。
-
-- __`wp-blocks`__ ブロックタイプの登録および関連する関数を含む
-- __`wp-element`__ ブロックの構造を記述する [WordPress Element abstraction](/packages/element/README.md) を含む
-=======
+<!--
 Note the above example, shows using the [wp-scripts build step](/docs/how-to-guides/javascript/js-build-setup/) that automatically sets dependencies and versions the file.
 
 If you were using the ES5 code, you would specify `array( 'wp-blocks', 'wp-element' )` as the dependency array. See the [example 01](https://github.com/WordPress/gutenberg-examples/blob/HEAD/01-basic/index.php) in Gutenberg Examples repository for full syntax.
 
 -   **`wp-blocks`** includes block type registration and related functions
 -   **`wp-element`** includes the [WordPress Element abstraction](/packages/element/README.md) for describing the structure of your blocks
->>>>>>> 3712ce0a
+ -->
+注意: 上の例では [wp-scripts ビルド手順](https://ja.wordpress.org/team/handbook/block-editor/how-to-guides/javascript/js-build-setup/) を使用して自動的に依存性やファイルのバージョンを設定しています。
 
-<!-- 
+ES5 コードを使用する場合には、依存性の配列として `array( 'wp-blocks', 'wp-element' )` を指定してください。完全な構文については Gutenberg Examples リポジトリー内の [example 01](https://github.com/WordPress/gutenberg-examples/blob/HEAD/01-basic/index.php) を参照してください。
+
+- __`wp-blocks`__ ブロックタイプの登録および関連する関数を含む
+- __`wp-element`__ ブロックの構造を記述する [WordPress Element abstraction](/packages/element/README.md) を含む
+
+<!--
 ## Registering the Block
 
 With the script enqueued, let's look at the implementation of the block itself:
@@ -125,11 +116,7 @@
 } );
 ```
 
-<<<<<<< HEAD
 **ES5**
-
-=======
->>>>>>> 3712ce0a
 {% ES5 %}
 
 ```js
@@ -171,7 +158,7 @@
 
 {% end %}
 
-<!-- 
+<!--
 _By now you should be able to see `Hello World, step 1 (from the editor).` in the admin side and `Hello World, step 1 (from the frontend).` on the frontend side._
 
 Once a block is registered, you should immediately see that it becomes available as an option in the editor inserter dialog, using values from `title`, `icon`, and `category` to organize its display. You can choose an icon from any included in the built-in [Dashicons icon set](https://developer.wordpress.org/resource/dashicons/), or provide a [custom svg element](/docs/reference-guides/block-api/block-registration.md#icon-optional).
