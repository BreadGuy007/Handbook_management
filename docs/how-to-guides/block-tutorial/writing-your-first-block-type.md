--- conflicted
+++ resolved
@@ -34,7 +34,7 @@
 <!-- 
 There are two main types of blocks: static and dynamic, this guide focuses on static blocks. A static block is used to insert HTML content into the post and save it with the post. A dynamic block builds the content on the fly when rendered on the front end, see the [dynamic blocks guide](/docs/how-to-guides/block-tutorial/creating-dynamic-blocks.md).
  -->
-ブロックには大きく分けて静的ブロックと動的ブロックがありますが、このガイドでは静的ブロックに焦点を当てます。静的ブロックは、HTML コンテンツを投稿に挿入し、投稿と一緒に保存するために使用されます。動的ブロックは、フロントエンドでレンダーれる際に、その場でコンテンツを構築します。[動的ブロックガイド](https://ja.wordpress.org/team/handbook/block-editor/how-to-guides/block-tutorial/creating-dynamic-blocks/)を参照してください。
+ブロックには大きく分けて静的ブロックとダイナミックブロックがありますが、このガイドでは静的ブロックに焦点を当てます。静的ブロックは、HTML コンテンツを投稿に挿入し、投稿と一緒に保存するために使用されます。ダイナミックブロックは、フロントエンドでレンダーれる際に、その場でコンテンツを構築します。[ダイナミックブロックガイド](https://ja.wordpress.org/team/handbook/block-editor/how-to-guides/block-tutorial/creating-dynamic-blocks/)を参照してください。
 
 <!-- 
 <div class="callout callout-alert">
@@ -162,15 +162,6 @@
  -->
 そこに基本的な `block.json` ファイルを作成します。
 
-<<<<<<< HEAD
-**JSX**
-<!-- 
-{% codetabs %}
-{% JSX %}
- -->
-=======
-
->>>>>>> f09e3b56
 ```json
 {
 	"apiVersion": 3,
@@ -181,52 +172,8 @@
 	"editorScript": "file:./build/index.js"
 }
 ```
-<<<<<<< HEAD
-
-<!--
-Note the above example, shows using the [wp-scripts build step](/docs/how-to-guides/javascript/js-build-setup/) that automatically sets dependencies and versions the file.
--->
-**Plain**
-<!-- 
-{% Plain %}
- -->
-```json
-{
-	"apiVersion": 3,
-	"title": "Example: Basic",
-	"name": "gutenberg-examples/example-01-basic",
-	"category": "layout",
-	"icon": "universal-access-alt",
-	"editorScript": "file:./block.js"
-}
-```
-<!-- 
-{% end %}
- -->
-
-<!--
--   **`wp-blocks`** includes block type registration and related functions
--   **`wp-element`** includes the [WordPress Element abstraction](/packages/element/README.md) for describing the structure of your blocks
- -->
-<!-- 
-注意: 上の例では [wp-scripts ビルド手順](https://ja.wordpress.org/team/handbook/block-editor/how-to-guides/javascript/js-build-setup/) を使用して自動的に依存性やファイルのバージョンを設定しています。
-
-Plain コードを使用する場合には、依存性の配列として `array( 'wp-blocks', 'wp-element' )` を指定してください。完全な構文については Gutenberg Examples リポジトリー内の [example 01](https://github.com/WordPress/gutenberg-examples/blob/HEAD/01-basic/index.php) を参照してください。
-
-- __`wp-blocks`__ ブロックタイプの登録および関連する関数を含む
-- __`wp-element`__ ブロックの構造を記述する [WordPress Element abstraction](/packages/element/README.md) を含む
- -->
-<!--
-## Registering the Block
-
-With the script enqueued, let's look at the implementation of the block itself:
- -->
-<!-- 
-## ブロックの登録
- -->
-<!-- 
-=======
->>>>>>> f09e3b56
+
+<!--
 ### Step 2: Register block in plugin
  -->
 ### ステップ 2: プラグインでのブロックの登録
@@ -269,21 +216,8 @@
 
 <!-- 
 The `save` function is a component that defines the final markup returned by the block and saved in `post_content`.
-<<<<<<< HEAD
  -->
 `save` 関数は、ブロックが返し、`post_content` に保存される、最終的なマークアップを定義するコンポーネントです。
-
-<!-- 
-エンキューされるスクリプトでブロックの実装を確認します。
- -->
-**JSX**
-<!-- 
-{% codetabs %}
-{% JSX %}
- -->
-=======
-
->>>>>>> f09e3b56
 
 <!-- 
 Add the following in `src/index.js`
@@ -307,35 +241,6 @@
 } );
 ```
 
-<<<<<<< HEAD
-**Plain**
-<!-- 
-{% Plain %}
- -->
-
-<!-- 
-Add the following to `block.js`
- -->
-次のコードを `block.js` に追加してください。
-
-```js
-( function ( blocks, React ) {
-	var el = React.createElement;
-
-	blocks.registerBlockType( 'gutenberg-examples/example-01-basic', {
-		edit: function () {
-			return el( 'p', {}, 'Hello World (from the editor).' );
-		},
-		save: function () {
-			return el( 'p', {}, 'Hola mundo (from the frontend).' );
-		},
-	} );
-} )( window.wp.blocks, window.React );
-```
-<!-- 
-{% end %}
- -->
-
 <!--
 _By now you should be able to see `Hello World (from the editor).` in the admin side and `Hello World (from the frontend).` on the frontend side._
  -->
@@ -354,9 +259,6 @@
  -->
 
 <!-- 
-=======
-
->>>>>>> f09e3b56
 ### Step 4: Build or add dependency
  -->
 ### ステップ4: ビルド、または依存関係の追加
@@ -366,15 +268,6 @@
  -->
 ブロックを登録するには、`register_block_type()` で使用したディレクトリと同じディレクトリに、スクリプトのファイル名で始まるアセットのphpファイルが必要です。
 
-<<<<<<< HEAD
-**JSX**
-<!-- 
-{% codetabs %}
-{% JSX %}
- -->
-=======
-
->>>>>>> f09e3b56
 
 <!-- 
 Build the scripts and asset file which is used to keep track of dependencies and the build version.
@@ -385,34 +278,7 @@
 npm run build
 ```
 
-<<<<<<< HEAD
-**Plain**
-<!-- 
-{% Plain %}
- -->
-
-<!-- 
-Create the asset file to load the dependencies for the scripts. The name of this file should be the name of the js file then .asset.php. For this example, create `block.asset.php` with the following:
- -->
-スクリプトの依存関係を読み込むアセットファイルを作成します。このファイルの名前は、js ファイルの名前に.asset.php を加えたものにする必要があります。この例では、`block.asset.php` を以下のように作成します。
-
-```php
-<?php return
-	array( 'dependencies' =>
-		array(
-			'react',
-			'wp-blocks',
-			'wp-polyfill'
-		),
-		'version' => '0.1'
-	);
-```
-
-<!-- 
-{% end %}
-=======
->>>>>>> f09e3b56
-
+<!--
 ### Step 5: Confirm
  -->
 ### ステップ5: 確認
@@ -443,30 +309,20 @@
 -   JSXを使用する場合は、変更するたびに忘れずにビルドしてください
 <!-- 
 ## Conclusion
-<<<<<<< HEAD
  -->
 ## まとめ
 <!-- 
-This shows the most basic static block. The [gutenberg-examples](https://github.com/WordPress/gutenberg-examples) repository has complete examples for both.
- -->
-最も基本的な静的ブロックを示しました。[gutenberg-examples](https://github.com/WordPress/gutenberg-examples)リポジトリには、両方の完全な例があります。
-
-<!-- 
--   [Basic Example with JSX build](https://github.com/WordPress/gutenberg-examples/tree/trunk/blocks-jsx/01-basic-esnext)
-
--   [Basic Example Plain JavaScript](https://github.com/WordPress/gutenberg-examples/tree/trunk/blocks-non-jsx/01-basic),
- -->
--   [JSX ビルドの基本的な例](https://github.com/WordPress/gutenberg-examples/tree/trunk/blocks-jsx/01-basic-esnext)
-
--   [Plain な JavaScript の基本的な例](https://github.com/WordPress/gutenberg-examples/tree/trunk/blocks-non-jsx/01-basic),
-=======
-
 This shows the most basic static block. The [block-development-examples](https://github.com/WordPress/block-development-examples) repository has complete examples for both.
-
+ -->
+最も基本的な静的ブロックを紹介しました。[block-development-examples](https://github.com/WordPress/block-development-examples) リポジトリには、両方の完全な例があります。
+
+<!-- 
 -   [Basic Example with JSX build](https://github.com/WordPress/block-development-examples/tree/trunk/plugins/basic-esnext-a2ab62)
 
 -   [Basic Example Plain JavaScript](https://github.com/WordPress/block-development-examples/tree/trunk/plugins/minimal-block-no-build-e621a6),
->>>>>>> f09e3b56
+ -->
+-   [JSX ビルドの基本的な例](https://github.com/WordPress/block-development-examples/tree/trunk/plugins/basic-esnext-a2ab62)
+-   [Plain な JavaScript の基本的な例](https://github.com/WordPress/block-development-examples/tree/trunk/plugins/minimal-block-no-build-e621a6),
 
 <!-- 
 **NOTE:** The examples include a more complete block setup with translation features included, it is recommended to follow those examples for a production block. The internationalization features were left out of this guide for simplicity and focusing on the very basics of a block.
@@ -483,16 +339,12 @@
  -->
 ブロックを作成する際の注意点です。
 
-<<<<<<< HEAD
-<!-- 
--   A block name must be prefixed with a namespace specific to your plugin. This helps prevent conflicts when more than one plugin registers a block with the same name. In this example, the namespace is `gutenberg-examples`.
-=======
+<!-- 
 -   A block name must be prefixed with a namespace specific to your plugin. This helps prevent conflicts when more than one plugin registers a block with the same name. In this example, the namespace is `block-development-examples`.
->>>>>>> f09e3b56
 
 -   Block names _must_ include only lowercase alphanumeric characters or dashes and start with a letter. Example: `my-plugin/my-custom-block`.
  -->
--   ブロック名には、プラグインに固有の名前空間をプレフィックスとして付ける必要があります。これは、複数のプラグインが同じ名前のブロックを登録した際に、衝突を防ぎます。この例では、名前空間は `gutenberg-examples` です。
+-   ブロック名には、プラグインに固有の名前空間をプレフィックスとして付ける必要があります。これは、複数のプラグインが同じ名前のブロックを登録した際に、衝突を防ぎます。この例では、名前空間は `block-development-examples` です。
 
 -   ブロック名は、小文字の英数字またはダッシュのみを含み、文字で始まらなければなりません。例: `my-plugin/my-custom-block`.
 
