--- conflicted
+++ resolved
@@ -346,12 +346,9 @@
 	);
 ```
 
-<<<<<<< HEAD
-<!-- 
-=======
+<!-- 
 {% end %}
 
->>>>>>> ef6a1245
 ### Step 5: Confirm
  -->
 ### ステップ5: 確認
