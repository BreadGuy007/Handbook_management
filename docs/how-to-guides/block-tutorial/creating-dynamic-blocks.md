<!--
# Creating dynamic blocks
 -->
# ダイナミックブロックの作成

<!--
Dynamic blocks are blocks that build their structure and content on the fly when the block is rendered on the front end.

There are two primary uses for dynamic blocks:

1. Blocks where content should change even if a post has not been updated. One example from WordPress itself is the Latest Posts block. This block will update everywhere it is used when a new post is published.
 -->
ダイナミックブロックは、フロントエンドでレンダーされる際に、動的に構造とコンテンツを構築するブロックです。

ダイナミックブロックの代表的な使用例が2つあります。

1. 投稿が更新されていなくてもコンテンツを変更するブロック。WordPress から例を挙げると「最近の更新」ブロックです。新しい投稿が公開されると、このブロックを使用しているすべての箇所が更新されます。

<!--
2. Blocks where updates to the code (HTML, CSS, JS) should be immediately shown on the front end of the website. For example, if you update the structure of a block by adding a new class, adding an HTML element, or changing the layout in any other way, using a dynamic block ensures those changes are applied immediately on all occurrences of that block across the site. (If a dynamic block is not used then when block code is updated Gutenberg's [validation process](/docs/reference-guides/block-api/block-edit-save.md#validation) generally applies, causing users to see the validation message, "This block appears to have been modified externally").
 -->
2. HTML、CSS、JS などのコードの更新が、Web サイトのフロントエンド側にすぐに反映されるブロック。たとえば新しいクラスの追加、HTML 要素の追加、その他の方法によるレイアウトの変更でブロックの構造を更新しても、ダイナミックブロックを使用していれば、サイト内のすべてのブロックの使用箇所に、即座に変更を適用できます (ダイナミックブロックを使用せずにブロックコードを更新すると、Gutenberg の[妥当性検証プロセス](https://developer.wordpress.org/block-editor/developers/block-api/block-edit-save/#validation)が適用され、ユーザーに検証メッセージ「ブロックの外観は外部で更新されました」が表示されます)。

<!--
For many dynamic blocks, the `save` callback function should be returned as `null`, which tells the editor to save only the [block attributes](/docs/reference-guides/block-api/block-attributes.md) to the database. These attributes are then passed into the server-side rendering callback, so you can decide how to display the block on the front end of your site. When you return `null`, the editor will skip the block markup validation process, avoiding issues with frequently-changing markup.
 -->
ほとんどのダイナミックブロックで `save` コールバック関数は `null` を返してください。これはエディターに、[ブロックの属性](https://ja.wordpress.org/team/handbook/block-editor/reference-guides/block-api/block-attributes/)のみをデータベースに保存するよう通知します。属性はサーバー側レンダリングコールバック内に渡されるため、サイトのフロントエンドでのブロックの表示方法を決定できます。`null` を返すとエディターはブロックのマークアップの妥当性検査プロセスをスキップするため、頻繁にマークアップを変更する際の問題を回避できます。

<!--
If you are using [InnerBlocks](/docs/how-to-guides/block-tutorial/nested-blocks-inner-blocks.md) in a dynamic block you will need to save the `InnerBlocks` in the `save` callback function using `<InnerBlocks.Content/>`
 -->
ダイナミックブロック内で [InnerBlocks](https://github.com/WordPress/gutenberg/blob/master/packages/block-editor/src/components/inner-blocks/README.md) を使用している場合には、`<InnerBlocks.Content/>` を使用して `save` コールバック関数内で `InnerBlocks` を保存する必要があります。

<!--
You can also save an HTML representation of the block. If you provide a server-side rendering callback, this HTML will be replaced with the output of your callback, but will be rendered if your block is deactivated or your render callback is removed.

Block attributes can be used for any content or setting you want to save for that block. In the first example above, with the latest posts block, the number of latest posts you want to show could be saved as an attribute. Or in the second example, attributes can be used for each piece of content you want to show in the front end - such as heading text, paragraph text, an image, a URL, etc.

The following code example shows how to create a dynamic block that shows only the last post as a link.
 -->
ブロックの HTML 表現も保存できます。この HTML は、サーバー側レンダリングコールバックがあると、そのコールバックの出力で置換されます。しかしブロックを無効化したり、レンダリングコールバックを削除するとレンダーされます。

ブロックの属性は、そのブロックに保存したい任意のコンテツや設定に使用できます。上で紹介した最新の投稿ブロックの例では、属性としてフロントエンドに表示したい最新の投稿数を保存できます。また2番目の例では、フロントエンドで表示したいコンテンツの部品、たとえば見出しテキスト、段落テキスト、画像、URLのそれぞれに属性を使用できます。

<<<<<<< HEAD
次のコード例は、最後の投稿のみをリンクとして表示するダイナミックブロックを作成します。

**JSX**
<!-- 
{% codetabs %}
{% JSX %}
 -->
=======


>>>>>>> f09e3b56
```jsx
import { registerBlockType } from '@wordpress/blocks';
import { useSelect } from '@wordpress/data';
import { useBlockProps } from '@wordpress/block-editor';

registerBlockType( 'gutenberg-examples/example-dynamic', {
	apiVersion: 3,
	title: 'Example: last post',
	icon: 'megaphone',
	category: 'widgets',

	edit: () => {
		const blockProps = useBlockProps();
		const posts = useSelect( ( select ) => {
			return select( 'core' ).getEntityRecords( 'postType', 'post' );
		}, [] );

		return (
			<div { ...blockProps }>
				{ ! posts && 'Loading' }
				{ posts && posts.length === 0 && 'No Posts' }
				{ posts && posts.length > 0 && (
					<a href={ posts[ 0 ].link }>
						{ posts[ 0 ].title.rendered }
					</a>
				) }
			</div>
		);
	},
} );
```

<<<<<<< HEAD
**Plain**
<!-- 
{% Plain %}
 -->
```js
( function ( blocks, React, data, blockEditor ) {
	var el = React.createElement,
		registerBlockType = blocks.registerBlockType,
		useSelect = data.useSelect,
		useBlockProps = blockEditor.useBlockProps;

	registerBlockType( 'gutenberg-examples/example-dynamic', {
		apiVersion: 3,
		title: 'Example: last post',
		icon: 'megaphone',
		category: 'widgets',
		edit: function () {
			var content;
			var blockProps = useBlockProps();
			var posts = useSelect( function ( select ) {
				return select( 'core' ).getEntityRecords( 'postType', 'post' );
			}, [] );
			if ( ! posts ) {
				content = 'Loading...';
			} else if ( posts.length === 0 ) {
				content = 'No posts';
			} else {
				var post = posts[ 0 ];
				content = el( 'a', { href: post.link }, post.title.rendered );
			}

			return el( 'div', blockProps, content );
		},
	} );
} )(
	window.wp.blocks,
	window.React,
	window.wp.data,
	window.wp.blockEditor
);
```
<!-- 
{% end %}
 -->
<!--
=======


>>>>>>> f09e3b56
Because it is a dynamic block it doesn't need to override the default `save` implementation on the client. Instead, it needs a server component. The contents in the front of your site depend on the function called by the `render_callback` property of `register_block_type`.
 -->
これはダイナミックブロックですのでクライアントのデフォルトの `save` 実装をオーバーライドする必要はありません。代わりにサーバーコンポーネントが必要です。サイトのフロントエンド内のコンテンツは `register_block_type` の `render_callback` プロパティに呼び出される関数に依存します。

```php
<?php

/**
 * Plugin Name: Gutenberg examples dynamic
 */

function gutenberg_examples_dynamic_render_callback( $block_attributes, $content ) {
	$recent_posts = wp_get_recent_posts( array(
		'numberposts' => 1,
		'post_status' => 'publish',
	) );
	if ( count( $recent_posts ) === 0 ) {
		return 'No posts';
	}
	$post = $recent_posts[ 0 ];
	$post_id = $post['ID'];
	return sprintf(
		'<a class="wp-block-my-plugin-latest-post" href="%1$s">%2$s</a>',
		esc_url( get_permalink( $post_id ) ),
		esc_html( get_the_title( $post_id ) )
	);
}

function gutenberg_examples_dynamic() {
	// automatically load dependencies and version
	$asset_file = include( plugin_dir_path( __FILE__ ) . 'build/index.asset.php');

	wp_register_script(
		'gutenberg-examples-dynamic',
		plugins_url( 'build/block.js', __FILE__ ),
		$asset_file['dependencies'],
		$asset_file['version']
	);

	register_block_type( 'gutenberg-examples/example-dynamic', array(
		'api_version' => 3,
		'editor_script' => 'gutenberg-examples-dynamic',
		'render_callback' => 'gutenberg_examples_dynamic_render_callback'
	) );

}
add_action( 'init', 'gutenberg_examples_dynamic' );

```

<!--
There are a few things to notice:

-   The `edit` function still shows a representation of the block in the editor's context (this could be very different from the rendered version, it's up to the block's author)
-   The built-in `save` function just returns `null` because the rendering is performed server-side.
-   The server-side rendering is a function taking the block and the block inner content as arguments, and returning the markup (quite similar to shortcodes)
 -->
いくつか注意点があります。

- 依然として `edit` 関数はエディターのコンテキストにおけるブロックの外観を表示します (レンダーバージョンとまったく異なる場合もあります。これはブロック作者の好みによります)
- 組み込みの `save` 関数は `null` を返すだけです。これはレンダリングがサーバー側で実行されるためです。
- サーバー側レンダリングは、ブロックとブロックの内部コンテンツを引数に取る関数で、ショートコードに似たマークアップを返します。

<!-- 
**Note :** For common customization settings including color, border, spacing customization and more, we will see on the [next chapter](/docs/how-to-guides/block-tutorial/block-supports-in-dynamic-blocks.md) how you can rely on block supports to provide such functionality in an efficient way.
 -->
**注意:** 色やボーダー、スペースなどの一般的なカスタマイズ設定では、[次の章](https://ja.wordpress.org/team/handbook/block-editor/how-to-guides/block-tutorial/block-supports/)で見るように、より効率的に同じ機能を提供するブロックサポートを使用できます。

<!--
## Live rendering in the block editor

Gutenberg 2.8 added the [`<ServerSideRender>`](/packages/server-side-render/README.md) block which enables rendering to take place on the server using PHP rather than in JavaScript.

_Server-side render is meant as a fallback; client-side rendering in JavaScript is always preferred (client rendering is faster and allows better editor manipulation)._
 -->
## ブロックエディター内でのライブレンダリング

Gutenberg 2.8 は [`<ServerSideRender>`](/packages/components/src/server-side-render) ブロックを追加しました。JavaScript の代わりに PHP を使用してサーバー上でレンダリングを実行します。

_サーバー側レンダーはフォールバックです。常に JavaScript によるクライアントサイドレンダリングが好まれます。クライアントレンダリングは速く、エディターの操作性が高くなります)._

<<<<<<< HEAD
**JSX**
<!-- 
{% codetabs %}
{% JSX %}
 -->
=======


>>>>>>> f09e3b56
```jsx
import { registerBlockType } from '@wordpress/blocks';
import ServerSideRender from '@wordpress/server-side-render';
import { useBlockProps } from '@wordpress/block-editor';

registerBlockType( 'gutenberg-examples/example-dynamic', {
	apiVersion: 3,
	title: 'Example: last post',
	icon: 'megaphone',
	category: 'widgets',

	edit: function ( props ) {
		const blockProps = useBlockProps();
		return (
			<div { ...blockProps }>
				<ServerSideRender
					block="gutenberg-examples/example-dynamic"
					attributes={ props.attributes }
				/>
			</div>
		);
	},
} );
```

<<<<<<< HEAD
**Plain**
<!-- 
{% Plain %}
 -->
```js
( function ( blocks, React, serverSideRender, blockEditor ) {
	var el = React.createElement,
		registerBlockType = blocks.registerBlockType,
		ServerSideRender = serverSideRender,
		useBlockProps = blockEditor.useBlockProps;

	registerBlockType( 'gutenberg-examples/example-dynamic', {
		apiVersion: 3,
		title: 'Example: last post',
		icon: 'megaphone',
		category: 'widgets',

		edit: function ( props ) {
			var blockProps = useBlockProps();
			return el(
				'div',
				blockProps,
				el( ServerSideRender, {
					block: 'gutenberg-examples/example-dynamic',
					attributes: props.attributes,
				} )
			);
		},
	} );
} )(
	window.wp.blocks,
	window.React,
	window.wp.serverSideRender,
	window.wp.blockEditor
);
```
<!-- 
{% end %}
 -->
<!--
Note that this code uses the `wp-server-side-render` package but not `wp-data`. Make sure to update the dependencies in the PHP code. You can use wp-scripts to automatically build dependencies (see the [gutenberg-examples repo](https://github.com/WordPress/gutenberg-examples/tree/trunk/blocks-jsx/01-basic-esnext) for PHP code setup).

 -->
注意: このコードは `wp-server-side-render` パッケージを使用し、`wp-data` を使用しません。PHP コード内の依存性を更新してください。自動で依存をビルドするには wp-scripts を使用してください (PHP コード設定については [gutenberg-examples リポジトリー](https://github.com/WordPress/gutenberg-examples/tree/trunk/blocks-jsx/01-basic-esnext)を参照してください)。

[原文](https://github.com/WordPress/gutenberg/blob/trunk/docs/how-to-guides/block-tutorial/creating-dynamic-blocks.md)
=======


Note that this code uses the `wp-server-side-render` package but not `wp-data`. Make sure to update the dependencies in the PHP code. You can use wp-scripts to automatically build dependencies (see the [block-development-examples repo](https://github.com/WordPress/block-development-examples/tree/trunk/plugins/basic-esnext-a2ab62) for PHP code setup).
>>>>>>> f09e3b56
<|MERGE_RESOLUTION|>--- conflicted
+++ resolved
@@ -42,18 +42,8 @@
 
 ブロックの属性は、そのブロックに保存したい任意のコンテツや設定に使用できます。上で紹介した最新の投稿ブロックの例では、属性としてフロントエンドに表示したい最新の投稿数を保存できます。また2番目の例では、フロントエンドで表示したいコンテンツの部品、たとえば見出しテキスト、段落テキスト、画像、URLのそれぞれに属性を使用できます。
 
-<<<<<<< HEAD
 次のコード例は、最後の投稿のみをリンクとして表示するダイナミックブロックを作成します。
 
-**JSX**
-<!-- 
-{% codetabs %}
-{% JSX %}
- -->
-=======
-
-
->>>>>>> f09e3b56
 ```jsx
 import { registerBlockType } from '@wordpress/blocks';
 import { useSelect } from '@wordpress/data';
@@ -86,56 +76,7 @@
 } );
 ```
 
-<<<<<<< HEAD
-**Plain**
-<!-- 
-{% Plain %}
- -->
-```js
-( function ( blocks, React, data, blockEditor ) {
-	var el = React.createElement,
-		registerBlockType = blocks.registerBlockType,
-		useSelect = data.useSelect,
-		useBlockProps = blockEditor.useBlockProps;
-
-	registerBlockType( 'gutenberg-examples/example-dynamic', {
-		apiVersion: 3,
-		title: 'Example: last post',
-		icon: 'megaphone',
-		category: 'widgets',
-		edit: function () {
-			var content;
-			var blockProps = useBlockProps();
-			var posts = useSelect( function ( select ) {
-				return select( 'core' ).getEntityRecords( 'postType', 'post' );
-			}, [] );
-			if ( ! posts ) {
-				content = 'Loading...';
-			} else if ( posts.length === 0 ) {
-				content = 'No posts';
-			} else {
-				var post = posts[ 0 ];
-				content = el( 'a', { href: post.link }, post.title.rendered );
-			}
-
-			return el( 'div', blockProps, content );
-		},
-	} );
-} )(
-	window.wp.blocks,
-	window.React,
-	window.wp.data,
-	window.wp.blockEditor
-);
-```
-<!-- 
-{% end %}
- -->
 <!--
-=======
-
-
->>>>>>> f09e3b56
 Because it is a dynamic block it doesn't need to override the default `save` implementation on the client. Instead, it needs a server component. The contents in the front of your site depend on the function called by the `render_callback` property of `register_block_type`.
  -->
 これはダイナミックブロックですのでクライアントのデフォルトの `save` 実装をオーバーライドする必要はありません。代わりにサーバーコンポーネントが必要です。サイトのフロントエンド内のコンテンツは `register_block_type` の `render_callback` プロパティに呼び出される関数に依存します。
@@ -217,16 +158,6 @@
 
 _サーバー側レンダーはフォールバックです。常に JavaScript によるクライアントサイドレンダリングが好まれます。クライアントレンダリングは速く、エディターの操作性が高くなります)._
 
-<<<<<<< HEAD
-**JSX**
-<!-- 
-{% codetabs %}
-{% JSX %}
- -->
-=======
-
-
->>>>>>> f09e3b56
 ```jsx
 import { registerBlockType } from '@wordpress/blocks';
 import ServerSideRender from '@wordpress/server-side-render';
@@ -252,55 +183,13 @@
 } );
 ```
 
-<<<<<<< HEAD
-**Plain**
-<!-- 
-{% Plain %}
- -->
-```js
-( function ( blocks, React, serverSideRender, blockEditor ) {
-	var el = React.createElement,
-		registerBlockType = blocks.registerBlockType,
-		ServerSideRender = serverSideRender,
-		useBlockProps = blockEditor.useBlockProps;
-
-	registerBlockType( 'gutenberg-examples/example-dynamic', {
-		apiVersion: 3,
-		title: 'Example: last post',
-		icon: 'megaphone',
-		category: 'widgets',
-
-		edit: function ( props ) {
-			var blockProps = useBlockProps();
-			return el(
-				'div',
-				blockProps,
-				el( ServerSideRender, {
-					block: 'gutenberg-examples/example-dynamic',
-					attributes: props.attributes,
-				} )
-			);
-		},
-	} );
-} )(
-	window.wp.blocks,
-	window.React,
-	window.wp.serverSideRender,
-	window.wp.blockEditor
-);
-```
-<!-- 
-{% end %}
- -->
 <!--
 Note that this code uses the `wp-server-side-render` package but not `wp-data`. Make sure to update the dependencies in the PHP code. You can use wp-scripts to automatically build dependencies (see the [gutenberg-examples repo](https://github.com/WordPress/gutenberg-examples/tree/trunk/blocks-jsx/01-basic-esnext) for PHP code setup).
 
+Note that this code uses the `wp-server-side-render` package but not `wp-data`. Make sure to update the dependencies in the PHP code. You can use wp-scripts to automatically build dependencies (see the [block-development-examples repo](https://github.com/WordPress/block-development-examples/tree/trunk/plugins/basic-esnext-a2ab62) for PHP code setup).
+
  -->
-注意: このコードは `wp-server-side-render` パッケージを使用し、`wp-data` を使用しません。PHP コード内の依存性を更新してください。自動で依存をビルドするには wp-scripts を使用してください (PHP コード設定については [gutenberg-examples リポジトリー](https://github.com/WordPress/gutenberg-examples/tree/trunk/blocks-jsx/01-basic-esnext)を参照してください)。
+注意: このコードは `wp-server-side-render` パッケージを使用し、`wp-data` を使用しません。PHP コード内の依存性を更新してください。自動で依存をビルドするには wp-scripts を使用してください (PHP コード設定については [block-development-examples リポジトリー](https://github.com/WordPress/block-development-examples/tree/trunk/plugins/basic-esnext-a2ab62)を参照してください)。
 
 [原文](https://github.com/WordPress/gutenberg/blob/trunk/docs/how-to-guides/block-tutorial/creating-dynamic-blocks.md)
-=======
 
-
-Note that this code uses the `wp-server-side-render` package but not `wp-data`. Make sure to update the dependencies in the PHP code. You can use wp-scripts to automatically build dependencies (see the [block-development-examples repo](https://github.com/WordPress/block-development-examples/tree/trunk/plugins/basic-esnext-a2ab62) for PHP code setup).
->>>>>>> f09e3b56
