--- conflicted
+++ resolved
@@ -1,9 +1,9 @@
-<!-- 
+<!--
 # Creating dynamic blocks
  -->
 # ダイナミックブロックの作成
 
-<!-- 
+<!--
 Dynamic blocks are blocks that build their structure and content on the fly when the block is rendered on the front end.
 
 There are two primary uses for dynamic blocks:
@@ -16,26 +16,22 @@
 
 1. 投稿が更新されていなくてもコンテンツを変更するブロック。WordPress から例を挙げると「最近の更新」ブロックがあります。このブロックは新しい投稿が発行されるとすべての使用箇所を更新します。
 
-<!-- 
+<!--
 2. Blocks where updates to the code (HTML, CSS, JS) should be immediately shown on the front end of the website. For example, if you update the structure of a block by adding a new class, adding an HTML element, or changing the layout in any other way, using a dynamic block ensures those changes are applied immediately on all occurrences of that block across the site. (If a dynamic block is not used then when block code is updated Guterberg's [validation process](/docs/reference-guides/block-api/block-edit-save.md#validation) generally applies, causing users to see the validation message, "This block appears to have been modified externally").
  -->
-2. HTML、CSS、JS などのコードを更新するとすぐにWeb サイトのフロントエンド側で反映されるブロック。たとえば新しいクラスを追加したり、HTML 要素を追加したり、その他の方法でレイアウトを変更してブロックの構造を更新した場合、ダイナミックブロックを使えばサイト内のすべてのブロックの使用箇所に即座に変更を適用できます。ダイナミックブロックを使わない場合、ブロックコードが更新されると Gutenberg の[妥当性検証プロセス](https://developer.wordpress.org/block-editor/developers/block-api/block-edit-save/#validation)が適用され、ユーザーに検証メッセージ「ブロックの外観は外部で更新されました」が表示されます。 
-
-<<<<<<< HEAD
-<!-- 
-For many dynamic blocks, the `save` callback function should be returned as `null`, which tells the editor to save only the [block attributes](/docs/reference-guides/block-api/block-attributes.md) to the database.  These attributes are then passed into the server-side rendering callback, so you can decide how to display the block on the front end of your site. When you return `null`, the editor will skip the block markup validation process, avoiding issues with frequently-changing markup.
+2. HTML、CSS、JS などのコードを更新するとすぐにWeb サイトのフロントエンド側で反映されるブロック。たとえば新しいクラスを追加したり、HTML 要素を追加したり、その他の方法でレイアウトを変更してブロックの構造を更新した場合、ダイナミックブロックを使えばサイト内のすべてのブロックの使用箇所に即座に変更を適用できます。ダイナミックブロックを使わない場合、ブロックコードが更新されると Gutenberg の[妥当性検証プロセス](https://developer.wordpress.org/block-editor/developers/block-api/block-edit-save/#validation)が適用され、ユーザーに検証メッセージ「ブロックの外観は外部で更新されました」が表示されます。
+
+<!--
+For many dynamic blocks, the `save` callback function should be returned as `null`, which tells the editor to save only the [block attributes](/docs/reference-guides/block-api/block-attributes.md) to the database. These attributes are then passed into the server-side rendering callback, so you can decide how to display the block on the front end of your site. When you return `null`, the editor will skip the block markup validation process, avoiding issues with frequently-changing markup.
  -->
 多くのダイナミックブロックでは `save` コールバック関数は `null` として返されるべきです。これを受けてエディターはデータベースに[ブロックの属性](https://ja.wordpress.org/team/handbook/block-editor/reference-guides/block-api/block-attributes/)のみを保存します。その後、これらの属性はサーバー側レンダリングコールバックに渡されるため、サイトのフロントエンドでどのようにブロックを表示するか決定できます。`null` を返すとエディターはブロックのマークアップの妥当性検査プロセスをスキップするため、頻繁にマークアップを変更する際の問題を回避できます。
-=======
-For many dynamic blocks, the `save` callback function should be returned as `null`, which tells the editor to save only the [block attributes](/docs/reference-guides/block-api/block-attributes.md) to the database. These attributes are then passed into the server-side rendering callback, so you can decide how to display the block on the front end of your site. When you return `null`, the editor will skip the block markup validation process, avoiding issues with frequently-changing markup.
->>>>>>> 3712ce0a
-
-<!-- 
+
+<!--
 If you are using [InnerBlocks](/docs/how-to-guides/block-tutorial/nested-blocks-inner-blocks.md) in a dynamic block you will need to save the `InnerBlocks` in the `save` callback function using `<InnerBlocks.Content/>`
  -->
 ダイナミックブロック内で [InnerBlocks](https://github.com/WordPress/gutenberg/blob/master/packages/block-editor/src/components/inner-blocks/README.md) を使用している場合には、`<InnerBlocks.Content/>` を使用して `save` コールバック関数内で `InnerBlocks` を保存する必要があります。
 
-<!-- 
+<!--
 You can also save an HTML representation of the block. If you provide a server-side rendering callback, this HTML will be replaced with the output of your callback, but will be rendered if your block is deactivated or your render callback is removed.
 
 Block attributes can be used for any content or setting you want to save for that block. In the first example above, with the latest posts block, the number of latest posts you want to show could be saved as an attribute. Or in the second example, attributes can be used for each piece of content you want to show in the front end - such as heading text, paragraph text, an image, a URL, etc.
@@ -86,11 +82,7 @@
 } );
 ```
 
-<<<<<<< HEAD
 **ES5**
-
-=======
->>>>>>> 3712ce0a
 {% ES5 %}
 
 ```js
@@ -134,7 +126,7 @@
 
 {% end %}
 
-<!-- 
+<!--
 Because it is a dynamic block it doesn't need to override the default `save` implementation on the client. Instead, it needs a server component. The contents in the front of your site depend on the function called by the `render_callback` property of `register_block_type`.
  -->
 これはダイナミックブロックですのでクライアントのデフォルトの `save` 実装をオーバーライドする必要はありません。代わりにサーバーコンポーネントが必要です。サイトのフロントエンドのコンテツは `register_block_type` の `render_callback` プロパティに呼び出される関数に依存します。
@@ -185,43 +177,33 @@
 
 ```
 
-<!-- 
+<!--
 There are a few things to notice:
 
-<<<<<<< HEAD
-* The `edit` function still shows a representation of the block in the editor's context (this could be very different from the rendered version, it's up to the block's author)
-* The built-in `save` function just returns `null` because the rendering is performed server-side.
-* The server-side rendering is a function taking the block and the block inner content as arguments, and returning the markup (quite similar to shortcodes)
- -->
-いくつか注意点があります。
-=======
 -   The `edit` function still shows a representation of the block in the editor's context (this could be very different from the rendered version, it's up to the block's author)
 -   The built-in `save` function just returns `null` because the rendering is performed server-side.
 -   The server-side rendering is a function taking the block and the block inner content as arguments, and returning the markup (quite similar to shortcodes)
->>>>>>> 3712ce0a
-
-* 依然として `edit` 関数はエディターのコンテキストにおけるブロックの外観を表示します (レンダーバージョンとまったく異なる場合もあります。これはブロック作者の好みによります)
-* 組み込みの `save` 関数は `null` を返すだけです。これはレンダリングがサーバー側で実行されるためです。
-* サーバー側レンダリングは、ブロックとブロックの内部コンテンツを引数に取る関数で、ショートコードに似たマークアップを返します。
+ -->
+いくつか注意点があります。
+
+- 依然として `edit` 関数はエディターのコンテキストにおけるブロックの外観を表示します (レンダーバージョンとまったく異なる場合もあります。これはブロック作者の好みによります)
+- 組み込みの `save` 関数は `null` を返すだけです。これはレンダリングがサーバー側で実行されるためです。
+- サーバー側レンダリングは、ブロックとブロックの内部コンテンツを引数に取る関数で、ショートコードに似たマークアップを返します。
 
 <!--
 ## Live rendering in the block editor
 
 Gutenberg 2.8 added the [`<ServerSideRender>`](/packages/server-side-render/README.md) block which enables rendering to take place on the server using PHP rather than in JavaScript.
 
-<<<<<<< HEAD
-*Server-side render is meant as a fallback; client-side rendering in JavaScript is always preferred (client rendering is faster and allows better editor manipulation).*
+_Server-side render is meant as a fallback; client-side rendering in JavaScript is always preferred (client rendering is faster and allows better editor manipulation)._
  -->
 ## ブロックエディター内でのライブレンダリング
 
 Gutenberg 2.8 は [`<ServerSideRender>`](/packages/components/src/server-side-render) ブロックを追加しました。JavaScript の代わりに PHP を使用してサーバー上でレンダリングを実行します。
 
-*サーバー側レンダーはフォールバックです。常に JavaScript によるクライアントサイドレンダリングが好まれます。クライアントレンダリングは速く、エディターの操作性が高くなります).*
+_サーバー側レンダーはフォールバックです。常に JavaScript によるクライアントサイドレンダリングが好まれます。クライアントレンダリングは速く、エディターの操作性が高くなります)._
 
 **ESNext**
-=======
-_Server-side render is meant as a fallback; client-side rendering in JavaScript is always preferred (client rendering is faster and allows better editor manipulation)._
->>>>>>> 3712ce0a
 
 {% codetabs %}
 {% ESNext %}
@@ -251,11 +233,7 @@
 } );
 ```
 
-<<<<<<< HEAD
 **ES5**
-
-=======
->>>>>>> 3712ce0a
 {% ES5 %}
 
 ```js
@@ -293,7 +271,7 @@
 
 {% end %}
 
-<!-- 
+<!--
 Note that this code uses the `wp-server-side-render` package but not `wp-data`. Make sure to update the dependencies in the PHP code. You can use wp-scripts and ESNext setup for auto dependencies (see the [gutenberg-examples repo](https://github.com/WordPress/gutenberg-examples/tree/HEAD/01-basic-esnext) for PHP code setup).
  -->
 注意: このコードは `wp-server-side-render` パッケージを使用し、`wp-data` を使用しません。PHP コード内の依存性を更新してください。自動で依存性を設定するには wp-scripts と ESNext 設定を使用してください (PHP コード設定については [gutenberg-examples リポジトリー](https://github.com/WordPress/gutenberg-examples/tree/HEAD/01-basic-esnext)を参照してください)。
