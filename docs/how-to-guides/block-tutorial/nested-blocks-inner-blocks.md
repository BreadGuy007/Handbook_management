<!--
# Nested Blocks: Using InnerBlocks
 -->
# ネストしたブロック: InnerBlocks の使用

<!--
You can create a single block that nests other blocks using the [InnerBlocks](https://github.com/WordPress/gutenberg/tree/HEAD/packages/block-editor/src/components/inner-blocks/README.md) component. This is used in the Columns block, Social Links block, or any block you want to contain other blocks.

Note: A single block can only contain one `InnerBlocks` component.

Here is the basic InnerBlocks usage.
 -->
他のブロックをネストするブロックを作成するには [InnerBlocks](https://github.com/WordPress/gutenberg/tree/HEAD/packages/block-editor/src/components/inner-blocks/README.md) コンポーネントを使用します。このコンポーネントは「カラム」ブロックや「ソーシャルリンク」ブロックなど、他のブロックを含むブロックで使用されています。

注意: 単一のブロックは、1つの `InnerBlocks` コンポーネントのみを含むことができます。

基本的な InnerBlocks の使用方法

**JSX**
<!-- 
{% codetabs %}
{% JSX %}
 -->
```js
import { registerBlockType } from '@wordpress/blocks';
import { InnerBlocks, useBlockProps } from '@wordpress/block-editor';

registerBlockType( 'gutenberg-examples/example-06', {
	// ...

	edit: () => {
		const blockProps = useBlockProps();

		return (
			<div { ...blockProps }>
				<InnerBlocks />
			</div>
		);
	},

	save: () => {
		const blockProps = useBlockProps.save();

		return (
			<div { ...blockProps }>
				<InnerBlocks.Content />
			</div>
		);
	},
} );
```

**Plain**
<!-- 
{% Plain %}
 -->
```js
( function ( blocks, element, blockEditor ) {
	var el = element.createElement;
	var InnerBlocks = blockEditor.InnerBlocks;
	var useBlockProps = blockEditor.useBlockProps;

	blocks.registerBlockType( 'gutenberg-examples/example-06', {
		title: 'Example: Inner Blocks',
		category: 'design',

		edit: function () {
			var blockProps = useBlockProps();

			return el( 'div', blockProps, el( InnerBlocks ) );
		},

		save: function () {
			var blockProps = useBlockProps.save();

			return el( 'div', blockProps, el( InnerBlocks.Content ) );
		},
	} );
} )( window.wp.blocks, window.wp.element, window.wp.blockEditor );
```
<!-- 
{% end %}
 -->
<!--
## Allowed Blocks

Using the `ALLOWED_BLOCKS` property, you can define the set of blocks allowed in your InnerBlock. This restricts the blocks that can be included only to those listed, all other blocks will not show in the inserter.
 -->
## 許可されるブロック

`ALLOWED_BLOCKS` プロパティを使用すると、InnerBlock 内で許可されるブロックの集合を定義できます。インサーターに含まれるブロックはリストされたブロックのみに制限され、その他のすべてのブロックは表示されません。

```js
const ALLOWED_BLOCKS = [ 'core/image', 'core/paragraph' ];
//...
<InnerBlocks allowedBlocks={ ALLOWED_BLOCKS } />;
```

<!--
## Orientation

By default, `InnerBlocks` expects its blocks to be shown in a vertical list. A valid use-case is to style inner blocks to appear horizontally, for instance by adding CSS flex or grid properties to the inner blocks wrapper. When blocks are styled in such a way, the `orientation` prop can be set to indicate that a horizontal layout is being used:
-->
## orientation

デフォルトでは、`InnerBlocks` は、縦のリストとしてブロックが表示されることを期待しています。また、内部ブロックのラッパーに CSS flex や grid プロパティを追加して、横に並べて表示するようスタイリングすることもできます。ブロックを横に並べる場合は、horizontal レイアウトが使用されることを示すために `orientation` プロパティを使用してください。

```js
<InnerBlocks orientation="horizontal" />
```
<!--
Specifying this prop does not affect the layout of the inner blocks, but results in the block mover icons in the child blocks being displayed horizontally, and also ensures that drag and drop works correctly.
-->
このプロパティを指定しても、内側のブロックのレイアウトには影響しませんが、子ブロックのブロック移動アイコンが水平に表示され、また、ドラッグアンドドロップが正しく動作するようになります。

<!--
## Template

Use the template property to define a set of blocks that prefill the InnerBlocks component when inserted. You can set attributes on the blocks to define their use. The example below shows a book review template using InnerBlocks component and setting placeholders values to show the block usage.
 -->
## テンプレート

template プロパティを使用して、InnerBlocks コンポーネントが挿入された際にデフォルトで含まれるブロックの集合を定義できます。ブロックの属性を設定して使用例を定義できます。次の例は InnerBlocks コンポーネントを使用した本のレビューのテンプレートです。placeholder 値を設定してブロックの使用例を示しています。

**JSX**
<!-- 
{% codetabs %}
{% JSX %}
 -->
```js
const MY_TEMPLATE = [
	[ 'core/image', {} ],
	[ 'core/heading', { placeholder: 'Book Title' } ],
	[ 'core/paragraph', { placeholder: 'Summary' } ],
];

//...

	edit: () => {
		return (
			<InnerBlocks
				template={ MY_TEMPLATE }
				templateLock="all"
			/>
		);
	},
```

**Plain**
<!-- 
{% Plain %}
 -->
```js
const MY_TEMPLATE = [
	[ 'core/image', {} ],
	[ 'core/heading', { placeholder: 'Book Title' } ],
	[ 'core/paragraph', { placeholder: 'Summary' } ],
];

//...

	edit: function( props ) {
		return el(
			InnerBlocks,
			{
				template: MY_TEMPLATE,
				templateLock: "all",
			}
		);
	},
```
<!-- 
{% end %}
 -->
<!--
Use the `templateLock` property to lock down the template. Using `all` locks the template completely so no changes can be made. Using `insert` prevents additional blocks from being inserted, but existing blocks can be reordered. See [templateLock documentation](https://github.com/WordPress/gutenberg/tree/HEAD/packages/block-editor/src/components/inner-blocks/README.md#templatelock) for additional information.
 -->
`templateLock` プロパティを使用するとテンプレートをロックできます。テンプレートを完全にロックするには `all` を使用します。`insert` は追加ブロックのインサートを禁止しますが、既存のブロックは並べ替えられます。詳細については [templateLock のドキュメント](https://github.com/WordPress/gutenberg/tree/HEAD/packages/block-editor/src/components/inner-blocks/README.md#templatelock)を参照してください。

<!--
### Post Template

Unrelated to `InnerBlocks` but worth mentioning here, you can create a [post template](https://developer.wordpress.org/block-editor/developers/block-api/block-templates/) by post type, that preloads the block editor with a set of blocks.

The `InnerBlocks` template is for the component in the single block that you created, the rest of the post can include any blocks the user likes. Using a post template, can lock the entire post to just the template you define.
 -->
### 投稿テンプレート

`InnerBlocks` とは関連しませんが、ちょうどよいのでここで触れますが、投稿タイプごとに[投稿テンプレート](https://developer.wordpress.org/block-editor/developers/block-api/block-templates/)を作ることができます。ブロックエディターをブロックの集合と共にプリロードします。

`InnerBlocks` テンプレートは、作成する単一ブロック内のコンポーネントのためのものであり、投稿のそれ以外の箇所ではユーザーが好きなブロックを含めることができます。投稿テンプレートを使用すれば投稿全体をロックし、定義したテンプレートのみに制限できます。

```php
add_action( 'init', function() {
	$post_type_object = get_post_type_object( 'post' );
	$post_type_object->template = array(
		array( 'core/image' ),
		array( 'core/heading' )
	);
} );
```

<<<<<<< HEAD
<!--
## Child InnerBlocks: Parent and Ancestors
=======
## Using Parent and Ancestor Relationships in Blocks
>>>>>>> 2cccf415

A common pattern for using InnerBlocks is to create a custom block that will be only be available if its parent block is inserted. This allows builders to establish a relationship between blocks, while limiting a nested block's discoverability. Currently, there are two relationships builders can use: `parent` and `ancestor`. The differences are: 

- If you assign a `parent` then you’re stating that the nested block can only be used and inserted as a __direct descendant of the parent__.
- If you assign an `ancestor` then you’re stating that the nested block can only be used and inserted as a __descendent of the parent__.

<<<<<<< HEAD
When defining a child block, use the `parent` block setting to define which block is the parent. This prevents the block showing in the inserter outside of the InnerBlock it is defined for.
 -->
## 子の InnerBlocks: 親と先祖

InnerBloks を使用する一般的なパターンは InnerBlocks のみに含まれるカスタムブロックの作成です。

この例として「カラム」ブロックがあります。「カラム」ブロックでは単一の親ブロック `columns` とその子ブロック `column` を作成します。親ブロックは子ブロックのみを許可するとして定義されます。[Column のコード](https://github.com/WordPress/gutenberg/tree/HEAD/packages/block-library/src/column)を参照してください。

子ブロックを定義する際に `parent` ブロック設定を使用して親ブロックを定義します。こうすると定義された InnerBlock の外側ではインサーターに表示されません。
=======
The key difference between `parent` and `ancestor` is `parent` has finer specificity, while an `ancestor` has greater flexibility in its nested hierarchy.

### Defining Parent Block Relationship

An example of this is the Column block, which is assigned the `parent` block setting. This allows the Column block to only be available as a nested direct descendant in its parent Columns block. Otherwise, the Column block will not be available as an option within the block inserter. See [Column code for reference](https://github.com/WordPress/gutenberg/tree/HEAD/packages/block-library/src/column).

When defining a direct descendent block, use the `parent` block setting to define which block is the parent. This prevents the nested block from showing in the inserter outside of the InnerBlock it is defined for.
>>>>>>> 2cccf415

```json
{
	"title": "Column",
	"name": "core/column",
	"parent": [ "core/columns" ],
	// ...
}
```

<<<<<<< HEAD
他の例としては、`ancestors` ブロック設定を使用して、あるブロックが先祖として存在しなければならないが、`parent` のように、直接の親である必要はないブロックを定義できます。これにより、先祖がツリーに存在しない場合、インサーターにブロックは表示されず、一方で、カラムやグループブロックのように、他のブロックを間に追加できます。[コメント作者名のコード](https://github.com/WordPress/gutenberg/tree/HEAD/packages/block-library/src/comment-author-name)を参照してください。

=======
### Defining Ancestor Block Relationship

An example of this is the Comment Author Name block, which is assigned the `ancestor` block setting. This allows the Comment Author Name block to only be available as a nested descendant in its ancestral Comment Template block. Otherwise, the Comment Author Name block will not be available as an option within the block inserter. See [Comment Author Name code for reference](https://github.com/WordPress/gutenberg/tree/HEAD/packages/block-library/src/comment-author-name).

The `ancestor` relationship allows the Comment Author Name block to be anywhere in the hierarchical tree, and not _just_ a direct child of the parent Comment Template block, while still limiting its availability within the block inserter to only be visible an an option to insert if the Comment Template block is available.

When defining a descendent block, use the `ancestor` block setting. This prevents the nested block from showing in the inserter outside of the InnerBlock it is defined for.
>>>>>>> 2cccf415

```json
{
	"title": "Comment Author Name",
	"name": "core/comment-author-name",
	"ancestor": [ "core/comment-template" ],
	// ...
}
```

<<<<<<< HEAD
<!-- 
## Using a react hook
 -->
## react フックの使用
=======
## Using a React Hook
>>>>>>> 2cccf415

<!-- 
You can use a react hook called `useInnerBlocksProps` instead of the `InnerBlocks` component. This hook allows you to take more control over the markup of inner blocks areas.

The `useInnerBlocksProps` is exported from the `@wordpress/block-editor` package same as the `InnerBlocks` component itself and supports everything the component does. It also works like the `useBlockProps` hook.

Here is the basic `useInnerBlocksProps` hook usage.
 -->
react フック `useInnerBlocksProps` を、`InnerBlocks` コンポーネントの代わりに使用できます。このフックを使用すると、インナーブロック領域のマークアップをより詳細に制御できます。

`useInnerBlocksProps` は `InnerBlocks` コンポーネント自身と同様に `@wordpress/block-editor` パッケージからエクスポートされ、`InnerBlocks` コンポーネントのすべてをサポートします。また、`useInnerBlocksProps` は `useBlockProps` フックと同様に機能します。

基本的な `useInnerBlocksProps` フックの使用方法です。

<!-- 
{% codetabs %}
{% JSX %}
 -->
**JSX**

```js
import { registerBlockType } from '@wordpress/blocks';
import { useBlockProps, useInnerBlocksProps } from '@wordpress/block-editor';

registerBlockType( 'gutenberg-examples/example-06', {
	// ...

	edit: () => {
		const blockProps = useBlockProps();
		const innerBlocksProps = useInnerBlocksProps();

		return (
			<div { ...blockProps }>
				<div {...innerBlocksProps} />
			</div>
		);
	},

	save: () => {
		const blockProps = useBlockProps.save();
		const innerBlocksProps = useInnerBlocksProps.save();

		return (
			<div { ...blockProps }>
				<div {...innerBlocksProps} />
			</div>
		);
	},
} );
```
<!-- 
{% Plain %}
 -->
**Plain**

```js
( function ( blocks, element, blockEditor ) {
	var el = element.createElement;
	var InnerBlocks = blockEditor.InnerBlocks;
	var useBlockProps = blockEditor.useBlockProps;
	var useInnerBlocksProps = blockEditor.useInnerBlocksProps;

	blocks.registerBlockType( 'gutenberg-examples/example-06', {
		title: 'Example: Inner Blocks',
		category: 'design',

		edit: function () {
			var blockProps = useBlockProps();
			var innerBlocksProps = useInnerBlocksProps();

			return el( 'div', blockProps, el( 'div', innerBlocksProps ) );
		},

		save: function () {
			var blockProps = useBlockProps.save();
			var innerBlocksProps = useInnerBlocksProps.save();

			return el( 'div', blockProps, el( 'div', innerBlocksProps ) );
		},
	} );
} )( window.wp.blocks, window.wp.element, window.wp.blockEditor );
```
<!-- 
{% end %}
 -->

<!-- 
This hook can also pass objects returned from the `useBlockProps` hook to the `useInnerBlocksProps` hook. This reduces the number of elements we need to create.
 -->
また、`useBlockProps` から返されたオブジェクトを `useInnerBlocksProps` フックに渡せます。この手法により作成する要素の数を減らせます。

<!-- 
{% codetabs %}
{% JSX %}
 -->
**JSX**

```js
import { registerBlockType } from '@wordpress/blocks';
import { useBlockProps, useInnerBlocksProps } from '@wordpress/block-editor';

registerBlockType( 'gutenberg-examples/example-06', {
	// ...

	edit: () => {
		const blockProps = useBlockProps();
		const innerBlocksProps = useInnerBlocksProps( blockProps );

		return (
			<div {...innerBlocksProps} />
		);
	},

	save: () => {
		const blockProps = useBlockProps.save();
		const innerBlocksProps = useInnerBlocksProps.save( blockProps );

		return (
			<div {...innerBlocksProps} />
		);
	},
} );
```
<!-- 
{% Plain %}
 -->
**Plain**

```js
( function ( blocks, element, blockEditor ) {
	var el = element.createElement;
	var InnerBlocks = blockEditor.InnerBlocks;
	var useBlockProps = blockEditor.useBlockProps;
	var useInnerBlocksProps = blockEditor.useInnerBlocksProps;

	blocks.registerBlockType( 'gutenberg-examples/example-06', {
		// ...

		edit: function () {
			var blockProps = useBlockProps();
			var innerBlocksProps = useInnerBlocksProps();

			return el( 'div', innerBlocksProps );
		},

		save: function () {
			var blockProps = useBlockProps.save();
			var innerBlocksProps = useInnerBlocksProps.save();

			return el( 'div', innerBlocksProps );
		},
	} );
} )( window.wp.blocks, window.wp.element, window.wp.blockEditor );
```
<!-- 
{% end %}
 -->
<!-- 
The above code will render to the following markup in the editor:
 -->
上のコードはエディター内で次のマークアップをレンダーします。

```html
<div>
	<!-- Inner Blocks get inserted here -->
</div>
```

<!-- 
Another benefit to using the hook approach is using the returned value, which is just an object, and deconstruct to get the react children from the object. This property contains the actual child inner blocks thus we can place elements on the same level as our inner blocks.
 -->
フックによるアプローチを使用するもう一つの利点は、単なるオブジェクトである戻り値を分解して、react `children` を取得できる点です。このプロパティには実際の子のインナーブロックが含まれているため、インナーブロックと同じレベルに要素を配置できます。

<!-- 
{% codetabs %}
{% JSX %}
 -->
**JSX**

```js
import { registerBlockType } from '@wordpress/blocks';
import { useBlockProps, useInnerBlocksProps } from '@wordpress/block-editor';

registerBlockType( 'gutenberg-examples/example-06', {
	// ...

	edit: () => {
		const blockProps = useBlockProps();
		const { children, ...innerBlocksProps } = useInnerBlocksProps( blockProps );

		return (
			<div {...innerBlocksProps}>
    			{ children }
				<!-- Insert any arbitrary html here at the same level as the children -->
			</div>
		);
	},

	// ...
} );
```
<!-- 
{% Plain %}
 -->
**Plain**

```js
( function ( blocks, element, blockEditor ) {
	var el = element.createElement;
	var InnerBlocks = blockEditor.InnerBlocks;
	var useBlockProps = blockEditor.useBlockProps;
	var useInnerBlocksProps = blockEditor.useInnerBlocksProps;

    blocks.registerBlockType( 'gutenberg-examples/example-06', {
		// ...

		edit: function () {
			var blockProps = useBlockProps();
			var { children, ...innerBlocksProps } = useInnerBlocksProps( blockProps );

			return el(
                'div',
                innerBlocksProps,
                children,
                el(
            	    'div',
                    {},
    	            '<!-- Insert any arbitrary html here at the same level as the children -->',
	            )
            );
		},
		// ...
	} );
} )( window.wp.blocks, window.wp.element, window.wp.blockEditor );
```
<!-- 
{% end %}
 -->

```html
<div>
	<!-- Inner Blocks get inserted here -->
	<!-- The custom html gets rendered on the same level -->
</div>
```

[原文](https://github.com/WordPress/gutenberg/blob/trunk/docs/how-to-guides/block-tutorial/nested-blocks-inner-blocks.md)<|MERGE_RESOLUTION|>--- conflicted
+++ resolved
@@ -186,9 +186,9 @@
  -->
 ### 投稿テンプレート
 
-`InnerBlocks` とは関連しませんが、ちょうどよいのでここで触れますが、投稿タイプごとに[投稿テンプレート](https://developer.wordpress.org/block-editor/developers/block-api/block-templates/)を作ることができます。ブロックエディターをブロックの集合と共にプリロードします。
-
-`InnerBlocks` テンプレートは、作成する単一ブロック内のコンポーネントのためのものであり、投稿のそれ以外の箇所ではユーザーが好きなブロックを含めることができます。投稿テンプレートを使用すれば投稿全体をロックし、定義したテンプレートのみに制限できます。
+`InnerBlocks` とは関連しませんが、投稿タイプごとに[投稿テンプレート](https://developer.wordpress.org/block-editor/developers/block-api/block-templates/)を作れます。投稿テンプレートはブロックエディターにブロックの集合をプリロードします。
+
+`InnerBlocks` テンプレートは、作成した単一ブロック内のコンポーネントのためのもので、投稿のそれ以外の箇所にはユーザーが好きなブロックを含められます。投稿テンプレートを使用すると、投稿全体を定義したテンプレートのみに固定できます。
 
 ```php
 add_action( 'init', function() {
@@ -200,37 +200,42 @@
 } );
 ```
 
-<<<<<<< HEAD
-<!--
-## Child InnerBlocks: Parent and Ancestors
-=======
+<!--
 ## Using Parent and Ancestor Relationships in Blocks
->>>>>>> 2cccf415
-
+ -->
+## ブロックでの parent 関係と ancestor 関係の使用
+
+<!-- 
 A common pattern for using InnerBlocks is to create a custom block that will be only be available if its parent block is inserted. This allows builders to establish a relationship between blocks, while limiting a nested block's discoverability. Currently, there are two relationships builders can use: `parent` and `ancestor`. The differences are: 
-
+ -->
+一般的な InnerBlock の使用パターンとして、親ブロックが挿入された場合にのみ使用可能なカスタムブロックの作成があります。これによりビルダーは、ブロック間の関係を確立し、ネストするブロックの発現を制限できます。現在、ビルダーが使用できる関係には `parent` (親) と `ancestor` (先祖) の2つがあります。違いは以下のとおりです。 
+
+<!-- 
 - If you assign a `parent` then you’re stating that the nested block can only be used and inserted as a __direct descendant of the parent__.
 - If you assign an `ancestor` then you’re stating that the nested block can only be used and inserted as a __descendent of the parent__.
-
-<<<<<<< HEAD
-When defining a child block, use the `parent` block setting to define which block is the parent. This prevents the block showing in the inserter outside of the InnerBlock it is defined for.
- -->
-## 子の InnerBlocks: 親と先祖
-
-InnerBloks を使用する一般的なパターンは InnerBlocks のみに含まれるカスタムブロックの作成です。
-
-この例として「カラム」ブロックがあります。「カラム」ブロックでは単一の親ブロック `columns` とその子ブロック `column` を作成します。親ブロックは子ブロックのみを許可するとして定義されます。[Column のコード](https://github.com/WordPress/gutenberg/tree/HEAD/packages/block-library/src/column)を参照してください。
-
-子ブロックを定義する際に `parent` ブロック設定を使用して親ブロックを定義します。こうすると定義された InnerBlock の外側ではインサーターに表示されません。
-=======
+ -->
+- `parent` を割り当てると、ネストするブロックが __親の直接の子孫__ としてのみ使用、挿入できることの表明になります。
+- `ancestor` を割り当てると、ネストするブロックが __親の子孫__ としてのみ使用、挿入できることの表明になります。
+
+<!-- 
 The key difference between `parent` and `ancestor` is `parent` has finer specificity, while an `ancestor` has greater flexibility in its nested hierarchy.
-
+ -->
+`parent` と `ancestor` の主な違いとして、`parent` はより細かな特異性を持ち、`ancestor`はそのネスト階層においてより大きな柔軟性を持ちます。
+
+<!-- 
 ### Defining Parent Block Relationship
-
+ -->
+### parent ブロック関係の定義
+
+<!-- 
 An example of this is the Column block, which is assigned the `parent` block setting. This allows the Column block to only be available as a nested direct descendant in its parent Columns block. Otherwise, the Column block will not be available as an option within the block inserter. See [Column code for reference](https://github.com/WordPress/gutenberg/tree/HEAD/packages/block-library/src/column).
-
+ -->
+この例に「カラム (Column)」ブロックがあり、`parent` ブロック設定が割り当てられています。これにより、Column ブロックは、親の「カラム (Columns、複数形)」ブロックのネストした直接の子孫としてのみ利用できます。Columns ブロック以外では、Column ブロックはブロックインサーターのオプションとして利用できません。[Column ブロックのコード](https://github.com/WordPress/gutenberg/tree/HEAD/packages/block-library/src/column)を参照してください。
+
+<!-- 
 When defining a direct descendent block, use the `parent` block setting to define which block is the parent. This prevents the nested block from showing in the inserter outside of the InnerBlock it is defined for.
->>>>>>> 2cccf415
+ -->
+直接の子孫ブロックを定義する際には、`parent` ブロック設定を使用して、どのブロックが親であるかを定義します。これでネストするブロックは、定義された InnerBlock 以外でインサーター内には表示されません。
 
 ```json
 {
@@ -241,18 +246,25 @@
 }
 ```
 
-<<<<<<< HEAD
-他の例としては、`ancestors` ブロック設定を使用して、あるブロックが先祖として存在しなければならないが、`parent` のように、直接の親である必要はないブロックを定義できます。これにより、先祖がツリーに存在しない場合、インサーターにブロックは表示されず、一方で、カラムやグループブロックのように、他のブロックを間に追加できます。[コメント作者名のコード](https://github.com/WordPress/gutenberg/tree/HEAD/packages/block-library/src/comment-author-name)を参照してください。
-
-=======
+<!-- 
 ### Defining Ancestor Block Relationship
-
+ -->
+### ancestor ブロック関係の定義
+
+<!-- 
 An example of this is the Comment Author Name block, which is assigned the `ancestor` block setting. This allows the Comment Author Name block to only be available as a nested descendant in its ancestral Comment Template block. Otherwise, the Comment Author Name block will not be available as an option within the block inserter. See [Comment Author Name code for reference](https://github.com/WordPress/gutenberg/tree/HEAD/packages/block-library/src/comment-author-name).
-
+ -->
+この例に「コメントの投稿者名」ブロックがあり、`ancestor` ブロック設定が割り当てられています。これにより、コメントの投稿者名ブロックは、その祖先であるコメントテンプレートブロックのネストされた子孫としてのみ利用できます。コメントテンプレートブロック以外では、コメントの投稿者名ブロックはブロックインサータのオプションとして利用できません。[コメントの投稿者名ブロックのコード](https://github.com/WordPress/gutenberg/tree/HEAD/packages/block-library/src/comment-author-name)を参照してください。
+
+<!-- 
 The `ancestor` relationship allows the Comment Author Name block to be anywhere in the hierarchical tree, and not _just_ a direct child of the parent Comment Template block, while still limiting its availability within the block inserter to only be visible an an option to insert if the Comment Template block is available.
-
+ -->
+`ancestor` 関係により、コメントの投稿者名ブロックは階層ツリーのどこにでも置けます。親のコメントテンプレートブロックの直接の子のみには縛られません。ただしコメントテンプレートブロックがある場合にのみ、ブロックインサーター内で挿入可能なオプションとして表示されます。
+
+<!-- 
 When defining a descendent block, use the `ancestor` block setting. This prevents the nested block from showing in the inserter outside of the InnerBlock it is defined for.
->>>>>>> 2cccf415
+ -->
+子孫ブロックを定義する際には、`ancestor` ブロック設定を使用します。これでネストするブロックは、定義された InnerBlock 以外でインサーター内には表示されません。
 
 ```json
 {
@@ -263,14 +275,10 @@
 }
 ```
 
-<<<<<<< HEAD
-<!-- 
-## Using a react hook
- -->
-## react フックの使用
-=======
+<!-- 
 ## Using a React Hook
->>>>>>> 2cccf415
+ -->
+## React フックの使用
 
 <!-- 
 You can use a react hook called `useInnerBlocksProps` instead of the `InnerBlocks` component. This hook allows you to take more control over the markup of inner blocks areas.
