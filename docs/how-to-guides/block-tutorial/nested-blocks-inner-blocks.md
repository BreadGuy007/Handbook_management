<!--
# Nested Blocks: Using InnerBlocks
 -->
# ネストしたブロック: InnerBlocks の使用

<!--
You can create a single block that nests other blocks using the [InnerBlocks](https://github.com/WordPress/gutenberg/tree/HEAD/packages/block-editor/src/components/inner-blocks/README.md) component. This is used in the Columns block, Social Links block, or any block you want to contain other blocks.

Note: A single block can only contain one `InnerBlock` component.

Here is the basic InnerBlocks usage.
 -->
他のブロックをネストするブロックを作成するには [InnerBlocks](https://github.com/WordPress/gutenberg/tree/HEAD/packages/block-editor/src/components/inner-blocks/README.md) コンポーネントを使用します。このコンポーネントは「カラム」ブロックや「ソーシャルリンク」ブロックなど、他のブロックを含むブロックで使用されています。

注意: 単一のブロックは、1つの `InnerBlock` コンポーネントのみを含むことができます。

基本的な InnerBlocks の使用方法

**JSX**
<!-- 
{% codetabs %}
{% JSX %}
 -->
```js
import { registerBlockType } from '@wordpress/blocks';
import { InnerBlocks, useBlockProps } from '@wordpress/block-editor';

registerBlockType( 'gutenberg-examples/example-06', {
	// ...

	edit: () => {
		const blockProps = useBlockProps();

		return (
			<div { ...blockProps }>
				<InnerBlocks />
			</div>
		);
	},

	save: () => {
		const blockProps = useBlockProps.save();

		return (
			<div { ...blockProps }>
				<InnerBlocks.Content />
			</div>
		);
	},
} );
```

**Plain**
<!-- 
{% Plain %}
 -->
```js
( function ( blocks, element, blockEditor ) {
	var el = element.createElement;
	var InnerBlocks = blockEditor.InnerBlocks;
	var useBlockProps = blockEditor.useBlockProps;

	blocks.registerBlockType( 'gutenberg-examples/example-06', {
		title: 'Example: Inner Blocks',
		category: 'design',

		edit: function () {
			var blockProps = useBlockProps();

			return el( 'div', blockProps, el( InnerBlocks ) );
		},

		save: function () {
			var blockProps = useBlockProps.save();

			return el( 'div', blockProps, el( InnerBlocks.Content ) );
		},
	} );
} )( window.wp.blocks, window.wp.element, window.wp.blockEditor );
```
<!-- 
{% end %}
 -->
<!--
## Allowed Blocks

Using the `ALLOWED_BLOCKS` property, you can define the set of blocks allowed in your InnerBlock. This restricts the blocks that can be included only to those listed, all other blocks will not show in the inserter.
 -->
## 許可されるブロック

`ALLOWED_BLOCKS` プロパティを使用すると、InnerBlock 内で許可されるブロックの集合を定義できます。インサーターに含まれるブロックはリストされたブロックのみに制限され、その他のすべてのブロックは表示されません。

```js
const ALLOWED_BLOCKS = [ 'core/image', 'core/paragraph' ];
//...
<InnerBlocks allowedBlocks={ ALLOWED_BLOCKS } />;
```

<!--
## Orientation

By default, `InnerBlocks` expects its blocks to be shown in a vertical list. A valid use-case is to style inner blocks to appear horizontally, for instance by adding CSS flex or grid properties to the inner blocks wrapper. When blocks are styled in such a way, the `orientation` prop can be set to indicate that a horizontal layout is being used:
-->
## orientation

デフォルトでは、`InnerBlocks` は、縦のリストとしてブロックが表示されることを期待しています。また、内部ブロックのラッパーに CSS flex や grid プロパティを追加して、横に並べて表示するようスタイリングすることもできます。ブロックを横に並べる場合は、horizontal レイアウトが使用されることを示すために `orientation` プロパティを使用してください。

```js
<InnerBlocks orientation="horizontal" />
```
<!--
Specifying this prop does not affect the layout of the inner blocks, but results in the block mover icons in the child blocks being displayed horizontally, and also ensures that drag and drop works correctly.
-->
このプロパティを指定しても、内側のブロックのレイアウトには影響しませんが、子ブロックのブロック移動アイコンが水平に表示され、また、ドラッグアンドドロップが正しく動作するようになります。

<!--
## Template

Use the template property to define a set of blocks that prefill the InnerBlocks component when inserted. You can set attributes on the blocks to define their use. The example below shows a book review template using InnerBlocks component and setting placeholders values to show the block usage.
 -->
## テンプレート

template プロパティを使用して、InnerBlocks コンポーネントが挿入された際にデフォルトで含まれるブロックの集合を定義できます。ブロックの属性を設定して使用例を定義できます。次の例は InnerBlocks コンポーネントを使用した本のレビューのテンプレートです。placeholder 値を設定してブロックの使用例を示しています。

**JSX**
<!-- 
{% codetabs %}
{% JSX %}
 -->
```js
const MY_TEMPLATE = [
	[ 'core/image', {} ],
	[ 'core/heading', { placeholder: 'Book Title' } ],
	[ 'core/paragraph', { placeholder: 'Summary' } ],
];

//...

	edit: () => {
		return (
			<InnerBlocks
				template={ MY_TEMPLATE }
				templateLock="all"
			/>
		);
	},
```

**Plain**
<!-- 
{% Plain %}
 -->
```js
const MY_TEMPLATE = [
	[ 'core/image', {} ],
	[ 'core/heading', { placeholder: 'Book Title' } ],
	[ 'core/paragraph', { placeholder: 'Summary' } ],
];

//...

	edit: function( props ) {
		return el(
			InnerBlocks,
			{
				template: MY_TEMPLATE,
				templateLock: "all",
			}
		);
	},
```
<!-- 
{% end %}
 -->
<!--
Use the `templateLock` property to lock down the template. Using `all` locks the template completely so no changes can be made. Using `insert` prevents additional blocks from being inserted, but existing blocks can be reordered. See [templateLock documentation](https://github.com/WordPress/gutenberg/tree/HEAD/packages/block-editor/src/components/inner-blocks/README.md#templatelock) for additional information.
 -->
`templateLock` プロパティを使用するとテンプレートをロックできます。テンプレートを完全にロックするには `all` を使用します。`insert` は追加ブロックのインサートを禁止しますが、既存のブロックは並べ替えられます。詳細については [templateLock のドキュメント](https://github.com/WordPress/gutenberg/tree/HEAD/packages/block-editor/src/components/inner-blocks/README.md#templatelock)を参照してください。

<!--
### Post Template

Unrelated to `InnerBlocks` but worth mentioning here, you can create a [post template](https://developer.wordpress.org/block-editor/developers/block-api/block-templates/) by post type, that preloads the block editor with a set of blocks.

The `InnerBlocks` template is for the component in the single block that you created, the rest of the post can include any blocks the user likes. Using a post template, can lock the entire post to just the template you define.
 -->
### 投稿テンプレート

`InnerBlocks` とは関連しませんが、ちょうどよいのでここで触れますが、投稿タイプごとに[投稿テンプレート](https://developer.wordpress.org/block-editor/developers/block-api/block-templates/)を作ることができます。ブロックエディターをブロックの集合と共にプリロードします。

`InnerBlocks` テンプレートは、作成する単一ブロック内のコンポーネントのためのものであり、投稿のそれ以外の箇所ではユーザーが好きなブロックを含めることができます。投稿テンプレートを使用すれば投稿全体をロックし、定義したテンプレートのみに制限できます。

```php
add_action( 'init', function() {
	$post_type_object = get_post_type_object( 'post' );
	$post_type_object->template = array(
		array( 'core/image' ),
		array( 'core/heading' )
	);
} );
```

<<<<<<< HEAD
<!--
## Parent-Child InnerBlocks
=======
## Child InnerBlocks: Parent and Ancestors
>>>>>>> 7ef01539

A common pattern for using InnerBlocks is to create a custom block that will be included only in the InnerBlocks. 

An example of this is the Columns block, that creates a single parent block called `columns` and then creates an child block called `column`. The parent block is defined to only allow the child blocks. See [Column code for reference](https://github.com/WordPress/gutenberg/tree/HEAD/packages/block-library/src/column).

When defining a child block, use the `parent` block setting to define which block is the parent. This prevents the block showing in the inserter outside of the InnerBlock it is defined for.
 -->
## 親子 InnerBlocks

InnerBloks を使用する一般的なパターンは InnerBlocks のみに含まれるカスタムブロックの作成です。この例として「カラム」ブロックがあります。「カラム」ブロックでは単一の親ブロック `columns` とその子ブロック `column` を作成します。親ブロックは子ブロックのみを許可するとして定義されます。[Column のコード](https://github.com/WordPress/gutenberg/tree/HEAD/packages/block-library/src/column)を参照してください。

子ブロックを定義する際に `parent` ブロック設定を使用して親ブロックを定義します。こうすると定義された InnerBlock の外側ではインサーターに表示されません。

<<<<<<< HEAD
```js
export const settings = {
	title: __( 'Column' ),
	parent: [ 'core/columns' ],
	icon,
	description: __( 'A single column within a columns block.' ),
	//...
};
```

[原文](https://github.com/WordPress/gutenberg/blob/trunk/docs/how-to-guides/block-tutorial/nested-blocks-inner-blocks.md)
=======
```json
{
	"title": "Column",
	"name": "core/column",
	"parent": [ "core/columns" ],
	// ...
}
```

Another example is using the `ancestors` block setting to define a block that must be present as an ancestor, but it doesn't need to be the direct parent (like with `parent`). This prevents the block from showing in the inserter if the ancestor is not in the tree, but other blocks can be added in between, like a Columns or Group block. See [Comment Author Name code for reference](https://github.com/WordPress/gutenberg/tree/HEAD/packages/block-library/src/comment-author-name).

```json
{
	"title": "Comment Author Name",
	"name": "core/comment-author-name",
	"ancestor": [ "core/comment-template" ],
	// ...
}
```
>>>>>>> 7ef01539
<|MERGE_RESOLUTION|>--- conflicted
+++ resolved
@@ -200,12 +200,8 @@
 } );
 ```
 
-<<<<<<< HEAD
-<!--
-## Parent-Child InnerBlocks
-=======
+<!--
 ## Child InnerBlocks: Parent and Ancestors
->>>>>>> 7ef01539
 
 A common pattern for using InnerBlocks is to create a custom block that will be included only in the InnerBlocks. 
 
@@ -213,25 +209,14 @@
 
 When defining a child block, use the `parent` block setting to define which block is the parent. This prevents the block showing in the inserter outside of the InnerBlock it is defined for.
  -->
-## 親子 InnerBlocks
-
-InnerBloks を使用する一般的なパターンは InnerBlocks のみに含まれるカスタムブロックの作成です。この例として「カラム」ブロックがあります。「カラム」ブロックでは単一の親ブロック `columns` とその子ブロック `column` を作成します。親ブロックは子ブロックのみを許可するとして定義されます。[Column のコード](https://github.com/WordPress/gutenberg/tree/HEAD/packages/block-library/src/column)を参照してください。
+## 子の InnerBlocks: 親と先祖
+
+InnerBloks を使用する一般的なパターンは InnerBlocks のみに含まれるカスタムブロックの作成です。
+
+この例として「カラム」ブロックがあります。「カラム」ブロックでは単一の親ブロック `columns` とその子ブロック `column` を作成します。親ブロックは子ブロックのみを許可するとして定義されます。[Column のコード](https://github.com/WordPress/gutenberg/tree/HEAD/packages/block-library/src/column)を参照してください。
 
 子ブロックを定義する際に `parent` ブロック設定を使用して親ブロックを定義します。こうすると定義された InnerBlock の外側ではインサーターに表示されません。
 
-<<<<<<< HEAD
-```js
-export const settings = {
-	title: __( 'Column' ),
-	parent: [ 'core/columns' ],
-	icon,
-	description: __( 'A single column within a columns block.' ),
-	//...
-};
-```
-
-[原文](https://github.com/WordPress/gutenberg/blob/trunk/docs/how-to-guides/block-tutorial/nested-blocks-inner-blocks.md)
-=======
 ```json
 {
 	"title": "Column",
@@ -241,7 +226,8 @@
 }
 ```
 
-Another example is using the `ancestors` block setting to define a block that must be present as an ancestor, but it doesn't need to be the direct parent (like with `parent`). This prevents the block from showing in the inserter if the ancestor is not in the tree, but other blocks can be added in between, like a Columns or Group block. See [Comment Author Name code for reference](https://github.com/WordPress/gutenberg/tree/HEAD/packages/block-library/src/comment-author-name).
+他の例としては、`ancestors` ブロック設定を使用して、あるブロックが先祖として存在しなければならないが、`parent` のように、直接の親である必要はないブロックを定義できます。これにより、先祖がツリーに存在しない場合、インサーターにブロックは表示されず、一方で、カラムやグループブロックのように、他のブロックを間に追加できます。[コメント作者名のコード](https://github.com/WordPress/gutenberg/tree/HEAD/packages/block-library/src/comment-author-name)を参照してください。
+
 
 ```json
 {
@@ -251,4 +237,5 @@
 	// ...
 }
 ```
->>>>>>> 7ef01539
+
+[原文](https://github.com/WordPress/gutenberg/blob/trunk/docs/how-to-guides/block-tutorial/nested-blocks-inner-blocks.md)