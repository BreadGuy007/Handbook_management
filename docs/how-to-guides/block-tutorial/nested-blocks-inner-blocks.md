--- conflicted
+++ resolved
@@ -10,7 +10,7 @@
 
 Here is the basic InnerBlocks usage.
  -->
-他のブロックをネストするブロックを作成するには [InnerBlocks](https://github.com/WordPress/gutenberg/tree/HEAD/packages/block-editor/src/components/inner-blocks/README.md) コンポーネントを使用します。このコンポーネントは「カラム」ブロックや「ソーシャルリンク」ブロックなど、他のブロックを含むブロックで使用されています。
+他のブロックをネストするブロックを作成するには [InnerBlocks](https://github.com/WordPress/gutenberg/tree/HEAD/packages/block-editor/src/components/inner-blocks/README.md) コンポーネントを使用します。このコンポーネントは「カラム (Columns、複数形)」ブロックや「ソーシャルリンク」ブロックなど、他のブロックを含むブロックで使用されています。
 
 注意: 単一のブロックは、1つの `InnerBlocks` コンポーネントのみを含むことができます。
 
@@ -81,18 +81,16 @@
 <!-- 
 {% end %}
  -->
+
 <!--
 ## Allowed Blocks
-
-<<<<<<< HEAD
-Using the `ALLOWED_BLOCKS` property, you can define the set of blocks allowed in your InnerBlock. This restricts the blocks that can be included only to those listed, all other blocks will not show in the inserter.
  -->
 ## 許可されるブロック
 
-`ALLOWED_BLOCKS` プロパティを使用すると、InnerBlock 内で許可されるブロックの集合を定義できます。インサーターに含まれるブロックはリストされたブロックのみに制限され、その他のすべてのブロックは表示されません。
-=======
+<!--
 Using the `allowedBlocks` property, you can define the set of blocks allowed in your InnerBlock. This restricts the blocks that can be included only to those listed, all other blocks will not show in the inserter.
->>>>>>> d4a6dd4d
+ -->
+`allowedBlocks` プロパティを使用すると、InnerBlock 内で許可されるブロックの集合を定義できます。インサーターに含まれるブロックはリストされたブロックのみに制限され、その他のすべてのブロックは表示されません。
 
 ```js
 const ALLOWED_BLOCKS = [ 'core/image', 'core/paragraph' ];
@@ -117,20 +115,26 @@
 -->
 このプロパティを指定しても、内側のブロックのレイアウトには影響しませんが、子ブロックのブロック移動アイコンが水平に表示され、また、ドラッグアンドドロップが正しく動作するようになります。
 
-<<<<<<< HEAD
-<!--
-=======
+<!-- 
 ## Default Block
-
+ -->
+## デフォルトブロック
+
+<!-- 
 By default `InnerBlocks` opens a list of permitted blocks via `allowedBlocks` when the block appender is clicked. You can modify the default block and its attributes that are inserted when the initial block appender is clicked by using the `defaultBlock` property. For example:
+ -->
+デフォルトでは `InnerBlocks` はブロックアペンダがクリックされると `allowedBlocks` によって許可された、ブロックのリストを開きます。`defaultBlock` プロパティを使用すると、最初のブロックアペンダがクリックされたときに挿入されるデフォルトのブロックとその属性を変更できます。例えば
 
 ```js
 <InnerBlocks defaultBlock={['core/paragraph', {placeholder: "Lorem ipsum..."}]} directInsert />
 ```
 
+<!-- 
 By default this behavior is disabled until the `directInsert` prop is set to `true`. This allows you to specify conditions for when the default block should or should not be inserted.
-
->>>>>>> d4a6dd4d
+ -->
+デフォルトでこの動作は `directInsert` プロップが `true` に設定されるまで無効です。これにより、デフォルトのブロックを挿入すべきかそうでないかの条件を指定できます。
+
+<!--
 ## Template
 
 Use the template property to define a set of blocks that prefill the InnerBlocks component when inserted. You can set attributes on the blocks to define their use. The example below shows a book review template using InnerBlocks component and setting placeholders values to show the block usage.
