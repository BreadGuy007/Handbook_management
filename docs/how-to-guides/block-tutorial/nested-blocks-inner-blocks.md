--- conflicted
+++ resolved
@@ -238,19 +238,29 @@
 }
 ```
 
-<<<<<<< HEAD
-[原文](https://github.com/WordPress/gutenberg/blob/trunk/docs/how-to-guides/block-tutorial/nested-blocks-inner-blocks.md)
-=======
+<!-- 
 ## Using a react hook
-
+ -->
+## react フックの使用
+
+<!-- 
 You can use a react hook called `useInnerBlocksProps` instead of the `InnerBlocks` component. This hook allows you to take more control over the markup of inner blocks areas.
 
 The `useInnerBlocksProps` is exported from the `@wordpress/block-editor` package same as the `InnerBlocks` component itself and supports everything the component does. It also works like the `useBlockProps` hook.
 
 Here is the basic `useInnerBlocksProps` hook usage.
-
+ -->
+react フック `useInnerBlocksProps` を、`InnerBlocks` コンポーネントの代わりに使用できます。このフックを使用すると、インナーブロック領域のマークアップをより詳細に制御できます。
+
+`useInnerBlocksProps` は `InnerBlocks` コンポーネント自身と同様に `@wordpress/block-editor` パッケージからエクスポートされ、`InnerBlocks` コンポーネントのすべてをサポートします。また、`useInnerBlocksProps` は `useBlockProps` フックと同様に機能します。
+
+基本的な `useInnerBlocksProps` フックの使用方法です。
+
+<!-- 
 {% codetabs %}
 {% JSX %}
+ -->
+**JSX**
 
 ```js
 import { registerBlockType } from '@wordpress/blocks';
@@ -282,8 +292,10 @@
 	},
 } );
 ```
-
+<!-- 
 {% Plain %}
+ -->
+**Plain**
 
 ```js
 ( function ( blocks, element, blockEditor ) {
@@ -312,13 +324,20 @@
 	} );
 } )( window.wp.blocks, window.wp.element, window.wp.blockEditor );
 ```
-
+<!-- 
 {% end %}
-
+ -->
+
+<!-- 
 This hook can also pass objects returned from the `useBlockProps` hook to the `useInnerBlocksProps` hook. This reduces the number of elements we need to create.
-
+ -->
+また、`useBlockProps` から返されたオブジェクトを `useInnerBlocksProps` フックに渡せます。この手法により作成する要素の数を減らせます。
+
+<!-- 
 {% codetabs %}
 {% JSX %}
+ -->
+**JSX**
 
 ```js
 import { registerBlockType } from '@wordpress/blocks';
@@ -346,8 +365,10 @@
 	},
 } );
 ```
-
+<!-- 
 {% Plain %}
+ -->
+**Plain**
 
 ```js
 ( function ( blocks, element, blockEditor ) {
@@ -375,10 +396,13 @@
 	} );
 } )( window.wp.blocks, window.wp.element, window.wp.blockEditor );
 ```
-
+<!-- 
 {% end %}
-
+ -->
+<!-- 
 The above code will render to the following markup in the editor:
+ -->
+上のコードはエディター内で次のマークアップをレンダーします。
 
 ```html
 <div>
@@ -386,10 +410,16 @@
 </div>
 ```
 
+<!-- 
 Another benefit to using the hook approach is using the returned value, which is just an object, and deconstruct to get the react children from the object. This property contains the actual child inner blocks thus we can place elements on the same level as our inner blocks.
-
+ -->
+フックによるアプローチを使用するもう一つの利点は、単なるオブジェクトである戻り値を分解して、react `children` を取得できる点です。このプロパティには実際の子のインナーブロックが含まれているため、インナーブロックと同じレベルに要素を配置できます。
+
+<!-- 
 {% codetabs %}
 {% JSX %}
+ -->
+**JSX**
 
 ```js
 import { registerBlockType } from '@wordpress/blocks';
@@ -413,8 +443,10 @@
 	// ...
 } );
 ```
-
+<!-- 
 {% Plain %}
+ -->
+**Plain**
 
 ```js
 ( function ( blocks, element, blockEditor ) {
@@ -445,8 +477,9 @@
 	} );
 } )( window.wp.blocks, window.wp.element, window.wp.blockEditor );
 ```
-
+<!-- 
 {% end %}
+ -->
 
 ```html
 <div>
@@ -454,4 +487,5 @@
 	<!-- The custom html gets rendered on the same level -->
 </div>
 ```
->>>>>>> 73a935b7
+
+[原文](https://github.com/WordPress/gutenberg/blob/trunk/docs/how-to-guides/block-tutorial/nested-blocks-inner-blocks.md)