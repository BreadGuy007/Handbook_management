--- conflicted
+++ resolved
@@ -45,14 +45,10 @@
 } );
 ```
 
-<<<<<<< HEAD
-<!--
-## Allowed Blocks
+<!--
+## Allowed blocks
  -->
 ## 許可されるブロック
-=======
-## Allowed blocks
->>>>>>> e09412eb
 
 <!--
 Using the `allowedBlocks` property, you can define the set of blocks allowed in your InnerBlock. This restricts the blocks that can be included only to those listed, all other blocks will not show in the inserter.
@@ -82,14 +78,10 @@
 -->
 このプロパティを指定しても、内側のブロックのレイアウトには影響しませんが、子ブロックのブロック移動アイコンが水平に表示され、また、ドラッグアンドドロップが正しく動作するようになります。
 
-<<<<<<< HEAD
-<!-- 
-## Default Block
+<!-- 
+## Default block
  -->
 ## デフォルトブロック
-=======
-## Default block
->>>>>>> e09412eb
 
 <!-- 
 By default `InnerBlocks` opens a list of permitted blocks via `allowedBlocks` when the block appender is clicked. You can modify the default block and its attributes that are inserted when the initial block appender is clicked by using the `defaultBlock` property. For example:
@@ -138,12 +130,8 @@
  -->
 `templateLock` プロパティを使用するとテンプレートをロックできます。テンプレートを完全にロックするには `all` を使用します。`insert` は追加ブロックのインサートを禁止しますが、既存のブロックは並べ替えられます。詳細については [templateLock のドキュメント](https://github.com/WordPress/gutenberg/tree/HEAD/packages/block-editor/src/components/inner-blocks/README.md#templatelock)を参照してください。
 
-<<<<<<< HEAD
-<!--
-### Post Template
-=======
+<!--
 ### Post template
->>>>>>> e09412eb
 
 Unrelated to `InnerBlocks` but worth mentioning here, you can create a [post template](https://developer.wordpress.org/block-editor/developers/block-api/block-templates/) by post type, that preloads the block editor with a set of blocks.
 
@@ -165,14 +153,10 @@
 } );
 ```
 
-<<<<<<< HEAD
-<!--
-## Using Parent and Ancestor Relationships in Blocks
+<!--
+## Using parent and ancestor relationships in blocks
  -->
 ## ブロックでの parent 関係と ancestor 関係の使用
-=======
-## Using parent and ancestor relationships in blocks
->>>>>>> e09412eb
 
 <!-- 
 A common pattern for using InnerBlocks is to create a custom block that will be only be available if its parent block is inserted. This allows builders to establish a relationship between blocks, while limiting a nested block's discoverability. Currently, there are two relationships builders can use: `parent` and `ancestor`. The differences are:
@@ -191,14 +175,10 @@
  -->
 `parent` と `ancestor` の主な違いとして、`parent` はより細かな特異性を持ち、`ancestor`はそのネスト階層においてより大きな柔軟性を持ちます。
 
-<<<<<<< HEAD
-<!-- 
-### Defining Parent Block Relationship
+<!-- 
+### Defining parent block relationship
  -->
 ### parent ブロック関係の定義
-=======
-### Defining parent block relationship
->>>>>>> e09412eb
 
 <!-- 
 An example of this is the Column block, which is assigned the `parent` block setting. This allows the Column block to only be available as a nested direct descendant in its parent Columns block. Otherwise, the Column block will not be available as an option within the block inserter. See [Column code for reference](https://github.com/WordPress/gutenberg/tree/HEAD/packages/block-library/src/column).
@@ -219,14 +199,10 @@
 }
 ```
 
-<<<<<<< HEAD
-<!-- 
-### Defining Ancestor Block Relationship
+<!-- 
+### Defining an ancestor block relationship
  -->
 ### ancestor ブロック関係の定義
-=======
-### Defining an ancestor block relationship
->>>>>>> e09412eb
 
 <!-- 
 An example of this is the Comment Author Name block, which is assigned the `ancestor` block setting. This allows the Comment Author Name block to only be available as a nested descendant in its ancestral Comment Template block. Otherwise, the Comment Author Name block will not be available as an option within the block inserter. See [Comment Author Name code for reference](https://github.com/WordPress/gutenberg/tree/HEAD/packages/block-library/src/comment-author-name).
@@ -252,14 +228,10 @@
 }
 ```
 
-<<<<<<< HEAD
-<!-- 
-## Using a React Hook
+<!-- 
+## Using a React hook
  -->
 ## React フックの使用
-=======
-## Using a React hook
->>>>>>> e09412eb
 
 <!-- 
 You can use a react hook called `useInnerBlocksProps` instead of the `InnerBlocks` component. This hook allows you to take more control over the markup of inner blocks areas.
