--- conflicted
+++ resolved
@@ -1,4 +1,4 @@
-<!-- 
+<!--
 # Nested Blocks: Using InnerBlocks
  -->
 # ネストしたブロック: InnerBlocks の使用
@@ -50,11 +50,7 @@
 } );
 ```
 
-<<<<<<< HEAD
 **ES5**
-
-=======
->>>>>>> 3712ce0a
 {% ES5 %}
 
 ```js
@@ -84,7 +80,7 @@
 
 {% end %}
 
-<!-- 
+<!--
 ## Allowed Blocks
 
 Using the `ALLOWED_BLOCKS` property, you can define the set of blocks allowed in your InnerBlock. This restricts the blocks that can be included only to those listed, all other blocks will not show in the inserter.
@@ -99,17 +95,14 @@
 <InnerBlocks allowedBlocks={ ALLOWED_BLOCKS } />;
 ```
 
-<!-- 
+<!--
 ## Orientation
 
 By default, `InnerBlocks` expects its blocks to be shown in a vertical list. A valid use-case is to style InnerBlocks to appear horizontally. When blocks are styled in such a way, the `orientation` prop can be used to indicate a horizontal layout:
-<<<<<<< HEAD
 -->
 ## orientation
 
 `InnerBlocks` はデフォルトでは縦のリストとしてブロックが表示されることを期待していますが、横に並べて使用することもできます。ブロックを横に並べる場合は、horizontal レイアウトを示すために `orientation` プロパティを使用してください。
-=======
->>>>>>> 3712ce0a
 
 ```js
 <InnerBlocks orientation="horizontal" />
@@ -152,11 +145,7 @@
 	},
 ```
 
-<<<<<<< HEAD
 **ES5**
-
-=======
->>>>>>> 3712ce0a
 {% ES5 %}
 
 ```js
@@ -181,13 +170,13 @@
 
 {% end %}
 
-<!-- 
+<!--
 Use the `templateLock` property to lock down the template. Using `all` locks the template complete, no changes can be made. Using `insert` prevents additional blocks to be inserted, but existing blocks can be reordered. See [templateLock documentation](https://github.com/WordPress/gutenberg/tree/HEAD/packages/block-editor/src/components/inner-blocks/README.md#templatelock) for additional information.
  -->
 `templateLock` プロパティを使用するとテンプレートをロックできます。テンプレートを完全にロックするには `all` を使用します。`insert` は追加ブロックのインサートを禁止しますが、既存のブロックは並べ替えられます。詳細については [templateLock のドキュメント](https://github.com/WordPress/gutenberg/tree/HEAD/packages/block-editor/src/components/inner-blocks/README.md#templatelock)を参照してください。
 
 
-<!-- 
+<!--
 ### Post Template
 
 Unrelated to `InnerBlocks` but worth mentioning here, you can create a [post template](https://developer.wordpress.org/block-editor/developers/block-api/block-templates/) by post type, that preloads the block editor with a set of blocks.
@@ -198,11 +187,8 @@
 
 `InnerBlocks` とは関連しませんが、ちょうどよいのでここで触れますが、投稿タイプごとに[投稿テンプレート](https://developer.wordpress.org/block-editor/developers/block-api/block-templates/)を作ることができます。ブロックエディターをブロックの集合と共にプリロードします。
 
-<<<<<<< HEAD
 `InnerBlocks` テンプレートは、作成する単一ブロック内のコンポーネントのためのものであり、投稿のそれ以外の箇所ではユーザーが好きなブロックを含めることができます。投稿テンプレートを使用すれば投稿全体をロックし、定義したテンプレートのみに制限できます。
 
-=======
->>>>>>> 3712ce0a
 ```php
 add_action( 'init', function() {
 	$post_type_object = get_post_type_object( 'post' );
@@ -213,7 +199,7 @@
 } );
 ```
 
-<!-- 
+<!--
 ## Parent-Child InnerBlocks
 
 A common pattern for using InnerBlocks is to create a custom block that will be included only in the InnerBlocks. An example of this is the Columns block, that creates a single parent block called `columns` and then creates an child block called `column`. The parent block is defined to only allow the child blocks. See [Column code for reference](https://github.com/WordPress/gutenberg/tree/HEAD/packages/block-library/src/column).
@@ -233,12 +219,7 @@
 	icon,
 	description: __( 'A single column within a columns block.' ),
 	//...
-<<<<<<< HEAD
-}
-```
-
-[原文](https://github.com/WordPress/gutenberg/blob/trunk/docs/designers-developers/developers/tutorials/block-tutorial/nested-blocks-inner-blocks.md)
-=======
 };
 ```
->>>>>>> 3712ce0a
+
+[原文](https://github.com/WordPress/gutenberg/blob/trunk/docs/designers-developers/developers/tutorials/block-tutorial/nested-blocks-inner-blocks.md)