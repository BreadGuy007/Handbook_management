<!--
# Nested Blocks: Using InnerBlocks
 -->
# ネストしたブロック: InnerBlocks の使用

<!--
You can create a single block that nests other blocks using the [InnerBlocks](https://github.com/WordPress/gutenberg/tree/HEAD/packages/block-editor/src/components/inner-blocks/README.md) component. This is used in the Columns block, Social Links block, or any block you want to contain other blocks.

Note: A single block can only contain one `InnerBlocks` component.

Here is the basic InnerBlocks usage.
 -->
他のブロックをネストするブロックを作成するには [InnerBlocks](https://github.com/WordPress/gutenberg/tree/HEAD/packages/block-editor/src/components/inner-blocks/README.md) コンポーネントを使用します。このコンポーネントは「カラム (Columns、複数形)」ブロックや「ソーシャルリンク」ブロックなど、他のブロックを含むブロックで使用されています。

<<<<<<< HEAD
注意: 単一のブロックは、1つの `InnerBlocks` コンポーネントのみを含むことができます。

基本的な InnerBlocks の使用方法

**JSX**
<!-- 
{% codetabs %}
{% JSX %}
 -->
=======

>>>>>>> f09e3b56
```js
import { registerBlockType } from '@wordpress/blocks';
import { InnerBlocks, useBlockProps } from '@wordpress/block-editor';

registerBlockType( 'gutenberg-examples/example-06', {
	// ...

	edit: () => {
		const blockProps = useBlockProps();

		return (
			<div { ...blockProps }>
				<InnerBlocks />
			</div>
		);
	},

	save: () => {
		const blockProps = useBlockProps.save();

		return (
			<div { ...blockProps }>
				<InnerBlocks.Content />
			</div>
		);
	},
} );
```

<<<<<<< HEAD
**Plain**
<!-- 
{% Plain %}
 -->
```js
( function ( blocks, React, blockEditor ) {
	var el = React.createElement;
	var InnerBlocks = blockEditor.InnerBlocks;
	var useBlockProps = blockEditor.useBlockProps;

	blocks.registerBlockType( 'gutenberg-examples/example-06', {
		title: 'Example: Inner Blocks',
		category: 'design',

		edit: function () {
			var blockProps = useBlockProps();

			return el( 'div', blockProps, el( InnerBlocks ) );
		},

		save: function () {
			var blockProps = useBlockProps.save();

			return el( 'div', blockProps, el( InnerBlocks.Content ) );
		},
	} );
} )( window.wp.blocks, window.React, window.wp.blockEditor );
```
<!-- 
{% end %}
 -->

<!--
=======
>>>>>>> f09e3b56
## Allowed Blocks
 -->
## 許可されるブロック

<!--
Using the `allowedBlocks` property, you can define the set of blocks allowed in your InnerBlock. This restricts the blocks that can be included only to those listed, all other blocks will not show in the inserter.
 -->
`allowedBlocks` プロパティを使用すると、InnerBlock 内で許可されるブロックの集合を定義できます。インサーターに含まれるブロックはリストされたブロックのみに制限され、その他のすべてのブロックは表示されません。

```js
const ALLOWED_BLOCKS = [ 'core/image', 'core/paragraph' ];
//...
<InnerBlocks allowedBlocks={ ALLOWED_BLOCKS } />;
```

<!--
## Orientation

By default, `InnerBlocks` expects its blocks to be shown in a vertical list. A valid use-case is to style inner blocks to appear horizontally, for instance by adding CSS flex or grid properties to the inner blocks wrapper. When blocks are styled in such a way, the `orientation` prop can be set to indicate that a horizontal layout is being used:
-->
## orientation

デフォルトでは、`InnerBlocks` は、縦のリストとしてブロックが表示されることを期待しています。また、内部ブロックのラッパーに CSS flex や grid プロパティを追加して、横に並べて表示するようスタイリングすることもできます。ブロックを横に並べる場合は、horizontal レイアウトが使用されることを示すために `orientation` プロパティを使用してください。

```js
<InnerBlocks orientation="horizontal" />
```
<!--
Specifying this prop does not affect the layout of the inner blocks, but results in the block mover icons in the child blocks being displayed horizontally, and also ensures that drag and drop works correctly.
-->
このプロパティを指定しても、内側のブロックのレイアウトには影響しませんが、子ブロックのブロック移動アイコンが水平に表示され、また、ドラッグアンドドロップが正しく動作するようになります。

<!-- 
## Default Block
 -->
## デフォルトブロック

<!-- 
By default `InnerBlocks` opens a list of permitted blocks via `allowedBlocks` when the block appender is clicked. You can modify the default block and its attributes that are inserted when the initial block appender is clicked by using the `defaultBlock` property. For example:
 -->
デフォルトでは `InnerBlocks` はブロックアペンダがクリックされると `allowedBlocks` によって許可された、ブロックのリストを開きます。`defaultBlock` プロパティを使用すると、最初のブロックアペンダがクリックされたときに挿入されるデフォルトのブロックとその属性を変更できます。例えば

```js
<InnerBlocks defaultBlock={['core/paragraph', {placeholder: "Lorem ipsum..."}]} directInsert />
```

<!-- 
By default this behavior is disabled until the `directInsert` prop is set to `true`. This allows you to specify conditions for when the default block should or should not be inserted.
 -->
デフォルトでこの動作は `directInsert` プロップが `true` に設定されるまで無効です。これにより、デフォルトのブロックを挿入すべきかそうでないかの条件を指定できます。

<!--
## Template

Use the template property to define a set of blocks that prefill the InnerBlocks component when inserted. You can set attributes on the blocks to define their use. The example below shows a book review template using InnerBlocks component and setting placeholders values to show the block usage.
 -->
## テンプレート

<<<<<<< HEAD
template プロパティを使用して、InnerBlocks コンポーネントが挿入された際にデフォルトで含まれるブロックの集合を定義できます。ブロックの属性を設定して使用例を定義できます。次の例は InnerBlocks コンポーネントを使用した本のレビューのテンプレートです。placeholder 値を設定してブロックの使用例を示しています。

**JSX**
<!-- 
{% codetabs %}
{% JSX %}
 -->
=======

>>>>>>> f09e3b56
```js
const MY_TEMPLATE = [
	[ 'core/image', {} ],
	[ 'core/heading', { placeholder: 'Book Title' } ],
	[ 'core/paragraph', { placeholder: 'Summary' } ],
];

//...

	edit: () => {
		return (
			<InnerBlocks
				template={ MY_TEMPLATE }
				templateLock="all"
			/>
		);
	},
```

<<<<<<< HEAD
**Plain**
<!-- 
{% Plain %}
 -->
```js
const MY_TEMPLATE = [
	[ 'core/image', {} ],
	[ 'core/heading', { placeholder: 'Book Title' } ],
	[ 'core/paragraph', { placeholder: 'Summary' } ],
];

//...

	edit: function( props ) {
		return el(
			InnerBlocks,
			{
				template: MY_TEMPLATE,
				templateLock: "all",
			}
		);
	},
```
<!-- 
{% end %}
 -->
<!--
=======

>>>>>>> f09e3b56
Use the `templateLock` property to lock down the template. Using `all` locks the template completely so no changes can be made. Using `insert` prevents additional blocks from being inserted, but existing blocks can be reordered. See [templateLock documentation](https://github.com/WordPress/gutenberg/tree/HEAD/packages/block-editor/src/components/inner-blocks/README.md#templatelock) for additional information.
 -->
`templateLock` プロパティを使用するとテンプレートをロックできます。テンプレートを完全にロックするには `all` を使用します。`insert` は追加ブロックのインサートを禁止しますが、既存のブロックは並べ替えられます。詳細については [templateLock のドキュメント](https://github.com/WordPress/gutenberg/tree/HEAD/packages/block-editor/src/components/inner-blocks/README.md#templatelock)を参照してください。

<!--
### Post Template

Unrelated to `InnerBlocks` but worth mentioning here, you can create a [post template](https://developer.wordpress.org/block-editor/developers/block-api/block-templates/) by post type, that preloads the block editor with a set of blocks.

The `InnerBlocks` template is for the component in the single block that you created, the rest of the post can include any blocks the user likes. Using a post template, can lock the entire post to just the template you define.
 -->
### 投稿テンプレート

`InnerBlocks` とは関連しませんが、投稿タイプごとに[投稿テンプレート](https://developer.wordpress.org/block-editor/developers/block-api/block-templates/)を作れます。投稿テンプレートはブロックエディターにブロックの集合をプリロードします。

`InnerBlocks` テンプレートは、作成した単一ブロック内のコンポーネントのためのもので、投稿のそれ以外の箇所にはユーザーが好きなブロックを含められます。投稿テンプレートを使用すると、投稿全体を定義したテンプレートのみに固定できます。

```php
add_action( 'init', function() {
	$post_type_object = get_post_type_object( 'post' );
	$post_type_object->template = array(
		array( 'core/image' ),
		array( 'core/heading' )
	);
} );
```

<!--
## Using Parent and Ancestor Relationships in Blocks
 -->
## ブロックでの parent 関係と ancestor 関係の使用

<<<<<<< HEAD
<!-- 
A common pattern for using InnerBlocks is to create a custom block that will be only be available if its parent block is inserted. This allows builders to establish a relationship between blocks, while limiting a nested block's discoverability. Currently, there are two relationships builders can use: `parent` and `ancestor`. The differences are: 
 -->
一般的な InnerBlock の使用パターンとして、親ブロックが挿入された場合にのみ使用可能なカスタムブロックの作成があります。これによりビルダーは、ブロック間の関係を確立し、ネストするブロックの発現を制限できます。現在、ビルダーが使用できる関係には `parent` (親) と `ancestor` (先祖) の2つがあります。違いは以下のとおりです。 
=======
A common pattern for using InnerBlocks is to create a custom block that will be only be available if its parent block is inserted. This allows builders to establish a relationship between blocks, while limiting a nested block's discoverability. Currently, there are two relationships builders can use: `parent` and `ancestor`. The differences are:
>>>>>>> f09e3b56

<!-- 
- If you assign a `parent` then you’re stating that the nested block can only be used and inserted as a __direct descendant of the parent__.
- If you assign an `ancestor` then you’re stating that the nested block can only be used and inserted as a __descendent of the parent__.
 -->
- `parent` を割り当てると、ネストするブロックが __親の直接の子孫__ としてのみ使用、挿入できることの表明になります。
- `ancestor` を割り当てると、ネストするブロックが __親の子孫__ としてのみ使用、挿入できることの表明になります。

<!-- 
The key difference between `parent` and `ancestor` is `parent` has finer specificity, while an `ancestor` has greater flexibility in its nested hierarchy.
 -->
`parent` と `ancestor` の主な違いとして、`parent` はより細かな特異性を持ち、`ancestor`はそのネスト階層においてより大きな柔軟性を持ちます。

<!-- 
### Defining Parent Block Relationship
 -->
### parent ブロック関係の定義

<!-- 
An example of this is the Column block, which is assigned the `parent` block setting. This allows the Column block to only be available as a nested direct descendant in its parent Columns block. Otherwise, the Column block will not be available as an option within the block inserter. See [Column code for reference](https://github.com/WordPress/gutenberg/tree/HEAD/packages/block-library/src/column).
 -->
この例に「カラム (Column)」ブロックがあり、`parent` ブロック設定が割り当てられています。これにより、Column ブロックは、親の「カラム (Columns、複数形)」ブロックのネストした直接の子孫としてのみ利用できます。Columns ブロック以外では、Column ブロックはブロックインサーターのオプションとして利用できません。[Column ブロックのコード](https://github.com/WordPress/gutenberg/tree/HEAD/packages/block-library/src/column)を参照してください。

<!-- 
When defining a direct descendent block, use the `parent` block setting to define which block is the parent. This prevents the nested block from showing in the inserter outside of the InnerBlock it is defined for.
 -->
直接の子孫ブロックを定義する際には、`parent` ブロック設定を使用して、どのブロックが親であるかを定義します。これでネストするブロックは、定義された InnerBlock 以外でインサーター内には表示されません。

```json
{
	"title": "Column",
	"name": "core/column",
	"parent": [ "core/columns" ],
	// ...
}
```

<!-- 
### Defining Ancestor Block Relationship
 -->
### ancestor ブロック関係の定義

<!-- 
An example of this is the Comment Author Name block, which is assigned the `ancestor` block setting. This allows the Comment Author Name block to only be available as a nested descendant in its ancestral Comment Template block. Otherwise, the Comment Author Name block will not be available as an option within the block inserter. See [Comment Author Name code for reference](https://github.com/WordPress/gutenberg/tree/HEAD/packages/block-library/src/comment-author-name).
 -->
この例に「コメントの投稿者名」ブロックがあり、`ancestor` ブロック設定が割り当てられています。これにより、コメントの投稿者名ブロックは、その祖先であるコメントテンプレートブロックのネストされた子孫としてのみ利用できます。コメントテンプレートブロック以外では、コメントの投稿者名ブロックはブロックインサータのオプションとして利用できません。[コメントの投稿者名ブロックのコード](https://github.com/WordPress/gutenberg/tree/HEAD/packages/block-library/src/comment-author-name)を参照してください。

<!-- 
The `ancestor` relationship allows the Comment Author Name block to be anywhere in the hierarchical tree, and not _just_ a direct child of the parent Comment Template block, while still limiting its availability within the block inserter to only be visible an an option to insert if the Comment Template block is available.
 -->
`ancestor` 関係により、コメントの投稿者名ブロックは階層ツリーのどこにでも置けます。親のコメントテンプレートブロックの直接の子のみには縛られません。ただしコメントテンプレートブロックがある場合にのみ、ブロックインサーター内で挿入可能なオプションとして表示されます。

<!-- 
When defining a descendent block, use the `ancestor` block setting. This prevents the nested block from showing in the inserter outside of the InnerBlock it is defined for.
 -->
子孫ブロックを定義する際には、`ancestor` ブロック設定を使用します。これでネストするブロックは、定義された InnerBlock 以外でインサーター内には表示されません。

```json
{
	"title": "Comment Author Name",
	"name": "core/comment-author-name",
	"ancestor": [ "core/comment-template" ],
	// ...
}
```

<!-- 
## Using a React Hook
 -->
## React フックの使用

<!-- 
You can use a react hook called `useInnerBlocksProps` instead of the `InnerBlocks` component. This hook allows you to take more control over the markup of inner blocks areas.

The `useInnerBlocksProps` is exported from the `@wordpress/block-editor` package same as the `InnerBlocks` component itself and supports everything the component does. It also works like the `useBlockProps` hook.

Here is the basic `useInnerBlocksProps` hook usage.
 -->
react フック `useInnerBlocksProps` を、`InnerBlocks` コンポーネントの代わりに使用できます。このフックを使用すると、インナーブロック領域のマークアップをより詳細に制御できます。

`useInnerBlocksProps` は `InnerBlocks` コンポーネント自身と同様に `@wordpress/block-editor` パッケージからエクスポートされ、`InnerBlocks` コンポーネントのすべてをサポートします。また、`useInnerBlocksProps` は `useBlockProps` フックと同様に機能します。

基本的な `useInnerBlocksProps` フックの使用方法です。

<<<<<<< HEAD
<!-- 
{% codetabs %}
{% JSX %}
 -->
**JSX**
=======

>>>>>>> f09e3b56

```js
import { registerBlockType } from '@wordpress/blocks';
import { useBlockProps, useInnerBlocksProps } from '@wordpress/block-editor';

registerBlockType( 'gutenberg-examples/example-06', {
	// ...

	edit: () => {
		const blockProps = useBlockProps();
		const innerBlocksProps = useInnerBlocksProps();

		return (
			<div { ...blockProps }>
				<div {...innerBlocksProps} />
			</div>
		);
	},

	save: () => {
		const blockProps = useBlockProps.save();
		const innerBlocksProps = useInnerBlocksProps.save();

		return (
			<div { ...blockProps }>
				<div {...innerBlocksProps} />
			</div>
		);
	},
} );
```
<<<<<<< HEAD
<!-- 
{% Plain %}
 -->
**Plain**

```js
( function ( blocks, React, blockEditor ) {
	var el = React.createElement;
	var InnerBlocks = blockEditor.InnerBlocks;
	var useBlockProps = blockEditor.useBlockProps;
	var useInnerBlocksProps = blockEditor.useInnerBlocksProps;

	blocks.registerBlockType( 'gutenberg-examples/example-06', {
		title: 'Example: Inner Blocks',
		category: 'design',

		edit: function () {
			var blockProps = useBlockProps();
			var innerBlocksProps = useInnerBlocksProps();

			return el( 'div', blockProps, el( 'div', innerBlocksProps ) );
		},

		save: function () {
			var blockProps = useBlockProps.save();
			var innerBlocksProps = useInnerBlocksProps.save();

			return el( 'div', blockProps, el( 'div', innerBlocksProps ) );
		},
	} );
} )( window.wp.blocks, window.React, window.wp.blockEditor );
```
<!-- 
{% end %}
 -->

<!-- 
=======

>>>>>>> f09e3b56
This hook can also pass objects returned from the `useBlockProps` hook to the `useInnerBlocksProps` hook. This reduces the number of elements we need to create.
 -->
また、`useBlockProps` から返されたオブジェクトを `useInnerBlocksProps` フックに渡せます。この手法により作成する要素の数を減らせます。

<<<<<<< HEAD
<!-- 
{% codetabs %}
{% JSX %}
 -->
**JSX**
=======

>>>>>>> f09e3b56

```js
import { registerBlockType } from '@wordpress/blocks';
import { useBlockProps, useInnerBlocksProps } from '@wordpress/block-editor';

registerBlockType( 'gutenberg-examples/example-06', {
	// ...

	edit: () => {
		const blockProps = useBlockProps();
		const innerBlocksProps = useInnerBlocksProps( blockProps );

		return (
			<div {...innerBlocksProps} />
		);
	},

	save: () => {
		const blockProps = useBlockProps.save();
		const innerBlocksProps = useInnerBlocksProps.save( blockProps );

		return (
			<div {...innerBlocksProps} />
		);
	},
} );
```
<<<<<<< HEAD
<!-- 
{% Plain %}
 -->
**Plain**

```js
( function ( blocks, React, blockEditor ) {
	var el = React.createElement;
	var InnerBlocks = blockEditor.InnerBlocks;
	var useBlockProps = blockEditor.useBlockProps;
	var useInnerBlocksProps = blockEditor.useInnerBlocksProps;

	blocks.registerBlockType( 'gutenberg-examples/example-06', {
		// ...

		edit: function () {
			var blockProps = useBlockProps();
			var innerBlocksProps = useInnerBlocksProps();

			return el( 'div', innerBlocksProps );
		},

		save: function () {
			var blockProps = useBlockProps.save();
			var innerBlocksProps = useInnerBlocksProps.save();

			return el( 'div', innerBlocksProps );
		},
	} );
} )( window.wp.blocks, window.React, window.wp.blockEditor );
```
<!-- 
{% end %}
 -->
<!-- 
=======


>>>>>>> f09e3b56
The above code will render to the following markup in the editor:
 -->
上のコードはエディター内で次のマークアップをレンダーします。

```html
<div>
	<!-- Inner Blocks get inserted here -->
</div>
```

<!-- 
Another benefit to using the hook approach is using the returned value, which is just an object, and deconstruct to get the react children from the object. This property contains the actual child inner blocks thus we can place elements on the same level as our inner blocks.
 -->
フックによるアプローチを使用するもう一つの利点は、単なるオブジェクトである戻り値を分解して、react `children` を取得できる点です。このプロパティには実際の子のインナーブロックが含まれているため、インナーブロックと同じレベルに要素を配置できます。

<<<<<<< HEAD
<!-- 
{% codetabs %}
{% JSX %}
 -->
**JSX**
=======
>>>>>>> f09e3b56

```js
import { registerBlockType } from '@wordpress/blocks';
import { useBlockProps, useInnerBlocksProps } from '@wordpress/block-editor';

registerBlockType( 'gutenberg-examples/example-06', {
	// ...

	edit: () => {
		const blockProps = useBlockProps();
		const { children, ...innerBlocksProps } = useInnerBlocksProps( blockProps );

		return (
			<div {...innerBlocksProps}>
    			{ children }
				<!-- Insert any arbitrary html here at the same level as the children -->
			</div>
		);
	},

	// ...
} );
```
<<<<<<< HEAD
<!-- 
{% Plain %}
 -->
**Plain**

```js
( function ( blocks, React, blockEditor ) {
	var el = React.createElement;
	var InnerBlocks = blockEditor.InnerBlocks;
	var useBlockProps = blockEditor.useBlockProps;
	var useInnerBlocksProps = blockEditor.useInnerBlocksProps;

    blocks.registerBlockType( 'gutenberg-examples/example-06', {
		// ...

		edit: function () {
			var blockProps = useBlockProps();
			var { children, ...innerBlocksProps } = useInnerBlocksProps( blockProps );

			return el(
                'div',
                innerBlocksProps,
                children,
                el(
            	    'div',
                    {},
    	            '<!-- Insert any arbitrary html here at the same level as the children -->',
	            )
            );
		},
		// ...
	} );
} )( window.wp.blocks, window.React, window.wp.blockEditor );
```
<!-- 
{% end %}
 -->
=======

>>>>>>> f09e3b56

```html
<div>
	<!-- Inner Blocks get inserted here -->
	<!-- The custom html gets rendered on the same level -->
</div>
```

[原文](https://github.com/WordPress/gutenberg/blob/trunk/docs/how-to-guides/block-tutorial/nested-blocks-inner-blocks.md)<|MERGE_RESOLUTION|>--- conflicted
+++ resolved
@@ -12,19 +12,10 @@
  -->
 他のブロックをネストするブロックを作成するには [InnerBlocks](https://github.com/WordPress/gutenberg/tree/HEAD/packages/block-editor/src/components/inner-blocks/README.md) コンポーネントを使用します。このコンポーネントは「カラム (Columns、複数形)」ブロックや「ソーシャルリンク」ブロックなど、他のブロックを含むブロックで使用されています。
 
-<<<<<<< HEAD
 注意: 単一のブロックは、1つの `InnerBlocks` コンポーネントのみを含むことができます。
 
 基本的な InnerBlocks の使用方法
 
-**JSX**
-<!-- 
-{% codetabs %}
-{% JSX %}
- -->
-=======
-
->>>>>>> f09e3b56
 ```js
 import { registerBlockType } from '@wordpress/blocks';
 import { InnerBlocks, useBlockProps } from '@wordpress/block-editor';
@@ -54,42 +45,7 @@
 } );
 ```
 
-<<<<<<< HEAD
-**Plain**
-<!-- 
-{% Plain %}
- -->
-```js
-( function ( blocks, React, blockEditor ) {
-	var el = React.createElement;
-	var InnerBlocks = blockEditor.InnerBlocks;
-	var useBlockProps = blockEditor.useBlockProps;
-
-	blocks.registerBlockType( 'gutenberg-examples/example-06', {
-		title: 'Example: Inner Blocks',
-		category: 'design',
-
-		edit: function () {
-			var blockProps = useBlockProps();
-
-			return el( 'div', blockProps, el( InnerBlocks ) );
-		},
-
-		save: function () {
-			var blockProps = useBlockProps.save();
-
-			return el( 'div', blockProps, el( InnerBlocks.Content ) );
-		},
-	} );
-} )( window.wp.blocks, window.React, window.wp.blockEditor );
-```
-<!-- 
-{% end %}
- -->
-
-<!--
-=======
->>>>>>> f09e3b56
+<!--
 ## Allowed Blocks
  -->
 ## 許可されるブロック
@@ -148,17 +104,8 @@
  -->
 ## テンプレート
 
-<<<<<<< HEAD
 template プロパティを使用して、InnerBlocks コンポーネントが挿入された際にデフォルトで含まれるブロックの集合を定義できます。ブロックの属性を設定して使用例を定義できます。次の例は InnerBlocks コンポーネントを使用した本のレビューのテンプレートです。placeholder 値を設定してブロックの使用例を示しています。
 
-**JSX**
-<!-- 
-{% codetabs %}
-{% JSX %}
- -->
-=======
-
->>>>>>> f09e3b56
 ```js
 const MY_TEMPLATE = [
 	[ 'core/image', {} ],
@@ -178,37 +125,7 @@
 	},
 ```
 
-<<<<<<< HEAD
-**Plain**
-<!-- 
-{% Plain %}
- -->
-```js
-const MY_TEMPLATE = [
-	[ 'core/image', {} ],
-	[ 'core/heading', { placeholder: 'Book Title' } ],
-	[ 'core/paragraph', { placeholder: 'Summary' } ],
-];
-
-//...
-
-	edit: function( props ) {
-		return el(
-			InnerBlocks,
-			{
-				template: MY_TEMPLATE,
-				templateLock: "all",
-			}
-		);
-	},
-```
-<!-- 
-{% end %}
- -->
-<!--
-=======
-
->>>>>>> f09e3b56
+<!--
 Use the `templateLock` property to lock down the template. Using `all` locks the template completely so no changes can be made. Using `insert` prevents additional blocks from being inserted, but existing blocks can be reordered. See [templateLock documentation](https://github.com/WordPress/gutenberg/tree/HEAD/packages/block-editor/src/components/inner-blocks/README.md#templatelock) for additional information.
  -->
 `templateLock` プロパティを使用するとテンプレートをロックできます。テンプレートを完全にロックするには `all` を使用します。`insert` は追加ブロックのインサートを禁止しますが、既存のブロックは並べ替えられます。詳細については [templateLock のドキュメント](https://github.com/WordPress/gutenberg/tree/HEAD/packages/block-editor/src/components/inner-blocks/README.md#templatelock)を参照してください。
@@ -241,14 +158,10 @@
  -->
 ## ブロックでの parent 関係と ancestor 関係の使用
 
-<<<<<<< HEAD
-<!-- 
-A common pattern for using InnerBlocks is to create a custom block that will be only be available if its parent block is inserted. This allows builders to establish a relationship between blocks, while limiting a nested block's discoverability. Currently, there are two relationships builders can use: `parent` and `ancestor`. The differences are: 
+<!-- 
+A common pattern for using InnerBlocks is to create a custom block that will be only be available if its parent block is inserted. This allows builders to establish a relationship between blocks, while limiting a nested block's discoverability. Currently, there are two relationships builders can use: `parent` and `ancestor`. The differences are:
  -->
 一般的な InnerBlock の使用パターンとして、親ブロックが挿入された場合にのみ使用可能なカスタムブロックの作成があります。これによりビルダーは、ブロック間の関係を確立し、ネストするブロックの発現を制限できます。現在、ビルダーが使用できる関係には `parent` (親) と `ancestor` (先祖) の2つがあります。違いは以下のとおりです。 
-=======
-A common pattern for using InnerBlocks is to create a custom block that will be only be available if its parent block is inserted. This allows builders to establish a relationship between blocks, while limiting a nested block's discoverability. Currently, there are two relationships builders can use: `parent` and `ancestor`. The differences are:
->>>>>>> f09e3b56
 
 <!-- 
 - If you assign a `parent` then you’re stating that the nested block can only be used and inserted as a __direct descendant of the parent__.
@@ -333,16 +246,6 @@
 
 基本的な `useInnerBlocksProps` フックの使用方法です。
 
-<<<<<<< HEAD
-<!-- 
-{% codetabs %}
-{% JSX %}
- -->
-**JSX**
-=======
-
->>>>>>> f09e3b56
-
 ```js
 import { registerBlockType } from '@wordpress/blocks';
 import { useBlockProps, useInnerBlocksProps } from '@wordpress/block-editor';
@@ -373,60 +276,11 @@
 	},
 } );
 ```
-<<<<<<< HEAD
-<!-- 
-{% Plain %}
- -->
-**Plain**
-
-```js
-( function ( blocks, React, blockEditor ) {
-	var el = React.createElement;
-	var InnerBlocks = blockEditor.InnerBlocks;
-	var useBlockProps = blockEditor.useBlockProps;
-	var useInnerBlocksProps = blockEditor.useInnerBlocksProps;
-
-	blocks.registerBlockType( 'gutenberg-examples/example-06', {
-		title: 'Example: Inner Blocks',
-		category: 'design',
-
-		edit: function () {
-			var blockProps = useBlockProps();
-			var innerBlocksProps = useInnerBlocksProps();
-
-			return el( 'div', blockProps, el( 'div', innerBlocksProps ) );
-		},
-
-		save: function () {
-			var blockProps = useBlockProps.save();
-			var innerBlocksProps = useInnerBlocksProps.save();
-
-			return el( 'div', blockProps, el( 'div', innerBlocksProps ) );
-		},
-	} );
-} )( window.wp.blocks, window.React, window.wp.blockEditor );
-```
-<!-- 
-{% end %}
- -->
-
-<!-- 
-=======
-
->>>>>>> f09e3b56
+
+<!--
 This hook can also pass objects returned from the `useBlockProps` hook to the `useInnerBlocksProps` hook. This reduces the number of elements we need to create.
  -->
 また、`useBlockProps` から返されたオブジェクトを `useInnerBlocksProps` フックに渡せます。この手法により作成する要素の数を減らせます。
-
-<<<<<<< HEAD
-<!-- 
-{% codetabs %}
-{% JSX %}
- -->
-**JSX**
-=======
-
->>>>>>> f09e3b56
 
 ```js
 import { registerBlockType } from '@wordpress/blocks';
@@ -454,46 +308,8 @@
 	},
 } );
 ```
-<<<<<<< HEAD
-<!-- 
-{% Plain %}
- -->
-**Plain**
-
-```js
-( function ( blocks, React, blockEditor ) {
-	var el = React.createElement;
-	var InnerBlocks = blockEditor.InnerBlocks;
-	var useBlockProps = blockEditor.useBlockProps;
-	var useInnerBlocksProps = blockEditor.useInnerBlocksProps;
-
-	blocks.registerBlockType( 'gutenberg-examples/example-06', {
-		// ...
-
-		edit: function () {
-			var blockProps = useBlockProps();
-			var innerBlocksProps = useInnerBlocksProps();
-
-			return el( 'div', innerBlocksProps );
-		},
-
-		save: function () {
-			var blockProps = useBlockProps.save();
-			var innerBlocksProps = useInnerBlocksProps.save();
-
-			return el( 'div', innerBlocksProps );
-		},
-	} );
-} )( window.wp.blocks, window.React, window.wp.blockEditor );
-```
-<!-- 
-{% end %}
- -->
-<!-- 
-=======
-
-
->>>>>>> f09e3b56
+
+<!--
 The above code will render to the following markup in the editor:
  -->
 上のコードはエディター内で次のマークアップをレンダーします。
@@ -509,15 +325,6 @@
  -->
 フックによるアプローチを使用するもう一つの利点は、単なるオブジェクトである戻り値を分解して、react `children` を取得できる点です。このプロパティには実際の子のインナーブロックが含まれているため、インナーブロックと同じレベルに要素を配置できます。
 
-<<<<<<< HEAD
-<!-- 
-{% codetabs %}
-{% JSX %}
- -->
-**JSX**
-=======
->>>>>>> f09e3b56
-
 ```js
 import { registerBlockType } from '@wordpress/blocks';
 import { useBlockProps, useInnerBlocksProps } from '@wordpress/block-editor';
@@ -540,47 +347,6 @@
 	// ...
 } );
 ```
-<<<<<<< HEAD
-<!-- 
-{% Plain %}
- -->
-**Plain**
-
-```js
-( function ( blocks, React, blockEditor ) {
-	var el = React.createElement;
-	var InnerBlocks = blockEditor.InnerBlocks;
-	var useBlockProps = blockEditor.useBlockProps;
-	var useInnerBlocksProps = blockEditor.useInnerBlocksProps;
-
-    blocks.registerBlockType( 'gutenberg-examples/example-06', {
-		// ...
-
-		edit: function () {
-			var blockProps = useBlockProps();
-			var { children, ...innerBlocksProps } = useInnerBlocksProps( blockProps );
-
-			return el(
-                'div',
-                innerBlocksProps,
-                children,
-                el(
-            	    'div',
-                    {},
-    	            '<!-- Insert any arbitrary html here at the same level as the children -->',
-	            )
-            );
-		},
-		// ...
-	} );
-} )( window.wp.blocks, window.React, window.wp.blockEditor );
-```
-<!-- 
-{% end %}
- -->
-=======
-
->>>>>>> f09e3b56
 
 ```html
 <div>
