--- conflicted
+++ resolved
@@ -1,4 +1,4 @@
-<!-- 
+<!--
 # Introducing Attributes and Editable Fields
 
 The example blocks so far are still not very interesting because they lack options to customize the appearance of the message. In this section, we will implement a RichText field allowing the user to specify their own message. Before doing so, it's important to understand how the state of a block (its "attributes") is maintained and changed over time.
@@ -7,7 +7,7 @@
 
 これまでに作ったサンプルブロックはメッセージを変更できないため、あまり面白くありませんでした。このセクションでは RichText フィールドを実装して、ユーザーが好きなメッセージを指定できるようにします。実装の前に、まず重要な、ブロックの状態である「属性」がどのように管理され、どのように変更されるかを理解しましょう。
 
-<!-- 
+<!--
 ## Attributes
 
 Until now, the `edit` and `save` functions have returned a simple representation of a paragraph element. We also learned how these functions are responsible for _describing_ the structure of the block's appearance. If the user changes a block, this structure may need to change. To achieve this, the state of a block is maintained throughout the editing session as a plain JavaScript object, and when an update occurs, the `edit` function is invoked again. Put another way: **the output of a block is a function of its attributes**.
@@ -29,7 +29,7 @@
 		},
 	},
 ```
-<!-- 
+<!--
 When registering a new block type, the `attributes` property describes the shape of the attributes object you'd like to receive in the `edit` and `save` functions. Each value is a [source function](/docs/reference-guides/block-api/block-attributes.md) to find the desired value from the markup of the block.
 
 In the code snippet above, when loading the editor, the `content` value will be extracted from the HTML of the paragraph element in the saved post's markup.
@@ -38,7 +38,7 @@
 
 上のコード例ではエディターのロード中に、保存された投稿のマークアップの中の paragraph 要素の HTML から `content` 値が取り出されます。
 
-<!-- 
+<!--
 ## Components and the `RichText` Component
 
 Earlier examples used the `createElement` function to create DOM nodes, but it's also possible to encapsulate this behavior into "components". This abstraction helps you share common behaviors and hide complexity in self-contained units.
@@ -70,7 +70,7 @@
 	$asset_file['version']
 );
 ```
-<!-- 
+<!--
 Do not forget to also update the `editor_script` handle in `register_block_type` to `gutenberg-examples-03-esnext`.
 
 Implementing this behavior as a component enables you as the block implementer to be much more granular about editable fields. Your block may not need `RichText` at all, or it may need many independent `RichText` elements, each operating on a subset of the overall block state.
@@ -144,11 +144,7 @@
 	},
 } );
 ```
-<<<<<<< HEAD
 **ES5**
-=======
->>>>>>> 3712ce0a
-
 {% ES5 %}
 
 ```js
@@ -205,11 +201,7 @@
 	} );
 } )( window.wp.blocks, window.wp.blockEditor, window.wp.element );
 ```
-<<<<<<< HEAD
+
 {% end %}
 
-[原文](https://github.com/WordPress/gutenberg/blob/trunk/docs/how-to-guides/block-tutorial/introducing-attributes-and-editable-fields.md)
-=======
-
-{% end %}
->>>>>>> 3712ce0a
+[原文](https://github.com/WordPress/gutenberg/blob/trunk/docs/how-to-guides/block-tutorial/introducing-attributes-and-editable-fields.md)