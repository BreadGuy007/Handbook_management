<!--
# Introducing Attributes and Editable Fields

The example blocks so far are still not very interesting because they lack options to customize the appearance of the message. In this section, we will implement a RichText field allowing the user to specify their own message. Before doing so, it's important to understand how the state of a block (its "attributes") is maintained and changed over time.
 -->
# 属性と編集可能フィールド

これまでに作ったサンプルブロックはメッセージを変更できないため、あまり面白くありませんでした。このセクションでは RichText フィールドを実装して、ユーザーが好きなメッセージを指定できるようにします。実装の前に、まず重要な、ブロックの状態である「属性」がどのように管理され、どのように変更されるかを理解しましょう。

<!--
## Attributes

Until now, the `edit` and `save` functions have returned a simple representation of a paragraph element. We also learned how these functions are responsible for _describing_ the structure of the block's appearance. If the user changes a block, this structure may need to change. To achieve this, the state of a block is maintained throughout the editing session as a plain JavaScript object, and when an update occurs, the `edit` function is invoked again. Put another way: **the output of a block is a function of its attributes**.

One challenge of maintaining the representation of a block as a JavaScript object is that we must be able to extract this object again from the saved content of a post. This is achieved with the block type's `attributes` property:
 -->
## 属性

これまで、`edit` 関数と `save` 関数はシンプルな paragraph 要素を返しました。これらの関数はまた、ブロックの表示の構造の _記述_ に責任をもつことも学んできました。ユーザーがブロックを変更すれば、その構造も変更する必要があります。この動作を実現するには、編集セッションの間中はずっと、ブロックの状態をプレーンな JavaScript オブジェクトとして管理しておき、更新があると、`edit` 関数を再び呼び出す必要があります。別の言い方をすれば、__ブロックの出力は、ブロックの属性の関数になります。__

ブロックの表示を JavaScript オブジェクトとして管理する場合の課題は、投稿の保存されたコンテンツから再びこのオブジェクトを取り出さなければならない点です。この問題の解決にはブロックタイプの `attributes` プロパティを使用します。

```js
	attributes: {
		content: {
			type: 'array',
			source: 'children',
			selector: 'p',
		},
	},
```
<!--
When registering a new block type, the `attributes` property describes the shape of the attributes object you'd like to receive in the `edit` and `save` functions. Each value is a [source function](/docs/reference-guides/block-api/block-attributes.md) to find the desired value from the markup of the block.

In the code snippet above, when loading the editor, the `content` value will be extracted from the HTML of the paragraph element in the saved post's markup.
 -->
新しいブロックタイプを登録する際、`attributes` プロパティで `edit` 関数や `save` 関数で受け取る属性オブジェクトの形を記述します。それぞれの値はブロックのマークアップから希望の値を見つける [source 関数](https://ja.wordpress.org/team/handbook/block-editor/reference-guides/block-api/block-attributes/) になります。

上のコード例ではエディターのロード中に、保存された投稿のマークアップの中の paragraph 要素の HTML から `content` 値が取り出されます。

<!--
## Components and the `RichText` Component

Earlier examples used the `createElement` function to create DOM nodes, but it's also possible to encapsulate this behavior into "components". This abstraction helps you share common behaviors and hide complexity in self-contained units.

There are a number of [components available](/docs/reference-guides/packages/packages-editor.md#components) to use in implementing your blocks. You can see one such component in the code below: the [`RichText` component](/docs/reference-guides/packages/packages-editor.md#richtext) is part of the `wp-editor` package.

The `RichText` component can be considered as a super-powered `textarea` element, enabling rich content editing including bold, italics, hyperlinks, etc.

<<<<<<< HEAD
To use the `RichText` component, and using ES5 code, remember to add `wp-editor` to the dependency array of registered script handles when calling `wp_register_script`.
 -->
## コンポーネントと RichText コンポーネント

これまでのサンプルでは `createElement` 関数を使用して DOM ノードを作成しましたが、この動きを「コンポーネント」にカプセル化することができます。この抽象化により共通の動作を共有しやすくなり、複雑さを自己完結したユニット内に隠す事ができます。

ブロックの実装に[利用できるコンポーネント](https://developer.wordpress.org/block-editor/packages/packages-editor/#components)が多数あります。以下のサンプルではそのうちの1つ [`RichText` コンポーネント](https://developer.wordpress.org/block-editor/packages/packages-editor/#richtext)を使用します。`RickTest` コンポーネントは `wp-editor` パッケージの一部です。

`RichText` コンポーネントはパワーアップした `textarea` 要素と見なせます。ここでは太字、車体、ハイパーリンクなどのリッチコンテンツを編集できます。

ES5 コードを使用して `RichText` コンポーネントを使用する場合は、`wp_register_script` 呼び出しの際の登録スクリプトハンドルの依存性配列に `wp-editor` を追加してください。
=======
To use the `RichText` component, and using ES5 code, remember to add `wp-block-editor` to the dependency array of registered script handles when calling `wp_register_script`.
>>>>>>> 7ef01539

```php
// automatically load dependencies and version
$asset_file = include( plugin_dir_path( __FILE__ ) . 'build/index.asset.php');

wp_register_script(
	'gutenberg-examples-03-esnext',
	plugins_url( 'build/index.js', __FILE__ ),
	$asset_file['dependencies'],
	$asset_file['version']
);
```
<!--
Do not forget to also update the `editor_script` handle in `register_block_type` to `gutenberg-examples-03-esnext`.

Implementing this behavior as a component enables you as the block implementer to be much more granular about editable fields. Your block may not need `RichText` at all, or it may need many independent `RichText` elements, each operating on a subset of the overall block state.

Because `RichText` allows for nested nodes, you'll most often use it in conjunction with the `html` attribute source when extracting the value from saved content. You'll also use `RichText.Content` in the `save` function to output RichText values.

Here is the complete block definition for Example 03.
 -->
忘れずに `register_block_type` の `editor_script` ハンドルを `gutenberg-examples-03-esnext` に更新してください。

振る舞いをコンポーネントとして実装することで、ブロック開発者は編集可能フィールドに対するきめ細かい制御が可能になります。ブロックでは `RichText` が不要かもしれませんし、それぞれが状態全体の一部を操作する多くの独立した `RichText` 要素が必要かもしれません。

`RickText` はネストしたノードが許されるため、多くの場合、保存されたコンテンツから取り出す際に `html` 属性ソースと組み合わせて使用されます。また `RichText.Content` は `save` 関数の中で RickText の出力に使用されます。

Example 03 の完全なブロック定義を以下に示します。

**JSX**
<!-- 
{% codetabs %}
{% JSX %}
 -->
```jsx
import { registerBlockType } from '@wordpress/blocks';
import { useBlockProps, RichText } from '@wordpress/block-editor';

registerBlockType( 'gutenberg-examples/example-03-editable-esnext', {
	apiVersion: 2,
	title: 'Example: Editable (esnext)',
	icon: 'universal-access-alt',
	category: 'design',
	attributes: {
		content: {
			type: 'array',
			source: 'children',
			selector: 'p',
		},
	},
	example: {
		attributes: {
			content: 'Hello World',
		},
	},
	edit: ( props ) => {
		const {
			attributes: { content },
			setAttributes,
			className,
		} = props;
		const blockProps = useBlockProps();
		const onChangeContent = ( newContent ) => {
			setAttributes( { content: newContent } );
		};
		return (
			<RichText
				{ ...blockProps }
				tagName="p"
				onChange={ onChangeContent }
				value={ content }
			/>
		);
	},
	save: ( props ) => {
		const blockProps = useBlockProps.save();
		return (
			<RichText.Content
				{ ...blockProps }
				tagName="p"
				value={ props.attributes.content }
			/>
		);
	},
} );
```
**Plain**
<!-- 
{% Plain %}
 -->
```js
( function ( blocks, blockEditor, element ) {
	var el = element.createElement;
	var RichText = blockEditor.RichText;
	var useBlockProps = blockEditor.useBlockProps;

	blocks.registerBlockType( 'gutenberg-examples/example-03-editable', {
		apiVersion: 2,
		title: 'Example: Editable',
		icon: 'universal-access-alt',
		category: 'design',

		attributes: {
			content: {
				type: 'array',
				source: 'children',
				selector: 'p',
			},
		},
		example: {
			attributes: {
				content: 'Hello World',
			},
		},
		edit: function ( props ) {
			var blockProps = useBlockProps();
			var content = props.attributes.content;
			function onChangeContent( newContent ) {
				props.setAttributes( { content: newContent } );
			}

			return el(
				RichText,
				Object.assign( blockProps, {
					tagName: 'p',
					onChange: onChangeContent,
					value: content,
				} )
			);
		},

		save: function ( props ) {
			var blockProps = useBlockProps.save();
			return el(
				RichText.Content,
				Object.assign( blockProps, {
					tagName: 'p',
					value: props.attributes.content,
				} )
			);
		},
	} );
} )( window.wp.blocks, window.wp.blockEditor, window.wp.element );
```
<!-- 
{% end %}
 -->
[原文](https://github.com/WordPress/gutenberg/blob/trunk/docs/how-to-guides/block-tutorial/introducing-attributes-and-editable-fields.md)<|MERGE_RESOLUTION|>--- conflicted
+++ resolved
@@ -47,8 +47,7 @@
 
 The `RichText` component can be considered as a super-powered `textarea` element, enabling rich content editing including bold, italics, hyperlinks, etc.
 
-<<<<<<< HEAD
-To use the `RichText` component, and using ES5 code, remember to add `wp-editor` to the dependency array of registered script handles when calling `wp_register_script`.
+To use the `RichText` component, and using ES5 code, remember to add `wp-block-editor` to the dependency array of registered script handles when calling `wp_register_script`.
  -->
 ## コンポーネントと RichText コンポーネント
 
@@ -58,10 +57,7 @@
 
 `RichText` コンポーネントはパワーアップした `textarea` 要素と見なせます。ここでは太字、車体、ハイパーリンクなどのリッチコンテンツを編集できます。
 
-ES5 コードを使用して `RichText` コンポーネントを使用する場合は、`wp_register_script` 呼び出しの際の登録スクリプトハンドルの依存性配列に `wp-editor` を追加してください。
-=======
-To use the `RichText` component, and using ES5 code, remember to add `wp-block-editor` to the dependency array of registered script handles when calling `wp_register_script`.
->>>>>>> 7ef01539
+ES5 コードを使用して `RichText` コンポーネントを使用する場合は、`wp_register_script` 呼び出しの際の登録スクリプトハンドルの依存性配列に `wp-block-editor` を追加してください。
 
 ```php
 // automatically load dependencies and version
