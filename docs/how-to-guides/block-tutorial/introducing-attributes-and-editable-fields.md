--- conflicted
+++ resolved
@@ -16,9 +16,9 @@
  -->
 ## 属性
 
-これまで、`edit` 関数と `save` 関数はシンプルな paragraph 要素を返しました。これらの関数はまた、ブロックの表示の構造の _記述_ に責任をもつことも学んできました。ユーザーがブロックを変更すれば、その構造も変更する必要があります。この動作を実現するには、編集セッションの間中はずっと、ブロックの状態をプレーンな JavaScript オブジェクトとして管理しておき、更新があると、`edit` 関数を再び呼び出す必要があります。別の言い方をすれば、__ブロックの出力は、ブロックの属性の関数になります。__
+これまで、`edit` 関数と `save` 関数は paragraph 要素のシンプルな表現を返してきました。またこれらの関数が、ブロックの外観の構造の _記述_ に責任をもつことも学んできました。もしユーザーがブロックを変更するなら、この構造も変更する必要があるかもしれません。これを実現するには、編集セッションの間中はずっと、ブロックの状態をプレーンな JavaScript オブジェクトとして管理しておき、更新があると、`edit` 関数を再び呼び出す必要があります。別の言い方をすれば、__ブロックの出力は、その属性の関数になります。__
 
-ブロックの表示を JavaScript オブジェクトとして管理する場合の課題は、投稿の保存されたコンテンツから再びこのオブジェクトを取り出さなければならない点です。この問題の解決にはブロックタイプの `attributes` プロパティを使用します。
+ブロックの表現を JavaScript オブジェクトとして管理する場合の課題は、投稿の保存されたコンテンツから再びこのオブジェクトを取り出さなければならない点です。これを実現するのがブロックタイプの `attributes` プロパティです。
 
 ```js
 	attributes: {
@@ -87,15 +87,6 @@
 
 Example 03 の完全なブロック定義を以下に示します。
 
-<<<<<<< HEAD
-**JSX**
-<!-- 
-{% codetabs %}
-{% JSX %}
- -->
-=======
-
->>>>>>> f09e3b56
 ```jsx
 import { registerBlockType } from '@wordpress/blocks';
 import { useBlockProps, RichText } from '@wordpress/block-editor';
@@ -147,70 +138,6 @@
 		);
 	},
 } );
-<<<<<<< HEAD
 ```
-**Plain**
-<!-- 
-{% Plain %}
- -->
-```js
-( function ( blocks, blockEditor, React ) {
-	var el = React.createElement;
-	var RichText = blockEditor.RichText;
-	var useBlockProps = blockEditor.useBlockProps;
 
-	blocks.registerBlockType( 'gutenberg-examples/example-03-editable', {
-		apiVersion: 3,
-		title: 'Example: Editable',
-		icon: 'universal-access-alt',
-		category: 'design',
-
-		attributes: {
-			content: {
-				type: 'string',
-				source: 'html',
-				selector: 'p',
-			},
-		},
-		example: {
-			attributes: {
-				content: 'Hello World',
-			},
-		},
-		edit: function ( props ) {
-			var blockProps = useBlockProps();
-			var content = props.attributes.content;
-			function onChangeContent( newContent ) {
-				props.setAttributes( { content: newContent } );
-			}
-
-			return el(
-				RichText,
-				Object.assign( blockProps, {
-					tagName: 'p',
-					onChange: onChangeContent,
-					value: content,
-				} )
-			);
-		},
-
-		save: function ( props ) {
-			var blockProps = useBlockProps.save();
-			return el(
-				RichText.Content,
-				Object.assign( blockProps, {
-					tagName: 'p',
-					value: props.attributes.content,
-				} )
-			);
-		},
-	} );
-} )( window.wp.blocks, window.wp.blockEditor, window.React );
-```
-<!-- 
-{% end %}
- -->
-[原文](https://github.com/WordPress/gutenberg/blob/trunk/docs/how-to-guides/block-tutorial/introducing-attributes-and-editable-fields.md)
-=======
-```
->>>>>>> f09e3b56
+[原文](https://github.com/WordPress/gutenberg/blob/trunk/docs/how-to-guides/block-tutorial/introducing-attributes-and-editable-fields.md)