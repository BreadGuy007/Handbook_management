--- conflicted
+++ resolved
@@ -87,11 +87,11 @@
 
 Example 03 の完全なブロック定義を以下に示します。
 
-**ESNext**
-
+**JSX**
+<!-- 
 {% codetabs %}
 {% JSX %}
-
+ -->
 ```jsx
 import { registerBlockType } from '@wordpress/blocks';
 import { useBlockProps, RichText } from '@wordpress/block-editor';
@@ -144,14 +144,10 @@
 	},
 } );
 ```
-<<<<<<< HEAD
-**ES5**
-{% ES5 %}
-=======
-
+**Plain**
+<!-- 
 {% Plain %}
->>>>>>> 6dc0d6b0
-
+ -->
 ```js
 ( function ( blocks, blockEditor, element ) {
 	var el = element.createElement;
@@ -206,7 +202,7 @@
 	} );
 } )( window.wp.blocks, window.wp.blockEditor, window.wp.element );
 ```
-
+<!-- 
 {% end %}
-
+ -->
 [原文](https://github.com/WordPress/gutenberg/blob/trunk/docs/how-to-guides/block-tutorial/introducing-attributes-and-editable-fields.md)