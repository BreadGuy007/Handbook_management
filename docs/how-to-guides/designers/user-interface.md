--- conflicted
+++ resolved
@@ -1,174 +1,150 @@
-<!-- 
+<!--
 # User Interface
  -->
 # ユーザーインターフェース
 
-<!-- 
+<!--
 ## The Block Editor
  -->
 ## ブロックエディター
 
-<!-- 
+<!--
 The block editor’s general layout uses a bar at the top, with content below.
  -->
 ブロックエディターの一般的なレイアウトでは、一番上にバー、その下にコンテンツがあります。
 
-<!-- 
+<!--
 ![Editor Interface](https://cldup.com/VWA_jMcIRw-3000x3000.png)
  -->
 ![エディターインターフェース](https://cldup.com/VWA_jMcIRw-3000x3000.png)
 
-<!-- 
+<!--
 The **Toolbar** contains document-level actions: Editor/Select modes, save status, global actions for undo/redo/insert, the settings toggle, and publish options.
 
 The **Content Area** contains the document itself.
 
-<<<<<<< HEAD
-The **Settings Sidebar** contains additional settings for the document (tags, categories, schedule etc.) and for blocks in the “Block” tab. A cog button in the toolbar hides the Settings Sidebar, allowing the user to enjoy a more immersive writing experience. On small screens, the sidebar is hidden by default. 
+The **Settings Sidebar** contains additional settings for the document (tags, categories, schedule etc.) and for blocks in the “Block” tab. A cog button in the toolbar hides the Settings Sidebar, allowing the user to enjoy a more immersive writing experience. On small screens, the sidebar is hidden by default.
  -->
 **ツールバー** にはドキュメントレベルのアクションがあります: 編集 / 選択モード、保存ステータス、元に戻す (undo) / やり直す (redo) / 挿入、設定のトグル、公開オプション。
-=======
-The **Settings Sidebar** contains additional settings for the document (tags, categories, schedule etc.) and for blocks in the “Block” tab. A cog button in the toolbar hides the Settings Sidebar, allowing the user to enjoy a more immersive writing experience. On small screens, the sidebar is hidden by default.
->>>>>>> 3712ce0a
 
 **コンテンツ領域** にはドキュメントそのものが表示されます。
 
 **設定サイドバー** には「ブロック」タブ内に、タグ、カテゴリー、スケジュールなどの文書やブロックの追加設定が配置されます。ツールバーの歯車ボタンをクリックすると設定サイドバーが消え、ユーザーはより集中した執筆体験を得られます。タブレットなどの小さな画面ではデフォルトでサイドバーは隠されます。
 
-<!-- 
+<!--
 ## The Block
  -->
 ## ブロック
 
-<<<<<<< HEAD
-<!-- 
-The block itself is the most basic unit of the editor. Generally speaking, everything is a block. Users build posts and pages using blocks, mimicking the vertical flow of the underlying HTML markup. 
+<!--
+The block itself is the most basic unit of the editor. Generally speaking, everything is a block. Users build posts and pages using blocks, mimicking the vertical flow of the underlying HTML markup.
  -->
 ブロックは、エディターのもっとも基本的な単位です。端的に言えば、すべてがブロックです。ユーザーはブロックを使用し、裏側の HTML マークアップの縦の流れを模しながら、投稿やページを構築します。
 
-<!-- 
-By surfacing each section of the document as a manipulatable block, we surface block-specific features contextually. This is inspired by desktop app conventions, and allows for a breadth of advanced features without weighing down the UI. 
+<!--
+By surfacing each section of the document as a manipulatable block, we surface block-specific features contextually. This is inspired by desktop app conventions, and allows for a breadth of advanced features without weighing down the UI.
  -->
 ドキュメントの各セクションを操作可能なブロックとして表現することで、コンテキスト的にブロック固有の機能をも追加できます。これはデスクトップアプリケーションの慣習に発想を得たもので、UI を重くせずに高度な機能を拡張できます。
-=======
-The block itself is the most basic unit of the editor. Generally speaking, everything is a block. Users build posts and pages using blocks, mimicking the vertical flow of the underlying HTML markup.
 
-By surfacing each section of the document as a manipulatable block, we surface block-specific features contextually. This is inspired by desktop app conventions, and allows for a breadth of advanced features without weighing down the UI.
->>>>>>> 3712ce0a
-
-<!-- 
+<!--
 A selected block shows a number of contextual actions:
  -->
 選択したブロックでは多くのコンテキスト指向のアクションが表示されます。
 
-<!-- 
+<!--
 ![Block Interface](https://cldup.com/3tQqIncKPB-3000x3000.png)
  -->
 ![ブロックインターフェース](https://cldup.com/3tQqIncKPB-3000x3000.png)
 
-<!-- 
+<!--
 The block interface has basic actions. The block editor aims for good, common defaults, so users should be able to create a complete document without actually needing the advanced actions in the Settings Sidebar.
  -->
 ブロックインターフェースには基本的なアクションが含まれます。ブロックエディターの目標として、適切で一般的なデフォルトを提供し、ユーザーが設定サイドバーの高度なアクションを使わなくても、完全なドキュメントを作成できることを目指します。
 
-<!-- 
+<!--
 **The Block Toolbar** highlights commonly-used actions. The **Block Icon** lives in the block toolbar, and contains high-level controls for the selected block. It primarily allows users to transform a block into another type of compatible block. Some blocks also use the block icon for users to choose from a set of alternate block styles.
  -->
 **ブロックツールバー** は、一般的に利用されるアクションをハイライトします。ブロックツールバー内には**ブロックアイコン**があり、選択したブロックの高レベルコントロールを含みます。ユーザーはブロックを別の互換性のあるブロックタイプに変換できます。またいくつかのブロックでユーザーはブロックアイコンを使用して代替のブロックスタイルを選択できます。
 
-<!-- 
+<!--
 The **Block Formatting** options let users adjust block-level settings, and the **Inline Formatting** options allow adjustments to elements inside the block. When a block is long, the block toolbar pins itself to the top of the screen as the user scrolls down the page.
  -->
 
 **ブロックフォーマット** オプションを使用するとブロックレベルの設定が可能です。**インラインフォーマット**オプションではブロック内の要素の配置が可能です。縦に長いブロックでブロックツールバーは、ユーザーがページを下にスクロールしても画面の先頭にピン止めされます。
-<!-- 
+<!--
 Blocks can be moved up and down via the **Block Mover** icons. Additional block actions are available via an ellipsis menu: deleting and duplicating blocks, as well as **advanced actions** like “Edit as HTML” and “Convert to Reusable Block.”
  -->
 ブロックは **ブロックの移動** アイコンを使用して上下に移動できます。また「詳細設定」メニュー (縦の3点リーダー) からブロックアクションも利用可能です。ブロックの削除や複製のほかに、「HTMLとして編集」や「再利用ブロックに追加」のような **高度なアクション** があります。
 
-<!-- 
+<!--
 An unselected block does not show the block toolbar or any other contextual controls. In effect, an unselected block is a preview of the content itself:
  -->
 選択されていないブロックにはブロックツールバーやその他のコンテキスト指向のコントロールは表示されません。選択されていないブロックはコンテンツ自身のプレビューとなります。
 
-<!-- 
+<!--
 ![Unselected Block](https://cldup.com/DH9HZnEgwH-3000x3000.png)
  -->
 ![選択されていないブロック](https://cldup.com/DH9HZnEgwH-3000x3000.png)
 
-<!-- 
+<!--
 Please note that selection and focus can be different. An image block can be selected while the focus is on the caption field.
  -->
 選択とフォーカスが異なる場合があることに注意してください。例えば画像ブロックはフォーカスがキャプションフィールドにある場合にも選択できます。
 
-<!-- 
+<!--
 ## Settings Sidebar
  -->
 ## 設定サイドバー
-<!-- 
+<!--
 ![Settings Sidebar](https://cldup.com/iAqrn6Gc8o-3000x3000.png)
  -->
 ![設定サイドバー](https://cldup.com/iAqrn6Gc8o-3000x3000.png)
 
-<!-- 
+<!--
 The sidebar has two tabs, Document and Block:
 
-<<<<<<< HEAD
-- The **Document Tab** shows metadata and settings for the post or page being edited.
-- The **Block Tab** shows metadata and settings for the currently selected block.
+-   The **Document Tab** shows metadata and settings for the post or page being edited.
+-   The **Block Tab** shows metadata and settings for the currently selected block.
  -->
 サイトバーには「文書」と「ブロック」の2つのタブがあります。
 
 - **文書タブ** 編集中の投稿やページのメタデータや設定を表示する。
 - **ブロックタブ** 現在選択中のブロックのメタデータや設定を表示する。
 
-<!-- 
-Each tab has sets of editable fields (**Sidebar Sections**) that users can toggle open or closed. 
+<!--
+Each tab has sets of editable fields (**Sidebar Sections**) that users can toggle open or closed.
  -->
 それぞれのタブには、ユーザーが開閉できる、一連の編集可能フィールド (**サイトバーセクション**) があります。
-=======
--   The **Document Tab** shows metadata and settings for the post or page being edited.
--   The **Block Tab** shows metadata and settings for the currently selected block.
 
-Each tab has sets of editable fields (**Sidebar Sections**) that users can toggle open or closed.
->>>>>>> 3712ce0a
-
-<!-- 
+<!--
 If a block requires advanced configuration, those settings should live in the Settings Sidebar. Don’t put anything in the sidebar block tab that is necessary for the basic operation of your block; your user might dismiss the sidebar for an immersive writing experience. Pick good defaults, and make important actions available in the block toolbar.
  -->
 ブロックに高度な構成が必要な場合は、設定サイドバーに設定を配置してください。ブロックの基本的な操作に必要な設定をサイドバーのブロックタブ内に置かないでください。ユーザーは執筆体験に集中するためサイドバーを非表示にするかもしれません。適切なデフォルト選択し、重要なアクションはブロックツールバーに配置してください。
 
-<!-- 
+<!--
 Actions that could go in the block tab of the sidebar could be:
 
-<<<<<<< HEAD
-- Drop cap, for text
-- Number of columns for galleries
-- Number of posts, or category, in the “Latest Posts” block
-- Any configuration that you don’t need access to in order to perform basic tasks
- -->
-サイドバーのブロックタブに置くべきアクションの例です。
-=======
 -   Drop cap, for text
 -   Number of columns for galleries
 -   Number of posts, or category, in the “Latest Posts” block
 -   Any configuration that you don’t need access to in order to perform basic tasks
->>>>>>> 3712ce0a
+ -->
+サイドバーのブロックタブに置くべきアクションの例です。
 
 - テキストのドロップキャップ
 - ギャラリーの列の数
 - 「最新の投稿」ブロックの表示する投稿やカテゴリーの数
 - 基本的なタスクを実行する際にアクセスの必要のないすべての構成
 
-<!-- 
+<!--
 ## Block Library
  -->
 ## ブロックライブラリ
-<!-- 
+<!--
 ![Block Library](https://cldup.com/7QoQIoLk-A-3000x3000.png)
  -->
 ![ブロックライブラリ](https://cldup.com/7QoQIoLk-A-3000x3000.png)
-<!-- 
+<!--
 The **Block Library** appears when someone inserts a block, whether via the toolbar, or contextually within the content area. Inside, blocks are organized into expandable sections. The block library’s search bar auto-filters the list of blocks as the user types. Users can choose a block by selecting the **Block Button** or the **Block Name**.
  -->
 ツールバーから、または、コンテンツ領域内のコンテキストとして、ブロックが挿入されると **ブロックライブラリ** が表示されます。内部でブロックは、折りたたみ可能なセクション内に配置されます。ブロックライブラリの検索バーは、ユーザーの入力に応じて自動でブロックのリストをフィルターします。ユーザーは **ブロックボタン** または **ブロック名** を選択することでブロックを選択できます。
