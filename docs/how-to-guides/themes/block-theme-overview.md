<!--
# Block-based Themes (Experimental)
-->
<!--
# ブロックベーステーマ (実験レベル)
 -->
<!--
> This is the documentation for the current implementation of block-based themes, also known as Full Site Editing or Block Content Areas. These features are still experimental in the plugin. “Experimental” means this is just an early implementation that is subject to potential drastic and breaking changes in iterations based on feedback from users, contributors and theme authors.
 -->
<!--
> これは現段階での「ブロックベーステーマ」(block-based theme) 実装に関する文書です。「ブロックベーステーマ」は、「フルサイト編集」(Full Site Editing)、または「ブロックコンテントエリア」(Block Content Area) とも呼ばれ、これらの機能はまだプラグインの実験レベルの機能です。ここで「実験レベル」とは早い段階での実装を意味し、ユーザー、コントリビューター、テーマ作成者のフィードバックに基づくイテレーションによっては、大きく互換性を失う形で変更される可能性があります。
 -->
<!--
> Documentation has been shared early to surface what’s being worked on and invite feedback from those experimenting with the APIs. You can provide feedback in the weekly #core-editor chats where the latest progress of this effort will be shared and discussed, or async via Github issues.

**Note:** To use these features, activate a theme that includes a `block-templates/index.html` file. This will signal to the block editor that the theme should use full-site editing features.
 -->
<!--
> 早い段階で文書を共有する理由は、作業の様子を明らかにし、API を利用した実験からフィードバックを得るためです。フィードバックは、最新の進捗を共有、議論している #core-editor 週次ミーティングで行うか、または Github の issue を通して非同期に行えます。

**注意:** この機能を使用するには、`block-templates/index.html` ファイルを含むテーマを有効化してください。テーマはフルサイト編集機能を使用することをブロックエディターに通知します。
 -->
<!--
## What is a block-based theme?
 -->
<!--
## ブロックベーステーマとは何か ?
 -->
<!--
A block-based theme is a WordPress theme with templates entirely composed of blocks so that in addition to the post content of the different post types (pages, posts, ...), the block editor can also be used to edit all areas of the site: headers, footers, sidebars, etc.
 -->
<!--
「ブロックベーステーマ」は、完全にブロックで構成されたテンプレートを持つ WordPress テーマです。「page」「post」など異なる投稿タイプのコンテンツに加え、サイトのすべてのエリア、ヘッダー、フッター、サイドバー等をブロックエディターで編集できます。
 -->
<!--
## What is the structure of a block-based theme?
 -->
<!--
## ブロックベーステーマの構造は ?
 -->
<!--
A very simple block-based theme is structured like so:
 -->
<!--
シンプルなブロックベーステーマは次のような構造になります。
 -->
<!--
# Block Theme
 -->
# ブロックテーマ

<<<<<<< HEAD
<!--
<div class="callout callout-alert">
 -->
<!--
These features are still experimental in the plugin. “Experimental” means this is just an early implementation that is subject to potential drastic and breaking changes in iterations based on feedback from users, contributors and theme authors.
 -->
<!--  
> これらの機能はまだプラグインの実験レベルの機能です。ここで「実験レベル」とは早い段階での実装を意味し、ユーザー、コントリビューター、テーマ作成者のフィードバックに基づくイテレーションによっては、大きく互換性を失う形で変更される可能性があります。
 -->
<!--
Documentation is shared early to surface what’s being worked on and invite feedback from those experimenting with the APIs. You can provide feedback in the weekly #core-editor chats, or #fse-outreach-experiment channels, or async via Github issues.
 -->
<!--  
> 早い段階で文書を共有する理由は、作業の様子を明らかにし、API を利用した実験からフィードバックを得るためです。フィードバックは、#core-editor チャット、#fse-outreach-experiment チャンネル、または Github の issue を通して非同期に行えます。
 -->
<!-- 
These features are part of the full site editing project releasing in WordPress 5.9. You can provide feedback in the weekly #core-editor chats, or #fse-outreach-experiment channels, or async using GitHub issues.
 -->
> これらの機能は、WordPress 5.9でリリースされるフルサイト編集プロジェクトの一部です。フィードバックは、毎週開催される #core-editor チャットや #fse-outreach-experiment チャンネル、または GitHub issues を使って非同期的に行うことができます。

<!--
</div>
 -->
=======
These features are experimental and part of the Gutenberg plugin.
For block theme features supported by WordPress 5.9 see the [Theme Developer Handbook](https://developer.wordpress.org/themes/block-themes/).

You can provide feedback in the weekly #core-editor chats, or #fse-outreach-experiment channels, or async using GitHub issues.
>>>>>>> 7ef01539

<!--
## What is a block theme?
 -->
## ブロックテーマとは何か ?

<!--
A block theme is a WordPress theme with templates entirely composed of blocks so that in addition to the post content of the different post types (pages, posts, ...), the block editor can also be used to edit all areas of the site: headers, footers, sidebars, etc.
 -->
「ブロックテーマ」は WordPress テーマの一種で、完全にブロックで構成されたテンプレートを持ちます。「page」や「post」などの異なる投稿タイプのコンテンツに加え、サイトのすべてのエリア、ヘッダー、フッター、サイドバー等をブロックエディターで編集できます。

<<<<<<< HEAD
<!--
## What is the structure of a block theme?
 -->
## ブロックテーマの構造は ?

<!--
A very simple block theme is structured like so:
 -->
非常にシンプルなブロックテーマは次のような構造です。

```
theme
|__ style.css
|__ theme.json
|__ functions.php
|__ templates
    |__ index.html
    |__ single.html
    |__ archive.html
    |__ ...
|__ parts
    |__ header.html
    |__ footer.html
    |__ sidebar.html
    |__ ...
|__ styles
    |__ red.json
    |__ blue.json
    |__ ...
```

<!--
The difference with existing WordPress themes is that the different templates in the template hierarchy, and template parts, are block templates instead of php files. In addition, this example includes a [`theme.json`](/docs/how-to-guides/themes/theme-json.md) file for some styles.
 -->
既存の WordPress テーマと異なり、テンプレート階層内の異なるテンプレート、およびテンプレートパーツは、これまでの PHP ファイルでなく、「ブロックテンプレート」です。更にこの例では、いくつかのスタイル設定に [`theme.json`](https://ja.wordpress.org/team/handbook/block-editor/how-to-guides/themes/theme-json/) ファイルを含みます。

<!--
## What is a block template?
 -->
## ブロックテンプレートとは何か ?

<!--
A block template is made up of a list of blocks. Any WordPress block can be used in a template. Templates can also reuse parts of their content using "Template Parts". For example, all the block templates can have the same header included from a separate `header.html` template part.

Here's an example of a block template:
 -->
「ブロックテンプレート」は、一連のブロックから構成されます。ブロックテンプレート内では、あらゆる WordPress ブロックを使用できます。また、テンプレートは、「テンプレートパーツ」を使用してコンテンツの一部を再利用できます。たとえば、すべてのブロックテンプレートに、個別のテンプレートパート `header.html` から同じヘッダーを含めることができます。

以下はブロックテンプレートの例です:
=======
## Global styles presets

In addition to the default theme.json file, Block Themes can define multiple global styles presets for users to pick from. For example, a theme author might provide multiple theme color variations for the theme.

To provide a global styles preset, themes can add multiple JSON files inside their `/styles` folder. Each one of these JSON file is a mini theme.json file containing `styles` and/or `settings` that overrides any of the default `theme.json` file settings or styles.
>>>>>>> 7ef01539

**Example**

```json
// styles/red.json
{
	styles: {
		colors: {
			text: 'red',
			background: 'white'
		}
	}
}
```
<<<<<<< HEAD
<!--
## How to write and edit these templates?
 -->
## テンプレートの書き方と編集方法は ?

<!--
Ultimately, any WordPress user with the correct capabilities (example: `administrator` WordPress role) will be able to access these templates in the WordPress admin, edit them in dedicated views and potentially export them as a theme.
 -->
最終的には、適切な権限、例えば管理者権限を持つすべての WordPress ユーザーが管理画面からテンプレートにアクセスし、専用のビューで編集し、テーマとしてエクスポートできるようになります。

<!--
As of Gutenberg 8.5, there are two ways to create and edit templates within Gutenberg.
 -->
Gutenberg 8.5 では Gutenberg 内でテンプレートを作成し編集する方法が2つあります。

<!--
この文書を書いている段階の現在のイテレーションでは、「外観」下の一時的な管理メニュー「Templates」 wp-admin/edit.php?post_type=wp_template に移動してテンプレートを編集できます。

編集を終えたら、「コードエディター」モードに切り替え、テンプレートの HTML をコピーして、テーマディレクトリ内の正しいファイルに貼り付けます。
 -->

<!--
### Edit templates within The "Appearance" section of WP-Admin
-->
### 管理画面の「外観」セクションでのテンプレートの編集

<!--
You can navigate to the temporary "Templates" admin menu under "Appearance" `wp-admin/edit.php?post_type=wp_template` and use this as a playground to edit your templates. Add blocks here and switch to the code editor mode to grab the HTML of the template when you are done. Afterwards, you can paste that markup into a file in your theme directory.

Please note that the "Templates" admin menu under "Appearance" will _not_ list templates that are bundled with your theme. It only lists new templates created by the specific WordPress site you're working on.
 -->
「外観」の下の一時的な管理メニュー「テンプレート」`wp-admin/edit.php?post_type=wp_template` ではテンプレートの編集を試すことができます。ここにブロックを追加していき、最後にコードエディターモードに切り替えてテンプレートの HTML を取得します。テーマディレクトリ内のファイルにこのマークアップを貼り付けることができます。

注意: 管理画面の「外観」->「テンプレート」メニューは、テーマに同梱されたテンプレートを **表示しません**。動作中の WordPress サイトで作成された新しいテンプレートを表示するだけです。

<!--
### Edit Templates within the Full-site Editor
 -->
### フルサイトエディター内でのテンプレートの編集

<!--
To begin, create a blank template file within your theme. For example: `mytheme/templates/index.html`. Afterwards, open the Full-site editor. Your new template should appear as the active template, and should be blank. Add blocks as you normally would using Gutenberg. You can add and create template parts directly using the "Template Parts" block.

Repeat for any additional templates you'd like to bundle with your theme.
 -->
まずテーマ内にブランクのテンプレートファイルを作成してください。たとえば `mytheme/templates/index.html` です。次にフルサイトエディターを開きます。新しいテンプレートがアクティブテンプレートとして表示されますが、ブランクのはずです。そこに Gutenberg を普通使うようにしてブロックを追加します。「テンプレートパーツ」ブロックを使用して直接テンプレートパーツを追加、作成できます。

これをテーマにバンドルする追加テンプレートの分、繰り返します。

<!--
When you're done, click the "Export Theme" option in the "Tools" (ellipsis) menu of the site editor. This will provide you with a ZIP download of all the templates and template parts you've created in the site editor. These new HTML files can be placed directly into your theme.

Note that when you export template parts this way, the template part block markup will include a `postID` attribute that can be safely removed when distributing your theme.
 -->
完了後はサイトエディター右サイドバーの「ツール」メニューの「テーマのエクスポート」オプションをクリックしてください。サイトエディターで作成したすべてのテンプレートとテンプレートパーツが ZIP でダウンロードされます。これらの新しい HTML ファイルは直接テーマ内に置くことができます。

注意: この方法でテンプレートパーツをエクスポートするとテンプレートパーツブロックマークアップには `postID` 属性が含まれますが、これはテーマを配布する際に安全に削除できます。

<!--
## Templates CPT
 -->
## テンプレートカスタム投稿タイプ
<!--
If you save the templates directly from the temporary Templates admin menu, you'll be able to override your theme's templates.

Example: By using **single** as the title for your template and saving it, this saved template will take precedence over your theme's `single.html` file.
 -->
管理画面の一時的なメニュー「テンプレート」から直接テンプレートを保存すると、テーマのテンプレートを上書きできます。

例: テンプレートのタイトルに「single」を使用して保存すると、保存されたテンプレートはテーマの `single.html` ファイルよりも優先されます。

<!--
Note that it won't take precedence over any of your theme's templates with higher specificity in the template hierarchy. Resolution goes from most to least specific, looking first for a CPT post and then for a theme template, at each level.
 -->
注意: テンプレート階層で高位にあるテーマのテンプレートには優先しません。テンプレート解決は、詳細なテンプレートから簡単なテンプレートへ、各レベルで、まずカスタム投稿タイプの投稿、次にテーマテンプレートを探します。

<!--
## Theme Blocks
 -->
## テーマブロック

<!--
Some blocks have been made specifically for block themes. For example, you'll most likely use the **Site Title** block in your site's header while your **single** block template will most likely include a **Post Title** and a **Post Content** block.

As we're still early in the process, the number of blocks specifically dedicated to these block templates is relatively small but more will be added as we move forward with the project. As of Gutenberg 8.5, the following blocks are currently available:
-->
ブロックテーマ専用のブロックがいくつかあります。たとえばサイトのヘッダーでは「サイトタイトル」ブロックを使用できます。「単一」ブロックテンプレートでは「投稿タイトル」ブロックや「投稿コンテンツ」ブロックを含めることができます。

まだプロジェクトの初期段階のため、ブロックテンプレートに特化したブロックの数は少なめですが、プロジェクトが進むに連れ、ブロックの数は増えていくはずです。Gutenberg 8.5 では以下のブロックが利用可能です。

-   Site Title
-   Template Part
-   Query
-   Query Loop
-   Query Pagination
-   Pattern
-   Post Title
-   Post Content
-   Post Author
-   Post Comment
-   Post Comment Author
-   Post Comment Date
-   Post Comments
-   Post Comments Count
-   Post Comments Form
-   Post Date
-   Post Excerpt
-   Post Featured Image
-   Post Hierarchical Terms
-   Post Tags

<!--
## Styling
 -->
## スタイリング

<!--
One of the most important aspects of themes (if not the most important) is the styling. While initially you'll be able to provide styles and enqueue them using the same hooks themes have always used, the [Global Styles](/docs/how-to-guides/themes/theme-json.md) effort will provide a scaffolding for adding many theme styles in the future.
 -->
テーマのもっとも重要な要素の1つ、あるいはテーマのもっとも重要な要素は、スタイリングです。当分の間は、準備したスタイルを、テーマが通常行うのと同じフックを使用してエンキューできますが、将来的には開発中の「[グローバルスタイル](https://ja.wordpress.org/team/handbook/block-editor/how-to-guides/themes/theme-json/)」で多くのテーマスタイルを追加するひな形が提供される予定です。

<!-- 
## Internationalization (i18n)
 -->
## 国際化 (i18n)

<!-- 
A pattern block can be used to insert translatable content inside a block template. Since those files are php-based, there is a mechanism to mark strings for translation or supply dynamic URLs.
 -->
パターンブロックを使用して、ブロックテンプレート内に翻訳可能なコンテンツを挿入できます。このファイルは PHP ベースのため、翻訳用に文字列をマークしたり、動的なURLを提供する仕組みがあります。

<!-- 
#### Example

Register a pattern:
 -->
#### 例

パターンを登録します。 

```php
<?php
register_block_pattern(
	'myblocktheme/wordpress-credit',
	array(
		'title'      => __( 'Wordpress credit', 'myblocktheme' ),
		'content'    => '
						<!-- wp:paragraph -->
						<p>' .
						sprintf(
							/* Translators: WordPress link. */
							esc_html__( 'Proudly Powered by %s', 'myblocktheme' ),
							'<a href="' . esc_url( __( 'https://wordpress.org', 'myblocktheme' ) ) . '" rel="nofollow">WordPress</a>'
						) . '</p>
						<!-- /wp:paragraph -->',
		'inserter'   => false
	)
);
```
<!-- 
Load the pattern in a template or template part:
 -->
テンプレート、またはテンプレートパーツ内にパターンをロードします。

```html
<!-- wp:group -->
<div class="wp-block-group">
	<!-- wp:pattern {"slug":"myblocktheme/wordpress-credit"} /-->
</div>
<!-- /wp:group -->
```

<!-- 
You can read more about [internationalization in WordPress here](https://developer.wordpress.org/apis/handbook/internationalization/).
 -->
詳細については [WordPress の国際化](https://developer.wordpress.org/apis/handbook/internationalization/) を参照してください。

<!--
## Classic Themes
 -->
## クラシックテーマ

<!--
Users of classic themes can also build custom block templates and use them in their Pages and Custom Post Types that support Page Templates.
 -->
クラシックテーマのユーザーもカスタムブロックテンプレートを構築し、ページテンプレートをサポートする固定ページやカスタム投稿タイプで使用できます。

<!--
Theme authors can opt-out of this feature by removing the `block-templates` theme support in their `functions.php` file.
 -->
テーマ作者がこの機能をオプトアウトするには、`functions.php` ファイルで `block-templates` テーマサポートを削除してください。

```php
remove_theme_support( 'block-templates' );
```
<!-- 
## Accessibility
 -->
## アクセシビリティ

<!-- 
A [skip to content link](https://make.wordpress.org/accessibility/handbook/markup/skip-links/) is automatically added on the front of the website when a webpage includes a `<main>` HTML element.
The skip link points to the `<main>`.
 -->
ウェブページに HTML 要素 `<main>` が含まれている場合、[コンテンツへスキップするリンク](https://make.wordpress.org/accessibility/handbook/markup/skip-links/)が、自動的にウェブサイトの前に追加されます。
スキップリンクは `<main>` を指します。

<!-- 
The group, template part, and query blocks can be changed to use `<main>`. You can find the setting to change the HTML element in the block settings sidebar under Advanced.
 -->
グループブロック、テンプレートパーツ、クエリーブロックは、`<main>`を使用するように変更できます。HTML 要素を変更する設定は、ブロック設定サイドバーの「詳細設定」で確認できます。

<!--
## Resources

-   [Full Site Editing](https://github.com/WordPress/gutenberg/labels/%5BFeature%5D%20Full%20Site%20Editing) label.
-   [Theme Experiments](https://github.com/WordPress/theme-experiments) repository, full of block theme examples created by the WordPress community.
-->
## リソース

-   [Full Site Editing](https://github.com/WordPress/gutenberg/labels/%5BFeature%5D%20Full%20Site%20Editing) ラベル
-   [Theme Experiments](https://github.com/WordPress/theme-experiments) コミュニティで作成されたブロックテーマテンプレート用のリポジトリ

[原文](https://github.com/WordPress/gutenberg/blob/trunk/docs/how-to-guides/themes/block-theme-overview.md)
=======

```json
// styles/dark.json
{
	styles: {
		colors: {
			text: 'white',
			background: 'black'
		}
	}
}
```
>>>>>>> 7ef01539
<|MERGE_RESOLUTION|>--- conflicted
+++ resolved
@@ -49,7 +49,6 @@
  -->
 # ブロックテーマ
 
-<<<<<<< HEAD
 <!--
 <div class="callout callout-alert">
  -->
@@ -68,17 +67,27 @@
 <!-- 
 These features are part of the full site editing project releasing in WordPress 5.9. You can provide feedback in the weekly #core-editor chats, or #fse-outreach-experiment channels, or async using GitHub issues.
  -->
+<!--  
 > これらの機能は、WordPress 5.9でリリースされるフルサイト編集プロジェクトの一部です。フィードバックは、毎週開催される #core-editor チャットや #fse-outreach-experiment チャンネル、または GitHub issues を使って非同期的に行うことができます。
-
+ -->
 <!--
 </div>
  -->
-=======
+<!--  
 These features are experimental and part of the Gutenberg plugin.
 For block theme features supported by WordPress 5.9 see the [Theme Developer Handbook](https://developer.wordpress.org/themes/block-themes/).
-
+ -->
+
+*(2022/5/2) 訳注: この文書の大部分は、[Theme Developer Handbook](https://developer.wordpress.org/themes/block-themes/) に移動されました。便宜上、しばらく掲載しますが、最新の情報については、[Theme Developer Handbook](https://developer.wordpress.org/themes/block-themes/) を参照してください。*
+
+
+これらの機能は実験的なものであり、Gutenberg プラグインの一部です。
+WordPress 5.9でサポートされるブロックテーマの機能については、[Theme Developer Handbook](https://developer.wordpress.org/themes/block-themes/) を参照してください。
+
+<!-- 
 You can provide feedback in the weekly #core-editor chats, or #fse-outreach-experiment channels, or async using GitHub issues.
->>>>>>> 7ef01539
+ -->
+フィードバックは、毎週開催される #core-editor チャットや #fse-outreach-experiment チャンネル、または GitHub issues を使って非同期的に行うことができます。
 
 <!--
 ## What is a block theme?
@@ -90,7 +99,56 @@
  -->
 「ブロックテーマ」は WordPress テーマの一種で、完全にブロックで構成されたテンプレートを持ちます。「page」や「post」などの異なる投稿タイプのコンテンツに加え、サイトのすべてのエリア、ヘッダー、フッター、サイドバー等をブロックエディターで編集できます。
 
-<<<<<<< HEAD
+<!-- 
+## Global styles presets
+ -->
+## グローバルスタイルプリセット
+
+<!-- 
+In addition to the default theme.json file, Block Themes can define multiple global styles presets for users to pick from. For example, a theme author might provide multiple theme color variations for the theme.
+ -->
+ブロックテーマは、デフォルトの theme.json ファイルに加えて、複数のグローバルスタイルプリセットを定義でき、ユーザーはここから選択できます。たとえば、テーマ作成者は、テーマのカラーバリエーションを複数提供できます。
+
+<!-- 
+To provide a global styles preset, themes can add multiple JSON files inside their `/styles` folder. Each one of these JSON file is a mini theme.json file containing `styles` and/or `settings` that overrides any of the default `theme.json` file settings or styles.
+ -->
+グローバルスタイルプリセットを提供するには、テーマは `/styles` フォルダに複数の JSON ファイルを追加します。各 JSON ファイルは、小さな theme.json ファイルで、`styles` や `settings` を含み、デフォルトの `theme.json` ファイルの設定やスタイルをオーバーライドします。
+
+<!-- 
+**Example**
+ -->
+**例**
+
+```json
+// styles/red.json
+{
+	styles: {
+		colors: {
+			text: 'red',
+			background: 'white'
+		}
+	}
+}
+```
+
+```json
+// styles/dark.json
+{
+	styles: {
+		colors: {
+			text: 'white',
+			background: 'black'
+		}
+	}
+}
+```
+
+<hr />
+
+## 2022/5/2 以前の情報
+
+*(2022/5/2) 訳注: これ以降の文書は、[Theme Developer Handbook](https://developer.wordpress.org/themes/block-themes/) に移動されました。便宜上、しばらく掲載しますが、最新の情報については、[Theme Developer Handbook](https://developer.wordpress.org/themes/block-themes/) を参照してください。*
+
 <!--
 ## What is the structure of a block theme?
  -->
@@ -140,28 +198,31 @@
 「ブロックテンプレート」は、一連のブロックから構成されます。ブロックテンプレート内では、あらゆる WordPress ブロックを使用できます。また、テンプレートは、「テンプレートパーツ」を使用してコンテンツの一部を再利用できます。たとえば、すべてのブロックテンプレートに、個別のテンプレートパート `header.html` から同じヘッダーを含めることができます。
 
 以下はブロックテンプレートの例です:
-=======
-## Global styles presets
-
-In addition to the default theme.json file, Block Themes can define multiple global styles presets for users to pick from. For example, a theme author might provide multiple theme color variations for the theme.
-
-To provide a global styles preset, themes can add multiple JSON files inside their `/styles` folder. Each one of these JSON file is a mini theme.json file containing `styles` and/or `settings` that overrides any of the default `theme.json` file settings or styles.
->>>>>>> 7ef01539
-
-**Example**
-
-```json
-// styles/red.json
-{
-	styles: {
-		colors: {
-			text: 'red',
-			background: 'white'
-		}
-	}
-}
-```
-<<<<<<< HEAD
+
+```html
+<!-- wp:site-title /-->
+
+<!-- wp:image {"sizeSlug":"large"} -->
+<figure class="wp-block-image size-large">
+	<img src="https://cldup.com/0BNcqkoMdq.jpg" alt="" />
+</figure>
+<!-- /wp:image -->
+
+<!-- wp:group -->
+<div class="wp-block-group">
+	<!-- wp:post-title /-->
+	<!-- wp:post-content /-->
+</div>
+<!-- /wp:group -->
+
+<!-- wp:group -->
+<div class="wp-block-group">
+	<!-- wp:heading -->
+	<h2>Footer</h2>
+	<!-- /wp:heading -->
+</div>
+<!-- /wp:group -->
+```
 <!--
 ## How to write and edit these templates?
  -->
@@ -385,18 +446,4 @@
 -   [Full Site Editing](https://github.com/WordPress/gutenberg/labels/%5BFeature%5D%20Full%20Site%20Editing) ラベル
 -   [Theme Experiments](https://github.com/WordPress/theme-experiments) コミュニティで作成されたブロックテーマテンプレート用のリポジトリ
 
-[原文](https://github.com/WordPress/gutenberg/blob/trunk/docs/how-to-guides/themes/block-theme-overview.md)
-=======
-
-```json
-// styles/dark.json
-{
-	styles: {
-		colors: {
-			text: 'white',
-			background: 'black'
-		}
-	}
-}
-```
->>>>>>> 7ef01539
+[原文](https://github.com/WordPress/gutenberg/blob/trunk/docs/how-to-guides/themes/block-theme-overview.md)