--- conflicted
+++ resolved
@@ -341,18 +341,24 @@
 ```php
 remove_theme_support( 'block-templates' );
 ```
-
-<<<<<<< HEAD
-<!--
-=======
+<!-- 
 ## Accessibility
-
+ -->
+## アクセシビリティ
+
+<!-- 
 A [skip to content link](https://make.wordpress.org/accessibility/handbook/markup/skip-links/) is automatically added on the front of the website when a webpage includes a `<main>` HTML element.
 The skip link points to the `<main>`.
-
+ -->
+ウェブページに HTML 要素 `<main>` が含まれている場合、[コンテンツへスキップするリンク](https://make.wordpress.org/accessibility/handbook/markup/skip-links/)が、自動的にウェブサイトの前に追加されます。
+スキップリンクは `<main>` を指します。
+
+<!-- 
 The group, template part, and query blocks can be changed to use `<main>`. You can find the setting to change the HTML element in the block settings sidebar under Advanced.
-
->>>>>>> 6dc0d6b0
+ -->
+グループブロック、テンプレートパーツ、クエリーブロックは、`<main>`を使用するように変更できます。HTML 要素を変更する設定は、ブロック設定サイドバーの「詳細設定」で確認できます。
+
+<!--
 ## Resources
 
 -   [Full Site Editing](https://github.com/WordPress/gutenberg/labels/%5BFeature%5D%20Full%20Site%20Editing) label.
