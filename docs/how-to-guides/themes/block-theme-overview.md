--- conflicted
+++ resolved
@@ -271,14 +271,10 @@
  -->
 ## クラシックテーマ
 
-<<<<<<< HEAD
-<!--
-Users of classic themes can also build custom block templates and use theme in their Pages and Custom Post Types that supports Page Templates.
+<!--
+Users of classic themes can also build custom block templates and use them in their Pages and Custom Post Types that support Page Templates.
  -->
 クラシックテーマのユーザーもカスタムブロックテンプレートを構築し、ページテンプレートをサポートする固定ページやカスタム投稿タイプで使用できます。
-=======
-Users of classic themes can also build custom block templates and use them in their Pages and Custom Post Types that support Page Templates.
->>>>>>> 879b030c
 
 <!--
 Theme authors can opt-out of this feature by removing the `block-templates` theme support in their `functions.php` file.
