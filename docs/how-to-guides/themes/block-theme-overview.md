<!--
# Block-based Themes (Experimental)
-->
<!--
# ブロックベーステーマ (実験レベル)
 -->
<!--
> This is the documentation for the current implementation of block-based themes, also known as Full Site Editing or Block Content Areas. These features are still experimental in the plugin. “Experimental” means this is just an early implementation that is subject to potential drastic and breaking changes in iterations based on feedback from users, contributors and theme authors.
 -->
<!--
> これは現段階での「ブロックベーステーマ」(block-based theme) 実装に関する文書です。「ブロックベーステーマ」は、「フルサイト編集」(Full Site Editing)、または「ブロックコンテントエリア」(Block Content Area) とも呼ばれ、これらの機能はまだプラグインの実験レベルの機能です。ここで「実験レベル」とは早い段階での実装を意味し、ユーザー、コントリビューター、テーマ作成者のフィードバックに基づくイテレーションによっては、大きく互換性を失う形で変更される可能性があります。
 -->
<!--
> Documentation has been shared early to surface what’s being worked on and invite feedback from those experimenting with the APIs. You can provide feedback in the weekly #core-editor chats where the latest progress of this effort will be shared and discussed, or async via Github issues.

**Note:** To use these features, activate a theme that includes a `block-templates/index.html` file. This will signal to the block editor that the theme should use full-site editing features.
 -->
<!--
> 早い段階で文書を共有する理由は、作業の様子を明らかにし、API を利用した実験からフィードバックを得るためです。フィードバックは、最新の進捗を共有、議論している #core-editor 週次ミーティングで行うか、または Github の issue を通して非同期に行えます。

**注意:** この機能を使用するには、`block-templates/index.html` ファイルを含むテーマを有効化してください。テーマはフルサイト編集機能を使用することをブロックエディターに通知します。
 -->
<!--
## What is a block-based theme?
 -->
<!--
## ブロックベーステーマとは何か ?
 -->
<!--
A block-based theme is a WordPress theme with templates entirely composed of blocks so that in addition to the post content of the different post types (pages, posts, ...), the block editor can also be used to edit all areas of the site: headers, footers, sidebars, etc.
 -->
<!--
「ブロックベーステーマ」は、完全にブロックで構成されたテンプレートを持つ WordPress テーマです。「page」「post」など異なる投稿タイプのコンテンツに加え、サイトのすべてのエリア、ヘッダー、フッター、サイドバー等をブロックエディターで編集できます。
 -->
<!--
## What is the structure of a block-based theme?
 -->
<!--
## ブロックベーステーマの構造は ?
 -->
<!--
A very simple block-based theme is structured like so:
 -->
<!--
シンプルなブロックベーステーマは次のような構造になります。
 -->
<!--
# Block Theme
 -->
# ブロックテーマ

<!--
<div class="callout callout-alert">
 -->
<!--
These features are still experimental in the plugin. “Experimental” means this is just an early implementation that is subject to potential drastic and breaking changes in iterations based on feedback from users, contributors and theme authors.
 -->
> これらの機能はまだプラグインの実験レベルの機能です。ここで「実験レベル」とは早い段階での実装を意味し、ユーザー、コントリビューター、テーマ作成者のフィードバックに基づくイテレーションによっては、大きく互換性を失う形で変更される可能性があります。

<!--
Documentation is shared early to surface what’s being worked on and invite feedback from those experimenting with the APIs. You can provide feedback in the weekly #core-editor chats, or #fse-outreach-experiment channels, or async via Github issues.
 -->
> 早い段階で文書を共有する理由は、作業の様子を明らかにし、API を利用した実験からフィードバックを得るためです。フィードバックは、#core-editor チャット、#fse-outreach-experiment チャンネル、または Github の issue を通して非同期に行えます。

<!--
</div>
 -->

<!--
## What is a block theme?
 -->
## ブロックテーマとは何か ?

<!--
A block theme is a WordPress theme with templates entirely composed of blocks so that in addition to the post content of the different post types (pages, posts, ...), the block editor can also be used to edit all areas of the site: headers, footers, sidebars, etc.
 -->
「ブロックテーマ」は WordPress テーマの一種で、完全にブロックで構成されたテンプレートを持ちます。「page」や「post」などの異なる投稿タイプのコンテンツに加え、サイトのすべてのエリア、ヘッダー、フッター、サイドバー等をブロックエディターで編集できます。

<!--
## What is the structure of a block theme?
 -->
## ブロックテーマの構造は ?

<!--
A very simple block theme is structured like so:
 -->
非常にシンプルなブロックテーマは次のような構造です。

```
theme
|__ style.css
|__ theme.json
|__ functions.php
|__ templates
    |__ index.html
    |__ single.html
    |__ archive.html
    |__ ...
|__ parts
    |__ header.html
    |__ footer.html
    |__ sidebar.html
    |__ ...
```

<!--
The difference with existing WordPress themes is that the different templates in the template hierarchy, and template parts, are block templates instead of php files. In addition, this example includes a [`theme.json`](/docs/how-to-guides/themes/theme-json.md) file for some styles.
 -->
既存の WordPress テーマと異なり、テンプレート階層内の異なるテンプレート、およびテンプレートパーツは、これまでの PHP ファイルでなく、「ブロックテンプレート」です。更にこの例では、いくつかのスタイル設定に [`theme.json`](https://ja.wordpress.org/team/handbook/block-editor/how-to-guides/themes/theme-json/) ファイルを含みます。

<!--
## What is a block template?
 -->
## ブロックテンプレートとは何か ?

<!--
A block template is made up of a list of blocks. Any WordPress block can be used in a template. Templates can also reuse parts of their content using "Template Parts". For example, all the block templates can have the same header included from a separate `header.html` template part.

Here's an example of a block template:
 -->
「ブロックテンプレート」は、一連のブロックから構成されます。ブロックテンプレート内では、あらゆる WordPress ブロックを使用できます。また、テンプレートは、「テンプレートパーツ」を使用してコンテンツの一部を再利用できます。たとえば、すべてのブロックテンプレートに、個別のテンプレートパート `header.html` から同じヘッダーを含めることができます。

以下はブロックテンプレートの例です:

```html
<!-- wp:site-title /-->

<!-- wp:image {"sizeSlug":"large"} -->
<figure class="wp-block-image size-large">
	<img src="https://cldup.com/0BNcqkoMdq.jpg" alt="" />
</figure>
<!-- /wp:image -->

<!-- wp:group -->
<div class="wp-block-group">
	<!-- wp:post-title /-->
	<!-- wp:post-content /-->
</div>
<!-- /wp:group -->

<!-- wp:group -->
<div class="wp-block-group">
	<!-- wp:heading -->
	<h2>Footer</h2>
	<!-- /wp:heading -->
</div>
<!-- /wp:group -->
```
<!--
## How to write and edit these templates?
 -->
## テンプレートの書き方と編集方法は ?

<!--
Ultimately, any WordPress user with the correct capabilities (example: `administrator` WordPress role) will be able to access these templates in the WordPress admin, edit them in dedicated views and potentially export them as a theme.
 -->
最終的には、適切な権限、例えば管理者権限を持つすべての WordPress ユーザーが管理画面からテンプレートにアクセスし、専用のビューで編集し、テーマとしてエクスポートできるようになります。

<!--
As of Gutenberg 8.5, there are two ways to create and edit templates within Gutenberg.
 -->
Gutenberg 8.5 では Gutenberg 内でテンプレートを作成し編集する方法が2つあります。

<!--
この文書を書いている段階の現在のイテレーションでは、「外観」下の一時的な管理メニュー「Templates」 wp-admin/edit.php?post_type=wp_template に移動してテンプレートを編集できます。

編集を終えたら、「コードエディター」モードに切り替え、テンプレートの HTML をコピーして、テーマディレクトリ内の正しいファイルに貼り付けます。
 -->

<!--
### Edit templates within The "Appearance" section of WP-Admin
-->
### 管理画面の「外観」セクションでのテンプレートの編集

<!--
You can navigate to the temporary "Templates" admin menu under "Appearance" `wp-admin/edit.php?post_type=wp_template` and use this as a playground to edit your templates. Add blocks here and switch to the code editor mode to grab the HTML of the template when you are done. Afterwards, you can paste that markup into a file in your theme directory.

Please note that the "Templates" admin menu under "Appearance" will _not_ list templates that are bundled with your theme. It only lists new templates created by the specific WordPress site you're working on.
 -->
「外観」の下の一時的な管理メニュー「テンプレート」`wp-admin/edit.php?post_type=wp_template` ではテンプレートの編集を試すことができます。ここにブロックを追加していき、最後にコードエディターモードに切り替えてテンプレートの HTML を取得します。テーマディレクトリ内のファイルにこのマークアップを貼り付けることができます。

注意: 管理画面の「外観」->「テンプレート」メニューは、テーマに同梱されたテンプレートを **表示しません**。動作中の WordPress サイトで作成された新しいテンプレートを表示するだけです。

<!--
### Edit Templates within the Full-site Editor
 -->
### フルサイトエディター内でのテンプレートの編集

<<<<<<< HEAD
<!--
To begin, create a blank template file within your theme. For example: `mytheme/block-templates/index.html`. Afterwards, open the Full-site editor. Your new template should appear as the active template, and should be blank. Add blocks as you normally would using Gutenberg. You can add and create template parts directly using the "Template Parts" block.
=======
To begin, create a blank template file within your theme. For example: `mytheme/templates/index.html`. Afterwards, open the Full-site editor. Your new template should appear as the active template, and should be blank. Add blocks as you normally would using Gutenberg. You can add and create template parts directly using the "Template Parts" block.
>>>>>>> e3be5443

Repeat for any additional templates you'd like to bundle with your theme.
 -->
まずテーマ内にブランクのテンプレートファイルを作成してください。たとえば `mytheme/block-templates/index.html` です。次にフルサイトエディターを開きます。新しいテンプレートがアクティブテンプレートとして表示されますが、ブランクのはずです。そこに Gutenberg を普通使うようにしてブロックを追加します。「テンプレートパーツ」ブロックを使用して直接テンプレート発を追加、作成できます。

これをテーマにバンドルする追加テンプレートの分、繰り返します。

<!--
When you're done, click the "Export Theme" option in the "Tools" (ellipsis) menu of the site editor. This will provide you with a ZIP download of all the templates and template parts you've created in the site editor. These new HTML files can be placed directly into your theme.

Note that when you export template parts this way, the template part block markup will include a `postID` attribute that can be safely removed when distributing your theme.
 -->
完了後はサイトエディター右サイドバーの「ツール」メニューの「テーマのエクスポート」オプションをクリックしてください。サイトエディターで作成したすべてのテンプレートとテンプレートパーツが ZIP でダウンロードされます。これらの新しい HTML ファイルは直接テーマ内に置くことができます。

注意: この方法でテンプレートパーツをエクスポートするとテンプレートパーツブロックマークアップには `postID` 属性が含まれますが、これはテーマを配布する際に安全に削除できます。

<!--
## Templates CPT
 -->
## テンプレートカスタム投稿タイプ
<!--
If you save the templates directly from the temporary Templates admin menu, you'll be able to override your theme's templates.

Example: By using **single** as the title for your template and saving it, this saved template will take precedence over your theme's `single.html` file.
 -->
管理画面の一時的なメニュー「テンプレート」から直接テンプレートを保存すると、テーマのテンプレートを上書きできます。

例: テンプレートのタイトルに「single」を使用して保存すると、保存されたテンプレートはテーマの `single.html` ファイルよりも優先されます。

<!--
Note that it won't take precedence over any of your theme's templates with higher specificity in the template hierarchy. Resolution goes from most to least specific, looking first for a CPT post and then for a theme template, at each level.
 -->
注意: テンプレート階層で高位にあるテーマのテンプレートには優先しません。テンプレート解決は、詳細なテンプレートから簡単なテンプレートへ、各レベルで、まずカスタム投稿タイプの投稿、次にテーマテンプレートを探します。

<!--
## Theme Blocks
 -->
## テーマブロック

<!--
Some blocks have been made specifically for block themes. For example, you'll most likely use the **Site Title** block in your site's header while your **single** block template will most likely include a **Post Title** and a **Post Content** block.

As we're still early in the process, the number of blocks specifically dedicated to these block templates is relatively small but more will be added as we move forward with the project. As of Gutenberg 8.5, the following blocks are currently available:
-->
ブロックテーマ専用のブロックがいくつかあります。たとえばサイトのヘッダーでは「サイトタイトル」ブロックを使用できます。「単一」ブロックテンプレートでは「投稿タイトル」ブロックや「投稿コンテンツ」ブロックを含めることができます。

まだプロジェクトの初期段階のため、ブロックテンプレートに特化したブロックの数は少なめですが、プロジェクトが進むに連れ、ブロックの数は増えていくはずです。Gutenberg 8.5 では以下のブロックが利用可能です。

-   Site Title
-   Template Part
-   Query
-   Query Loop
-   Query Pagination
-   Pattern
-   Post Title
-   Post Content
-   Post Author
-   Post Comment
-   Post Comment Author
-   Post Comment Date
-   Post Comments
-   Post Comments Count
-   Post Comments Form
-   Post Date
-   Post Excerpt
-   Post Featured Image
-   Post Hierarchical Terms
-   Post Tags

<!--
## Styling
 -->
## スタイリング

<!--
One of the most important aspects of themes (if not the most important) is the styling. While initially you'll be able to provide styles and enqueue them using the same hooks themes have always used, the [Global Styles](/docs/how-to-guides/themes/theme-json.md) effort will provide a scaffolding for adding many theme styles in the future.
 -->
テーマのもっとも重要な要素の1つ、あるいはテーマのもっとも重要な要素は、スタイリングです。当分の間は、準備したスタイルを、テーマが通常行うのと同じフックを使用してエンキューできますが、将来的には開発中の「[グローバルスタイル](https://ja.wordpress.org/team/handbook/block-editor/how-to-guides/themes/theme-json/)」で多くのテーマスタイルを追加するひな形が提供される予定です。

<<<<<<< HEAD
<!--
=======
## Internationalization (i18n)

A pattern block can be used to insert translatable content inside a block template. Since those files are php-based, there is a mechanism to mark strings for translation or supply dynamic URLs.

#### Example

Register a pattern: 

```php
<?php
register_block_pattern( 
	'myblocktheme/wordpress-credit',
	array(
		'title'      => __( 'Wordpress credit', 'myblocktheme' ),
		'content'    => '
						<!-- wp:paragraph -->
						<p>' .
						sprintf(
							/* Translators: WordPress link. */
							esc_html__( 'Proudly Powered by %s', 'myblocktheme' ),
							'<a href="' . esc_url( __( 'https://wordpress.org', 'myblocktheme' ) ) . '" rel="nofollow">WordPress</a>'
						) . '</p>
						<!-- /wp:paragraph -->',
		'inserter'   => false
	)
);
```

Load the pattern in a template or template part:

```html
<!-- wp:group -->
<div class="wp-block-group">
<!-- wp:pattern {"slug":"myblocktheme/wordpress-credit"} /-->
</div>
<!-- /wp:group -->
```

You can read more about [internationalization in WordPress here](https://developer.wordpress.org/apis/handbook/internationalization/).

>>>>>>> e3be5443
## Classic Themes
 -->
## クラシックテーマ

<!--
Users of classic themes can also build custom block templates and use them in their Pages and Custom Post Types that support Page Templates.
 -->
クラシックテーマのユーザーもカスタムブロックテンプレートを構築し、ページテンプレートをサポートする固定ページやカスタム投稿タイプで使用できます。

<!--
Theme authors can opt-out of this feature by removing the `block-templates` theme support in their `functions.php` file.
 -->
テーマ作者がこの機能をオプトアウトするには、`functions.php` ファイルで `block-templates` テーマサポートを削除してください。

```php
remove_theme_support( 'block-templates' );
```

<!--
## Resources

-   [Full Site Editing](https://github.com/WordPress/gutenberg/labels/%5BFeature%5D%20Full%20Site%20Editing) label.
-   [Theme Experiments](https://github.com/WordPress/theme-experiments) repository, full of block theme examples created by the WordPress community.
-->
## リソース

-   [Full Site Editing](https://github.com/WordPress/gutenberg/labels/%5BFeature%5D%20Full%20Site%20Editing) ラベル
-   [Theme Experiments](https://github.com/WordPress/theme-experiments) コミュニティで作成されたブロックテーマテンプレート用のリポジトリ

[原文](https://github.com/WordPress/gutenberg/blob/trunk/docs/how-to-guides/themes/block-theme-overview.md)<|MERGE_RESOLUTION|>--- conflicted
+++ resolved
@@ -186,16 +186,12 @@
  -->
 ### フルサイトエディター内でのテンプレートの編集
 
-<<<<<<< HEAD
-<!--
-To begin, create a blank template file within your theme. For example: `mytheme/block-templates/index.html`. Afterwards, open the Full-site editor. Your new template should appear as the active template, and should be blank. Add blocks as you normally would using Gutenberg. You can add and create template parts directly using the "Template Parts" block.
-=======
+<!--
 To begin, create a blank template file within your theme. For example: `mytheme/templates/index.html`. Afterwards, open the Full-site editor. Your new template should appear as the active template, and should be blank. Add blocks as you normally would using Gutenberg. You can add and create template parts directly using the "Template Parts" block.
->>>>>>> e3be5443
 
 Repeat for any additional templates you'd like to bundle with your theme.
  -->
-まずテーマ内にブランクのテンプレートファイルを作成してください。たとえば `mytheme/block-templates/index.html` です。次にフルサイトエディターを開きます。新しいテンプレートがアクティブテンプレートとして表示されますが、ブランクのはずです。そこに Gutenberg を普通使うようにしてブロックを追加します。「テンプレートパーツ」ブロックを使用して直接テンプレート発を追加、作成できます。
+まずテーマ内にブランクのテンプレートファイルを作成してください。たとえば `mytheme/templates/index.html` です。次にフルサイトエディターを開きます。新しいテンプレートがアクティブテンプレートとして表示されますが、ブランクのはずです。そこに Gutenberg を普通使うようにしてブロックを追加します。「テンプレートパーツ」ブロックを使用して直接テンプレートパーツを追加、作成できます。
 
 これをテーマにバンドルする追加テンプレートの分、繰り返します。
 
@@ -271,16 +267,24 @@
  -->
 テーマのもっとも重要な要素の1つ、あるいはテーマのもっとも重要な要素は、スタイリングです。当分の間は、準備したスタイルを、テーマが通常行うのと同じフックを使用してエンキューできますが、将来的には開発中の「[グローバルスタイル](https://ja.wordpress.org/team/handbook/block-editor/how-to-guides/themes/theme-json/)」で多くのテーマスタイルを追加するひな形が提供される予定です。
 
-<<<<<<< HEAD
-<!--
-=======
+<!-- 
 ## Internationalization (i18n)
-
+ -->
+## 国際化 (i18n)
+
+<!-- 
 A pattern block can be used to insert translatable content inside a block template. Since those files are php-based, there is a mechanism to mark strings for translation or supply dynamic URLs.
-
+ -->
+パターンブロックを使用して、ブロックテンプレート内に翻訳可能なコンテンツを挿入できます。このファイルは PHP ベースのため、翻訳用に文字列をマークしたり、動的なURLを提供する仕組みがあります。
+
+<!-- 
 #### Example
 
 Register a pattern: 
+ -->
+#### 例
+
+パターンを登録します。 
 
 ```php
 <?php
@@ -301,8 +305,10 @@
 	)
 );
 ```
-
+<!-- 
 Load the pattern in a template or template part:
+ -->
+テンプレート、またはテンプレートパーツ内にパターンをロードします。
 
 ```html
 <!-- wp:group -->
@@ -312,9 +318,12 @@
 <!-- /wp:group -->
 ```
 
+<!-- 
 You can read more about [internationalization in WordPress here](https://developer.wordpress.org/apis/handbook/internationalization/).
-
->>>>>>> e3be5443
+ -->
+詳細については [WordPress の国際化](https://developer.wordpress.org/apis/handbook/internationalization/) を参照してください。
+
+<!--
 ## Classic Themes
  -->
 ## クラシックテーマ
