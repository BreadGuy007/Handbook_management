--- conflicted
+++ resolved
@@ -2,6 +2,7 @@
 # Theme Support
  -->
 # テーマサポート
+
 <!--
 The new Blocks include baseline support in all themes, enhancements to opt-in to and the ability to extend and customize.
 
@@ -92,13 +93,13 @@
 ```php
 add_theme_support( 'wp-block-styles' );
 ```
-<<<<<<< HEAD
-<!--
-=======
-
+
+<!--
 You can see the CSS that will be included in the [block library theme file](https://github.com/WordPress/gutenberg/blob/trunk/packages/block-library/src/theme.scss).
-
->>>>>>> f54bc79e
+ -->
+[ブロックライブラリーテーマファイル](https://github.com/WordPress/gutenberg/blob/trunk/packages/block-library/src/theme.scss)内で、含まれる CSS を参照できます。
+
+<!--
 ### Wide Alignment:
  -->
 ### 幅広の配置
