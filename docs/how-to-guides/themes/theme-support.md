<!--
# Theme Support
 -->
# テーマサポート

<!--
The new Blocks include baseline support in all themes, enhancements to opt-in to and the ability to extend and customize.

There are a few new concepts to consider when building themes:
 -->
新しいブロックにはすべてのテーマで有効な基本サポートや、オプトイン可能なオプション、拡張やカスタマイズ可能な機能があります。

テーマを構築する際は、以下の新しいコンセプトを検討してください。

<!--
-   **Editor Color Palette** - A default set of colors is provided, but themes can register their own and optionally lock users into picking from the defined palette.
-   **Editor Text Size Palette** - A default set of sizes is provided, but themes can register their own and optionally lock users into picking from preselected sizes.
-   **Responsive Embeds** - Themes must opt-in to responsive embeds.
-   **Frontend & Editor Styles** - To get the most out of blocks, theme authors will want to make sure Core styles look good and opt-in, or write their own styles to best fit their theme.
-   **Block Tools** - Themes can opt-in to several block tools like line height, custom units.
-   **Core Block Patterns** - Themes can opt-out of the default block patterns.
 -->
- **エディターカラーパレット** - 色のデフォルトセットを提供します。ただしテーマは独自の色を登録したり、オブションでユーザーに定義したパレットからのみ色を選択するよう強制できます。
- **エディターテキストサイズパレット** - テキストサイズのデフォルトセットを提供します。ただしテーマは独自のテキストサイズを登録したり、オブションでユーザーに設定されたサイズからのみ選択するよう強制できます。
- **レスポンシブな埋め込みコンテンツ** - テーマが埋め込みコンテンツをレスポンシブ化するにはオプトインしなければなりません。
- **フロントエンドとエディターのスタイル** - ブロックのスタイルを最大限活かすには、テーマ作者はコアのスタイルが適切であることを確認してオプトインするか、テーマに合う独自のスタイルを記述します。
- **ブロックツール** - テーマは「行の高さ」や「カスタムユニット」などいくつかのブロックツールをオプトインできます。
- **コアのブロックパターン** - テーマはデフォルトのブロックパターンをオプトアウトできます。

<!--
By default, blocks provide their styles to enable basic support for blocks in themes without any change. They also [provide opt-in opinionated styles](#default-block-styles). Themes can add/override these styles, or they can provide no styles at all, and rely fully on what the blocks provide.
 -->
デフォルトでブロックはそのまま使える基本的なスタイルを提供します。また、以下で説明するようなオプトインで有効化するスタイルも提供します。テーマはこれらのスタイルを追加したり上書きできます。逆にテーマではまったくスタイルを提供せず、ブロックが提供するスタイルに完全に依存することもできます。

<!--
Some advanced block features require opt-in support in the theme itself as it's difficult for the block to provide these styles, they may require some architecting of the theme itself, in order to work well.
 -->
いくつかの高度なブロック機能はテーマによるオプトインのサポートが必要です。これはブロックからのスタイルの提供が容易ではなく、正しく動作するにはテーマの構造の理解が必要なためです。

<!--
To opt-in for one of these features, call `add_theme_support` in the `functions.php` file of the theme. For example:
 -->
これらの機能をオプトインするには以下の例のように、テーマの `functions.php` ファイルで `add_theme_support` を呼び出します。

```php
function mytheme_setup_theme_supported_features() {
	add_theme_support( 'editor-color-palette', array(
		array(
			'name'  => esc_attr__( 'strong magenta', 'themeLangDomain' ),
			'slug'  => 'strong-magenta',
			'color' => '#a156b4',
		),
		array(
			'name'  => esc_attr__( 'light grayish magenta', 'themeLangDomain' ),
			'slug'  => 'light-grayish-magenta',
			'color' => '#d0a5db',
		),
		array(
			'name'  => esc_attr__( 'very light gray', 'themeLangDomain' ),
			'slug'  => 'very-light-gray',
			'color' => '#eee',
		),
		array(
			'name'  => esc_attr__( 'very dark gray', 'themeLangDomain' ),
			'slug'  => 'very-dark-gray',
			'color' => '#444',
		),
	) );
}

add_action( 'after_setup_theme', 'mytheme_setup_theme_supported_features' );
```
<!--
## Opt-in features
 -->
## オプトイン機能

<!--
## Default block styles
 -->
## デフォルトのブロックスタイル

<!--
Core blocks include default structural styles. These are loaded in both the editor and the front end by default. An example of these styles is the CSS that powers the columns block. Without these rules, the block would result in a broken layout containing no columns at all.
 -->
コアブロックにはデフォルトの構造化スタイルが含まれていてエディター、フロントエンドの両方でロードされます。このスタイルの例は「カラム」ブロックで利用されている CSS です。このルールがなければブロックはまったくカラムを含まない壊れたレイアウトになります。

 <!--
The block editor allows themes to opt-in to slightly more opinionated styles for the front end. An example of these styles is the default color bar to the left of blockquotes. If you'd like to use these opinionated styles in your theme, add theme support for `wp-block-styles`:
 -->
ブロックエディターでテーマはフロントエンドに拡張したスタイルをオプトインできます。このスタイルの例は「引用」ブロックの左側のデフォルトのカラーバーです。テーマでこのスタイルを使用する場合はテーマサポートに `wp-block-styles` を追加します。

```php
add_theme_support( 'wp-block-styles' );
```

<!--
You can see the CSS that will be included in the [block library theme file](https://github.com/WordPress/gutenberg/blob/trunk/packages/block-library/src/theme.scss).
 -->
[ブロックライブラリーテーマファイル](https://github.com/WordPress/gutenberg/blob/trunk/packages/block-library/src/theme.scss)内で、含まれる CSS を参照できます。

<!--
### Wide Alignment:
 -->
### 幅広の配置
<!--
Some blocks such as the image block have the possibility to define a "wide" or "full" alignment by adding the corresponding classname to the block's wrapper ( `alignwide` or `alignfull` ). A theme can opt-in for this feature by calling:
 -->
「画像」ブロックやいくつかのブロックには「幅広 (wide)」や「全幅 (full)」を定義する機能があり、ブロックのラッパーに対応するクラス名を追加します (`alignwide` や `alignfull`)。テーマは以下のようにオプトインします。

```php
add_theme_support( 'align-wide' );
```
<!--
For more information about this function, see [the developer docs on `add_theme_support()`](https://developer.wordpress.org/reference/functions/add_theme_support/).
 -->
この関数の詳細については [`add_theme_support()` の開発者ドキュメント](https://developer.wordpress.org/reference/functions/add_theme_support/) を参照してください。

<!--
### Wide Alignments and Floats
 -->
### 幅広の配置とフロート

<!--
It can be difficult to create a responsive layout that accommodates wide images, a sidebar, a centered column, and floated elements that stay within that centered column.

The block editor adds additional markup to floated images to make styling them easier.

Here's the markup for an `Image` with a caption:
 -->
幅広な画像、サイドバー、中央揃えのカラム、中央揃えのカラム内でフロートする要素等々、レスポンシブなレイアウト作成は困難です。

ブロックエディターはフロートした画像に追加マークアップを付加してスタイリングを容易にします。

キャプション付きの `Image` のマークアップを示します。

```html
<figure class="wp-block-image">
	<img src="..." alt="" width="200px" />
	<figcaption>Short image caption.</figcaption>
</figure>
```
<!--
Here's the markup for a left-floated image:
 -->
左にフロートする画像のマークアップを示します。

```html
<div class="wp-block-image">
	<figure class="alignleft">
		<img src="..." alt="" width="200px" />
		<figcaption>Short image caption.</figcaption>
	</figure>
</div>
```
<!--
Here's an example [codepen](https://codepen.io/joen/pen/zLWvrW) using the above markup to achieve a responsive layout that features a sidebar, wide images, and floated elements with bounded captions.
 -->
[codepen](https://codepen.io/joen/pen/zLWvrW) にマークアップを使用した例があります。レスポンシブなレイアウトでサイドバー、幅広の画像、キャプション付きのフロートする要素ががあります。

<!--
### Block Color Palettes
 -->
### ブロックカラーパレット

<!--
Different blocks have the possibility of customizing colors. The block editor provides a default palette, but a theme can overwrite it and provide its own:
 -->
異なるブロックはそれぞれで色をカスタマイズしている可能性があります。ブロックエディターはデフォルトのパレットを提供しますが、テーマはこれを上書きして独自のパレットを提供できます。

```php
add_theme_support( 'editor-color-palette', array(
	array(
		'name'  => esc_attr__( 'strong magenta', 'themeLangDomain' ),
		'slug'  => 'strong-magenta',
		'color' => '#a156b4',
	),
	array(
		'name'  => esc_attr__( 'light grayish magenta', 'themeLangDomain' ),
		'slug'  => 'light-grayish-magenta',
		'color' => '#d0a5db',
	),
	array(
		'name'  => esc_attr__( 'very light gray', 'themeLangDomain' ),
		'slug'  => 'very-light-gray',
		'color' => '#eee',
	),
	array(
		'name'  => esc_attr__( 'very dark gray', 'themeLangDomain' ),
		'slug'  => 'very-dark-gray',
		'color' => '#444',
	),
) );
```
<!--
`name` is a human-readable label (demonstrated above) that appears in the tooltip and provides a meaningful description of the color to users. It is especially important for those who rely on screen readers or would otherwise have difficulty perceiving the color. `slug` is a unique identifier for the color and is used to generate the CSS classes used by the block editor color palette. `color` is the hexadecimal code to specify the color.
 -->
`name` は上の例のようなラベルです。ツールチップに表示され、ユーザーに意味のある説明を伝えます。スクリーンリーダーを使用するユーザーには特に重要で、説明が不十分であれば色の認識が困難になります。`slug` は色の一意の識別子です。ブロックエディターのカラーパレットで使われる CSS クラスの生成で使用されます。`color` は色を指定する16進コードです。

<!--
Some colors change dynamically — such as "Primary" and "Secondary" color — such as in the Twenty Nineteen theme and cannot be described programmatically. In spite of that, it is still advisable to provide meaningful `name`s for at least the default values when applicable.
 -->
Twenty Nineteen テーマのメインカラーやサブカラーのように動的に変わる色もあり、これらの色はプログラム的に記述できません。その場合でも必要な際のデフォルト値として意味のあるテキストを `name` に設定することを推奨します。

<!--
The colors will be shown in order on the palette, and there's no limit to how many can be specified.

<<<<<<< HEAD
Themes are responsible for creating the classes that apply the colors in different contexts. Core blocks use "color" and "background-color" contexts. So to correctly apply "strong magenta" to all contexts of core blocks a theme should implement the following classes:
 -->
色はパレット上に順番に表示され、指定可能な数に制限はありません。

テーマにはコンテキストに応じて色に適用するクラスを作成する責任があります。コアブロックは「color」コンテキストと「background-color」コンテキストを使用します。コアブロックのすべてのコンテキストで正しく「strong magenta」を適用するにはテーマは次のクラスを実装する必要があります。
=======
Themes are responsible for creating the classes that apply the colors in different contexts. Core blocks use "color", "background-color", and "border-color" contexts. So to correctly apply "strong magenta" to all contexts of core blocks a theme should implement the classes itself. The class name is built appending 'has-', followed by the class name _using_ kebab case and ending with the context name.
>>>>>>> d15320e5

```css
.has-strong-magenta-background-color {
	background-color: #a156b4;
}

.has-strong-magenta-color {
	color: #a156b4;
}

.has-strong-magenta-border-color {
	color: #a156b4;
}
```
<<<<<<< HEAD
<!--
The class name is built appending 'has-', followed by the class name _using_ kebab case and ending with the context name.
 -->
クラス名は、最初に「has-」、続けてケバブケースを使用したクラス名、最後にコンテキスト名で作成します。
=======

Starting in WordPress 5.9, to override color values defined by core, themes without a `theme.json` have to set their values via CSS Custom Properties instead of providing the classes. The CSS Custom Properties use the following naming `--wp--preset--color--<slug>`. See more info in [this devnote](https://make.wordpress.org/core/2022/01/08/updates-for-settings-styles-and-theme-json/). For example:

```css
:root {
	--wp--preset--color--cyan-bluish-gray: <new_value>;
	--wp--preset--color--pale-pink: <new_value>;
}
```
>>>>>>> d15320e5

<!--
### Block Gradient Presets
 -->
### ブロックグラデーションのプリセット
<!--
Different blocks have the possibility of selecting from a list of predefined gradients. The block editor provides a default gradient presets, but a theme can overwrite them and provide its own:
 -->
異なるブロックはそれぞれ事前に定義されたグラデーションを選択している可能性があります。ブロックエディターはデフォルトのグラデーションのプリセットを提供しますが、テーマはこれを上書きし独自のグラデーションを提供できます。

```php
add_theme_support(
	'editor-gradient-presets',
	array(
		array(
			'name'     => esc_attr__( 'Vivid cyan blue to vivid purple', 'themeLangDomain' ),
			'gradient' => 'linear-gradient(135deg,rgba(6,147,227,1) 0%,rgb(155,81,224) 100%)',
			'slug'     => 'vivid-cyan-blue-to-vivid-purple'
		),
		array(
			'name'     => esc_attr__( 'Vivid green cyan to vivid cyan blue', 'themeLangDomain' ),
			'gradient' => 'linear-gradient(135deg,rgba(0,208,132,1) 0%,rgba(6,147,227,1) 100%)',
			'slug'     =>  'vivid-green-cyan-to-vivid-cyan-blue',
		),
		array(
			'name'     => esc_attr__( 'Light green cyan to vivid green cyan', 'themeLangDomain' ),
			'gradient' => 'linear-gradient(135deg,rgb(122,220,180) 0%,rgb(0,208,130) 100%)',
			'slug'     => 'light-green-cyan-to-vivid-green-cyan',
		),
		array(
			'name'     => esc_attr__( 'Luminous vivid amber to luminous vivid orange', 'themeLangDomain' ),
			'gradient' => 'linear-gradient(135deg,rgba(252,185,0,1) 0%,rgba(255,105,0,1) 100%)',
			'slug'     => 'luminous-vivid-amber-to-luminous-vivid-orange',
		),
		array(
			'name'     => esc_attr__( 'Luminous vivid orange to vivid red', 'themeLangDomain' ),
			'gradient' => 'linear-gradient(135deg,rgba(255,105,0,1) 0%,rgb(207,46,46) 100%)',
			'slug'     => 'luminous-vivid-orange-to-vivid-red',
		),
	)
);
```
<!--
`name` is a human-readable label (demonstrated above) that appears in the tooltip and provides a meaningful description of the gradient to users. It is especially important for those who rely on screen readers or would otherwise have difficulty perceiving the color. `gradient` is a CSS value of a gradient applied to a background-image of the block. Details of valid gradient types can be found in the [mozilla documentation](https://developer.mozilla.org/en-US/docs/Web/CSS/CSS_Images/Using_CSS_gradients). `slug` is a unique identifier for the gradient and is used to generate the CSS classes used by the block editor.
 -->
`name` は上の例のようなラベルです。ツールチップに表示され、ユーザーに意味のある説明を伝えます。スクリーンリーダーを使用するユーザーには特に重要で、説明が不十分であればグラデーションの認識が困難になります。`gradient` はブロックの背景色に適用されるグラデーションの CSS 値です。有効なグラデーションタイプの詳細については [mozilla のドキュメント](https://developer.mozilla.org/ja/docs/Web/CSS/CSS_Images/Using_CSS_gradients) を参照してください。`slug` はグラデーションの一意の識別子です。ブロックエディターで使われる CSS クラスの生成で使用されます。

<!--
Themes are responsible for creating the classes that apply the gradients. So to correctly apply "Vivid cyan blue to vivid purple" a theme should implement the following class:
 -->
テーマにはグラデーションに適用するクラスを作成する責任があります。正しく「Vivid cyan blue to vivid purple」を適用するには、テーマは次のクラスを実装する必要があります。

```css
.has-vivid-cyan-blue-to-vivid-purple-gradient-background {
	background: linear-gradient(
		135deg,
		rgba( 6, 147, 227, 1 ) 0%,
		rgb( 155, 81, 224 ) 100%
	);
}
```

<<<<<<< HEAD
<!--
### Block Font Sizes:
 -->
### ブロックフォントサイズ:
=======
Starting in WordPress 5.9, to override gradient values defined by core, themes without a `theme.json` have to set their values via CSS Custom Properties instead of providing the classes. The CSS Custom Properties use the following naming `--wp--preset--gradient--<slug>`. See more info in [this devnote](https://make.wordpress.org/core/2022/01/08/updates-for-settings-styles-and-theme-json/). For example:

```css
:root {
	--wp--preset--gradient--vivid-cyan-blue-to-vivid-purple: <new_value>;
	--wp--preset--gradient--light-green-cyan-to-vivid-green-cyan: <new_value>;
}
```

### Block Font Sizes
>>>>>>> d15320e5

<!--
Blocks may allow the user to configure the font sizes they use, e.g., the paragraph block. The block provides a default set of font sizes, but a theme can overwrite it and provide its own:
 -->
「段落」ブロックのように、ユーザーはブロックで使用するフォントのサイズを構成できます。ブロックはでフォントサイズのデフォルトセットを提供しますが、テーマはこれを上書きし独自のセットを提供できます。

```php
add_theme_support( 'editor-font-sizes', array(
	array(
		'name' => esc_attr__( 'Small', 'themeLangDomain' ),
		'size' => 12,
		'slug' => 'small'
	),
	array(
		'name' => esc_attr__( 'Regular', 'themeLangDomain' ),
		'size' => 16,
		'slug' => 'regular'
	),
	array(
		'name' => esc_attr__( 'Large', 'themeLangDomain' ),
		'size' => 36,
		'slug' => 'large'
	),
	array(
		'name' => esc_attr__( 'Huge', 'themeLangDomain' ),
		'size' => 50,
		'slug' => 'huge'
	)
) );
```
<!--
The font sizes are rendered on the font size picker in the order themes provide them.

Themes are responsible for creating the classes that apply the correct font size styles.
The class name is built appending 'has-', followed by the font size name _using_ kebab case and ending with `-font-size`.

As an example for the regular font size, a theme may provide the following class.
 -->
フォントサイズはテーマが提供した順番でフォントサイズピッカー上にレンダリングされます。

テーマには正しいフォントサイズスタイルに適用するクラスを作成する責任があります。クラス名は、最初に「has-」、続けてケバブケースを使用したフォントサイズ名、最後に `-font-size` で作成します。

たとえば標準のフォントサイズであれば、テーマは次のクラスを提供します。

```css
.has-regular-font-size {
	font-size: 16px;
}
```
<!--
<div class="callout callout-info">
<strong>Note:</strong> The slugs `default` and `custom` are reserved and cannot be used by themes.
</div>
 -->
**注意:** スラッグ `default` と `custom` は予約済みのため、テーマでは使えません。

<<<<<<< HEAD
<!--
=======
Starting in WordPress 5.9, to override font size values defined by core, themes without a `theme.json` have to set their values via CSS Custom Properties instead of providing the classes. The CSS Custom Properties use the following naming `--wp--preset--font-size--<slug>`. See more info in [this devnote](https://make.wordpress.org/core/2022/01/08/updates-for-settings-styles-and-theme-json/). For example:

```css
:root {
	--wp--preset--font-size--small: <new_value>;
	--wp--preset--font-size--large: <new_value>;
}
```

>>>>>>> d15320e5
### Disabling custom font sizes
 -->
### カスタムフォントサイズの無効化

<!--
Themes can disable the ability to set custom font sizes with the following code:
 -->
テーマはカスタムフォントサイズの設定を無効化できます。

```php
add_theme_support( 'disable-custom-font-sizes' );
```
<!--
When set, users will be restricted to the default sizes provided in the block editor or the sizes provided via the `editor-font-sizes` theme support setting.
 -->
無効化するとユーザーはブロックエディターで提供されるデフォルトのサイズ、またはテーマサポート設定 `editor-font-sizes` で提供されたサイズに制限されます。

<!--
### Disabling custom colors in block Color Palettes
 -->
### ブロックカラーパレットでのカスタム色の無効化

<!--
By default, the color palette offered to blocks allows the user to select a custom color different from the editor or theme default colors.

Themes can disable this feature using:
 -->
デフォルトでブロックのユーザーは、カラーパレットを使用してエディターやテーマのデフォルトの色と異なるカスタム色を選択できます。

テーマはこの機能を無効化できます。

```php
add_theme_support( 'disable-custom-colors' );
```
<!--
This flag will make sure users are only able to choose colors from the `editor-color-palette` the theme provided or from the editor default colors if the theme did not provide one.
 -->
無効化するとユーザーは、テーマが提供した `editor-color-palette`、またはテーマが提供していなければエディターのデフォルト色からのみ色を選択できます。

<!--
### Disabling custom gradients
 -->
### カスタムグラデーションの無効化
<!--
Themes can disable the ability to set a custom gradient with the following code:
 -->
テーマはカスタムグラデーションの設定を無効化できます。

```php
add_theme_support( 'disable-custom-gradients' );
```
<!--
When set, users will be restricted to the default gradients provided in the block editor or the gradients provided via the `editor-gradient-presets` theme support setting.
 -->
無効化するとユーザーは、ブロックエディターで提供されるデフォルトのグラデーション、またはテーマサポート設定 `editor-gradient-presets` で提供されたグラデーションに制限されます。

<!--
### Supporting custom line heights
 -->
### カスタムの行の高さのサポート
<!--
Some blocks like paragraph and headings support customizing the line height. Themes can enable support for this feature with the following code:
 -->
「段落」や「見出し」などいくつかのブロックは行の高さのカスタマイズをサポートします。テーマはこの機能のサポートを有効化できます。

```php
add_theme_support( 'custom-line-height' );
```
<!--
### Support custom units
 -->
### カスタムユニットのサポート
<!--
In addition to pixels, users can use other units to define sizes, paddings... The available units are: px, em, rem, vh, vw. Themes can disable support for this feature with the following code:
 -->
ユーザーはピクセルに加えて、サイズやパディングなどを定義する他の単位を使用できます。利用可能な単位は px、em、rem、vh、vw です。テーマはこの機能のサポートを無効化できます。

```php
add_theme_support( 'custom-units', array() );
```
<!--
Themes can also filter the available custom units.
 -->
テーマはまた利用可能なカスタムユニットを選択できます。

```php
add_theme_support( 'custom-units', 'rem', 'em' );
```
<!--
### Disabling the default block patterns.
 -->
### デフォルトのブロックパターンの無効化
<!--
WordPress comes with a number of block patterns built-in, themes can opt-out of the bundled patterns and provide their own set using the following code:
 -->
WordPress には多くの組み込みブロックパターンが付属します。テーマは同梱のパターンをオプトアウトし、独自のセットを提供できます。

```php
remove_theme_support( 'core-block-patterns' );
```
<!--
## Editor styles
 -->
## エディタースタイル
<!--
The block editor supports the theme's [editor styles](https://codex.wordpress.org/Editor_Style), however it works a little differently than in the classic editor.
 -->
ブロックエディターはテーマの [エディタースタイル](https://codex.wordpress.org/Editor_Style) をサポートしますが、クラシックエディターとは少し異なって動作します。
<!--
In the classic editor, the editor stylesheet is loaded directly into the iframe of the WYSIWYG editor, with no changes. The block editor, however, doesn't use iframes. To make sure your styles are applied only to the content of the editor, we automatically transform your editor styles by selectively rewriting or adjusting certain CSS selectors. This also allows the block editor to leverage your editor style in block variation previews.
 -->
クラシックエディターではエディタースタイルは WYSIWYG エディターの iframe に直接、変更なしでロードされていました。しかしブロックエディターは iframe を使用しません。このためブロックエディターではスタイルがエディターのコンテンツだけに適用されるよう、エディタースタイルを選択的に書き換えるか、一部の CSS セレクターを調整して自動的に変換します。またこの動作によりブロックエディターはエディタースタイルでブロックのバリエーションをプレビューできます。

<!--
For example, if you write `body { ... }` in your editor style, this is rewritten to `.editor-styles-wrapper { ... }`. This also means that you should _not_ target any of the editor class names directly.

Because it works a little differently, you need to opt-in to this by adding an extra snippet to your theme, in addition to the add_editor_style function:
 -->
たとえばエディタースタイル内の `body { ... }` は `.editor-styles-wrapper { ... }` に書き換えられます。ちなみにこのことはエディターのクラス名を直接 _指定すべきでない_ ことも意味しています。

この動作は少し変わっているため、テーマには add_editor_style に加えて追加のオプトインが必要です。

```php
add_theme_support( 'editor-styles' );
```
<!--
You shouldn't need to change your editor styles too much; most themes can add the snippet above and get similar results in the classic editor and inside the block editor.
 -->
エディタースタイルの多くを変更する必要はありません。ほとんどのテーマは上のコードを追加することでクラシックエディターでもブロックエディターでも同じ結果を得られます。

<!--
### Enqueuing the editor style
 -->
### エディタースタイルのエンキュー
<!--
Use the `add_editor_style` function to enqueue and load CSS on the editor screen. For the classic editor, this was the only function needed to add style to the editor. For the new block editor, you first need to `add_theme_support( 'editor-styles');` mentioned above.
 -->
エディター画面に CSS をエンキューしロードするには `add_editor_style` 関数を使用してください。クラシックエディターではこの関数のみでエディターにスタイルを追加できました。新しいブロックエディターでは上で説明したようにまず `add_theme_support( 'editor-styles');` が必要です。

```php
add_editor_style( 'style-editor.css' );
```
<!--
Adding that to your `functions.php` file will add the stylesheet `style-editor.css` to the queue of stylesheets to be loaded in the editor.
 -->
`functions.php` ファイルに上の行を追加すると、エディター内にロードされるスタイルシートのキューにスタイルシート `style-editor.css` が追加されます。

<!--
### Basic colors
 -->
### 基本の色
<!--
You can style the editor like any other webpage. Here's how to change the background color and the font color to blue:
 -->
他の Web ページのようにエディターをスタイルできます。次のコードは背景色とフォントの色を青に変更します。

<!--
```css
/* Add this to your `style-editor.css` file */
body {
	background-color: #d3ebf3;
	color: #00005d;
}
```
 -->
```css
/* `style-editor.css` ファイルに追加する */
body {
	background-color: #d3ebf3;
	color: #00005d;
}
```

<!--
### Changing the width of the editor
 -->
### エディターの幅の変更
<!--
To change the main column width of the editor, add the following CSS to `style-editor.css`:
 -->
エディターのメインのカラムの幅を変更するには `style-editor.css` に次の CSS を追加します。

<!--
```css
/* Main column width */
.wp-block {
	max-width: 720px;
}

/* Width of "wide" blocks */
.wp-block[data-align='wide'] {
	max-width: 1080px;
}

/* Width of "full-wide" blocks */
.wp-block[data-align='full'] {
	max-width: none;
}
```
 -->
```css
/* メインのカラム幅 */
.wp-block {
	max-width: 720px;
}

/* 「幅広」ブロックの幅 */
.wp-block[data-align="wide"] {
	max-width: 1080px;
}

/* 「全幅」ブロックの幅 */
.wp-block[data-align="full"] {
	max-width: none;
}
```

<!--
You can use those editor widths to match those in your theme. You can use any CSS width unit, including `%` or `px`.

Further reading: [Applying Styles with Stylesheets](/docs/how-to-guides/block-tutorial/applying-styles-with-stylesheets.md).
 -->
テーマと合わせるためにこれらのエディターの幅を使用できます。`%` や `px` を含む任意の CSS 幅の単位を使用できます。

[スタイルシートでのスタイルの適用](https://ja.wordpress.org/team/handbook/block-editor/how-to-guides/block-tutorial/applying-styles-with-stylesheets/) も参照してください。
<!--
## Responsive embedded content
 -->
## 埋め込みコンテンツのレスポンシブ化
<!--
The embed blocks automatically apply styles to embedded content to reflect the aspect ratio of content that is embedded in an iFrame. A block styled with the aspect ratio responsive styles would look like:
 -->
「埋め込み」ブロックは、iFrame 内に埋め込まれたコンテンツのアスペクト比を反映するため、自動的に埋め込みコンテンツに対してスタイルを適用します。アスペクト比にレスポンシブな形でのブロックスタイルは次のようになります。

```html
<figure class="wp-embed-aspect-16-9 wp-has-aspect-ratio">...</figure>
```
<!--
To make the content resize and keep its aspect ratio, the `<body>` element needs the `wp-embed-responsive` class. This is not set by default, and requires the theme to opt in to the `responsive-embeds` feature:
 -->
アスペクト比を保ったままコンテンツをリサイズするには `<body>` 要素に `wp-embed-responsive` クラスが必要です。デフォルトでは設定されないため、テーマは `responsive-embeds` 機能をオプトインする必要があります。

```php
add_theme_support( 'responsive-embeds' );
```
<!--
## Spacing control
 -->
##  スペースの制御
<!--
Using the Gutenberg plugin (version 8.3 or later), some blocks can provide padding controls in the editor for users. This is off by default, and requires the theme to opt in by declaring support:
 -->
いくつかのブロックはパディングの制御を持つことができます。この機能は標準で無効のため、テーマはサポートを宣言してオプトインする必要があります。

Some blocks can have padding controls. This is off by default, and requires the theme to opt in by declaring support:

```php
add_theme_support( 'custom-spacing' );
```
<!--
## Link color control
 -->
## リンク色の制御

<!--
Using the Gutenberg plugin (version 8.3 or later), link color control is available to a number of blocks including Paragraph, Heading, Group, Columns, and Media & Text blocks. This is off by default, and requires the theme to opt in by declaring support:
 -->
<!--
Gutenberg プラグイン Version 8.3 以上を使用すると、「段落」「見出し」「グループ」「カラム」「メディアとテキスト」など多くのブロックのリンク色を制御できます。デフォルトでは無効のため、テーマはサポートを宣言してオプトインする必要があります。

```php
add_theme_support('experimental-link-color');
 -->

<!--
Link support has been made stable as part of WordPress 5.8. It's `false` by default and themes can enable it via the [theme.json file](./theme-json.md):
 -->
link サポートは WordPress 5.8の一部として安定動作します。デフォルトは `false` ですが、テーマは [theme.json ファイル](https://ja.wordpress.org/team/handbook/block-editor/how-to-guides/themes/theme-json/) を通して有効化できます。

```json
{
	"version": 1,
	"settings": {
		"color": {
			"link": true
		}
	}
}
```
<!--
If a theme opts in, it should [define default link colors](/docs/how-to-guides/themes/theme-json.md#color-properties) in `experimental-theme.json` (or in its theme styles if no `experimental-theme.json` is present). For example:

 If a theme opts in, it can [define link colors](/docs/how-to-guides/themes/theme-json.md#color-properties) by using the `theme.json`. If the theme doesn't use the `theme.json` it can configure the color of links by settings the value of the `--wp--style--color--link` CSS Custom Property such as:
 -->
<!--
オプトインする場合、テーマは `theme.json` を使用して [リンク色を定義](https://ja.wordpress.org/team/handbook/block-editor/how-to-guides/themes/theme-json/#color-properties) できます。`theme.json` を使用せずにリンク色を構成するには、CSS カスタムプロパティ `--wp--style--color--link` を使用します。
 -->

<!--
> Alternatively, with the Gutenberg plugin active, the old legacy support `add_theme_support( 'experimental-link-color' )` would also work. This fallback would be removed when the Gutenberg plugin requires WordPress 5.8 as the minimum version.
 -->
> 代替として、Gutenberg プラグインが有効な場合は、古いレガシーサポートである `add_theme_support( 'experimental-link-color' )` も機能します。このフォールバックは、Gutenberg プラグインのサポートするバージョンが WordPress 5.8 以上になった時点で削除されます。

<!--
When the user sets the link color of a block, a new style will be added in the form of:
 -->
ユーザーがブロックのリンク色を設定すると、新しいスタイルが追加されます。

```css
.wp-elements-<uuid> a {
	color: <link-color> !important;
}
```
<!--
If the theme styles the link color in its stylesheets (editor and front-end), it should ensure it maps to the `--wp--style--color--link` CSS variable:
 -->
<!--
テーマがエディター、フロントエンドの両方のスタイルシートでリンクの色をスタイリングする場合、`--wp--style--color--link` CSS 変数にマップしてください。

```css
a {
	color: var( --wp--style--color--link );
}
```
 -->

<!--
The framework will take care of enqueing the necessary rules for this to work. Whether or not the theme supports `theme.json` the presets will also be enqueued as CSS Custom Properties, so themes can also use `--wp--style--color-link: var(--wp--preset--color--<color-slug>)`. See [the docs](/docs/how-to-guides/themes/theme-json.md#color-properties) for details.
 -->
<!--
この動作に必要なルールのエンキューはフレームワークが実施します。テーマの `theme.json` のサポートの有無に関わらず、プリセットも CSS カスタムプロパティとしてエンキューされます。またテーマは `--wp--style--color-link: var(--wp--preset--color--<color-slug>)` も使えます。詳細については [ドキュメント](https://ja.wordpress.org/team/handbook/block-editor/how-to-guides/themes/theme-json#color-properties) を参照してください。
 -->
<!--
where
 -->
このとき

<!--
- `<uuid>` is a random number
- `<link-color>` is either `var(--wp--preset--color--slug)` (if the user selected a preset value) or a raw color value (if the user selected a custom value)
 -->
- `<uuid>` は、ランダムな番号です
- `<link-color>` は、`var(--wp--preset--color--slug)` (プリセット値が選択された場合)、または、生のカラー値 (カスタム値が選択された場合) です。

<!--
The block will get attached the class `.wp-elements-<uuid>`.
 -->
このブロックには、クラス `.wp-elements-<uuid>` が付けられます。

[原文](https://github.com/WordPress/gutenberg/blob/trunk/docs/how-to-guides/themes/theme-support.md)<|MERGE_RESOLUTION|>--- conflicted
+++ resolved
@@ -204,16 +204,13 @@
 
 <!--
 The colors will be shown in order on the palette, and there's no limit to how many can be specified.
-
-<<<<<<< HEAD
-Themes are responsible for creating the classes that apply the colors in different contexts. Core blocks use "color" and "background-color" contexts. So to correctly apply "strong magenta" to all contexts of core blocks a theme should implement the following classes:
  -->
 色はパレット上に順番に表示され、指定可能な数に制限はありません。
 
-テーマにはコンテキストに応じて色に適用するクラスを作成する責任があります。コアブロックは「color」コンテキストと「background-color」コンテキストを使用します。コアブロックのすべてのコンテキストで正しく「strong magenta」を適用するにはテーマは次のクラスを実装する必要があります。
-=======
+<!-- 
 Themes are responsible for creating the classes that apply the colors in different contexts. Core blocks use "color", "background-color", and "border-color" contexts. So to correctly apply "strong magenta" to all contexts of core blocks a theme should implement the classes itself. The class name is built appending 'has-', followed by the class name _using_ kebab case and ending with the context name.
->>>>>>> d15320e5
+ -->
+テーマにはコンテキストに応じて色に適用するクラスを作成する責任があります。コアブロックは「color」コンテキスト、「background-color」コンテキスト、「border-color」コンテキストを使用します。コアブロックのすべてのコンテキストで正しく「strong magenta」を適用するにはテーマはクラス自身を実装する必要があります。クラス名は、最初に「has-」、続けてケバブケースを使用したクラス名、最後にコンテキスト名で作成します。
 
 ```css
 .has-strong-magenta-background-color {
@@ -228,14 +225,10 @@
 	color: #a156b4;
 }
 ```
-<<<<<<< HEAD
-<!--
-The class name is built appending 'has-', followed by the class name _using_ kebab case and ending with the context name.
- -->
-クラス名は、最初に「has-」、続けてケバブケースを使用したクラス名、最後にコンテキスト名で作成します。
-=======
-
+<!-- 
 Starting in WordPress 5.9, to override color values defined by core, themes without a `theme.json` have to set their values via CSS Custom Properties instead of providing the classes. The CSS Custom Properties use the following naming `--wp--preset--color--<slug>`. See more info in [this devnote](https://make.wordpress.org/core/2022/01/08/updates-for-settings-styles-and-theme-json/). For example:
+ -->
+WordPress 5.9 以降、`theme.json` を持たないテーマが、コアで定義された色の値を上書きするには、クラスを提供する代わりに、CSSカスタムプロパティで値を設定しなければなりません。CSSカスタムプロパティは、命名規則 `--wp--preset--color--<slug>` を使用します。詳細については [devnote](https://make.wordpress.org/core/2022/01/08/updates-for-settings-styles-and-theme-json/) を参照してください。例えば
 
 ```css
 :root {
@@ -243,7 +236,6 @@
 	--wp--preset--color--pale-pink: <new_value>;
 }
 ```
->>>>>>> d15320e5
 
 <!--
 ### Block Gradient Presets
@@ -306,13 +298,10 @@
 }
 ```
 
-<<<<<<< HEAD
-<!--
-### Block Font Sizes:
- -->
-### ブロックフォントサイズ:
-=======
+<!-- 
 Starting in WordPress 5.9, to override gradient values defined by core, themes without a `theme.json` have to set their values via CSS Custom Properties instead of providing the classes. The CSS Custom Properties use the following naming `--wp--preset--gradient--<slug>`. See more info in [this devnote](https://make.wordpress.org/core/2022/01/08/updates-for-settings-styles-and-theme-json/). For example:
+ -->
+WordPress 5.9 以降、`theme.json` を持たないテーマが、コアで定義されたグラデーションの値を上書きするには、クラスを提供する代わりに、CSSカスタムプロパティで値を設定しなければなりません。CSSカスタムプロパティは、命名規則 `--wp--preset--gradient--<slug>` を使用します。詳細については [devnote](https://make.wordpress.org/core/2022/01/08/updates-for-settings-styles-and-theme-json/) を参照してください。例えば
 
 ```css
 :root {
@@ -321,8 +310,10 @@
 }
 ```
 
+<!--
 ### Block Font Sizes
->>>>>>> d15320e5
+ -->
+### ブロックフォントサイズ
 
 <!--
 Blocks may allow the user to configure the font sizes they use, e.g., the paragraph block. The block provides a default set of font sizes, but a theme can overwrite it and provide its own:
@@ -379,10 +370,10 @@
  -->
 **注意:** スラッグ `default` と `custom` は予約済みのため、テーマでは使えません。
 
-<<<<<<< HEAD
-<!--
-=======
+<!-- 
 Starting in WordPress 5.9, to override font size values defined by core, themes without a `theme.json` have to set their values via CSS Custom Properties instead of providing the classes. The CSS Custom Properties use the following naming `--wp--preset--font-size--<slug>`. See more info in [this devnote](https://make.wordpress.org/core/2022/01/08/updates-for-settings-styles-and-theme-json/). For example:
+ -->
+WordPress 5.9 以降、`theme.json` を持たないテーマが、コアで定義されたフォントサイズの値を上書きするには、クラスを提供する代わりに、CSSカスタムプロパティで値を設定しなければなりません。CSSカスタムプロパティは、命名規則 `--wp--preset--font-size--<slug>` を使用します。詳細については [devnote](https://make.wordpress.org/core/2022/01/08/updates-for-settings-styles-and-theme-json/) を参照してください。例えば
 
 ```css
 :root {
@@ -391,7 +382,7 @@
 }
 ```
 
->>>>>>> d15320e5
+<!--
 ### Disabling custom font sizes
  -->
 ### カスタムフォントサイズの無効化
