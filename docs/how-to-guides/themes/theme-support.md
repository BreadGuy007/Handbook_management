<!--
# Theme Support
 -->
# テーマサポート

<!--
The new Blocks include baseline support in all themes, enhancements to opt-in to and the ability to extend and customize.

There are a few new concepts to consider when building themes:
 -->
新しいブロックにはすべてのテーマで有効な基本サポートや、オプトイン可能なオプション、拡張やカスタマイズ可能な機能があります。

テーマを構築する際は、以下の新しいコンセプトを検討してください。

<!--
-   **Editor Color Palette** - A default set of colors is provided, but themes can register their own and optionally lock users into picking from the defined palette.
-   **Editor Text Size Palette** - A default set of sizes is provided, but themes can register their own and optionally lock users into picking from preselected sizes.
-   **Responsive Embeds** - Themes must opt-in to responsive embeds.
-   **Frontend & Editor Styles** - To get the most out of blocks, theme authors will want to make sure Core styles look good and opt-in, or write their own styles to best fit their theme.
-   **Block Tools** - Themes can opt-in to several block tools like line height, custom units.
-   **Core Block Patterns** - Themes can opt-out of the default block patterns.
 -->
- **エディターカラーパレット** - 色のデフォルトセットを提供します。ただしテーマは独自の色を登録したり、オブションでユーザーに定義したパレットからのみ色を選択するよう強制できます。
- **エディターテキストサイズパレット** - テキストサイズのデフォルトセットを提供します。ただしテーマは独自のテキストサイズを登録したり、オブションでユーザーに設定されたサイズからのみ選択するよう強制できます。
- **レスポンシブな埋め込みコンテンツ** - テーマが埋め込みコンテンツをレスポンシブ化するにはオプトインしなければなりません。
- **フロントエンドとエディターのスタイル** - ブロックのスタイルを最大限活かすには、テーマ作者はコアのスタイルが適切であることを確認してオプトインするか、テーマに合う独自のスタイルを記述します。
- **ブロックツール** - テーマは「行の高さ」や「カスタムユニット」などいくつかのブロックツールをオプトインできます。
- **コアのブロックパターン** - テーマはデフォルトのブロックパターンをオプトアウトできます。

<!--
By default, blocks provide their styles to enable basic support for blocks in themes without any change. They also [provide opt-in opinionated styles](#default-block-styles). Themes can add/override these styles, or they can provide no styles at all, and rely fully on what the blocks provide.
 -->
デフォルトでブロックはそのまま使える基本的なスタイルを提供します。また、以下で説明するようなオプトインで有効化するスタイルも提供します。テーマはこれらのスタイルを追加したり上書きできます。逆にテーマではまったくスタイルを提供せず、ブロックが提供するスタイルに完全に依存することもできます。

<!--
Some advanced block features require opt-in support in the theme itself as it's difficult for the block to provide these styles, they may require some architecting of the theme itself, in order to work well.
 -->
いくつかの高度なブロック機能はテーマによるオプトインのサポートが必要です。これはブロックからのスタイルの提供が容易ではなく、正しく動作するにはテーマの構造の理解が必要なためです。

<!--
To opt-in for one of these features, call `add_theme_support` in the `functions.php` file of the theme. For example:
 -->
これらの機能をオプトインするには以下の例のように、テーマの `functions.php` ファイルで `add_theme_support` を呼び出します。

```php
function mytheme_setup_theme_supported_features() {
	add_theme_support( 'editor-color-palette', array(
		array(
			'name'  => esc_attr__( 'strong magenta', 'themeLangDomain' ),
			'slug'  => 'strong-magenta',
			'color' => '#a156b4',
		),
		array(
			'name'  => esc_attr__( 'light grayish magenta', 'themeLangDomain' ),
			'slug'  => 'light-grayish-magenta',
			'color' => '#d0a5db',
		),
		array(
			'name'  => esc_attr__( 'very light gray', 'themeLangDomain' ),
			'slug'  => 'very-light-gray',
			'color' => '#eee',
		),
		array(
			'name'  => esc_attr__( 'very dark gray', 'themeLangDomain' ),
			'slug'  => 'very-dark-gray',
			'color' => '#444',
		),
	) );
}

add_action( 'after_setup_theme', 'mytheme_setup_theme_supported_features' );
```
<!--
## Opt-in features
 -->
## オプトイン機能

<!--
## Default block styles
 -->
## デフォルトのブロックスタイル

<!--
Core blocks include default structural styles. These are loaded in both the editor and the front end by default. An example of these styles is the CSS that powers the columns block. Without these rules, the block would result in a broken layout containing no columns at all.
 -->
コアブロックにはデフォルトの構造化スタイルが含まれていてエディター、フロントエンドの両方でロードされます。このスタイルの例は「カラム」ブロックで利用されている CSS です。このルールがなければブロックはまったくカラムを含まない壊れたレイアウトになります。

 <!--
The block editor allows themes to opt-in to slightly more opinionated styles for the front end. An example of these styles is the default color bar to the left of blockquotes. If you'd like to use these opinionated styles in your theme, add theme support for `wp-block-styles`:
 -->
ブロックエディターでテーマはフロントエンドに拡張したスタイルをオプトインできます。このスタイルの例は「引用」ブロックの左側のデフォルトのカラーバーです。テーマでこのスタイルを使用する場合はテーマサポートに `wp-block-styles` を追加します。

```php
add_theme_support( 'wp-block-styles' );
```

<!--
You can see the CSS that will be included in the [block library theme file](https://github.com/WordPress/gutenberg/blob/trunk/packages/block-library/src/theme.scss).
 -->
[ブロックライブラリーテーマファイル](https://github.com/WordPress/gutenberg/blob/trunk/packages/block-library/src/theme.scss)内で、含まれる CSS を参照できます。

<!--
### Wide Alignment:
 -->
### 幅広の配置
<!--
Some blocks such as the image block have the possibility to define a "wide" or "full" alignment by adding the corresponding classname to the block's wrapper ( `alignwide` or `alignfull` ). A theme can opt-in for this feature by calling:
 -->
「画像」ブロックやいくつかのブロックには「幅広 (wide)」や「全幅 (full)」を定義する機能があり、ブロックのラッパーに対応するクラス名を追加します (`alignwide` や `alignfull`)。テーマは以下のようにオプトインします。

```php
add_theme_support( 'align-wide' );
```
<!--
For more information about this function, see [the developer docs on `add_theme_support()`](https://developer.wordpress.org/reference/functions/add_theme_support/).
 -->
この関数の詳細については [`add_theme_support()` の開発者ドキュメント](https://developer.wordpress.org/reference/functions/add_theme_support/) を参照してください。

<!--
### Wide Alignments and Floats
 -->
### 幅広の配置とフロート

<!--
It can be difficult to create a responsive layout that accommodates wide images, a sidebar, a centered column, and floated elements that stay within that centered column.

The block editor adds additional markup to floated images to make styling them easier.

Here's the markup for an `Image` with a caption:
 -->
幅広な画像、サイドバー、中央揃えのカラム、中央揃えのカラム内でフロートする要素等々、レスポンシブなレイアウト作成は困難です。

ブロックエディターはフロートした画像に追加マークアップを付加してスタイリングを容易にします。

キャプション付きの `Image` のマークアップを示します。

```html
<figure class="wp-block-image">
	<img src="..." alt="" width="200px" />
	<figcaption>Short image caption.</figcaption>
</figure>
```
<!--
Here's the markup for a left-floated image:
 -->
左にフロートする画像のマークアップを示します。

```html
<div class="wp-block-image">
	<figure class="alignleft">
		<img src="..." alt="" width="200px" />
		<figcaption>Short image caption.</figcaption>
	</figure>
</div>
```
<!--
Here's an example [codepen](https://codepen.io/joen/pen/zLWvrW) using the above markup to achieve a responsive layout that features a sidebar, wide images, and floated elements with bounded captions.
 -->
[codepen](https://codepen.io/joen/pen/zLWvrW) にマークアップを使用した例があります。レスポンシブなレイアウトでサイドバー、幅広の画像、キャプション付きのフロートする要素ががあります。

<!--
### Block Color Palettes
 -->
### ブロックカラーパレット

<!--
Different blocks have the possibility of customizing colors. The block editor provides a default palette, but a theme can overwrite it and provide its own:
 -->
異なるブロックはそれぞれで色をカスタマイズしている可能性があります。ブロックエディターはデフォルトのパレットを提供しますが、テーマはこれを上書きして独自のパレットを提供できます。

```php
add_theme_support( 'editor-color-palette', array(
	array(
		'name'  => esc_attr__( 'strong magenta', 'themeLangDomain' ),
		'slug'  => 'strong-magenta',
		'color' => '#a156b4',
	),
	array(
		'name'  => esc_attr__( 'light grayish magenta', 'themeLangDomain' ),
		'slug'  => 'light-grayish-magenta',
		'color' => '#d0a5db',
	),
	array(
		'name'  => esc_attr__( 'very light gray', 'themeLangDomain' ),
		'slug'  => 'very-light-gray',
		'color' => '#eee',
	),
	array(
		'name'  => esc_attr__( 'very dark gray', 'themeLangDomain' ),
		'slug'  => 'very-dark-gray',
		'color' => '#444',
	),
) );
```
<!--
`name` is a human-readable label (demonstrated above) that appears in the tooltip and provides a meaningful description of the color to users. It is especially important for those who rely on screen readers or would otherwise have difficulty perceiving the color. `slug` is a unique identifier for the color and is used to generate the CSS classes used by the block editor color palette. `color` is the hexadecimal code to specify the color.
 -->
`name` は上の例のようなラベルです。ツールチップに表示され、ユーザーに意味のある説明を伝えます。スクリーンリーダーを使用するユーザーには特に重要で、説明が不十分であれば色の認識が困難になります。`slug` は色の一意の識別子です。ブロックエディターのカラーパレットで使われる CSS クラスの生成で使用されます。`color` は色を指定する16進コードです。

<!--
Some colors change dynamically — such as "Primary" and "Secondary" color — such as in the Twenty Nineteen theme and cannot be described programmatically. In spite of that, it is still advisable to provide meaningful `name`s for at least the default values when applicable.
 -->
Twenty Nineteen テーマのメインカラーやサブカラーのように動的に変わる色もあり、これらの色はプログラム的に記述できません。その場合でも必要な際のデフォルト値として意味のあるテキストを `name` に設定することを推奨します。

<!--
The colors will be shown in order on the palette, and there's no limit to how many can be specified.
 -->
色はパレット上に順番に表示され、指定可能な数に制限はありません。

<!-- 
Themes are responsible for creating the classes that apply the colors in different contexts. Core blocks use "color", "background-color", and "border-color" contexts. So to correctly apply "strong magenta" to all contexts of core blocks a theme should implement the classes itself. The class name is built appending 'has-', followed by the class name _using_ kebab case and ending with the context name.
 -->
テーマにはコンテキストに応じて色に適用するクラスを作成する責任があります。コアブロックは「color」コンテキスト、「background-color」コンテキスト、「border-color」コンテキストを使用します。コアブロックのすべてのコンテキストで正しく「strong magenta」を適用するにはテーマはクラス自身を実装する必要があります。クラス名は、最初に「has-」、続けてケバブケースを使用したクラス名、最後にコンテキスト名で作成します。

```css
.has-strong-magenta-background-color {
	background-color: #a156b4;
}

.has-strong-magenta-color {
	color: #a156b4;
}

.has-strong-magenta-border-color {
	color: #a156b4;
}
```
<!-- 
Starting in WordPress 5.9, to override color values defined by core, themes without a `theme.json` have to set their values via CSS Custom Properties instead of providing the classes. The CSS Custom Properties use the following naming `--wp--preset--color--<slug>`. See more info in [this devnote](https://make.wordpress.org/core/2022/01/08/updates-for-settings-styles-and-theme-json/). For example:
 -->
WordPress 5.9 以降、`theme.json` を持たないテーマが、コアで定義された色の値を上書きするには、クラスを提供する代わりに、CSSカスタムプロパティで値を設定しなければなりません。CSSカスタムプロパティは、命名規則 `--wp--preset--color--<slug>` を使用します。詳細については [devnote](https://make.wordpress.org/core/2022/01/08/updates-for-settings-styles-and-theme-json/) を参照してください。例えば

```css
:root {
	--wp--preset--color--cyan-bluish-gray: <new_value>;
	--wp--preset--color--pale-pink: <new_value>;
}
```

<!--
### Block Gradient Presets
 -->
### ブロックグラデーションのプリセット
<!--
Different blocks have the possibility of selecting from a list of predefined gradients. The block editor provides a default gradient presets, but a theme can overwrite them and provide its own:
 -->
異なるブロックはそれぞれ事前に定義されたグラデーションを選択している可能性があります。ブロックエディターはデフォルトのグラデーションのプリセットを提供しますが、テーマはこれを上書きし独自のグラデーションを提供できます。

```php
add_theme_support(
	'editor-gradient-presets',
	array(
		array(
			'name'     => esc_attr__( 'Vivid cyan blue to vivid purple', 'themeLangDomain' ),
			'gradient' => 'linear-gradient(135deg,rgba(6,147,227,1) 0%,rgb(155,81,224) 100%)',
			'slug'     => 'vivid-cyan-blue-to-vivid-purple'
		),
		array(
			'name'     => esc_attr__( 'Vivid green cyan to vivid cyan blue', 'themeLangDomain' ),
			'gradient' => 'linear-gradient(135deg,rgba(0,208,132,1) 0%,rgba(6,147,227,1) 100%)',
			'slug'     =>  'vivid-green-cyan-to-vivid-cyan-blue',
		),
		array(
			'name'     => esc_attr__( 'Light green cyan to vivid green cyan', 'themeLangDomain' ),
			'gradient' => 'linear-gradient(135deg,rgb(122,220,180) 0%,rgb(0,208,130) 100%)',
			'slug'     => 'light-green-cyan-to-vivid-green-cyan',
		),
		array(
			'name'     => esc_attr__( 'Luminous vivid amber to luminous vivid orange', 'themeLangDomain' ),
			'gradient' => 'linear-gradient(135deg,rgba(252,185,0,1) 0%,rgba(255,105,0,1) 100%)',
			'slug'     => 'luminous-vivid-amber-to-luminous-vivid-orange',
		),
		array(
			'name'     => esc_attr__( 'Luminous vivid orange to vivid red', 'themeLangDomain' ),
			'gradient' => 'linear-gradient(135deg,rgba(255,105,0,1) 0%,rgb(207,46,46) 100%)',
			'slug'     => 'luminous-vivid-orange-to-vivid-red',
		),
	)
);
```
<!--
`name` is a human-readable label (demonstrated above) that appears in the tooltip and provides a meaningful description of the gradient to users. It is especially important for those who rely on screen readers or would otherwise have difficulty perceiving the color. `gradient` is a CSS value of a gradient applied to a background-image of the block. Details of valid gradient types can be found in the [mozilla documentation](https://developer.mozilla.org/en-US/docs/Web/CSS/CSS_Images/Using_CSS_gradients). `slug` is a unique identifier for the gradient and is used to generate the CSS classes used by the block editor.
 -->
`name` は上の例のようなラベルです。ツールチップに表示され、ユーザーに意味のある説明を伝えます。スクリーンリーダーを使用するユーザーには特に重要で、説明が不十分であればグラデーションの認識が困難になります。`gradient` はブロックの背景色に適用されるグラデーションの CSS 値です。有効なグラデーションタイプの詳細については [mozilla のドキュメント](https://developer.mozilla.org/ja/docs/Web/CSS/CSS_Images/Using_CSS_gradients) を参照してください。`slug` はグラデーションの一意の識別子です。ブロックエディターで使われる CSS クラスの生成で使用されます。

<!--
Themes are responsible for creating the classes that apply the gradients. So to correctly apply "Vivid cyan blue to vivid purple" a theme should implement the following class:
 -->
テーマにはグラデーションに適用するクラスを作成する責任があります。正しく「Vivid cyan blue to vivid purple」を適用するには、テーマは次のクラスを実装する必要があります。

```css
.has-vivid-cyan-blue-to-vivid-purple-gradient-background {
	background: linear-gradient(
		135deg,
		rgba( 6, 147, 227, 1 ) 0%,
		rgb( 155, 81, 224 ) 100%
	);
}
```

<!-- 
Starting in WordPress 5.9, to override gradient values defined by core, themes without a `theme.json` have to set their values via CSS Custom Properties instead of providing the classes. The CSS Custom Properties use the following naming `--wp--preset--gradient--<slug>`. See more info in [this devnote](https://make.wordpress.org/core/2022/01/08/updates-for-settings-styles-and-theme-json/). For example:
 -->
WordPress 5.9 以降、`theme.json` を持たないテーマが、コアで定義されたグラデーションの値を上書きするには、クラスを提供する代わりに、CSSカスタムプロパティで値を設定しなければなりません。CSSカスタムプロパティは、命名規則 `--wp--preset--gradient--<slug>` を使用します。詳細については [devnote](https://make.wordpress.org/core/2022/01/08/updates-for-settings-styles-and-theme-json/) を参照してください。例えば

```css
:root {
	--wp--preset--gradient--vivid-cyan-blue-to-vivid-purple: <new_value>;
	--wp--preset--gradient--light-green-cyan-to-vivid-green-cyan: <new_value>;
}
```

<!--
### Block Font Sizes
 -->
### ブロックフォントサイズ

<!--
Blocks may allow the user to configure the font sizes they use, e.g., the paragraph block. The block provides a default set of font sizes, but a theme can overwrite it and provide its own:
 -->
「段落」ブロックのように、ユーザーはブロックで使用するフォントのサイズを構成できます。ブロックはでフォントサイズのデフォルトセットを提供しますが、テーマはこれを上書きし独自のセットを提供できます。

```php
add_theme_support( 'editor-font-sizes', array(
	array(
		'name' => esc_attr__( 'Small', 'themeLangDomain' ),
		'size' => 12,
		'slug' => 'small'
	),
	array(
		'name' => esc_attr__( 'Regular', 'themeLangDomain' ),
		'size' => 16,
		'slug' => 'regular'
	),
	array(
		'name' => esc_attr__( 'Large', 'themeLangDomain' ),
		'size' => 36,
		'slug' => 'large'
	),
	array(
		'name' => esc_attr__( 'Huge', 'themeLangDomain' ),
		'size' => 50,
		'slug' => 'huge'
	)
) );
```
<!--
The font sizes are rendered on the font size picker in the order themes provide them.

Themes are responsible for creating the classes that apply the correct font size styles.
The class name is built appending 'has-', followed by the font size name _using_ kebab case and ending with `-font-size`.

As an example for the regular font size, a theme may provide the following class.
 -->
フォントサイズはテーマが提供した順番でフォントサイズピッカー上にレンダリングされます。

テーマには正しいフォントサイズスタイルに適用するクラスを作成する責任があります。クラス名は、最初に「has-」、続けてケバブケースを使用したフォントサイズ名、最後に `-font-size` で作成します。

たとえば標準のフォントサイズであれば、テーマは次のクラスを提供します。

```css
.has-regular-font-size {
	font-size: 16px;
}
```
<!--
<div class="callout callout-info">
<strong>Note:</strong> The slugs `default` and `custom` are reserved and cannot be used by themes.
</div>
 -->
**注意:** スラッグ `default` と `custom` は予約済みのため、テーマでは使えません。

<!-- 
Starting in WordPress 5.9, to override font size values defined by core, themes without a `theme.json` have to set their values via CSS Custom Properties instead of providing the classes. The CSS Custom Properties use the following naming `--wp--preset--font-size--<slug>`. See more info in [this devnote](https://make.wordpress.org/core/2022/01/08/updates-for-settings-styles-and-theme-json/). For example:
 -->
WordPress 5.9 以降、`theme.json` を持たないテーマが、コアで定義されたフォントサイズの値を上書きするには、クラスを提供する代わりに、CSSカスタムプロパティで値を設定しなければなりません。CSSカスタムプロパティは、命名規則 `--wp--preset--font-size--<slug>` を使用します。詳細については [devnote](https://make.wordpress.org/core/2022/01/08/updates-for-settings-styles-and-theme-json/) を参照してください。例えば

```css
:root {
	--wp--preset--font-size--small: <new_value>;
	--wp--preset--font-size--large: <new_value>;
}
```

<!--
### Disabling custom font sizes
 -->
### カスタムフォントサイズの無効化

<!--
Themes can disable the ability to set custom font sizes with the following code:
 -->
テーマはカスタムフォントサイズの設定を無効化できます。

```php
add_theme_support( 'disable-custom-font-sizes' );
```
<!--
When set, users will be restricted to the default sizes provided in the block editor or the sizes provided via the `editor-font-sizes` theme support setting.
 -->
無効化するとユーザーはブロックエディターで提供されるデフォルトのサイズ、またはテーマサポート設定 `editor-font-sizes` で提供されたサイズに制限されます。

<!--
### Disabling custom colors in block Color Palettes
 -->
### ブロックカラーパレットでのカスタム色の無効化

<!--
By default, the color palette offered to blocks allows the user to select a custom color different from the editor or theme default colors.

Themes can disable this feature using:
 -->
デフォルトでブロックのユーザーは、カラーパレットを使用してエディターやテーマのデフォルトの色と異なるカスタム色を選択できます。

テーマはこの機能を無効化できます。

```php
add_theme_support( 'disable-custom-colors' );
```
<!--
This flag will make sure users are only able to choose colors from the `editor-color-palette` the theme provided or from the editor default colors if the theme did not provide one.
 -->
無効化するとユーザーは、テーマが提供した `editor-color-palette`、またはテーマが提供していなければエディターのデフォルト色からのみ色を選択できます。

<!--
### Disabling custom gradients
 -->
### カスタムグラデーションの無効化
<!--
Themes can disable the ability to set a custom gradient with the following code:
 -->
テーマはカスタムグラデーションの設定を無効化できます。

```php
add_theme_support( 'disable-custom-gradients' );
```
<!--
When set, users will be restricted to the default gradients provided in the block editor or the gradients provided via the `editor-gradient-presets` theme support setting.
 -->
無効化するとユーザーは、ブロックエディターで提供されるデフォルトのグラデーション、またはテーマサポート設定 `editor-gradient-presets` で提供されたグラデーションに制限されます。

<!--
### Supporting custom line heights
 -->
### カスタムの行の高さのサポート
<!--
Some blocks like paragraph and headings support customizing the line height. Themes can enable support for this feature with the following code:
 -->
「段落」や「見出し」などいくつかのブロックは行の高さのカスタマイズをサポートします。テーマはこの機能のサポートを有効化できます。

```php
add_theme_support( 'custom-line-height' );
```
<!--
### Support custom units
 -->
### カスタムユニットのサポート
<!--
In addition to pixels, users can use other units to define sizes, paddings... The available units are: px, em, rem, vh, vw. Themes can disable support for this feature with the following code:
 -->
ユーザーはピクセルに加えて、サイズやパディングなどを定義する他の単位を使用できます。利用可能な単位は px、em、rem、vh、vw です。テーマはこの機能のサポートを無効化できます。

```php
add_theme_support( 'custom-units', array() );
```
<!--
Themes can also filter the available custom units.
 -->
テーマはまた利用可能なカスタムユニットを選択できます。

```php
add_theme_support( 'custom-units', 'rem', 'em' );
```
<!--
### Disabling the default block patterns.
 -->
### デフォルトのブロックパターンの無効化
<!--
WordPress comes with a number of block patterns built-in, themes can opt-out of the bundled patterns and provide their own set using the following code:
 -->
WordPress には多くの組み込みブロックパターンが付属します。テーマは同梱のパターンをオプトアウトし、独自のセットを提供できます。

```php
remove_theme_support( 'core-block-patterns' );
```
<!--
## Editor styles
 -->
## エディタースタイル
<!--
The block editor supports the theme's [editor styles](https://codex.wordpress.org/Editor_Style), however it works a little differently than in the classic editor.
 -->
ブロックエディターはテーマの [エディタースタイル](https://codex.wordpress.org/Editor_Style) をサポートしますが、クラシックエディターとは少し異なって動作します。
<!--
In the classic editor, the editor stylesheet is loaded directly into the iframe of the WYSIWYG editor, with no changes. The block editor, however, doesn't use iframes. To make sure your styles are applied only to the content of the editor, we automatically transform your editor styles by selectively rewriting or adjusting certain CSS selectors. This also allows the block editor to leverage your editor style in block variation previews.
 -->
クラシックエディターではエディタースタイルは WYSIWYG エディターの iframe に直接、変更なしでロードされていました。しかしブロックエディターは iframe を使用しません。このためブロックエディターではスタイルがエディターのコンテンツだけに適用されるよう、エディタースタイルを選択的に書き換えるか、一部の CSS セレクターを調整して自動的に変換します。またこの動作によりブロックエディターはエディタースタイルでブロックのバリエーションをプレビューできます。

<!--
For example, if you write `body { ... }` in your editor style, this is rewritten to `.editor-styles-wrapper { ... }`. This also means that you should _not_ target any of the editor class names directly.

Because it works a little differently, you need to opt-in to this by adding an extra snippet to your theme, in addition to the add_editor_style function:
 -->
たとえばエディタースタイル内の `body { ... }` は `.editor-styles-wrapper { ... }` に書き換えられます。ちなみにこのことはエディターのクラス名を直接 _指定すべきでない_ ことも意味しています。

この動作は少し変わっているため、テーマには add_editor_style に加えて追加のオプトインが必要です。

```php
add_theme_support( 'editor-styles' );
```
<!--
You shouldn't need to change your editor styles too much; most themes can add the snippet above and get similar results in the classic editor and inside the block editor.
 -->
エディタースタイルの多くを変更する必要はありません。ほとんどのテーマは上のコードを追加することでクラシックエディターでもブロックエディターでも同じ結果を得られます。

<!--
### Enqueuing the editor style
 -->
### エディタースタイルのエンキュー
<!--
Use the `add_editor_style` function to enqueue and load CSS on the editor screen. For the classic editor, this was the only function needed to add style to the editor. For the new block editor, you first need to `add_theme_support( 'editor-styles');` mentioned above.
 -->
エディター画面に CSS をエンキューしロードするには `add_editor_style` 関数を使用してください。クラシックエディターではこの関数のみでエディターにスタイルを追加できました。新しいブロックエディターでは上で説明したようにまず `add_theme_support( 'editor-styles');` が必要です。

```php
add_editor_style( 'style-editor.css' );
```
<!--
Adding that to your `functions.php` file will add the stylesheet `style-editor.css` to the queue of stylesheets to be loaded in the editor.
 -->
`functions.php` ファイルに上の行を追加すると、エディター内にロードされるスタイルシートのキューにスタイルシート `style-editor.css` が追加されます。

<!--
### Basic colors
 -->
### 基本の色
<!--
You can style the editor like any other webpage. Here's how to change the background color and the font color to blue:
 -->
他の Web ページのようにエディターをスタイルできます。次のコードは背景色とフォントの色を青に変更します。

<!--
```css
/* Add this to your `style-editor.css` file */
body {
	background-color: #d3ebf3;
	color: #00005d;
}
```
 -->
```css
/* `style-editor.css` ファイルに追加する */
body {
	background-color: #d3ebf3;
	color: #00005d;
}
```

<!--
### Changing the width of the editor
 -->
### エディターの幅の変更
<!--
To change the main column width of the editor, add the following CSS to `style-editor.css`:
 -->
エディターのメインのカラムの幅を変更するには `style-editor.css` に次の CSS を追加します。

<!--
```css
/* Main column width */
.wp-block {
	max-width: 720px;
}

/* Width of "wide" blocks */
.wp-block[data-align='wide'] {
	max-width: 1080px;
}

/* Width of "full-wide" blocks */
.wp-block[data-align='full'] {
	max-width: none;
}
```
 -->
```css
/* メインのカラム幅 */
.wp-block {
	max-width: 720px;
}

/* 「幅広」ブロックの幅 */
.wp-block[data-align="wide"] {
	max-width: 1080px;
}

/* 「全幅」ブロックの幅 */
.wp-block[data-align="full"] {
	max-width: none;
}
```

<!--
You can use those editor widths to match those in your theme. You can use any CSS width unit, including `%` or `px`.

Further reading: [Applying Styles with Stylesheets](/docs/how-to-guides/block-tutorial/applying-styles-with-stylesheets.md).
 -->
テーマと合わせるためにこれらのエディターの幅を使用できます。`%` や `px` を含む任意の CSS 幅の単位を使用できます。

[スタイルシートでのスタイルの適用](https://ja.wordpress.org/team/handbook/block-editor/how-to-guides/block-tutorial/applying-styles-with-stylesheets/) も参照してください。
<!--
## Responsive embedded content
 -->
## 埋め込みコンテンツのレスポンシブ化
<!--
The embed blocks automatically apply styles to embedded content to reflect the aspect ratio of content that is embedded in an iFrame. A block styled with the aspect ratio responsive styles would look like:
 -->
「埋め込み」ブロックは、iFrame 内に埋め込まれたコンテンツのアスペクト比を反映するため、自動的に埋め込みコンテンツに対してスタイルを適用します。アスペクト比にレスポンシブな形でのブロックスタイルは次のようになります。

```html
<figure class="wp-embed-aspect-16-9 wp-has-aspect-ratio">...</figure>
```
<!--
To make the content resize and keep its aspect ratio, the `<body>` element needs the `wp-embed-responsive` class. This is not set by default, and requires the theme to opt in to the `responsive-embeds` feature:
 -->
アスペクト比を保ったままコンテンツをリサイズするには `<body>` 要素に `wp-embed-responsive` クラスが必要です。デフォルトでは設定されないため、テーマは `responsive-embeds` 機能をオプトインする必要があります。

```php
add_theme_support( 'responsive-embeds' );
```
<!--
## Spacing control
 -->
##  スペースの制御
<!--
Using the Gutenberg plugin (version 8.3 or later), some blocks can provide padding controls in the editor for users. This is off by default, and requires the theme to opt in by declaring support:
 -->
いくつかのブロックはパディングの制御を持つことができます。この機能は標準で無効のため、テーマはサポートを宣言してオプトインする必要があります。

Some blocks can have padding controls. This is off by default, and requires the theme to opt in by declaring support:

```php
add_theme_support( 'custom-spacing' );
```
<!--
## Link color control
 -->
## リンク色の制御

<!--
Using the Gutenberg plugin (version 8.3 or later), link color control is available to a number of blocks including Paragraph, Heading, Group, Columns, and Media & Text blocks. This is off by default, and requires the theme to opt in by declaring support:
 -->
<!--
Gutenberg プラグイン Version 8.3 以上を使用すると、「段落」「見出し」「グループ」「カラム」「メディアとテキスト」など多くのブロックのリンク色を制御できます。デフォルトでは無効のため、テーマはサポートを宣言してオプトインする必要があります。

```php
add_theme_support('experimental-link-color');
 -->

<!--
Link support has been made stable as part of WordPress 5.8. It's `false` by default and themes can enable it via the [theme.json file](./theme-json.md):
 -->
link サポートは WordPress 5.8の一部として安定動作します。デフォルトは `false` ですが、テーマは [theme.json ファイル](https://ja.wordpress.org/team/handbook/block-editor/how-to-guides/themes/theme-json/) を通して有効化できます。

```json
{
	"version": 1,
	"settings": {
		"color": {
			"link": true
		}
	}
}
```
<!--
If a theme opts in, it should [define default link colors](/docs/how-to-guides/themes/theme-json.md#color-properties) in `experimental-theme.json` (or in its theme styles if no `experimental-theme.json` is present). For example:

 If a theme opts in, it can [define link colors](/docs/how-to-guides/themes/theme-json.md#color-properties) by using the `theme.json`. If the theme doesn't use the `theme.json` it can configure the color of links by settings the value of the `--wp--style--color--link` CSS Custom Property such as:
 -->
<!--
オプトインする場合、テーマは `theme.json` を使用して [リンク色を定義](https://ja.wordpress.org/team/handbook/block-editor/how-to-guides/themes/theme-json/#color-properties) できます。`theme.json` を使用せずにリンク色を構成するには、CSS カスタムプロパティ `--wp--style--color--link` を使用します。
 -->

<<<<<<< HEAD
<!--
> Alternatively, with the Gutenberg plugin active, the old legacy support `add_theme_support( 'experimental-link-color' )` would also work. This fallback would be removed when the Gutenberg plugin requires WordPress 5.8 as the minimum version.
 -->
> 代替として、Gutenberg プラグインが有効な場合は、古いレガシーサポートである `add_theme_support( 'experimental-link-color' )` も機能します。このフォールバックは、Gutenberg プラグインのサポートするバージョンが WordPress 5.8 以上になった時点で削除されます。
=======
> Alternatively, with the Gutenberg plugin active, the old legacy support `add_theme_support( 'experimental-link-color' )` would also work. This fallback would be removed when the Gutenberg plugin requires WordPress 5.9 as the minimum version.
>>>>>>> a304abe0

<!--
When the user sets the link color of a block, a new style will be added in the form of:
 -->
ユーザーがブロックのリンク色を設定すると、新しいスタイルが追加されます。

```css
.wp-elements-<uuid> a {
	color: <link-color> !important;
}
```
<!--
If the theme styles the link color in its stylesheets (editor and front-end), it should ensure it maps to the `--wp--style--color--link` CSS variable:
 -->
<!--
テーマがエディター、フロントエンドの両方のスタイルシートでリンクの色をスタイリングする場合、`--wp--style--color--link` CSS 変数にマップしてください。

```css
a {
	color: var( --wp--style--color--link );
}
```
 -->

<!--
The framework will take care of enqueing the necessary rules for this to work. Whether or not the theme supports `theme.json` the presets will also be enqueued as CSS Custom Properties, so themes can also use `--wp--style--color-link: var(--wp--preset--color--<color-slug>)`. See [the docs](/docs/how-to-guides/themes/theme-json.md#color-properties) for details.
 -->
<!--
この動作に必要なルールのエンキューはフレームワークが実施します。テーマの `theme.json` のサポートの有無に関わらず、プリセットも CSS カスタムプロパティとしてエンキューされます。またテーマは `--wp--style--color-link: var(--wp--preset--color--<color-slug>)` も使えます。詳細については [ドキュメント](https://ja.wordpress.org/team/handbook/block-editor/how-to-guides/themes/theme-json#color-properties) を参照してください。
 -->
<!--
where
 -->
このとき

<!--
- `<uuid>` is a random number
- `<link-color>` is either `var(--wp--preset--color--slug)` (if the user selected a preset value) or a raw color value (if the user selected a custom value)
 -->
- `<uuid>` は、ランダムな番号です
- `<link-color>` は、`var(--wp--preset--color--slug)` (プリセット値が選択された場合)、または、生のカラー値 (カスタム値が選択された場合) です。

<!--
The block will get attached the class `.wp-elements-<uuid>`.
 -->
このブロックには、クラス `.wp-elements-<uuid>` が付けられます。

[原文](https://github.com/WordPress/gutenberg/blob/trunk/docs/how-to-guides/themes/theme-support.md)<|MERGE_RESOLUTION|>--- conflicted
+++ resolved
@@ -681,14 +681,10 @@
 オプトインする場合、テーマは `theme.json` を使用して [リンク色を定義](https://ja.wordpress.org/team/handbook/block-editor/how-to-guides/themes/theme-json/#color-properties) できます。`theme.json` を使用せずにリンク色を構成するには、CSS カスタムプロパティ `--wp--style--color--link` を使用します。
  -->
 
-<<<<<<< HEAD
-<!--
-> Alternatively, with the Gutenberg plugin active, the old legacy support `add_theme_support( 'experimental-link-color' )` would also work. This fallback would be removed when the Gutenberg plugin requires WordPress 5.8 as the minimum version.
- -->
-> 代替として、Gutenberg プラグインが有効な場合は、古いレガシーサポートである `add_theme_support( 'experimental-link-color' )` も機能します。このフォールバックは、Gutenberg プラグインのサポートするバージョンが WordPress 5.8 以上になった時点で削除されます。
-=======
+<!--
 > Alternatively, with the Gutenberg plugin active, the old legacy support `add_theme_support( 'experimental-link-color' )` would also work. This fallback would be removed when the Gutenberg plugin requires WordPress 5.9 as the minimum version.
->>>>>>> a304abe0
+ -->
+> 代替として、Gutenberg プラグインが有効な場合は、古いレガシーサポートである `add_theme_support( 'experimental-link-color' )` も機能します。このフォールバックは、Gutenberg プラグインのサポートするバージョンが WordPress 5.9 以上になった時点で削除されます。
 
 <!--
 When the user sets the link color of a block, a new style will be added in the form of:
