--- conflicted
+++ resolved
@@ -3,38 +3,32 @@
  -->
 # ブロックテーマの作成
 
-<<<<<<< HEAD
-<!--
-The purpose of this tutorial is to show how to create a block theme and help theme developers transition to full site editing.
- -->
-このチュートリアルではブロックテーマの作り方を紹介し、テーマ開発者の「フルサイト編集 (full site editing)」への移行を支援します。
-
-<!--
-It is recommended that you first read the [block theme overview](/docs/how-to-guides/themes/block-theme-overview.md).
- -->
-まず、はじめに「[ブロックテーマの概要](https://ja.wordpress.org/team/handbook/block-editor/how-to-guides/themes/block-theme-overview/)」を読むことをお勧めします。
-=======
+<!-- 
 The purpose of this tutorial is to show how to create a block theme and help theme developers transition to full site editing. It is recommended that you first read the [block theme overview](/docs/how-to-guides/themes/block-theme-overview.md).
->>>>>>> a26d11c5
+ -->
+このチュートリアルではブロックテーマの作り方を紹介し、テーマ開発者の「フルサイト編集 (full site editing)」への移行を支援します。まず、はじめに「[ブロックテーマの概要](https://ja.wordpress.org/team/handbook/block-editor/how-to-guides/themes/block-theme-overview/)」を読むことをお勧めします。
 
 <!--
 You will learn about the required files, how to combine templates and template parts, how to add presets for global styles, and how to add blocks and export the templates in the site editor.
  -->
 このチュートリアルでは、ブロックベーステーマに必要なファイルの一覧、テンプレートとテンプレートパーツの組み合わせ、グローバルスタイルへのプリセットの追加、サイトエディターでのブロックの追加とテンプレートのエクスポートについて学びます。
 
-<<<<<<< HEAD
 <!--
 Full site editing is an experimental feature, and the workflow in this tutorial is likely to change.
  -->
+<!-- 
 「フルサイト編集」は実験中の機能のため、以下の手順も変わる可能性があります。
-
+ -->
 <!--
 This tutorial is up to date with Gutenberg version 11.0.0.
  -->
+<!-- 
 このチュートリアルは Gutenberg Version 11.0 時点の最新です。
-=======
+ -->
+<!-- 
 Block themes require WordPress 5.9. To use block themes in earlier versions of WordPress requires the Gutenberg plugin version 11.0 or newer.
->>>>>>> a26d11c5
+ -->
+ブロックテーマは WordPress 5.9 が必要です。それ以前のバージョンの WordPress でブロックテーマを使用するには、Gutenberg プラグインのバージョン 11.0 以降が必要です。
 
 <!--
 ## Table of Contents
@@ -90,12 +84,9 @@
 
 <!--
 File structure:
-<<<<<<< HEAD
  -->
 ファイル構造
-=======
-
->>>>>>> a26d11c5
+
 ```
 theme
 |__ style.css
@@ -232,14 +223,10 @@
 
 <!--
 ## Creating the templates and template parts
-<<<<<<< HEAD
  -->
 ## テンプレートとテンプレートパーツの作成
 
 <!--
-=======
-
->>>>>>> a26d11c5
 Before continuing, install and activate your theme.
  -->
 手順を進める前に、テーマをインストールし、有効化してください。
@@ -249,26 +236,21 @@
  -->
 テンプレートとテンプレートパーツの作成にはいくつかの方法があります。
 
-<<<<<<< HEAD
-<!--
-- Manually, by creating HTML files containing block markup.
-- Using the site editor.
-- Using the template editing mode in the block editor.
- -->
-- 手動で、ブロックマークアップを含む HTML ファイルを作成する。
-- サイトエディターを使用する。
-- ブロックエディターのテンプレート編集モードを使用する。
-
-<!--
-The fourth way is temporary and involves going to the Appearance menu > Templates, and is not recommended because of its limitations.
- -->
-4番目の方法は一時的で、「外観」 > 「テンプレート」でアクセスしますが、制限があるため推奨されません。
-=======
+<!--
 -   Manually, by creating HTML files containing block markup.
 -   Using the site editor.
 -   Using the template editing mode in the block editor.
-
->>>>>>> a26d11c5
+ -->
+-   手動で、ブロックマークアップを含む HTML ファイルを作成する。
+-   サイトエディターを使用する。
+-   ブロックエディターのテンプレート編集モードを使用する。
+
+<!--
+The fourth way is temporary and involves going to the Appearance menu > Templates, and is not recommended because of its limitations.
+ -->
+<!-- 
+4番目の方法は一時的で、「外観」 > 「テンプレート」でアクセスしますが、制限があるため推奨されません。
+ -->
 
 <!--
 ### Manual template creation
@@ -441,37 +423,26 @@
 サイトエディターまたはテンプレート編集モードで作成、編集されたテンプレートやテンプレートパーツは、カスタム投稿タイプとしてデータベースに保存されます。
 これらをテーマファイルとしてエクスポートするには、以下の手順に従ってください。
 
-<<<<<<< HEAD
-<!--
-- In the site editor, open the **More tools and options** menu.
-- Select the **Export** option to download a zip file containing the files. Unpack the files.
-- Copy the updated `index.html` file from `theme/templates/` to your theme's `templates` folder.
-- Copy template part one and two from `theme/parts/` to your theme's `parts` folder.
-- Rename the template parts to `header.html` and `footer.html`, respectively.
-- Open `index.html` and update the template part slugs in the block markup.
- -->
-- サイトエディターで右サイドバーの「オプション」メニュー (3点リーダーアイコン) を開く。
-- 「エクスポート」オプションを選択して、ファイルを含む zip ファイルをダウンロードする。ファイルを解凍する。
-- 更新された `index.html` ファイルを `theme/templates/` からテーマの `block-templates` フォルダにコピーする。
-- `theme/parts/`からテンプレートパーツ1と2をテーマの `parts` フォルダにコピーする。
-- それぞれのテンプレートパーツの名前を、`header.html` と `footer.html` に変更する。
-- `index.html`を開き、ブロックマークアップ内のテンプレートパーツのスラッグを更新する。
-
-<!--
-Saved templates have precedence over theme files. To use the updated theme files, go to **Appearance > Templates** and
-**Appearance > Template parts** and delete the saved templates.
- -->
-保存されたテンプレートは、テーマファイルよりも優先されます。更新されたテーマファイルを使用するには、「外観」 > 「テンプレート」と、「外観」 > 「テンプレートパーツ」で保存したテンプレートを削除してください。
-=======
+<!-- 
 -   In the site editor, open the **More tools and options** menu.
 -   Select the **Export** option to download a zip file containing the files. Unpack the files.
 -   Copy the updated `index.html` file from `theme/templates/` to your theme's `templates` folder.
 -   Copy template parts from `theme/parts/` to your theme's `parts` folder.
-
+ -->
+-   サイトエディターで右サイドバーの「オプション」メニュー (3点リーダーアイコン) を開く。
+-   「エクスポート」オプションを選択して、ファイルを含む zip ファイルをダウンロードする。ファイルを解凍する。
+-   更新された `index.html` ファイルを `theme/templates/` から、テーマの `templates` フォルダにコピーする。
+-   テンプレートパーツを `theme/parts/`から、テーマの `parts` フォルダにコピーする。
+
+<!-- 
 Saved templates have precedence over theme files.
-
+ -->
+保存されたテンプレートは、テーマファイルよりも優先されます。
+
+<!-- 
 To learn more about the Site Editor, see the [support article](https://wordpress.org/support/article/site-editor/)
->>>>>>> a26d11c5
+ -->
+サイトエディターの詳細については、[サポート記事](https://ja.wordpress.org/support/article/site-editor/) を参照してください。
 
 <!--
 ### Additional templates
@@ -701,14 +672,11 @@
 {}
 ```
 
-<<<<<<< HEAD
 <!--
 Add the version number for the theme.json format. For Gutenberg 10.6, the version number is 1:
- -->
-theme.jsonフォーマットのバージョン番号を追加します。Gutenberg 10.6の場合、バージョン番号は1です。
-=======
 Add the version number for the theme.json format. For WordPress 5.9, the version number is 2:
->>>>>>> a26d11c5
+ -->
+theme.jsonフォーマットのバージョン番号を追加します。WordPress 5.9の場合、バージョン番号は2です。
 
 ```json
 {
@@ -721,20 +689,14 @@
  -->
 次に、3つのメインセクションを追加します。
 
-<<<<<<< HEAD
-<!--
-- Settings -Where you will enable features and create presets for styles.
-- Styles -Where you apply styles to the website, elements, and blocks.
-- templateParts -For assigning template part files to template areas.
+<!--
+-   Settings -Where you will enable features and create presets for styles.
+-   Styles -Where you apply styles to the website, elements, and blocks.
+-   templateParts -For assigning template part files to template areas.
  -->
 - settings - 機能を有効化し、スタイルのプリセットを作成する。
 - styles - サイト、要素、ブロックにスタイルを適用する。
 - templateParts - テンプレートエリアにテンプレートパーツファイルを割り当てる。
-=======
--   Settings -Where you will enable features and create presets for styles.
--   Styles -Where you apply styles to the website, elements, and blocks.
--   templateParts -For assigning template part files to template areas.
->>>>>>> a26d11c5
 
 ```json
 {
@@ -765,17 +727,12 @@
  -->
 ブロックが機能をサポートする方法には2種類あります。
 
-<<<<<<< HEAD
-<!--
-- By displaying a control in the block settings sidebar.
-- By allowing defaults to be set using `theme.json`.
+<!--
+-   By displaying a control in the block settings sidebar.
+-   By allowing defaults to be set using `theme.json`.
  -->
 - ブロック設定サイドバーにコントロールを表示する。
 - `theme.json`を使用してデフォルトを設定する。
-=======
--   By displaying a control in the block settings sidebar.
--   By allowing defaults to be set using `theme.json`.
->>>>>>> a26d11c5
 
 <!--
 <div class="callout callout-tip">
@@ -888,7 +845,6 @@
 	}
 }
 ```
-<<<<<<< HEAD
 <!--
 CSS variables for font sizes are generated using the `editor-font-sizes` theme support or by adding a global preset.
 
@@ -912,9 +868,6 @@
  -->
 
 <!--
-=======
-
->>>>>>> a26d11c5
 ### Content width and theme support for wide and full-width blocks
  -->
 ### コンテンツ幅と、幅広ブロック、全幅ブロックのテーマサポート
@@ -936,17 +889,12 @@
  -->
 `layout` で使用されるキー:
 
-<<<<<<< HEAD
-<!--
-- `contentSize` Default width for the blocks.
-- `wideSize` Wide width.
+<!--
+-   `contentSize` Default width for the blocks.
+-   `wideSize` Wide width.
  -->
 - `contentSize` ブロックのデフォルト幅
 - `wideSize` ワイド幅
-=======
--   `contentSize` Default width for the blocks.
--   `wideSize` Wide width.
->>>>>>> a26d11c5
 
 <!--
 The example uses pixels, but you can use any valid CSS value and unit.
@@ -991,20 +939,14 @@
  -->
 `palette` で使用されるキー:
 
-<<<<<<< HEAD
-<!--
-- `slug` A unique identifier for the color.
-- `color` The hex color value.
-- `name` The visible name in the editor. Optional.
+<!--
+-   `slug` A unique identifier for the color.
+-   `color` The hex color value.
+-   `name` The visible name in the editor. Optional.
  -->
 - `slug` 色の一意の識別子
 - `color` 色の16進値
 - `name` エディターで表示される名前。オプション
-=======
--   `slug` A unique identifier for the color.
--   `color` The hex color value.
--   `name` The visible name in the editor. Optional.
->>>>>>> a26d11c5
 
 <!--
 Multiple colors are added as an array using square brackets: `[]`.
@@ -1114,20 +1056,14 @@
  -->
 `fontSizes` で使用されるキー:
 
-<<<<<<< HEAD
-<!--
-- `slug` A unique identifier for the size.
-- `size` The size value. This can be unitless or use any valid CSS value.
-- `name` The visible name in the editor.
+<!--
+-   `slug` A unique identifier for the size.
+-   `size` The size value. This can be unitless or use any valid CSS value.
+-   `name` The visible name in the editor.
  -->
 - `slug` サイズの一意の識別子
 - `size` サイズの値。単位を指定しない数値、または有効な CSS 値
 - `name` エディターで表示される名前
-=======
--   `slug` A unique identifier for the size.
--   `size` The size value. This can be unitless or use any valid CSS value.
--   `name` The visible name in the editor.
->>>>>>> a26d11c5
 
 ```json
 "typography": {
@@ -1321,20 +1257,32 @@
 
 <!--
 In the templeParts section, assign the two template parts that you created to their template areas.
-<<<<<<< HEAD
+ -->
+templeParts」セクションでは、作成した2つのテンプレートパーツをそれぞれのテンプレートエリアに割り当てます。
+
+<!-- 
 Add two keys:
  -->
-templeParts」セクションでは、作成した2つのテンプレートパーツをそれぞれのテンプレートエリアに割り当てます。
+<!-- 
 2つのキーを追加します。
+ -->
+
 <!--
 -`name`, the file name of the template part file without the file extension,
 -`area`, the name of the template area.
  -->
+<!--  
 -`name`: テンプレートパーツのファイル名から拡張子を除いたもの
 -`area`: テンプレートエリアの名前
-=======
+ -->
+
+<!-- 
 Add three keys: -`name`, the file name of the template part file without the file extension, -`area`, the name of the template area, and `title` the visible name in the editor.
->>>>>>> a26d11c5
+ -->
+3つのキーを追加します。
+- `name`: テンプレートパーツのファイル名から拡張子を除いたもの
+- `area`: テンプレートエリアの名前
+- `title`: エディターで表示される名前
 
 <!--
 There are three template areas to choose from: Header, footer, and general.
@@ -1429,20 +1377,13 @@
 
 <!--
 You can find a basic starter theme called "emptytheme" and other example themes
-<<<<<<< HEAD
-on the [Experimental themes GitHub repository](https://github.com/WordPress/theme-experiments).
-When using a theme as reference, take note of which Gutenberg version the theme is built for,
-because the experimental features are updated frequently.
- -->
-基本的なスターターテーマ「emptytheme」やその他のサンプルテーマが、[実験的テーマ GitHub リポジトリ](https://github.com/WordPress/theme-experiments)にあります。
-テーマを参考にする際は、そのテーマがどのGutenbergバージョン用に作られているかに注意してください。実験的な機能は頻繁に更新されるためです。
+on the [Theme Experiments GitHub repository](https://github.com/WordPress/theme-experiments). When using a theme as reference, take note of which Gutenberg version the theme is built for, because the experimental features are updated frequently.
+ -->
+基本的なスターターテーマ「emptytheme」やその他のサンプルテーマが、[実験的テーマ GitHub リポジトリ](https://github.com/WordPress/theme-experiments)にあります。テーマを参考にする際は、そのテーマがどのGutenbergバージョン用に作られているかに注意してください。実験的な機能は頻繁に更新されるためです。
 
 <!--
 The theme directory lists block themes under the tag [full site editing](https://wordpress.org/themes/tags/full-site-editing/).
  -->
 テーマディレクトリでは、タグ [full site editing](https://wordpress.org/themes/tags/full-site-editing/)でブロックテーマをリストアップできます。
-=======
-on the [Theme Experiments GitHub repository](https://github.com/WordPress/theme-experiments). When using a theme as reference, take note of which Gutenberg version the theme is built for, because the experimental features are updated frequently.
->>>>>>> a26d11c5
 
 [原文](https://github.com/WordPress/gutenberg/blob/trunk/docs/how-to-guides/block-based-theme/README.md)