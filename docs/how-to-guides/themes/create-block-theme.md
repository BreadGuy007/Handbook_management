--- conflicted
+++ resolved
@@ -23,14 +23,10 @@
  -->
 「フルサイト編集」は実験中の機能のため、以下の手順も変わる可能性があります。
 
-<<<<<<< HEAD
-<!--
-This tutorial is up to date as of Gutenberg version 10.6.
- -->
-このチュートリアルは Gutenberg Version 10.6 時点の最新です。
-=======
+<!--
 This tutorial is up to date with Gutenberg version 11.0.0.
->>>>>>> 6f89beb1
+ -->
+このチュートリアルは Gutenberg Version 11.0 時点の最新です。
 
 <!--
 ## Table of Contents
@@ -224,13 +220,10 @@
 
 <!--
 ## Creating the templates and template parts
-<<<<<<< HEAD
  -->
 ## テンプレートとテンプレートパーツの作成
 
 <!--
-=======
->>>>>>> 6f89beb1
 Before continuing, install and activate your theme.
  -->
 手順を進める前に、テーマをインストールし、有効化してください。
@@ -393,14 +386,10 @@
 
 <!--
 The template editing mode is a way to edit the website without the complexity of the site editor interface.
-<<<<<<< HEAD
-It is more limited than the site editor because you can not create, select or navigate between templates in this view.
+It is more limited than the site editor because you can not select or navigate between templates in this view.
  -->
 テンプレート編集モードは、サイトエディターの複雑なインターフェースを使わずにサイトを編集する方法です。
-このモードはサイトエディターよりも制限され、テンプレートの作成、選択、テンプレート間の移動ができません。
-=======
-It is more limited than the site editor because you can not select or navigate between templates in this view.
->>>>>>> 6f89beb1
+このモードはサイトエディターよりも制限され、テンプレートの選択、テンプレート間の移動ができません。
 
 <!--
 You access the template editing mode via the block editor.
@@ -460,14 +449,10 @@
 
 <!--
 Now the theme has a basic site header and footer, but it does not display any content.
-<<<<<<< HEAD
-To create a list of posts, you will use the query and query loop blocks.
+To create a list of posts, you will use the query loop and post template blocks.
  -->
 これで、テーマに基本的なサイトのヘッダーとフッターができましたが、コンテンツは表示されません。
-投稿のリストを作成するには、クエリブロックとクエリループブロックを使用します。
-=======
-To create a list of posts, you will use the query loop and post template blocks.
->>>>>>> 6f89beb1
+投稿のリストを作成するには、クエリループブロックと投稿テンプレートブロックを使用します。
 
 <!--
 Whether you are using the site editor or editing theme files directly, open the index template.
@@ -507,17 +492,12 @@
  -->
 エディターを使用している場合は、ブロック設定のサイドバーにある「高度な設定」で、要素を `<div>` から `<main>` に変更してください。
 
-<<<<<<< HEAD
-<!--
-Add a query block inside the group.
-When you place a query block in the editor, the query loop is used as an inner block and you have the option to start with an empty loop or include selected post blocks like a post title and featured image.
- -->
-グループ内にクエリブロックを追加します。
-エディタでクエリブロックを配置すると、クエリループが内側のブロックとして使用され、空のループから始めるか、記事タイトルやアイキャッチ画像などの選択した記事ブロックを含めるかを選択できます。
-=======
+<!--
 Add a query loop block inside the group.
 When you place a query loop block in the editor, the post template is used as an inner block and you have the option to start with an empty loop or include selected post blocks like a post title and featured image.
->>>>>>> 6f89beb1
+ -->
+グループ内にクエリループブロックを追加します。
+エディタでクエリループブロックを配置すると、投稿テンプレートが内側のブロックとして使用され、空のループから始めるか、記事タイトルやアイキャッチ画像などの選択した記事ブロックを含めるかを選択できます。
 
 <!--
 Example markup:
@@ -534,14 +514,10 @@
 <!-- /wp:query -->
 ```
 
-<<<<<<< HEAD
-<!--
-The query pagination block can only be used inside the query. Place it inside the query, but outside the loop:
- -->
-クエリページネーションブロックは、クエリの内部でのみ使用できます。クエリの内側、ループの外側に配置してください。
-=======
+<!--
 The query pagination block can only be used inside the query loop. Place it inside the query, but outside the post template:
->>>>>>> 6f89beb1
+ -->
+クエリページネーションブロックは、クエリループの内部でのみ使用できます。クエリの内側、投稿テンプレートの外側に配置してください。
 
 ```html
 <!-- wp:query -->
@@ -809,14 +785,10 @@
 }
 ```
 
-<<<<<<< HEAD
-<!--
-To enable padding and custom spacing units, include a setting for spacing:
- -->
-パディングやカスタムスペーシングユニットを有効にするには、spacing の設定を含めます。
-=======
+<!--
 To enable padding, margin and custom spacing units, include a setting for spacing:
->>>>>>> 6f89beb1
+ -->
+パディングやマージン、カスタムスペーシングユニットを有効にするには、spacing の設定を含めます。
 
 ```json
 {
