<!--
# Create a block theme
 -->
# ブロックテーマの作成

<!--
The purpose of this tutorial is to show how to create a block theme and help theme developers transition to full site editing.
 -->
このチュートリアルではブロックテーマの作り方を紹介し、テーマ開発者の「フルサイト編集 (full site editing)」への移行を支援します。

<!--
It is recommended that you first read the [block theme overview](/docs/how-to-guides/themes/block-theme-overview.md).
 -->
まず、はじめに「[ブロックテーマの概要](https://ja.wordpress.org/team/handbook/block-editor/how-to-guides/themes/block-theme-overview/)」を読むことをお勧めします。

<!--
You will learn about the required files, how to combine templates and template parts, how to add presets for global styles, and how to add blocks and export the templates in the site editor.
 -->
このチュートリアルでは、ブロックベーステーマに必要なファイルの一覧、テンプレートとテンプレートパーツの組み合わせ、グローバルスタイルへのプリセットの追加、サイトエディターでのブロックの追加とテンプレートのエクスポートについて学びます。

<!--
Full site editing is an experimental feature, and the workflow in this tutorial is likely to change.
 -->
「フルサイト編集」は実験中の機能のため、以下の手順も変わる可能性があります。

<!--
This tutorial is up to date with Gutenberg version 11.0.0.
 -->
このチュートリアルは Gutenberg Version 11.0 時点の最新です。

<!--
## Table of Contents
 -->
## 目次

<!--
1.  [What is needed to create a block-theme?](#what-is-needed-to-create-a-block-theme)
2.  [Theme setup](#theme-setup)
3.  [Creating the templates and template parts](#creating-the-templates-and-template-parts)
4.  [Theme.json - Global styles](#themejson---global-styles)
5.  [Custom templates](#custom-templates)
6.  [Example themes](#example-themes)
 -->
1. ブロックベーステーマを作成するには何が必要か ?
2. テーマのセットアップ
3. テンプレートとテンプレートパーツの作成
4. theme.json - グローバルスタイル
5. テンプレートの作成
6. テーマの例

<!--
## What is needed to create a block theme?
 -->
## ブロックテーマを作成するには何が必要か ?

<!--
To use a block theme, you first need to activate the Gutenberg plugin.
 -->
ブロックテーマを使用するには Gutenberg プラグインを使用する必要があります。

<!--
### Required files and file structure
 -->
### 必要なファイルとファイル構造

<!--
There are two files that are required to activate any theme: `index.php` and `style.css`.
For the plugin to recognize that a block theme is active, the theme must also include an `index.html` template
<<<<<<< HEAD
inside a folder called `block-templates`.
 -->
任意のテーマを有効化するには2つのファイル、`index.php` と `style.css` が必要です。ブロックテーマが有効だとプラグインに知らせるには、テーマはフォルダー `block-templates` 内にテンプレート `index.html` を含める必要があります。
=======
inside a folder called `templates`.
>>>>>>> e3be5443

<!--
The theme may optionally include a `functions.php` file and a [theme.json file](/docs/how-to-guides/themes/theme-json.md) to manage global styles.
<<<<<<< HEAD
 -->
テーマはオプションで `functions.php` ファイルや、グローバルなスタイルを管理する [theme.json ファイル](https://ja.wordpress.org/team/handbook/block-editor/how-to-guides/themes/theme-json/)を含むこともできます。

<!--
Template parts are optional. If they are included they must be placed inside a `block-template-parts` folder.
 -->
テンプレートパーツはオプションです。含める場合は、`block-template-parts` フォルダーに置く必要があります。
=======
Template parts are optional. If they are included they must be placed inside a `parts` folder.
>>>>>>> e3be5443

<!--
File structure:
 -->
ファイル構造
```
theme
|__ style.css
|__ functions.php
|__ index.php
|__ theme.json
|__ templates
	|__ index.html
	|__ ...
|__ parts
	|__ header.html
	|__ footer.html
	|__ ...
```

<!--
## Theme setup
 -->
## テーマのセットアップ

<!--
In this example, the folder name is `fse-tutorial`.
 -->
この例でのフォルダー名は `fse-tutorial` です。

<<<<<<< HEAD
<!--
Inside the theme folder, create the `block-templates` and `block-template-parts` folders.
 -->
テーマフォルダー内に、`block-templates` フォルダーと `block-template-parts` フォルダーを作成してください。
=======
Inside the theme folder, create the `templates` and `parts` folders.
>>>>>>> e3be5443

<!--
Create a `style.css` file. The file header in the `style.css` file has [the same items you would use in a classic theme](https://developer.wordpress.org/themes/basics/main-stylesheet-style-css/#explanations).
 -->
`style.css` ファイルを作成してください。style.css ファイルのヘッダーには[クラシックテーマ (従来のテーマ) と同じ要素を記述します](https://developer.wordpress.org/themes/basics/main-stylesheet-style-css/#explanations)。

```CSS
/*
Theme Name: FSE Tutorial
Theme URI:
Author: The WordPress team
Author URI: https://wordpress.org/
Description:
Tags: full-site-editing, blog
Version: 1.0.0
Requires at least: 5.0
Tested up to: 5.7
Requires PHP: 7.0
License: GNU General Public License v2 or later
License URI: http://www.gnu.org/licenses/gpl-2.0.html
Text Domain: fse-tutorial

This theme, like WordPress, is licensed under the GPL.
Use it to make something cool, have fun, and share what you've learned with others.
*/
```

<!--
Create a blank `index.php` file. This file is used as a fallback if the theme is activated without Gutenberg.
 -->
ブランクの `index.php` ファイルを作成してください。このファイルは、テーマが Gutenberg なしで有効化された際のフォールバックとして使用されます。

<<<<<<< HEAD
<!--
Inside the `block-templates` folder, create a blank `index.html` file.
 -->
`block-templates` フォルダー内に、ブランクの `index.html` ファイルを作成してください。
=======
Inside the `templates` folder, create a blank `index.html` file.
>>>>>>> e3be5443

<!--
Optionally, create a `functions.php` file.
 -->
オプションで、`functions.php` ファイルを作成してください。
<!--
In this file, you can enqueue `style.css`, include additional files, enable an editor stylesheet and add theme support.
 -->
このファイルで `style.css` ファイルをエンキューし、追加のファイルを含め、エディターのスタイルシートを有効化し、テーマサポートを追加できます。

<!--
<div class="callout callout-tip">
You will add most of the theme support in the `theme.json` file. The title tag is already enabled for all block themes, and it is no longer necessary to enqueue the comment reply script because it is included with the comments block.
</div>
 -->
> テーマサポートのほとんどは `theme.json`ファイルに追加します。title タグはすでにすべてのブロックテーマで有効です。また、コメントリプライスクリプトはコメントブロックに含まれているため、エンキューする必要はありません。

```php
<?php
if ( ! function_exists( 'fse_tutorial_theme_setup' ) ) :
	/**
	 * Sets up theme defaults and registers support for various WordPress features.
	 *
	 * Note that this function is hooked into the after_setup_theme hook, which runs
	 * before the init hook. The init hook is too late for some features, such as indicating
	 * support for post thumbnails.
	 */
	function fse_tutorial_theme_setup() {
		/**
		 * Add default posts and comments RSS feed links to <head>.
		 */
		add_theme_support( 'automatic-feed-links' );

		/**
		 * Enable support for post thumbnails and featured images.
		 */
		add_theme_support( 'post-thumbnails' );

		add_theme_support( 'editor-styles' );

		add_theme_support( 'wp-block-styles' );
	}
endif;
add_action( 'after_setup_theme', 'fse_tutorial_theme_setup' );

/**
 * Enqueue theme scripts and styles.
 */
function fse_tutorial_theme_scripts() {
	wp_enqueue_style( 'fse-tutorial-style', get_stylesheet_uri() );
}
add_action( 'wp_enqueue_scripts', 'fse_tutorial_theme_scripts' );
```
<!--
Your theme should now include the following files and folders:
 -->
この段階でテーマには次のようなファイルとフォルダーがあります。

```
theme
 |__ style.css
 |__ functions.php (optional)
 |__ index.php
 |__ templates
 	|__ index.html
 |__ parts
 	|__ (empty folder)
```

<!--
## Creating the templates and template parts
 -->
## テンプレートとテンプレートパーツの作成

<!--
Before continuing, install and activate your theme.
 -->
手順を進める前に、テーマをインストールし、有効化してください。

<!--
There are several ways to create templates and template parts:
 -->
テンプレートとテンプレートパーツの作成にはいくつかの方法があります。

<!--
- Manually, by creating HTML files containing block markup.
- Using the site editor.
- Using the template editing mode in the block editor.
 -->
- 手動で、ブロックマークアップを含む HTML ファイルを作成する。
- サイトエディターを使用する。
- ブロックエディターのテンプレート編集モードを使用する。

<!--
The fourth way is temporary and involves going to the Appearance menu > Templates, and is not recommended because of its limitations.
 -->
4番目の方法は一時的で、「外観」 > 「テンプレート」でアクセスしますが、制限があるため推奨されません。

<!--
### Manual template creation
 -->
### 手動でのテンプレート作成

<<<<<<< HEAD
<!--
Create two template part files called `header.html` and `footer.html` and place them inside the `block-template-parts` folder.
 -->
2つのテンプレートパーツファイル `header.html` と `footer.html` を作成し、`block-template-parts` フォルダー内に保存します。
=======
Create two template part files called `header.html` and `footer.html` and place them inside the `parts` folder.
>>>>>>> e3be5443

<!--
When you add blocks manually to your HTML files, start with an HTML comment that includes the block name prefixed with `wp:`.
There are both self-closing and multi-line blocks as shown in the example below.
 -->
手動で HTML ファイルにブロックを追加する場合、接頭辞 `wp:` を付けたブロック名を含む HTML コメントで始めてください。
以下の例にあるように自己終了タグ、複数行ブロックの両方があります。

<!--
Add the site title block to `header.html`:
 -->
`header.html` にサイトタイトルブロックを追加してください。

```html
<!-- wp:site-title /-->
```

<!--
Add a credit text to `footer.html`:
 -->
著作権表示を `footer.html` に追加します。

```html
<!-- wp:paragraph -->
<p>Proudly powered by <a href="https://wordpress.org/">WordPress</a>.</p>
<!-- /wp:paragraph -->
```

<!--
Blocks are self-containing; the opening tag and the closing tag must be in the same template.
You would not be able to place an opening tag for a group block in a header template and close it in a footer template.
 -->
ブロックは自己完結型です。開始タグと囚虜タグは同じテンプレートにある必要があります。
たとえば、ヘッダーテンプレート内にグループブロックの開始タグを置き、終了タグをフッターテンプレートに置くことはできません。

<!--
Open `index.html` and include the template parts by adding two HTML comments.
The HTML comments start with `wp:template-part`, which is the name of the template part block.
Each template part is identified by the slug, the name of the file without the file extension.
 -->
`index.html` を開き、2つの HTML コメントを追加することで、テンプレートパーツを含めます。
HTML コメントは `wp:template-part` で始まります。これはテンプレートパーツブロックの名前です。
各テンプレートパーツはスラッグ、拡張子のないファイル名で識別されます。

<!--
Inside the HTML comment, add two curly brackets and the key, `slug`, together with the name of the template part:
 -->
HTML コメント内には、中括弧、キー `slug`、テンプレートパーツの名前を追加してください。

```html
<!-- wp:template-part {"slug":"header"} /-->

<!-- wp:template-part {"slug":"footer"} /-->
```

<!--
Template parts use a `<div>` tag by default. Add the `tagName` attribute to change the HTML element to `<header>` and `<footer>`:
 -->
テンプレートパーツはデフォルトで `<div>` タグを使用します。`tagName` 属性を追加して、HTML 要素を `<header>` と `<footer>` に変更してください。

```html
<!-- wp:template-part {"slug":"header","tagName":"header"} /-->

<!-- wp:template-part {"slug":"footer","tagName":"footer"} /-->
```

<!--
All block attributes are placed inside these curly brackets. If you wanted the paragraph in `footer.html` to be centered, you would use the `align` attribute:
 -->
すべてのブロック属性は中括弧内に置きます。`footer.html` 内に中央揃えで段落を配置したければ、`align` 属性を使用します。

```html
<!-- wp:paragraph {"align":"center"} -->
<p class="has-text-align-center">Proudly powered by <a href="https://wordpress.org/">WordPress</a>.</p>
<!-- /wp:paragraph -->
```

<!--
The HTML element that wraps the block content also uses the corresponding CSS class: `has-text-align-center`.
 -->
ブロックコンテンツをラップする HTML 要素も、対応する CSS クラス `has-text-align-center` を使用します。

<!--
<div class="callout callout-tip">
If you are not sure what the correct block markup is, you can add the block in the block editor
and copy the block markup from the code editor mode to your theme files.
</div>
 -->
> 正しいブロックマークアップが何か分からない場合は、ブロックエディターでブロックを追加し、コードエディターモードにしてからブロックマークアップをテーマファイルにコピーします。

<!--
### Template creation in the site editor
 -->
### サイトエディターでのテンプレート作成

<!--
Open the Site Editor from the WordPress admin menu. The default view is the blank index template.
 -->
WordPressの管理画面から「サイトエディター」を開いてください。デフォルトでは、空白のインデックステンプレートが表示されます。

<!--
Insert a new template part block. The block will have the default name "Untitled Template Part".
Open the **Advanced** section of the block settings sidebar and make the following changes:
Change the title and area to Header, and the HTML element to `<header>`.
 -->
新規テンプレートパーツブロックを挿入してください。デフォルトのブロック名は「Untitled Template Part」です。
ブロック設定サイドバーの「高度な設定」を開き、以下の変更を行います。
「タイトル」と「エリア」を「ヘッダー」に、HTML要素を `<header>` に変更します。

<!--
Repeat the process for the site footer: Change the title and area to Footer, and the HTML element to `<footer>`.
 -->
サイトのフッターにも同様の作業を行います。タイトルとエリアを「フッター」に変更し、HTML要素を `<footer>` に変更します。

<!--
Add a site title block to the header template part, and a paragraph to the footer.
Save the changes. You will be asked if you want to save the two template parts, the index template, or all three.
Confirm that the checkboxes are correct and save all three.
 -->
ヘッダーのテンプレートパーツにサイトタイトルブロックを、フッターに段落ブロックを追加します。
変更内容を保存します。2つのテンプレートパーツを保存するのか、インデックステンプレートを保存するのか、3つすべてを保存するのかを尋ねられます。
チェックボックスが正しいことを確認し、3つすべてを保存します。

<!--
### Template editing mode
 -->
### テンプレート編集モード

<!--
The template editing mode is a way to edit the website without the complexity of the site editor interface.
It is more limited than the site editor because you can not select or navigate between templates in this view.
 -->
テンプレート編集モードは、サイトエディターの複雑なインターフェースを使わずにサイトを編集する方法です。
このモードはサイトエディターよりも制限され、テンプレートの選択、テンプレート間の移動ができません。

<!--
You access the template editing mode via the block editor.
Create a new post or page. Next, open the document settings sidebar and locate the **Template** panel below **Status & visibility**.
Here you will find information about the current template and a list of existing templates to choose from.
Create a new template by selecting the **New** link.
Edit and save the template in the same way as in the site editor.
 -->
テンプレート編集モードは、ブロックエディターからアクセスします。
新しい投稿または固定ページを作成します。次に、ドキュメント設定サイドバーを開き、「ステータスと公開状態」の下にある「テンプレート」セクションに移動します。
ここには、現在のテンプレートに関する情報と、選択可能な既存テンプレートのリストが表示されます。
「新規」リンクを選択して、新しいテンプレートを作成します。
サイトエディタと同じ方法でテンプレートを編集、保存します。

<!--
### Exporting
 -->
### エクスポート

<!--
Templates and template parts that have been created or edited in the site editor or template editing mode
are saved to the database as custom post types. To export them as theme files, follow these steps:
 -->
サイトエディターまたはテンプレート編集モードで作成、編集されたテンプレートやテンプレートパーツは、カスタム投稿タイプとしてデータベースに保存されます。
これらをテーマファイルとしてエクスポートするには、以下の手順に従ってください。

<!--
- In the site editor, open the **More tools and options** menu.
- Select the **Export** option to download a zip file containing the files. Unpack the files.
- Copy the updated `index.html` file from `theme/templates/` to your theme's `templates` folder.
- Copy template part one and two from `theme/parts/` to your theme's `parts` folder.
- Rename the template parts to `header.html` and `footer.html`, respectively.
- Open `index.html` and update the template part slugs in the block markup.
 -->
- サイトエディターで右サイドバーの「オプション」メニュー (3点リーダーアイコン) を開く。
- 「エクスポート」オプションを選択して、ファイルを含む zip ファイルをダウンロードする。ファイルを解凍する。
- 更新された `index.html` ファイルを `theme/block-templates/` からテーマの `block-templates` フォルダにコピーする。
- `theme/block-templates/`からテンプレートパーツ1と2をテーマの`block-template-parts`フォルダにコピーする。
- それぞれのテンプレートパーツの名前を、`header.html` と `footer.html` に変更する。
- `index.html`を開き、ブロックマークアップ内のテンプレートパーツのスラッグを更新する。

<!--
Saved templates have precedence over theme files. To use the updated theme files, go to **Appearance > Templates** and
**Appearance > Template parts** and delete the saved templates.
 -->
保存されたテンプレートは、テーマファイルよりも優先されます。更新されたテーマファイルを使用するには、「外観」 > 「テンプレート」と、「外観」 > 「テンプレートパーツ」で保存したテンプレートを削除してください。

<!--
### Additional templates
 -->
### 追加テンプレート

<!--
#### Blog
 -->
#### ブログ

<!--
Now the theme has a basic site header and footer, but it does not display any content.
To create a list of posts, you will use the query loop and post template blocks.
 -->
これで、テーマに基本的なサイトのヘッダーとフッターができましたが、コンテンツは表示されません。
投稿のリストを作成するには、クエリループブロックと投稿テンプレートブロックを使用します。

<!--
Whether you are using the site editor or editing theme files directly, open the index template.
 -->
サイトエディターを使用している場合でも、テーマファイルを直接編集している場合でも、インデックステンプレートを開きます。

<!--
First, add a group block that will work as a container for the posts.
Next, enable the width options for the blocks inside this group using `"layout":{"inherit":true}`.
 -->
まず、投稿のコンテナとして機能するグループブロックを追加します。
次に、`"layout":{"inherit":true}` を使用して、このグループ内のブロックの幅のオプションを有効にします。

```html
<!-- wp:template-part {"slug":"header","tagName":"header"} /-->
<!-- wp:group {"layout":{"inherit":true}} -->
<div class="wp-block-group"></div>
<!-- /wp:group -->
<!-- wp:template-part {"slug":"footer","tagName":"footer"} /-->
```

<!--
Change the `<div>` in the group block to a `<main>` element using the `tagName` attribute:
 -->
グループブロック内の `<div>` を、`tagName` 属性を使用して `<main>` 要素に変更します。

```html
<!-- wp:template-part {"slug":"header","tagName":"header"} /-->
<!-- wp:group {"layout":{"inherit":true},"tagName":"main"} -->
<main class="wp-block-group"></main>
<!-- /wp:group -->
<!-- wp:template-part {"slug":"footer","tagName":"footer"} /-->
```

<!--
If you are using one of the editors, change the element from `<div>` to `<main>` under **Advanced** in the block setting sidebar.
 -->
エディターを使用している場合は、ブロック設定のサイドバーにある「高度な設定」で、要素を `<div>` から `<main>` に変更してください。

<!--
Add a query loop block inside the group.
When you place a query loop block in the editor, the post template is used as an inner block and you have the option to start with an empty loop or include selected post blocks like a post title and featured image.
 -->
グループ内にクエリループブロックを追加します。
エディタでクエリループブロックを配置すると、投稿テンプレートが内側のブロックとして使用され、空のループから始めるか、記事タイトルやアイキャッチ画像などの選択した記事ブロックを含めるかを選択できます。

<!--
Example markup:
 -->
マークアップ例

```html
<!-- wp:query -->
<div class="wp-block-query"><!-- wp:post-template -->
<!-- wp:post-title /-->
<!-- wp:post-date /-->
<!-- wp:post-excerpt /-->
<!-- /wp:post-template --></div>
<!-- /wp:query -->
```

<!--
The query pagination block can only be used inside the query loop. Place it inside the query, but outside the post template:
 -->
クエリページネーションブロックは、クエリループの内部でのみ使用できます。クエリの内側、投稿テンプレートの外側に配置してください。

```html
<!-- wp:query -->
<div class="wp-block-query"><!-- wp:post-template -->
<!-- wp:post-title /-->
<!-- wp:post-date /-->
<!-- wp:post-excerpt /-->
<!-- /wp:post-template -->

<!-- wp:query-pagination -->
<div class="wp-block-query-pagination">
<!-- wp:query-pagination-previous /-->
<!-- wp:query-pagination-numbers /-->
<!-- wp:query-pagination-next /--></div>
<!-- /wp:query-pagination -->

</div>
<!-- /wp:query -->
```

<!--
#### Posts and pages
 -->
#### 投稿と固定ページ

<!--
Next, create a new template for displaying single posts.
<<<<<<< HEAD
If you are editing theme files directly, create a file called `single.html` inside the block-templates folder.
 -->
次に、単一の投稿を表示する新しいテンプレートを作成します。
テーマファイルを直接編集している場合は、block-templates フォルダ内にファイル `single.html` を作成します。
=======
If you are editing theme files directly, create a file called `single.html` inside the templates folder.
>>>>>>> e3be5443

<!--
Add the site header and site footer template parts:
 -->
サイトヘッダーとサイトフッターのテンプレートパーツを追加します。

```html
<!-- wp:template-part {"slug":"header","tagName":"header"} /-->

<!-- wp:template-part {"slug":"footer","tagName":"footer"} /-->
```

<!--
Add a group block that will work as a container for your post:
 -->
投稿のコンテナとして機能するグループブロックを追加します。

```html
<!-- wp:template-part {"slug":"header","tagName":"header"} /-->
<!-- wp:group {"tagName":"main"} -->
<main class="wp-block-group"></main>
<!-- /wp:group -->
<!-- wp:template-part {"slug":"footer","tagName":"footer"} /-->
```

<!--
Add your preferred blocks inside the group block. Some new blocks that are available are:
 -->
グループブロックの中に自由にブロックを追加してください。いくつかの新しいブロックを利用可能です。

- Post content: `<!-- wp:post-content /-->`
- Post title: `<!-- wp:post-title /-->`
- Post author: `<!-- wp:post-author /-->`
- Post date: `<!-- wp:post-date /-->`
- Post featured image: `<!-- wp:post-featured-image /-->`
- Post tags: `<!-- wp:post-terms {"term":"post_tag"} /-->`
- Post categories: `<!-- wp:post-terms {"term":"category"} /-->`
- Next and previous post: `<!-- wp:post-navigation-link /--><!-- wp:post-navigation-link {"type":"previous"} /-->`

<!--
Save the HTML file, or save and export the post template if you are working in the site editor.
 -->
HTML ファイルを保存するか、サイトエディターで作業している場合は、投稿テンプレートを保存してエクスポートします。

<!--
Copy all the blocks and create a template for displaying pages.
Optionally, save a copy of `single.html` as `page.html` inside the templates folder.
Adjust the blocks for the page template, and save.
 -->
すべてのブロックをコピーして、ページを表示するテンプレートを作成します。
オプションで、block-templates フォルダ内で `single.html` を `page.html` としてコピーします。
固定ページテンプレート用にブロックを調整して、保存します。

<!--
#### Archives
 -->
#### アーカイブ

<!--
If a theme does not have an archive or search result template, the index template will be used as a fallback.
To make sure that the query block shows the correct results, it has an attribute called `inherit`.
Inherit is enabled by default and filters the query depending on the page that you are viewing.
 -->
テーマにアーカイブテンプレートや検索結果テンプレートがない場合、インデックステンプレートがフォールバックとして使用されます。
クエリブロックが正しい結果を表示するように、`inherit`という属性があります。
`inherit` はデフォルトで有効になっており、表示しているページに応じてクエリをフィルタリングします。

<!--
If you like you can continue creating an archive or category template by copying the index file and
adding a title using the archive title block. This is a variation of the query title block:
 -->
必要に応じてアーカイブカテゴリーテンプレートを作成してください。インデックスファイルをコピーし、アーカイブタイトルブロックを使用してタイトルを追加できます。これは、クエリタイトルブロックのバリエーションです。
`<!-- wp:query-title {"type":"archive"} /-->`

<!--
## Theme.json - Global styles
 -->
## theme.json - グローバルスタイル

<!--
`theme.json` is a configuration file used to enable or disable features and set default styles for both the website and blocks.
 -->
`theme.json`は、ウェブサイトとブロックの両方で、機能を有効化、無効化したり、デフォルトスタイルの設定に使用する構成ファイルです。

<!--
Style settings are converted to CSS custom properties and enqueued for the editor and the front,
reducing the need for the theme to enqueue block styles.
 -->
スタイル設定は、CSSカスタムプロパティに変換され、エディターとフロントにエンキューされます。
これにより、テーマがブロックスタイルをエンキューする必要性が減ります。
<!--
To make the most out of this tutorial, read the [documentation for global styles](/docs/how-to-guides/themes/theme-json.md).
 -->
このチュートリアルを最大限に活用するには、[グローバルスタイルのドキュメント](https://ja.wordpress.org/team/handbook/block-editor/how-to-guides/themes/theme-json/) を参照してください。

<!--
[Learn more about the JSON format (external link)](https://developer.mozilla.org/en-US/docs/Learn/JavaScript/Objects/JSON)
 -->
[JSON フォーマットについて学習する (外部リンク)](https://developer.mozilla.org/en-US/docs/Learn/JavaScript/Objects/JSON)

<!--
Create a file called `theme.json` and save it inside the main theme folder.
 -->
メインのテーマフォルダー内に `theme.json` ファイルを作成してください。

<!--
Start by adding two curly brackets to the file:
 -->
まずファイルに中括弧を追加してください。

```json
{

}
```

<!--
Add the version number for the theme.json format. For Gutenberg 10.6, the version number is 1:
 -->
theme.jsonフォーマットのバージョン番号を追加します。Gutenberg 10.6の場合、バージョン番号は1です。

```json
{
	"version": 1,
}
```

<!--
Next, add three main sections:
 -->
次に、3つのメインセクションを追加します。

<!--
- Settings -Where you will enable features and create presets for styles.
- Styles -Where you apply styles to the website, elements, and blocks.
- templateParts -For assigning template part files to template areas.
 -->
- settinngs - 機能を有効化し、スタイルのプリセットを作成する。
- styles - サイト、要素、ブロックにスタイルを適用する。
- templateParts - テンプレートエリアにテンプレートパーツファイルを割り当てる。

```json
{
	"version": 1,
	"settings": {
	},
	"styles": {
	},
	"templateParts": [
	]
}
```

<!--
Remember to separate the objects with a comma.
 -->
コンマでオブジェクトを区切ることを忘れないでください。

<!--
### Enabling and disabling features
 -->
### 機能の有効化と無効化

<!--
For a list of features that can be enabled or disabled, see the [documentation for theme.json](https://developer.wordpress.org/block-editor/how-to-guides/themes/theme-json/#settings).
 -->
 有効化または無効化できる機能の一覧は、[theme.json のドキュメント](https://ja.wordpress.org/team/handbook/block-editor/how-to-guides/themes/theme-json/)を参照してください。

<!--
There are two different ways that a block can support a feature:
 -->
ブロックが機能をサポートする方法には2種類あります。

<!--
- By displaying a control in the block settings sidebar.
- By allowing defaults to be set using `theme.json`.
 -->
- ブロック設定サイドバーにコントロールを表示する。
- `theme.json`を使用してデフォルトを設定する。

<!--
<div class="callout callout-tip">
It is not possible to add controls to a block that does not support them by using theme.json.
</div>
 -->
> コントロールをサポートしていないブロックに、theme.jsonを使ってコントロールを追加することはできません。

<!--
Example:
A block that does not have support for border controls, can have a default border set inside the `theme.json` file,
as long as the border feature is enabled.
 -->
例:
ボーダーコントロールをサポートしていないブロックでも、ボーダー機能が有効な限り、`theme.json`ファイルの中にデフォルトのボーダーを設定できます。

<!--
To enable border styles, add a `border` object under `settings` with the following attributes and values:
 -->
ボーダースタイルを有効にするには、`settings` の下に、以下の属性と値を持つ`border` オブジェクトを追加します。

```json
{
	"version": 1,
	"settings": {
		"border": {
			"color": true,
			"radius": true,
			"style": true,
			"width": true
		}
	}
}
```

<!--
To enable link colors, add a `color` setting and set `link` to true:
 -->
リンク色を有効にするには、`color` 設定を追加し、`link` をtrueに設定します。

```json
{
	"version": 1,
	"settings": {
		"border": {
			"color": true,
			"radius": true,
			"style": true,
			"width": true
		},
		"color": {
			"link": true,
		}
	}
}
```

<!--
To enable padding, margin and custom spacing units, include a setting for spacing:
 -->
パディングやマージン、カスタムスペーシングユニットを有効にするには、spacing の設定を含めます。

```json
{
	"version": 1,
	"settings": {
		"border": {
			"color": true,
			"radius": true,
			"style": true,
			"width": true
		},
		"color": {
			"link": true
		},
		"spacing": {
			"padding": true,
			"margin": true,
			"units": [ "px", "em", "rem", "vh", "vw" ]
		}
	}
}
```

<!--
#### Disabling features
 -->
#### 機能の無効化

<!--
If you want to disable gradients, which are enabled by default, set `gradient` to false:
 -->
デフォルトで有効なグラデーションを無効にするには、`gradient` を false にします。

```json
{
	"version": 1,
	"settings": {
		"border": {
			"color": true,
			"radius": true,
			"style": true,
			"width": true
		},
		"color": {
			"link": true,
			"gradient": false
		}
		...
	}
}
```
<!--
CSS variables for font sizes are generated using the `editor-font-sizes` theme support or by adding a global preset.

https://developer.wordpress.org/block-editor/how-to-guides/themes/theme-support/#block-font-sizes
 -->
<!--
フォントサイズ用の CSS 変数は、`editor-font-sizes` テーマサポートを使用するか、グローバルプリセットに追加することで生成されます。
https://ja.wordpress.org/team/handbook/block-editor/how-to-guides/themes/theme-support/#block-font-sizes
 -->
<!--
If the theme does not add any custom font sizes, variables are created using the default sizes.
This example adds the default medium font size to the paragraph block.

The font sizes are unitless, which is why calc is used: https://developer.mozilla.org/en-US/docs/Web/CSS/calc
 -->
<!--
テーマがカスタムフォントサイズを追加しない場合、変数はデフォルトサイズを使用して作成されます。
この例では段落ブロックにデフォルトの medium フォントサイズを追加します。

フォントサイズに単位は指定しません。calc が使用されるのはこのためです。https://developer.mozilla.org/en-US/docs/Web/CSS/calc
 -->

<!--
### Content width and theme support for wide and full-width blocks
 -->
### コンテンツ幅と、幅広ブロック、全幅ブロックのテーマサポート

<!--
The `layout` setting enables width settings for group blocks and template parts
and replaces `add_theme_support( 'align-wide' );`.
 -->
`layout` 設定は、グループブロックやテンプレートパーツの幅を設定可能にし、`add_theme_support( 'align-wide' );` を置き換えます。

<!--
The benefit of enabling the layout setting in `theme.json` is that you no longer need to add extra CSS for
block alignments or widths. You can also set more precise widths to blocks inside containers.
 -->
`theme.json` でのレイアウト設定の利点は、ブロックの配置や幅のための余分なCSSの削減です。また、コンテナ内のブロックに、より正確な幅を設定できます。

<!--
The keys used by `layout` are:
 -->
`layout` で使用されるキー:

<!--
- `contentSize` Default width for the blocks.
- `wideSize` Wide width.
 -->
- `contentSize` ブロックのデフォルト幅
- `wideSize` ワイド幅

<!--
The example uses pixels, but you can use any valid CSS value and unit.
(The code example is truncated to illustrate where to add the option.)
 -->
この例ではピクセルを使用していますが、有効な CSS 値や単位を使用できます。
(コードは、オプションを追加する場所を明示するために省略しています)。

```json
{
	"version": 1,
	"settings": {
		...
		"layout": {
			"contentSize": "840px",
			"wideSize": "1100px"
		}
	}
}
```

<!--
Using the CSS variables is optional. In this example, the default background color for the group block is changed to white using a color code:
 -->
<!--
CSS 変数の仕様はオプションです。この例ではグループブロックのデフォルトの背景色をカラーコードを使用して白に変更します。
 -->
<!--
### Color palette
 -->
### カラーパレット

<!--
This is the equivalent of `add_theme_support( 'editor-color-palette' )`.
You can add multiple color palettes: a default palette for all blocks, and color palettes specific to a block type.
 -->
これは、`add_theme_support( 'editor-color-palette' )` に相当します。
複数のカラーパレットを追加できます。すべてのブロックのためのデフォルトパレットと、ブロックタイプに固有のカラーパレットです。

<!--
The keys used by `palette` are:
 -->
`palette` で使用されるキー:

<!--
- `slug` A unique identifier for the color.
- `color` The hex color value.
- `name` The visible name in the editor. Optional.
 -->
- `slug` 色の一意の識別子
- `color` 色の16進値
- `name` エディターで表示される名前。オプション

<!--
Multiple colors are added as an array using square brackets: `[]`.
Add a default color palette inside `settings`, under `color`:
 -->
複数の色は、角括弧 `[]` を使った配列として追加します。
`settings` 内の `color` にデフォルトのカラーパレットを 追加します。

```json
{
	"version": 1,
	"settings": {
		...
		"color": {
			"palette": [
				{
					"slug": "white",
					"color": "#fff",
					"name": "White"
				},
				{
					"slug": "blue",
					"color": "#0073AA",
					"name": "WordPress blue"
				},
				{
					"slug": "dark-grey",
					"color": "#23282D",
					"name": "Dark grey"
				}
			]
		}
	}
}
```

<!--
Next, add a trailing comma after `color`, and add a new palette for the heading block.
This palette will override the default theme palette.
 -->
次に、`color` の後にコンマを追加して、見出しブロックに新しいパレットを追加します。
このパレットは、デフォルトのテーマパレットを上書きします。

```json
"blocks": {
	"core/heading": {
		"color": {
			"palette": [
				{
					"slug": "white",
					"color": "#fff",
					"name": "White"
				},
				{
					"slug": "medium-blue",
					"color": "#00A0D2",
					"name": "Medium blue"
				}
			]
		}
	}
}
```
<!--
Below are the presets and styles combined:
 -->
<!--
以下はプリセットとスタイルを組み合わせた結果です。
 -->

<!--
Presets are created under `settings` and applied under `styles`.
Apply the white color to the body background by adding `color` followed by the `background` key and value:
 -->
プリセットは `settings` の下で作成され、`styles` で適用されます。
`color` の後に `background` キーと値を追加して、body の背景に白色を適用します。

```json
"styles": {
	"color": {
		"background": "var(--wp--preset--color--white)"
	}
}
```

<!--
### Typography
 -->
### タイポグラフィ

<!--
To add custom font sizes, create a new section called `typography` under `settings`.
`fontSizes` is the equivalent of `add_theme_support( 'editor-font-sizes' )`.
 -->
カスタムフォントサイズを追加するには、`settings`の下に新しいセクション `typography` を作成します。
`fontSizes` は `add_theme_support( 'editor-font-sizes' )` と同等です。

```json
"typography": {
	"fontSizes": [
	]
}
```

<!--
The keys used by `fontSizes` are:
 -->
`fontSizes` で使用されるキー:

<!--
- `slug` A unique identifier for the size.
- `size` The size value. This can be unitless or use any valid CSS value.
- `name` The visible name in the editor.
 -->
- `slug` サイズの一意の識別子
- `size` サイズの値。単位を指定しない数値、または有効な CSS 値
- `name` エディターで表示される名前

```json
"typography": {
	"fontSizes": [
		{
			"slug": "normal",
			"size": "20px",
			"name": "normal"
		},
		{
			"slug": "extra-small",
			"size": "16px",
			"name": "Extra small"
		},
		{
			"slug": "large",
			"size": "24px",
			"name": "Large"
		}
	]
}
```

<!--
To apply a size to a block, follow these steps:
Create a new section called `blocks` under `styles`
 -->
ブロックにサイズを適用するには、以下の手順で行います。
`styles` の下に新しいセクション `blocks` を作成します。

```json
"blocks": {

}
```

<!--
Add the names of the blocks that you want to set defaults for
 -->
デフォルトにする、ブロックの名前を追加します

```json
"blocks": {
	"core/paragraph": {
	},
	"core/post-terms": {
	},
	"core/post-title": {
	}
}
```

<!--
Add the `typography` setting, and set the `fontSize` value to the preset that you created
 -->
`typography` 設定を追加し、作成したプリセットに `fontSize` 値を設定します。

```json
"blocks": {
	"core/paragraph": {
		"typography": {
			"fontSize": "var(--wp--preset--font-size--normal)"
		}
	},
	"core/post-terms": {
		"typography": {
			"fontSize": "var(--wp--preset--font-size--extra-small)"
		}
	},
	"core/post-title": {
		"typography": {
			"fontSize": "var(--wp--preset--font-size--large)"
		}
	}
}
```

<!--
### Elements
 -->
### 要素

<!--
With the `elements` setting, you can set defaults for links and headings on the website and inside blocks.
 -->
`elements` 設定では、サイトやブロック内のリンクや見出しのデフォルトを設定できます。

<!--
#### Elements on the website
 -->
#### サイトの要素

<!--
Set a font color to all `<H2>` headings, regardless of if the heading is a site title, post title, or heading block:
 -->
すべての `<H2>` 見出しにフォント色を設定します。その見出しが、サイトタイトル、投稿タイトル、見出しブロックのいずれかは問いません。

```json
"styles": {
	"elements": {
		"h2": {
			"color": {
				"text": "var(--wp--preset--color--medium-blue)"
			}
		}
	}
}
```

<!--
Add a default link text color:
 -->
デフォルトのリンクテキスト色を追加します。

```json
"styles": {
	"elements": {
		"h2": {
			"color": {
				"text": "var(--wp--preset--color--medium-blue)"
			}
		},
		"link": {
			"color": {
				"text": "var(--wp--preset--color--dark-grey)"
			}
		}
	}
}
```

<!--
#### Elements inside blocks
 -->
#### ブロック内の要素

<!--
Some blocks have more than one element, or have different elements depending on settings.
 -->
ブロックによっては複数の要素を持ったり、設定によって異なる要素を持つものがあります。

<!--
Example: If you set a background color to a post excerpt block, that background affects the entire block.
You can set a background to the optional "read more" link in the post excerpt block using elements:
`Styles > blocks > the name of the block > elements > element > attribute`
 -->
例: 投稿の抜粋ブロックに背景色を設定した場合、その背景はブロック全体に影響します。
要素を使って、記事の抜粋ブロックにあるオプションの「続きを読む」リンクに背景を
`スタイル > ブロック > ブロック名 > 要素 > 属性`で設定できます。

<!--
Since the theme has custom padding enabled, you can add `padding` within the `spacing` attribute to make the background color more visible:
 -->
テーマではカスタムパディングが有効なため、`spacing` 属性内に `padding` を追加することで、背景色をより見やすくすることができます。

```JSON
"styles": {
	"blocks": {
		"core/post-excerpt": {
			"elements": {
				"link": {
					"color": {
						"text": "var(--wp--preset--color--white)",
						"background": "var(--wp--preset--color--blue)"
					},
					"spacing": {
						"padding": {
							"top": "1em",
							"right": "1em",
							"bottom": "1em",
							"left": "1em"
						}
					}
				}
			}
		}
	}
}
```
<!--
## [Adding blocks](/docs/how-to-guides/block-based-theme/block-based-themes-2-adding-blocks.md)
 -->
<!--
## [ブロックの追加](https://ja.wordpress.org/team/handbook/block-editor/how-to-guides/block-based-themes/block-based-themes-2-adding-blocks/)
 -->

<!--
### Template parts
 -->
### テンプレートパーツ

<!--
In the templeParts section, assign the two template parts that you created to their template areas.
Add two keys:
 -->
templeParts」セクションでは、作成した2つのテンプレートパーツをそれぞれのテンプレートエリアに割り当てます。
2つのキーを追加します。
<!--
-`name`, the file name of the template part file without the file extension,
-`area`, the name of the template area.
 -->
-`name`: テンプレートパーツのファイル名から拡張子を除いたもの
-`area`: テンプレートエリアの名前

<!--
There are three template areas to choose from: Header, footer, and general.
 -->
テンプレートは、header、footer、general の3つのエリアから選択できます。

```json
"templateParts": [
	{
		"name": "header",
		"area": "header"
	},
	{
		"name": "footer",
		"area": "footer"
	}
]
```

<!--
## Custom templates
 -->
## カスタムテンプレート

<!--
Custom templates for posts, pages, and custom post types are created by adding additional HTML files inside the
`templates` folder.
In a classic theme, templates are identified with a file header. In a block theme, you list templates in the `theme.json` file.
 -->
投稿、ページ、カスタム投稿タイプ用のカスタムテンプレートは、`block-templates` フォルダ内に追加のHTMLファイルを追加して作成します。
クラシックテーマでは、テンプレートはファイルヘッダで識別されます。ブロックテーマでは、`theme.json` ファイルでテンプレートをリストアップします。

<!--
All templates that are listed in the `customTemplates` section of `theme.json` are selectable in the site editor.
 -->
`theme.json` の `customTemplates` セクションにリストアップされたすべてのテンプレートは、サイトエディタで選択できます。

<!--
For templates to be editable in the template editing mode, the template's file name needs to be prefixed with either `post-` or `page-`.
 -->
テンプレート編集モードでテンプレートを編集できるようにするには、テンプレートのファイル名の前に `post-` または `page-` のいずれかを付ける必要があります。

<!--
First, create a section called `customTemplates` at the root level of `theme.json`.
This section has two required keys:
`Name`, which is the name of the template file without the file ending.
`title`, which is the visible title of the template in the editors.
 -->
まず、`theme.json`のルートレベルにセクション `customTemplates` を作成します。
このセクションには2つの必須キーがあります。
`name`: テンプレートファイルの名前から拡張子を取り除いたもの
`title`: エディタで表示されるテンプレートのタイトルです。

```json
"customTemplates": [
	{
		"name": "page-home",
		"title": "Page without title"
	}
]
```

<!--
There is also an optional setting where you decide which post types that can use the template.
The key is `postTypes`, followed by the name of the post type:
 -->
また、このテンプレートを使用できる投稿タイプを定義するオプション設定もあります。
`postTypes` キーの後に投稿タイプの名前を続けます。

```json
"customTemplates": [
	{
		"name": "page-home",
		"title": "Page without title"
	},
	{
		"name": "page-contact",
		"title": "Contact",
		"postTypes": [
			"page"
		]
	}
]
```

<!--
## Example themes
 -->
## テーマの例

<!--
You can find a basic starter theme called "emptytheme" and other example themes
on the [Experimental themes GitHub repository](https://github.com/WordPress/theme-experiments).
When using a theme as reference, take note of which Gutenberg version the theme is built for,
because the experimental features are updated frequently.
 -->
基本的なスターターテーマ「emptytheme」やその他のサンプルテーマが、[実験的テーマ GitHub リポジトリ](https://github.com/WordPress/theme-experiments)にあります。
テーマを参考にする際は、そのテーマがどのGutenbergバージョン用に作られているかに注意してください。実験的な機能は頻繁に更新されるためです。

<!--
The theme directory lists block themes under the tag [full site editing](https://wordpress.org/themes/tags/full-site-editing/).
 -->
テーマディレクトリでは、タグ [full site editing](https://wordpress.org/themes/tags/full-site-editing/)でブロックテーマをリストアップできます。

[原文](https://github.com/WordPress/gutenberg/blob/trunk/docs/how-to-guides/block-based-theme/README.md)<|MERGE_RESOLUTION|>--- conflicted
+++ resolved
@@ -66,27 +66,19 @@
 <!--
 There are two files that are required to activate any theme: `index.php` and `style.css`.
 For the plugin to recognize that a block theme is active, the theme must also include an `index.html` template
-<<<<<<< HEAD
-inside a folder called `block-templates`.
- -->
-任意のテーマを有効化するには2つのファイル、`index.php` と `style.css` が必要です。ブロックテーマが有効だとプラグインに知らせるには、テーマはフォルダー `block-templates` 内にテンプレート `index.html` を含める必要があります。
-=======
 inside a folder called `templates`.
->>>>>>> e3be5443
+ -->
+任意のテーマを有効化するには2つのファイル、`index.php` と `style.css` が必要です。ブロックテーマが有効だとプラグインに知らせるには、テーマはフォルダー `templates` 内にテンプレート `index.html` を含める必要があります。
 
 <!--
 The theme may optionally include a `functions.php` file and a [theme.json file](/docs/how-to-guides/themes/theme-json.md) to manage global styles.
-<<<<<<< HEAD
  -->
 テーマはオプションで `functions.php` ファイルや、グローバルなスタイルを管理する [theme.json ファイル](https://ja.wordpress.org/team/handbook/block-editor/how-to-guides/themes/theme-json/)を含むこともできます。
 
 <!--
-Template parts are optional. If they are included they must be placed inside a `block-template-parts` folder.
- -->
-テンプレートパーツはオプションです。含める場合は、`block-template-parts` フォルダーに置く必要があります。
-=======
 Template parts are optional. If they are included they must be placed inside a `parts` folder.
->>>>>>> e3be5443
+ -->
+テンプレートパーツはオプションです。含める場合は、`parts` フォルダーに置く必要があります。
 
 <!--
 File structure:
@@ -117,14 +109,10 @@
  -->
 この例でのフォルダー名は `fse-tutorial` です。
 
-<<<<<<< HEAD
-<!--
-Inside the theme folder, create the `block-templates` and `block-template-parts` folders.
- -->
-テーマフォルダー内に、`block-templates` フォルダーと `block-template-parts` フォルダーを作成してください。
-=======
+<!--
 Inside the theme folder, create the `templates` and `parts` folders.
->>>>>>> e3be5443
+ -->
+テーマフォルダー内に、`templates` フォルダーと `parts` フォルダーを作成してください。
 
 <!--
 Create a `style.css` file. The file header in the `style.css` file has [the same items you would use in a classic theme](https://developer.wordpress.org/themes/basics/main-stylesheet-style-css/#explanations).
@@ -157,14 +145,10 @@
  -->
 ブランクの `index.php` ファイルを作成してください。このファイルは、テーマが Gutenberg なしで有効化された際のフォールバックとして使用されます。
 
-<<<<<<< HEAD
-<!--
-Inside the `block-templates` folder, create a blank `index.html` file.
- -->
-`block-templates` フォルダー内に、ブランクの `index.html` ファイルを作成してください。
-=======
+<!--
 Inside the `templates` folder, create a blank `index.html` file.
->>>>>>> e3be5443
+ -->
+`templates` フォルダー内に、ブランクの `index.html` ファイルを作成してください。
 
 <!--
 Optionally, create a `functions.php` file.
@@ -268,14 +252,10 @@
  -->
 ### 手動でのテンプレート作成
 
-<<<<<<< HEAD
-<!--
-Create two template part files called `header.html` and `footer.html` and place them inside the `block-template-parts` folder.
- -->
-2つのテンプレートパーツファイル `header.html` と `footer.html` を作成し、`block-template-parts` フォルダー内に保存します。
-=======
+<!--
 Create two template part files called `header.html` and `footer.html` and place them inside the `parts` folder.
->>>>>>> e3be5443
+ -->
+2つのテンプレートパーツファイル `header.html` と `footer.html` を作成し、`parts` フォルダー内に保存します。
 
 <!--
 When you add blocks manually to your HTML files, start with an HTML comment that includes the block name prefixed with `wp:`.
@@ -308,7 +288,7 @@
 Blocks are self-containing; the opening tag and the closing tag must be in the same template.
 You would not be able to place an opening tag for a group block in a header template and close it in a footer template.
  -->
-ブロックは自己完結型です。開始タグと囚虜タグは同じテンプレートにある必要があります。
+ブロックは自己完結型です。開始タグと終了タグは同じテンプレートにある必要があります。
 たとえば、ヘッダーテンプレート内にグループブロックの開始タグを置き、終了タグをフッターテンプレートに置くことはできません。
 
 <!--
@@ -446,8 +426,8 @@
  -->
 - サイトエディターで右サイドバーの「オプション」メニュー (3点リーダーアイコン) を開く。
 - 「エクスポート」オプションを選択して、ファイルを含む zip ファイルをダウンロードする。ファイルを解凍する。
-- 更新された `index.html` ファイルを `theme/block-templates/` からテーマの `block-templates` フォルダにコピーする。
-- `theme/block-templates/`からテンプレートパーツ1と2をテーマの`block-template-parts`フォルダにコピーする。
+- 更新された `index.html` ファイルを `theme/templates/` からテーマの `block-templates` フォルダにコピーする。
+- `theme/parts/`からテンプレートパーツ1と2をテーマの `parts` フォルダにコピーする。
 - それぞれのテンプレートパーツの名前を、`header.html` と `footer.html` に変更する。
 - `index.html`を開き、ブロックマークアップ内のテンプレートパーツのスラッグを更新する。
 
@@ -564,15 +544,10 @@
 #### 投稿と固定ページ
 
 <!--
-Next, create a new template for displaying single posts.
-<<<<<<< HEAD
-If you are editing theme files directly, create a file called `single.html` inside the block-templates folder.
+If you are editing theme files directly, create a file called `single.html` inside the templates folder.
  -->
 次に、単一の投稿を表示する新しいテンプレートを作成します。
-テーマファイルを直接編集している場合は、block-templates フォルダ内にファイル `single.html` を作成します。
-=======
-If you are editing theme files directly, create a file called `single.html` inside the templates folder.
->>>>>>> e3be5443
+テーマファイルを直接編集している場合は、templates フォルダ内にファイル `single.html` を作成します。
 
 <!--
 Add the site header and site footer template parts:
@@ -623,7 +598,7 @@
 Adjust the blocks for the page template, and save.
  -->
 すべてのブロックをコピーして、ページを表示するテンプレートを作成します。
-オプションで、block-templates フォルダ内で `single.html` を `page.html` としてコピーします。
+オプションで、templates フォルダ内で `single.html` を `page.html` としてコピーします。
 固定ページテンプレート用にブロックを調整して、保存します。
 
 <!--
@@ -1315,7 +1290,7 @@
 `templates` folder.
 In a classic theme, templates are identified with a file header. In a block theme, you list templates in the `theme.json` file.
  -->
-投稿、ページ、カスタム投稿タイプ用のカスタムテンプレートは、`block-templates` フォルダ内に追加のHTMLファイルを追加して作成します。
+投稿、ページ、カスタム投稿タイプ用のカスタムテンプレートは、`templates` フォルダ内に追加のHTMLファイルを追加して作成します。
 クラシックテーマでは、テンプレートはファイルヘッダで識別されます。ブロックテーマでは、`theme.json` ファイルでテンプレートをリストアップします。
 
 <!--
