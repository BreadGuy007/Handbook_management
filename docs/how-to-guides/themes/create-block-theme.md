<!--
# Create a block theme
 -->
# ブロックテーマの作成

<!-- 
The purpose of this tutorial is to show how to create a block theme and help theme developers transition to full site editing. It is recommended that you first read the [block theme overview](/docs/how-to-guides/themes/block-theme-overview.md).
 -->
このチュートリアルではブロックテーマの作り方を紹介し、テーマ開発者の「フルサイト編集 (full site editing)」への移行を支援します。まず、はじめに「[ブロックテーマの概要](https://ja.wordpress.org/team/handbook/block-editor/how-to-guides/themes/block-theme-overview/)」を読むことをお勧めします。

<!--
You will learn about the required files, how to combine templates and template parts, how to add presets for global styles, and how to add blocks and export the templates in the site editor.
 -->
このチュートリアルでは、ブロックベーステーマに必要なファイルの一覧、テンプレートとテンプレートパーツの組み合わせ、グローバルスタイルへのプリセットの追加、サイトエディターでのブロックの追加とテンプレートのエクスポートについて学びます。

<!--
Full site editing is an experimental feature, and the workflow in this tutorial is likely to change.
 -->
<!-- 
「フルサイト編集」は実験中の機能のため、以下の手順も変わる可能性があります。
 -->
<!--
This tutorial is up to date with Gutenberg version 11.0.0.
 -->
<!-- 
このチュートリアルは Gutenberg Version 11.0 時点の最新です。
 -->
<!-- 
Block themes require WordPress 5.9. To use block themes in earlier versions of WordPress requires the Gutenberg plugin version 11.0 or newer.
 -->
ブロックテーマは WordPress 5.9 が必要です。それ以前のバージョンの WordPress でブロックテーマを使用するには、Gutenberg プラグインのバージョン 11.0 以降が必要です。

<!--
## Table of Contents
 -->
## 目次

<!--
1.  [What is needed to create a block-theme?](#what-is-needed-to-create-a-block-theme)
2.  [Theme setup](#theme-setup)
3.  [Creating the templates and template parts](#creating-the-templates-and-template-parts)
4.  [Theme.json - Global styles](#themejson---global-styles)
5.  [Custom templates](#custom-templates)
<<<<<<< HEAD
6.  [Example themes](#example-themes)
 -->
1. ブロックベーステーマを作成するには何が必要か ?
2. テーマのセットアップ
3. テンプレートとテンプレートパーツの作成
4. theme.json - グローバルスタイル
5. テンプレートの作成
6. テーマの例

<!--
=======
6.  [Global styles presets](#global-styles-presets)
7.  [Example themes](#example-themes)

>>>>>>> f2022f27
## What is needed to create a block theme?
 -->
## ブロックテーマを作成するには何が必要か ?

<!--
To use a block theme, you first need to activate the Gutenberg plugin.
 -->
ブロックテーマを使用するには Gutenberg プラグインを使用する必要があります。

<!--
### Required files and file structure
 -->
### 必要なファイルとファイル構造

<!--
There are two files that are required to activate any theme: `index.php` and `style.css`.
For the plugin to recognize that a block theme is active, the theme must also include an `index.html` template
inside a folder called `templates`.
 -->
任意のテーマを有効化するには2つのファイル、`index.php` と `style.css` が必要です。ブロックテーマが有効だとプラグインに知らせるには、テーマはフォルダー `templates` 内にテンプレート `index.html` を含める必要があります。

<!--
The theme may optionally include a `functions.php` file and a [theme.json file](/docs/how-to-guides/themes/theme-json.md) to manage global styles.
 -->
テーマはオプションで `functions.php` ファイルや、グローバルなスタイルを管理する [theme.json ファイル](https://ja.wordpress.org/team/handbook/block-editor/how-to-guides/themes/theme-json/)を含むこともできます。

<!--
Template parts are optional. If they are included they must be placed inside a `parts` folder.
<<<<<<< HEAD
 -->
テンプレートパーツはオプションです。含める場合は、`parts` フォルダーに置く必要があります。
=======
The theme may optionally include a `styles` folder to provide [global styles presets](#global-styles-presets).
>>>>>>> f2022f27

<!--
File structure:
 -->
ファイル構造

```
theme
|__ style.css
|__ functions.php
|__ index.php
|__ theme.json
|__ templates
	|__ index.html
	|__ ...
|__ parts
	|__ header.html
	|__ footer.html
	|__ ...
|__ styles
	|__ red.json
	|__ blue.json
	|__ ...
```

<!--
## Theme setup
 -->
## テーマのセットアップ

<!--
In this example, the folder name is `fse-tutorial`.
 -->
この例でのフォルダー名は `fse-tutorial` です。

<!--
Inside the theme folder, create the `templates` and `parts` folders.
 -->
テーマフォルダー内に、`templates` フォルダーと `parts` フォルダーを作成してください。

<!--
Create a `style.css` file. The file header in the `style.css` file has [the same items you would use in a classic theme](https://developer.wordpress.org/themes/basics/main-stylesheet-style-css/#explanations).
 -->
`style.css` ファイルを作成してください。style.css ファイルのヘッダーには[クラシックテーマ (従来のテーマ) と同じ要素を記述します](https://developer.wordpress.org/themes/basics/main-stylesheet-style-css/#explanations)。

```CSS
/*
Theme Name: FSE Tutorial
Theme URI:
Author: The WordPress team
Author URI: https://wordpress.org/
Description:
Tags: full-site-editing, blog
Version: 1.0.0
Requires at least: 5.0
Tested up to: 5.7
Requires PHP: 7.0
License: GNU General Public License v2 or later
License URI: http://www.gnu.org/licenses/gpl-2.0.html
Text Domain: fse-tutorial

This theme, like WordPress, is licensed under the GPL.
Use it to make something cool, have fun, and share what you've learned with others.
*/
```

<!--
Create a blank `index.php` file. This file is used as a fallback if the theme is activated without Gutenberg.
 -->
ブランクの `index.php` ファイルを作成してください。このファイルは、テーマが Gutenberg なしで有効化された際のフォールバックとして使用されます。

<!--
Inside the `templates` folder, create a blank `index.html` file.
 -->
`templates` フォルダー内に、ブランクの `index.html` ファイルを作成してください。

<!--
Optionally, create a `functions.php` file.
 -->
オプションで、`functions.php` ファイルを作成してください。
<!--
In this file, you can enqueue `style.css`, include additional files, enable an editor stylesheet and add theme support.
 -->
このファイルで `style.css` ファイルをエンキューし、追加のファイルを含め、エディターのスタイルシートを有効化し、テーマサポートを追加できます。

<!--
<div class="callout callout-tip">
You will add most of the theme support in the `theme.json` file. The title tag is already enabled for all block themes, and it is no longer necessary to enqueue the comment reply script because it is included with the comments block.
</div>
 -->
> テーマサポートのほとんどは `theme.json`ファイルに追加します。title タグはすでにすべてのブロックテーマで有効です。また、コメントリプライスクリプトはコメントブロックに含まれているため、エンキューする必要はありません。

```php
<?php
if ( ! function_exists( 'fse_tutorial_theme_setup' ) ) :
	/**
	 * Sets up theme defaults and registers support for various WordPress features.
	 *
	 * Note that this function is hooked into the after_setup_theme hook, which runs
	 * before the init hook. The init hook is too late for some features, such as indicating
	 * support for post thumbnails.
	 */
	function fse_tutorial_theme_setup() {
		/**
		 * Add default posts and comments RSS feed links to <head>.
		 */
		add_theme_support( 'automatic-feed-links' );

		/**
		 * Enable support for post thumbnails and featured images.
		 */
		add_theme_support( 'post-thumbnails' );

		add_theme_support( 'editor-styles' );

		add_theme_support( 'wp-block-styles' );
	}
endif;
add_action( 'after_setup_theme', 'fse_tutorial_theme_setup' );

/**
 * Enqueue theme scripts and styles.
 */
function fse_tutorial_theme_scripts() {
	wp_enqueue_style( 'fse-tutorial-style', get_stylesheet_uri() );
}
add_action( 'wp_enqueue_scripts', 'fse_tutorial_theme_scripts' );
```
<!--
Your theme should now include the following files and folders:
 -->
この段階でテーマには次のようなファイルとフォルダーがあります。

```
theme
 |__ style.css
 |__ functions.php (optional)
 |__ index.php
 |__ templates
 	|__ index.html
 |__ parts
 	|__ (empty folder)
```

<!--
## Creating the templates and template parts
 -->
## テンプレートとテンプレートパーツの作成

<!--
Before continuing, install and activate your theme.
 -->
手順を進める前に、テーマをインストールし、有効化してください。

<!--
There are several ways to create templates and template parts:
 -->
テンプレートとテンプレートパーツの作成にはいくつかの方法があります。

<!--
-   Manually, by creating HTML files containing block markup.
-   Using the site editor.
-   Using the template editing mode in the block editor.
 -->
-   手動で、ブロックマークアップを含む HTML ファイルを作成する。
-   サイトエディターを使用する。
-   ブロックエディターのテンプレート編集モードを使用する。

<!--
The fourth way is temporary and involves going to the Appearance menu > Templates, and is not recommended because of its limitations.
 -->
<!-- 
4番目の方法は一時的で、「外観」 > 「テンプレート」でアクセスしますが、制限があるため推奨されません。
 -->

<!--
### Manual template creation
 -->
### 手動でのテンプレート作成

<!--
Create two template part files called `header.html` and `footer.html` and place them inside the `parts` folder.
 -->
2つのテンプレートパーツファイル `header.html` と `footer.html` を作成し、`parts` フォルダー内に保存します。

<!--
When you add blocks manually to your HTML files, start with an HTML comment that includes the block name prefixed with `wp:`.
There are both self-closing and multi-line blocks as shown in the example below.
 -->
手動で HTML ファイルにブロックを追加する場合、接頭辞 `wp:` を付けたブロック名を含む HTML コメントで始めてください。
以下の例にあるように自己終了タグ、複数行ブロックの両方があります。

<!--
Add the site title block to `header.html`:
 -->
`header.html` にサイトタイトルブロックを追加してください。

```html
<!-- wp:site-title /-->
```

<!--
Add a credit text to `footer.html`:
 -->
著作権表示を `footer.html` に追加します。

```html
<!-- wp:paragraph -->
<p>Proudly powered by <a href="https://wordpress.org/">WordPress</a>.</p>
<!-- /wp:paragraph -->
```

<!--
Blocks are self-containing; the opening tag and the closing tag must be in the same template.
You would not be able to place an opening tag for a group block in a header template and close it in a footer template.
 -->
ブロックは自己完結型です。開始タグと終了タグは同じテンプレートにある必要があります。
たとえば、ヘッダーテンプレート内にグループブロックの開始タグを置き、終了タグをフッターテンプレートに置くことはできません。

<!--
Open `index.html` and include the template parts by adding two HTML comments.
The HTML comments start with `wp:template-part`, which is the name of the template part block.
Each template part is identified by the slug, the name of the file without the file extension.
 -->
`index.html` を開き、2つの HTML コメントを追加することで、テンプレートパーツを含めます。
HTML コメントは `wp:template-part` で始まります。これはテンプレートパーツブロックの名前です。
各テンプレートパーツはスラッグ、拡張子のないファイル名で識別されます。

<!--
Inside the HTML comment, add two curly brackets and the key, `slug`, together with the name of the template part:
 -->
HTML コメント内には、中括弧、キー `slug`、テンプレートパーツの名前を追加してください。

```html
<!-- wp:template-part {"slug":"header"} /-->

<!-- wp:template-part {"slug":"footer"} /-->
```

<!--
Template parts use a `<div>` tag by default. Add the `tagName` attribute to change the HTML element to `<header>` and `<footer>`:
 -->
テンプレートパーツはデフォルトで `<div>` タグを使用します。`tagName` 属性を追加して、HTML 要素を `<header>` と `<footer>` に変更してください。

```html
<!-- wp:template-part {"slug":"header","tagName":"header"} /-->

<!-- wp:template-part {"slug":"footer","tagName":"footer"} /-->
```

<!--
All block attributes are placed inside these curly brackets. If you wanted the paragraph in `footer.html` to be centered, you would use the `align` attribute:
 -->
すべてのブロック属性は中括弧内に置きます。`footer.html` 内に中央揃えで段落を配置したければ、`align` 属性を使用します。

```html
<!-- wp:paragraph {"align":"center"} -->
<p class="has-text-align-center">
	Proudly powered by <a href="https://wordpress.org/">WordPress</a>.
</p>
<!-- /wp:paragraph -->
```

<!--
The HTML element that wraps the block content also uses the corresponding CSS class: `has-text-align-center`.
 -->
ブロックコンテンツをラップする HTML 要素も、対応する CSS クラス `has-text-align-center` を使用します。

<!--
<div class="callout callout-tip">
If you are not sure what the correct block markup is, you can add the block in the block editor
and copy the block markup from the code editor mode to your theme files.
</div>
 -->
> 正しいブロックマークアップが何か分からない場合は、ブロックエディターでブロックを追加し、コードエディターモードにしてからブロックマークアップをテーマファイルにコピーします。

<!--
### Template creation in the site editor
 -->
### サイトエディターでのテンプレート作成

<!--
Open the Site Editor from the WordPress admin menu. The default view is the blank index template.
 -->
WordPressの管理画面から「サイトエディター」を開いてください。デフォルトでは、空白のインデックステンプレートが表示されます。

<!--
Insert a new template part block. The block will have the default name "Untitled Template Part".
Open the **Advanced** section of the block settings sidebar and make the following changes:
Change the title and area to Header, and the HTML element to `<header>`.
 -->
新規テンプレートパーツブロックを挿入してください。デフォルトのブロック名は「Untitled Template Part」です。
ブロック設定サイドバーの「高度な設定」を開き、以下の変更を行います。
「タイトル」と「エリア」を「ヘッダー」に、HTML要素を `<header>` に変更します。

<!--
Repeat the process for the site footer: Change the title and area to Footer, and the HTML element to `<footer>`.
 -->
サイトのフッターにも同様の作業を行います。タイトルとエリアを「フッター」に変更し、HTML要素を `<footer>` に変更します。

<!--
Add a site title block to the header template part, and a paragraph to the footer.
Save the changes. You will be asked if you want to save the two template parts, the index template, or all three.
Confirm that the checkboxes are correct and save all three.
 -->
ヘッダーのテンプレートパーツにサイトタイトルブロックを、フッターに段落ブロックを追加します。
変更内容を保存します。2つのテンプレートパーツを保存するのか、インデックステンプレートを保存するのか、3つすべてを保存するのかを尋ねられます。
チェックボックスが正しいことを確認し、3つすべてを保存します。

<!--
### Template editing mode
 -->
### テンプレート編集モード

<!--
The template editing mode is a way to edit the website without the complexity of the site editor interface.
It is more limited than the site editor because you can not select or navigate between templates in this view.
 -->
テンプレート編集モードは、サイトエディターの複雑なインターフェースを使わずにサイトを編集する方法です。
このモードはサイトエディターよりも制限され、テンプレートの選択、テンプレート間の移動ができません。

<!--
You access the template editing mode via the block editor.
Create a new post or page. Next, open the document settings sidebar and locate the **Template** panel below **Status & visibility**.
Here you will find information about the current template and a list of existing templates to choose from.
Create a new template by selecting the **New** link.
Edit and save the template in the same way as in the site editor.
 -->
テンプレート編集モードは、ブロックエディターからアクセスします。
新しい投稿または固定ページを作成します。次に、ドキュメント設定サイドバーを開き、「ステータスと公開状態」の下にある「テンプレート」セクションに移動します。
ここには、現在のテンプレートに関する情報と、選択可能な既存テンプレートのリストが表示されます。
「新規」リンクを選択して、新しいテンプレートを作成します。
サイトエディタと同じ方法でテンプレートを編集、保存します。

<!--
### Exporting
 -->
### エクスポート

<!--
Templates and template parts that have been created or edited in the site editor or template editing mode
are saved to the database as custom post types. To export them as theme files, follow these steps:
 -->
サイトエディターまたはテンプレート編集モードで作成、編集されたテンプレートやテンプレートパーツは、カスタム投稿タイプとしてデータベースに保存されます。
これらをテーマファイルとしてエクスポートするには、以下の手順に従ってください。

<!-- 
-   In the site editor, open the **More tools and options** menu.
-   Select the **Export** option to download a zip file containing the files. Unpack the files.
-   Copy the updated `index.html` file from `theme/templates/` to your theme's `templates` folder.
-   Copy template parts from `theme/parts/` to your theme's `parts` folder.
 -->
-   サイトエディターで右サイドバーの「オプション」メニュー (3点リーダーアイコン) を開く。
-   「エクスポート」オプションを選択して、ファイルを含む zip ファイルをダウンロードする。ファイルを解凍する。
-   更新された `index.html` ファイルを `theme/templates/` から、テーマの `templates` フォルダにコピーする。
-   テンプレートパーツを `theme/parts/`から、テーマの `parts` フォルダにコピーする。

<!-- 
Saved templates have precedence over theme files.
 -->
保存されたテンプレートは、テーマファイルよりも優先されます。

<!-- 
To learn more about the Site Editor, see the [support article](https://wordpress.org/support/article/site-editor/)
 -->
サイトエディターの詳細については、[サポート記事](https://ja.wordpress.org/support/article/site-editor/) を参照してください。

<!--
### Additional templates
 -->
### 追加テンプレート

<!--
#### Blog
 -->
#### ブログ

<!--
Now the theme has a basic site header and footer, but it does not display any content.
To create a list of posts, you will use the query loop and post template blocks.
 -->
これで、テーマに基本的なサイトのヘッダーとフッターができましたが、コンテンツは表示されません。
投稿のリストを作成するには、クエリループブロックと投稿テンプレートブロックを使用します。

<!--
Whether you are using the site editor or editing theme files directly, open the index template.
 -->
サイトエディターを使用している場合でも、テーマファイルを直接編集している場合でも、インデックステンプレートを開きます。

<!--
First, add a group block that will work as a container for the posts.
Next, enable the width options for the blocks inside this group using `"layout":{"inherit":true}`.
 -->
まず、投稿のコンテナとして機能するグループブロックを追加します。
次に、`"layout":{"inherit":true}` を使用して、このグループ内のブロックの幅のオプションを有効にします。

```html
<!-- wp:template-part {"slug":"header","tagName":"header"} /-->
<!-- wp:group {"layout":{"inherit":true}} -->
<div class="wp-block-group"></div>
<!-- /wp:group -->
<!-- wp:template-part {"slug":"footer","tagName":"footer"} /-->
```

<!--
Change the `<div>` in the group block to a `<main>` element using the `tagName` attribute:
 -->
グループブロック内の `<div>` を、`tagName` 属性を使用して `<main>` 要素に変更します。

```html
<!-- wp:template-part {"slug":"header","tagName":"header"} /-->
<!-- wp:group {"layout":{"inherit":true},"tagName":"main"} -->
<main class="wp-block-group"></main>
<!-- /wp:group -->
<!-- wp:template-part {"slug":"footer","tagName":"footer"} /-->
```

<!--
If you are using one of the editors, change the element from `<div>` to `<main>` under **Advanced** in the block setting sidebar.
 -->
エディターを使用している場合は、ブロック設定のサイドバーにある「高度な設定」で、要素を `<div>` から `<main>` に変更してください。

<!--
Add a query loop block inside the group.
When you place a query loop block in the editor, the post template is used as an inner block and you have the option to start with an empty loop or include selected post blocks like a post title and featured image.
 -->
グループ内にクエリループブロックを追加します。
エディタでクエリループブロックを配置すると、投稿テンプレートが内側のブロックとして使用され、空のループから始めるか、記事タイトルやアイキャッチ画像などの選択した記事ブロックを含めるかを選択できます。

<!--
Example markup:
 -->
マークアップ例

```html
<!-- wp:query -->
<div class="wp-block-query">
	<!-- wp:post-template -->
	<!-- wp:post-title /-->
	<!-- wp:post-date /-->
	<!-- wp:post-excerpt /-->
	<!-- /wp:post-template -->
</div>
<!-- /wp:query -->
```

<!--
The query pagination block can only be used inside the query loop. Place it inside the query, but outside the post template:
 -->
クエリページネーションブロックは、クエリループの内部でのみ使用できます。クエリの内側、投稿テンプレートの外側に配置してください。

```html
<!-- wp:query -->
<div class="wp-block-query">
	<!-- wp:post-template -->
	<!-- wp:post-title /-->
	<!-- wp:post-date /-->
	<!-- wp:post-excerpt /-->
	<!-- /wp:post-template -->

	<!-- wp:query-pagination -->
	<div class="wp-block-query-pagination">
		<!-- wp:query-pagination-previous /-->
		<!-- wp:query-pagination-numbers /-->
		<!-- wp:query-pagination-next /-->
	</div>
	<!-- /wp:query-pagination -->
</div>
<!-- /wp:query -->
```

<!--
#### Posts and pages
 -->
#### 投稿と固定ページ

<!--
If you are editing theme files directly, create a file called `single.html` inside the templates folder.
 -->
次に、単一の投稿を表示する新しいテンプレートを作成します。
テーマファイルを直接編集している場合は、templates フォルダ内にファイル `single.html` を作成します。

<!--
Add the site header and site footer template parts:
 -->
サイトヘッダーとサイトフッターのテンプレートパーツを追加します。

```html
<!-- wp:template-part {"slug":"header","tagName":"header"} /-->

<!-- wp:template-part {"slug":"footer","tagName":"footer"} /-->
```

<!--
Add a group block that will work as a container for your post:
 -->
投稿のコンテナとして機能するグループブロックを追加します。

```html
<!-- wp:template-part {"slug":"header","tagName":"header"} /-->
<!-- wp:group {"tagName":"main"} -->
<main class="wp-block-group"></main>
<!-- /wp:group -->
<!-- wp:template-part {"slug":"footer","tagName":"footer"} /-->
```

<!--
Add your preferred blocks inside the group block. Some new blocks that are available are:
 -->
グループブロックの中に自由にブロックを追加してください。いくつかの新しいブロックを利用可能です。

-   Post content: `<!-- wp:post-content /-->`
-   Post title: `<!-- wp:post-title /-->`
-   Post author: `<!-- wp:post-author /-->`
-   Post date: `<!-- wp:post-date /-->`
-   Post featured image: `<!-- wp:post-featured-image /-->`
-   Post tags: `<!-- wp:post-terms {"term":"post_tag"} /-->`
-   Post categories: `<!-- wp:post-terms {"term":"category"} /-->`
-   Next and previous post: `<!-- wp:post-navigation-link /--><!-- wp:post-navigation-link {"type":"previous"} /-->`

<!--
Save the HTML file, or save and export the post template if you are working in the site editor.
 -->
HTML ファイルを保存するか、サイトエディターで作業している場合は、投稿テンプレートを保存してエクスポートします。

<!--
Copy all the blocks and create a template for displaying pages.
Optionally, save a copy of `single.html` as `page.html` inside the templates folder.
Adjust the blocks for the page template, and save.
 -->
すべてのブロックをコピーして、ページを表示するテンプレートを作成します。
オプションで、templates フォルダ内で `single.html` を `page.html` としてコピーします。
固定ページテンプレート用にブロックを調整して、保存します。

<!--
#### Archives
 -->
#### アーカイブ

<!--
If a theme does not have an archive or search result template, the index template will be used as a fallback.
To make sure that the query block shows the correct results, it has an attribute called `inherit`.
Inherit is enabled by default and filters the query depending on the page that you are viewing.
 -->
テーマにアーカイブテンプレートや検索結果テンプレートがない場合、インデックステンプレートがフォールバックとして使用されます。
クエリブロックが正しい結果を表示するように、`inherit`という属性があります。
`inherit` はデフォルトで有効になっており、表示しているページに応じてクエリをフィルタリングします。

<!--
If you like you can continue creating an archive or category template by copying the index file and
adding a title using the archive title block. This is a variation of the query title block:
 -->
必要に応じてアーカイブカテゴリーテンプレートを作成してください。インデックスファイルをコピーし、アーカイブタイトルブロックを使用してタイトルを追加できます。これは、クエリタイトルブロックのバリエーションです。
`<!-- wp:query-title {"type":"archive"} /-->`

<!--
## Theme.json - Global styles
 -->
## theme.json - グローバルスタイル

<!--
`theme.json` is a configuration file used to enable or disable features and set default styles for both the website and blocks.
 -->
`theme.json`は、ウェブサイトとブロックの両方で、機能を有効化、無効化したり、デフォルトスタイルの設定に使用する構成ファイルです。

<!--
Style settings are converted to CSS custom properties and enqueued for the editor and the front,
reducing the need for the theme to enqueue block styles.
 -->
スタイル設定は、CSSカスタムプロパティに変換され、エディターとフロントにエンキューされます。
これにより、テーマがブロックスタイルをエンキューする必要性が減ります。
<!--
To make the most out of this tutorial, read the [documentation for global styles](/docs/how-to-guides/themes/theme-json.md).
 -->
このチュートリアルを最大限に活用するには、[グローバルスタイルのドキュメント](https://ja.wordpress.org/team/handbook/block-editor/how-to-guides/themes/theme-json/) を参照してください。

<!--
[Learn more about the JSON format (external link)](https://developer.mozilla.org/en-US/docs/Learn/JavaScript/Objects/JSON)
 -->
[JSON フォーマットについて学習する (外部リンク)](https://developer.mozilla.org/en-US/docs/Learn/JavaScript/Objects/JSON)

<!--
Create a file called `theme.json` and save it inside the main theme folder.
 -->
メインのテーマフォルダー内に `theme.json` ファイルを作成してください。

<!--
Start by adding two curly brackets to the file:
 -->
まずファイルに中括弧を追加してください。

```json
{}
```

<!--
Add the version number for the theme.json format. For Gutenberg 10.6, the version number is 1:
Add the version number for the theme.json format. For WordPress 5.9, the version number is 2:
 -->
theme.jsonフォーマットのバージョン番号を追加します。WordPress 5.9の場合、バージョン番号は2です。

```json
{
	"version": 2
}
```

<!--
Next, add three main sections:
 -->
次に、3つのメインセクションを追加します。

<!--
-   Settings -Where you will enable features and create presets for styles.
-   Styles -Where you apply styles to the website, elements, and blocks.
-   templateParts -For assigning template part files to template areas.
 -->
- settings - 機能を有効化し、スタイルのプリセットを作成する。
- styles - サイト、要素、ブロックにスタイルを適用する。
- templateParts - テンプレートエリアにテンプレートパーツファイルを割り当てる。

```json
{
	"version": 2,
	"settings": {},
	"styles": {},
	"templateParts": []
}
```

<!--
Remember to separate the objects with a comma.
 -->
コンマでオブジェクトを区切ることを忘れないでください。

<!--
### Enabling and disabling features
 -->
### 機能の有効化と無効化

<!--
For a list of features that can be enabled or disabled, see the [documentation for theme.json](https://developer.wordpress.org/block-editor/how-to-guides/themes/theme-json/#settings).
 -->
 有効化または無効化できる機能の一覧は、[theme.json のドキュメント](https://ja.wordpress.org/team/handbook/block-editor/how-to-guides/themes/theme-json/)を参照してください。

<!--
There are two different ways that a block can support a feature:
 -->
ブロックが機能をサポートする方法には2種類あります。

<!--
-   By displaying a control in the block settings sidebar.
-   By allowing defaults to be set using `theme.json`.
 -->
- ブロック設定サイドバーにコントロールを表示する。
- `theme.json`を使用してデフォルトを設定する。

<!--
<div class="callout callout-tip">
It is not possible to add controls to a block that does not support them by using theme.json.
</div>
 -->
> コントロールをサポートしていないブロックに、theme.jsonを使ってコントロールを追加することはできません。

<!--
Example:
A block that does not have support for border controls, can have a default border set inside the `theme.json` file,
as long as the border feature is enabled.
 -->
例:
ボーダーコントロールをサポートしていないブロックでも、ボーダー機能が有効な限り、`theme.json`ファイルの中にデフォルトのボーダーを設定できます。

<!--
To enable border styles, add a `border` object under `settings` with the following attributes and values:
 -->
ボーダースタイルを有効にするには、`settings` の下に、以下の属性と値を持つ`border` オブジェクトを追加します。

```json
{
	"version": 2,
	"settings": {
		"border": {
			"color": true,
			"radius": true,
			"style": true,
			"width": true
		}
	}
}
```

<!--
To enable link colors, add a `color` setting and set `link` to true:
 -->
リンク色を有効にするには、`color` 設定を追加し、`link` をtrueに設定します。

```json
{
	"version": 2,
	"settings": {
		"border": {
			"color": true,
			"radius": true,
			"style": true,
			"width": true
		},
		"color": {
			"link": true
		}
	}
}
```

<!--
To enable padding, margin and custom spacing units, include a setting for spacing:
 -->
パディングやマージン、カスタムスペーシングユニットを有効にするには、spacing の設定を含めます。

```json
{
	"version": 2,
	"settings": {
		"border": {
			"color": true,
			"radius": true,
			"style": true,
			"width": true
		},
		"color": {
			"link": true
		},
		"spacing": {
			"padding": true,
			"margin": true,
			"units": [ "px", "em", "rem", "vh", "vw" ]
		}
	}
}
```

<!--
#### Disabling features
 -->
#### 機能の無効化

<!--
If you want to disable gradients, which are enabled by default, set `gradient` to false:
 -->
デフォルトで有効なグラデーションを無効にするには、`gradient` を false にします。

```json
{
	"version": 2,
	"settings": {
		"border": {
			"color": true,
			"radius": true,
			"style": true,
			"width": true
		},
		"color": {
			"link": true,
			"gradient": false
		}
		...
	}
}
```
<!--
CSS variables for font sizes are generated using the `editor-font-sizes` theme support or by adding a global preset.

https://developer.wordpress.org/block-editor/how-to-guides/themes/theme-support/#block-font-sizes
 -->
<!--
フォントサイズ用の CSS 変数は、`editor-font-sizes` テーマサポートを使用するか、グローバルプリセットに追加することで生成されます。
https://ja.wordpress.org/team/handbook/block-editor/how-to-guides/themes/theme-support/#block-font-sizes
 -->
<!--
If the theme does not add any custom font sizes, variables are created using the default sizes.
This example adds the default medium font size to the paragraph block.

The font sizes are unitless, which is why calc is used: https://developer.mozilla.org/en-US/docs/Web/CSS/calc
 -->
<!--
テーマがカスタムフォントサイズを追加しない場合、変数はデフォルトサイズを使用して作成されます。
この例では段落ブロックにデフォルトの medium フォントサイズを追加します。

フォントサイズに単位は指定しません。calc が使用されるのはこのためです。https://developer.mozilla.org/en-US/docs/Web/CSS/calc
 -->

<!--
### Content width and theme support for wide and full-width blocks
 -->
### コンテンツ幅と、幅広ブロック、全幅ブロックのテーマサポート

<!--
The `layout` setting enables width settings for group blocks and template parts
and replaces `add_theme_support( 'align-wide' );`.
 -->
`layout` 設定は、グループブロックやテンプレートパーツの幅を設定可能にし、`add_theme_support( 'align-wide' );` を置き換えます。

<!--
The benefit of enabling the layout setting in `theme.json` is that you no longer need to add extra CSS for
block alignments or widths. You can also set more precise widths to blocks inside containers.
 -->
`theme.json` でのレイアウト設定の利点は、ブロックの配置や幅のための余分なCSSの削減です。また、コンテナ内のブロックに、より正確な幅を設定できます。

<!--
The keys used by `layout` are:
 -->
`layout` で使用されるキー:

<!--
-   `contentSize` Default width for the blocks.
-   `wideSize` Wide width.
 -->
- `contentSize` ブロックのデフォルト幅
- `wideSize` ワイド幅

<!--
The example uses pixels, but you can use any valid CSS value and unit.
(The code example is truncated to illustrate where to add the option.)
 -->
この例ではピクセルを使用していますが、有効な CSS 値や単位を使用できます。
(コードは、オプションを追加する場所を明示するために省略しています)。

```json
{
	"version": 2,
	"settings": {
		...
		"layout": {
			"contentSize": "840px",
			"wideSize": "1100px"
		}
	}
}
```

<!--
Using the CSS variables is optional. In this example, the default background color for the group block is changed to white using a color code:
 -->
<!--
CSS 変数の仕様はオプションです。この例ではグループブロックのデフォルトの背景色をカラーコードを使用して白に変更します。
 -->
<!--
### Color palette
 -->
### カラーパレット

<!--
This is the equivalent of `add_theme_support( 'editor-color-palette' )`.
You can add multiple color palettes: a default palette for all blocks, and color palettes specific to a block type.
 -->
これは、`add_theme_support( 'editor-color-palette' )` に相当します。
複数のカラーパレットを追加できます。すべてのブロックのためのデフォルトパレットと、ブロックタイプに固有のカラーパレットです。

<!--
The keys used by `palette` are:
 -->
`palette` で使用されるキー:

<!--
-   `slug` A unique identifier for the color.
-   `color` The hex color value.
-   `name` The visible name in the editor. Optional.
 -->
- `slug` 色の一意の識別子
- `color` 色の16進値
- `name` エディターで表示される名前。オプション

<!--
Multiple colors are added as an array using square brackets: `[]`.
Add a default color palette inside `settings`, under `color`:
 -->
複数の色は、角括弧 `[]` を使った配列として追加します。
`settings` 内の `color` にデフォルトのカラーパレットを 追加します。

```json
{
	"version": 2,
	"settings": {
		...
		"color": {
			"palette": [
				{
					"slug": "white",
					"color": "#fff",
					"name": "White"
				},
				{
					"slug": "blue",
					"color": "#0073AA",
					"name": "WordPress blue"
				},
				{
					"slug": "dark-grey",
					"color": "#23282D",
					"name": "Dark grey"
				}
			]
		}
	}
}
```

<!--
Next, add a trailing comma after `color`, and add a new palette for the heading block.
This palette will override the default theme palette.
 -->
次に、`color` の後にコンマを追加して、見出しブロックに新しいパレットを追加します。
このパレットは、デフォルトのテーマパレットを上書きします。

```json
"blocks": {
	"core/heading": {
		"color": {
			"palette": [
				{
					"slug": "white",
					"color": "#fff",
					"name": "White"
				},
				{
					"slug": "medium-blue",
					"color": "#00A0D2",
					"name": "Medium blue"
				}
			]
		}
	}
}
```
<!--
Below are the presets and styles combined:
 -->
<!--
以下はプリセットとスタイルを組み合わせた結果です。
 -->

<!--
Presets are created under `settings` and applied under `styles`.
Apply the white color to the body background by adding `color` followed by the `background` key and value:
 -->
プリセットは `settings` の下で作成され、`styles` で適用されます。
`color` の後に `background` キーと値を追加して、body の背景に白色を適用します。

```json
"styles": {
	"color": {
		"background": "var(--wp--preset--color--white)"
	}
}
```

<!--
### Typography
 -->
### タイポグラフィ

<!--
To add custom font sizes, create a new section called `typography` under `settings`.
`fontSizes` is the equivalent of `add_theme_support( 'editor-font-sizes' )`.
 -->
カスタムフォントサイズを追加するには、`settings`の下に新しいセクション `typography` を作成します。
`fontSizes` は `add_theme_support( 'editor-font-sizes' )` と同等です。

```json
"typography": {
	"fontSizes": [
	]
}
```

<!--
The keys used by `fontSizes` are:
 -->
`fontSizes` で使用されるキー:

<!--
-   `slug` A unique identifier for the size.
-   `size` The size value. This can be unitless or use any valid CSS value.
-   `name` The visible name in the editor.
 -->
- `slug` サイズの一意の識別子
- `size` サイズの値。単位を指定しない数値、または有効な CSS 値
- `name` エディターで表示される名前

```json
"typography": {
	"fontSizes": [
		{
			"slug": "normal",
			"size": "20px",
			"name": "normal"
		},
		{
			"slug": "extra-small",
			"size": "16px",
			"name": "Extra small"
		},
		{
			"slug": "large",
			"size": "24px",
			"name": "Large"
		}
	]
}
```

<!--
To apply a size to a block, follow these steps:
Create a new section called `blocks` under `styles`
 -->
ブロックにサイズを適用するには、以下の手順で行います。
`styles` の下に新しいセクション `blocks` を作成します。

```json
"blocks": {

}
```

<!--
Add the names of the blocks that you want to set defaults for
 -->
デフォルトにする、ブロックの名前を追加します

```json
"blocks": {
	"core/paragraph": {
	},
	"core/post-terms": {
	},
	"core/post-title": {
	}
}
```

<!--
Add the `typography` setting, and set the `fontSize` value to the preset that you created
 -->
`typography` 設定を追加し、作成したプリセットに `fontSize` 値を設定します。

```json
"blocks": {
	"core/paragraph": {
		"typography": {
			"fontSize": "var(--wp--preset--font-size--normal)"
		}
	},
	"core/post-terms": {
		"typography": {
			"fontSize": "var(--wp--preset--font-size--extra-small)"
		}
	},
	"core/post-title": {
		"typography": {
			"fontSize": "var(--wp--preset--font-size--large)"
		}
	}
}
```

<!--
### Elements
 -->
### 要素

<!--
With the `elements` setting, you can set defaults for links and headings on the website and inside blocks.
 -->
`elements` 設定では、サイトやブロック内のリンクや見出しのデフォルトを設定できます。

<!--
#### Elements on the website
 -->
#### サイトの要素

<!--
Set a font color to all `<H2>` headings, regardless of if the heading is a site title, post title, or heading block:
 -->
すべての `<H2>` 見出しにフォント色を設定します。その見出しが、サイトタイトル、投稿タイトル、見出しブロックのいずれかは問いません。

```json
"styles": {
	"elements": {
		"h2": {
			"color": {
				"text": "var(--wp--preset--color--medium-blue)"
			}
		}
	}
}
```

<!--
Add a default link text color:
 -->
デフォルトのリンクテキスト色を追加します。

```json
"styles": {
	"elements": {
		"h2": {
			"color": {
				"text": "var(--wp--preset--color--medium-blue)"
			}
		},
		"link": {
			"color": {
				"text": "var(--wp--preset--color--dark-grey)"
			}
		}
	}
}
```

<!--
#### Elements inside blocks
 -->
#### ブロック内の要素

<!--
Some blocks have more than one element, or have different elements depending on settings.
 -->
ブロックによっては複数の要素を持ったり、設定によって異なる要素を持つものがあります。

<!--
Example: If you set a background color to a post excerpt block, that background affects the entire block.
You can set a background to the optional "read more" link in the post excerpt block using elements:
`Styles > blocks > the name of the block > elements > element > attribute`
 -->
例: 投稿の抜粋ブロックに背景色を設定した場合、その背景はブロック全体に影響します。
要素を使って、記事の抜粋ブロックにあるオプションの「続きを読む」リンクに背景を
`スタイル > ブロック > ブロック名 > 要素 > 属性`で設定できます。

<!--
Since the theme has custom padding enabled, you can add `padding` within the `spacing` attribute to make the background color more visible:
 -->
テーマではカスタムパディングが有効なため、`spacing` 属性内に `padding` を追加することで、背景色をより見やすくすることができます。

```JSON
"styles": {
	"blocks": {
		"core/post-excerpt": {
			"elements": {
				"link": {
					"color": {
						"text": "var(--wp--preset--color--white)",
						"background": "var(--wp--preset--color--blue)"
					},
					"spacing": {
						"padding": {
							"top": "1em",
							"right": "1em",
							"bottom": "1em",
							"left": "1em"
						}
					}
				}
			}
		}
	}
}
```
<!--
## [Adding blocks](/docs/how-to-guides/block-based-theme/block-based-themes-2-adding-blocks.md)
 -->
<!--
## [ブロックの追加](https://ja.wordpress.org/team/handbook/block-editor/how-to-guides/block-based-themes/block-based-themes-2-adding-blocks/)
 -->

<!--
### Template parts
 -->
### テンプレートパーツ

<!--
In the templeParts section, assign the two template parts that you created to their template areas.
<<<<<<< HEAD
 -->
templeParts」セクションでは、作成した2つのテンプレートパーツをそれぞれのテンプレートエリアに割り当てます。

<!-- 
Add two keys:
 -->
<!-- 
2つのキーを追加します。
 -->

<!--
-`name`, the file name of the template part file without the file extension,
-`area`, the name of the template area.
 -->
<!--  
-`name`: テンプレートパーツのファイル名から拡張子を除いたもの
-`area`: テンプレートエリアの名前
 -->

<!-- 
Add three keys: -`name`, the file name of the template part file without the file extension, -`area`, the name of the template area, and `title` the visible name in the editor.
 -->
3つのキーを追加します。
- `name`: テンプレートパーツのファイル名から拡張子を除いたもの
- `area`: テンプレートエリアの名前
- `title`: エディターで表示される名前

<!--
There are three template areas to choose from: Header, footer, and general.
 -->
テンプレートは、header、footer、general の3つのエリアから選択できます。
=======
Add three keys: `name`, the file name of the template part file without the file extension, `area`, the name of the template area, and `title`, the visible name in the editor.

There are three template areas to choose from: header, footer, and general.
>>>>>>> f2022f27

```json
"templateParts": [
	{
		"name": "header",
		"area": "header",
		"title": "Header"
	},
	{
		"name": "footer",
		"area": "footer",
		"title": "Footer"
	}
]
```

<!--
## Custom templates
 -->
## カスタムテンプレート

<!--
Custom templates for posts, pages, and custom post types are created by adding additional HTML files inside the
`templates` folder.
In a classic theme, templates are identified with a file header. In a block theme, you list templates in the `theme.json` file.
 -->
投稿、ページ、カスタム投稿タイプ用のカスタムテンプレートは、`templates` フォルダ内に追加のHTMLファイルを追加して作成します。
クラシックテーマでは、テンプレートはファイルヘッダで識別されます。ブロックテーマでは、`theme.json` ファイルでテンプレートをリストアップします。

<!--
All templates that are listed in the `customTemplates` section of `theme.json` are selectable in the site editor.
 -->
`theme.json` の `customTemplates` セクションにリストアップされたすべてのテンプレートは、サイトエディタで選択できます。

<!--
For templates to be editable in the template editing mode, the template's file name needs to be prefixed with either `post-` or `page-`.
 -->
テンプレート編集モードでテンプレートを編集できるようにするには、テンプレートのファイル名の前に `post-` または `page-` のいずれかを付ける必要があります。

<!--
First, create a section called `customTemplates` at the root level of `theme.json`.
This section has two required keys:
`Name`, which is the name of the template file without the file ending.
`title`, which is the visible title of the template in the editors.
 -->
まず、`theme.json`のルートレベルにセクション `customTemplates` を作成します。
このセクションには2つの必須キーがあります。
`name`: テンプレートファイルの名前から拡張子を取り除いたもの
`title`: エディタで表示されるテンプレートのタイトルです。

```json
"customTemplates": [
	{
		"name": "page-home",
		"title": "Page without title"
	}
]
```

<!--
There is also an optional setting where you decide which post types that can use the template.
The key is `postTypes`, followed by the name of the post type:
 -->
また、このテンプレートを使用できる投稿タイプを定義するオプション設定もあります。
`postTypes` キーの後に投稿タイプの名前を続けます。

```json
"customTemplates": [
	{
		"name": "page-home",
		"title": "Page without title"
	},
	{
		"name": "page-contact",
		"title": "Contact",
		"postTypes": [
			"page"
		]
	}
]
```

<<<<<<< HEAD
<!--
=======
## Global styles presets

In addition to the default theme.json file, Block Themes can define multiple global styles presets for users to pick from. For example, a theme author might provide multiple theme color variations for the theme.

To provide a global styles preset, themes can add multiple JSON files inside their `/styles` folder. Each one of these JSON file is a mini theme.json file containing `styles` and/or `settings` that overrides any of the default `theme.json` file settings or styles.

**Example**

```json
// styles/red.json
{
	styles: {
		colors: {
			text: 'red',
			background: 'white'
		}
	}
}
```

```json
// styles/dark.json
{
	styles: {
		colors: {
			text: 'white',
			background: 'black'
		}
	}
}
```

>>>>>>> f2022f27
## Example themes
 -->
## テーマの例

<!--
You can find a basic starter theme called "emptytheme" and other example themes
on the [Theme Experiments GitHub repository](https://github.com/WordPress/theme-experiments). When using a theme as reference, take note of which Gutenberg version the theme is built for, because the experimental features are updated frequently.
 -->
基本的なスターターテーマ「emptytheme」やその他のサンプルテーマが、[実験的テーマ GitHub リポジトリ](https://github.com/WordPress/theme-experiments)にあります。テーマを参考にする際は、そのテーマがどのGutenbergバージョン用に作られているかに注意してください。実験的な機能は頻繁に更新されるためです。

<!--
The theme directory lists block themes under the tag [full site editing](https://wordpress.org/themes/tags/full-site-editing/).
 -->
テーマディレクトリでは、タグ [full site editing](https://wordpress.org/themes/tags/full-site-editing/)でブロックテーマをリストアップできます。

[原文](https://github.com/WordPress/gutenberg/blob/trunk/docs/how-to-guides/block-based-theme/README.md)<|MERGE_RESOLUTION|>--- conflicted
+++ resolved
@@ -41,22 +41,19 @@
 3.  [Creating the templates and template parts](#creating-the-templates-and-template-parts)
 4.  [Theme.json - Global styles](#themejson---global-styles)
 5.  [Custom templates](#custom-templates)
-<<<<<<< HEAD
 6.  [Example themes](#example-themes)
+6.  [Global styles presets](#global-styles-presets)
+7.  [Example themes](#example-themes)
  -->
 1. ブロックベーステーマを作成するには何が必要か ?
 2. テーマのセットアップ
 3. テンプレートとテンプレートパーツの作成
 4. theme.json - グローバルスタイル
 5. テンプレートの作成
-6. テーマの例
-
-<!--
-=======
-6.  [Global styles presets](#global-styles-presets)
-7.  [Example themes](#example-themes)
-
->>>>>>> f2022f27
+6. グローバルスタイルプリセット
+7. テーマの例
+
+<!--
 ## What is needed to create a block theme?
  -->
 ## ブロックテーマを作成するには何が必要か ?
@@ -85,12 +82,13 @@
 
 <!--
 Template parts are optional. If they are included they must be placed inside a `parts` folder.
-<<<<<<< HEAD
  -->
 テンプレートパーツはオプションです。含める場合は、`parts` フォルダーに置く必要があります。
-=======
+
+<!-- 
 The theme may optionally include a `styles` folder to provide [global styles presets](#global-styles-presets).
->>>>>>> f2022f27
+ -->
+テーマはオプションでグローバルスタイルプリセットを提供する `styles` フォルダを含めても構いません。 
 
 <!--
 File structure:
@@ -1271,7 +1269,6 @@
 
 <!--
 In the templeParts section, assign the two template parts that you created to their template areas.
-<<<<<<< HEAD
  -->
 templeParts」セクションでは、作成した2つのテンプレートパーツをそれぞれのテンプレートエリアに割り当てます。
 
@@ -1292,7 +1289,7 @@
  -->
 
 <!-- 
-Add three keys: -`name`, the file name of the template part file without the file extension, -`area`, the name of the template area, and `title` the visible name in the editor.
+Add three keys: `name`, the file name of the template part file without the file extension, `area`, the name of the template area, and `title`, the visible name in the editor.
  -->
 3つのキーを追加します。
 - `name`: テンプレートパーツのファイル名から拡張子を除いたもの
@@ -1300,14 +1297,10 @@
 - `title`: エディターで表示される名前
 
 <!--
-There are three template areas to choose from: Header, footer, and general.
+There are three template areas to choose from: header, footer, and general.
  -->
 テンプレートは、header、footer、general の3つのエリアから選択できます。
-=======
-Add three keys: `name`, the file name of the template part file without the file extension, `area`, the name of the template area, and `title`, the visible name in the editor.
-
-There are three template areas to choose from: header, footer, and general.
->>>>>>> f2022f27
+
 
 ```json
 "templateParts": [
@@ -1390,16 +1383,26 @@
 ]
 ```
 
-<<<<<<< HEAD
-<!--
-=======
+<!-- 
 ## Global styles presets
-
+ -->
+## グローバルスタイルプリセット
+
+<!-- 
 In addition to the default theme.json file, Block Themes can define multiple global styles presets for users to pick from. For example, a theme author might provide multiple theme color variations for the theme.
-
+ -->
+ブロックテーマでは、デフォルトの theme.json ファイルに加えて、ユーザーが選択できるように複数のグローバルスタイルプリセットを定義できます。例えば、テーマの作者は、テーマに複数のカラーバリエーションを提供できます。
+
+
+<!-- 
 To provide a global styles preset, themes can add multiple JSON files inside their `/styles` folder. Each one of these JSON file is a mini theme.json file containing `styles` and/or `settings` that overrides any of the default `theme.json` file settings or styles.
-
+ -->
+テーマでグローバルスタイルプリセットを提供するには、`/styles` フォルダ内に複数の JSON ファイルを追加します。これらの JSON ファイルは、ミニ theme.json ファイルで、それぞれ、`styles` や `settings` を含み、デフォルトの `theme.json` ファイルの設定やスタイルを上書きします。
+
+<!-- 
 **Example**
+ -->
+**例**
 
 ```json
 // styles/red.json
@@ -1425,7 +1428,7 @@
 }
 ```
 
->>>>>>> f2022f27
+<!--
 ## Example themes
  -->
 ## テーマの例
