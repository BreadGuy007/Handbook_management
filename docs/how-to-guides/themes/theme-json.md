<!--
# Global Settings & Styles (theme.json)
 -->
# グローバル設定とスタイル (theme.json)

<!--
<div class="callout callout-alert">
 -->
<!--
These features are still experimental. “Experimental” means this is an early implementation subject to drastic and breaking changes.
 -->
<!--
> この機能は現在、実験中です。初期の実装であり、将来、大規模で後方互換性のない変更があるという意味で、「実験中」です。
 -->
<!--
Documentation has been shared early to surface what’s being worked on and invite feedback from those experimenting with the APIs. Please share your feedback in the weekly #core-editor or #fse-outreach-experiment channels in Slack, or async in GitHub issues.
 -->
<!--
> 現在何を行っているのかを明らかにし、API を使用した実験からフィードバックを得るため、早い段階でドキュメントを共有します。フィードバックを Slack の週次の #core-editor または #fse-outreach-experiment チャンネルで共有するか、非同期に GitHub で issue を作成してください。
 -->
<!--
</div>
 -->

<!--
This is documentation for the current direction and work in progress about how themes can hook into the various sub-systems that the Block Editor provides.
 -->
<!--
この文書ではテーマがブロックエディターの提供するさまざまなサブシステムとどのように連携するのか、その方向性と現在進行中の作業について記述します。
 -->
<!--
WordPress 5.8 comes with [a new mechanism](https://make.wordpress.org/core/2021/06/25/introducing-theme-json-in-wordpress-5-8/) to configure the editor that enables a finer-grained control and introduces the first step in managing styles for future WordPress releases: the `theme.json` file. This page documents its format.
 -->
WordPress 5.8では、エディタを構成する[新しいメカニズム](https://make.wordpress.org/core/2021/06/25/introducing-theme-json-in-wordpress-5-8/)が搭載されます。このメカニズムは、きめ細かい制御を可能にし、将来の WordPress リリースでのスタイル管理の、最初のステップとなる `theme.json` ファイルを導入します。このページでは、`theme.json` ファイルのフォーマットについて説明します。

<!--
- Rationale
    - Settings for the block editor
    - Settings can be controlled per block
    - Styles are managed
    - CSS Custom Properties: presets & custom
- Specification
    - version
    - settings
        - Backward compatibility with add_theme_support
        - Presets
        - Custom
        - Setting examples
    - styles
        - Top-level
        - Block-level
        - Elements
    - customTemplates
    - templateParts
- FAQ
    - The naming schema of CSS Custom Properties
    - Why using -- as a separator?
    - How settings under "custom" create new CSS Custom Properties

 -->
- 論拠
    - ブロックエディターのための設定
    - 設定をブロックごとに制御できる
    - スタイルは管理できる
    - CSS カスタムプロパティ: プリセット & カスタム
- 仕様
    - version
    - settings
	    - add_theme_support との後方互換性
        - プリセット
        - カスタム
		- 例
    - styles
        - トップレベル
        - ブロックレベル
        - 要素
    - customTemplates
    - templateParts
- FAQ
  - CSS カスタムプロパティの命名体系
  - なぜ、セパレータとして、「--」を使用するのか ?
  - 「custom」下の設定は、どのように新しい CSS カスタムプロパティとなるのか ?

<!--
## Rationale
 -->
## 論拠

<!--
The Block Editor API has evolved at different velocities and there are some growing pains, specially in areas that affect themes. Examples of this are: the ability to [control the editor programmatically](https://make.wordpress.org/core/2020/01/23/controlling-the-block-editor/), or [a block style system](https://github.com/WordPress/gutenberg/issues/9534) that facilitates user, theme, and core style preferences.
 -->
ブロックエディター API は、さまざまな速度で進化しているため、苦痛に感じられる部分が大きくなってきました。これは特にテーマに影響する部分で顕著です。たとえば、[エディターのプログラム的な制御](https://make.wordpress.org/core/2020/01/23/controlling-the-block-editor/)や、ユーザー、テーマ、コアスタイルの好みを取りまとめる[ブロックスタイルシステム](https://github.com/WordPress/gutenberg/issues/9534) などです。

<!--
This describes the current efforts to consolidate the various APIs related to styles into a single point – a `theme.json` file that should be located inside the root of the theme directory.
 -->
この文書では、現在行われている、スタイルに関連するさまざまな API を一箇所に集める努力について、すなわち、テーマディレクトリのルートに配置する `theme.json` ファイルについて説明します。

<!--
### Settings for the block editor
 -->
### ブロックエディターの設定

<!--
Instead of the proliferation of theme support flags or alternative methods, the `theme.json` files provides a canonical way to define the settings of the block editor. These settings includes things like:
 -->
ブロックエディターの設定を定義する際、ネズミ算式に増えるテーマサポートフラグや代替方式の代わりに、`theme.json` ファイルでは理想の正しい方法が提供されます。例えば以下の設定が可能です。

<!--
-   What customization options should be made available or hidden from the user.
-   What are the default colors, font sizes... available to the user.
-   Defines the default layout of the editor (widths and available alignments).
 -->
-   ユーザーが利用可能なカスタマイズオプション。隠すカスタマイズオプション。
-   ユーザーが利用可能なデフォルトの色、フォントサイズ、等々
-   エディターのデフォルトレイアウトの定義。幅、利用可能な配置

<!--
### Settings can be controlled per block
 -->
### 設定をブロックごとに制御できる

<!--
For more granularity, these settings also work at the block level in `theme.json`.
 -->
より詳細のため、これらの設定は `theme.json` 内のブロックレベルでも動作します。

<!--
Examples of what can be achieved are:
 -->
達成できることの例:

<!--
-   Use a particular preset for a block (e.g.: table) but the common one for the rest of blocks.
-   Enable font size UI controls for all blocks but the headings block.
-   etc.
 -->
- あるブロック(例: テーブル)に対して特定のプリセットを使用するが、残りのブロックでは一般的なものを使用する。
- サポートするすべてのブロックでフォントサイズ UI コントロールを有効化するが、見出しブロックは除く。
- など。

<!--
### Styles are managed
 -->
### スタイルを管理できる

<!--
By using the `theme.json` file to set style properties in a structured way, the Block Editor can "manage" the CSS that comes from different origins (user, theme, and core CSS). For example, if a theme and a user set the font size for paragraphs, we only enqueue the style coming from the user and not the theme's.
 -->
`theme.json` ファイルを使用して、構造化した形式のブロックスタイルプロパティを設定することで、ブロックエディターは異なるソース (ユーザー、テーマ、コア) から来る CSS を「管理」できます。たとえば、テーマとユーザーが段落にフォントサイズを設定すると、ユーザーから来たスタイルのみをエンキューします。

<!--
Some of the advantages are:
 -->
この方法の利点:

<!--
- Reduce the amount of CSS enqueued.
- Prevent specificity wars.
 -->
- エンキューされる CSS の量を減らす。
- 「CSS 詳細度の戦い」を抑止する。

<!--
### CSS Custom Properties: presets & custom
 -->
### CSS カスタムプロパティ: プリセットとカスタム

<!--
There are some areas of styling that would benefit from having shared values that can change across a site.
 -->
サイト内で一度に変更できる共有の値があることで便利になる、スタイリングの領域があります。

<!--
To address this need, we've started to experiment with CSS Custom Properties, aka CSS Variables, in some places:
 -->
このニーズを満たすためいくつかの場所で CSS カスタムプロパティの実験を始めました。なお、CSS カスタムプロパティは CSS 変数とも呼ばれます。

<!--
- **Presets**: [color palettes](/docs/how-to-guides/themes/theme-support.md#block-color-palettes), [font sizes](/docs/how-to-guides/themes/theme-support.md#block-font-sizes), or [gradients](/docs/how-to-guides/themes/theme-support.md#block-gradient-presets) declared by the theme are converted to CSS Custom Properties and enqueued both the front-end and the editors.
 -->
- **プリセット**: [カラーパレット](https://ja.wordpress.org/team/handbook/block-editor/how-to-guides/themes/theme-support/#block-color-palettes)、[フォントサイズ](https://ja.wordpress.org/team/handbook/block-editor/how-to-guides/themes/theme-support/#block-font-sizes)、[グラデーション](https://ja.wordpress.org/team/handbook/block-editor/how-to-guides/themes/theme-support/#block-gradient-presets) をテーマで宣言すると、CSS カスタムプロパティに変換され、フロントエンドとエディターの両方にエンキューされます。

**入力**
{% codetabs %}
{% Input %}

```json
{
	"version": 1,
	"settings": {
		"color": {
			"palette": [
				{
					"name": "Black",
					"slug": "black",
					"color": "#000000"
				},
				{
					"name": "White",
					"slug": "white",
					"color": "#ffffff"
				}
			]
		}
	}
}
```

**出力**
{% Output %}

```css
body {
	--wp--preset--color--black: #000000;
	--wp--preset--color--white: #ffffff;
}
```

{% end %}

<!--
-   **Custom properties**: there's also a mechanism to create your own CSS Custom Properties.
 -->
- **カスタムプロパティ**: 自身の CSS カスタムプロパティを作成する仕組みもあります。

**入力**
{% codetabs %}
{% Input %}

```json
{
	"version": 1,
	"settings": {
		"custom": {
			"line-height": {
				"body": 1.7,
				"heading": 1.3
			}
		}
	}
}
```

**出力**
{% Output %}

```css
body {
	--wp--custom--line-height--body: 1.7;
	--wp--custom--line-height--heading: 1.3;
}
```

{% end %}

<!--
## Specification
 -->
## 仕様

<!--
This specification is the same for the three different origins that use this format: core, themes, and users. Themes can override core's defaults by creating a file called `theme.json`. Users, via the site editor, will also be also to override theme's or core's preferences via an user interface that is being worked on.
 -->
この仕様は、同じフォーマットを仕様する3つの異なる主体、「コア」「テーマ」「ユーザー」で共通です。テーマは、ファイル `theme.json` を作成することでコアのデフォルトを上書きできます。ユーザーもまた、開発中のユーザーインターフェース、サイトエディターを介して、テーマやコアの設定を上書きできます。

<!--
The `experimental-theme.json` file declares how a theme wants the editor configured (`settings`) as well as the style properties it sets (`styles`).
 -->
<!--
`experimental-theme.json` ファイルでは、テーマがどのようにエディターを構成したいか (`settings`)、そして、設定するスタイルプロパティ (`styles`) を宣言します。

```
{
  "settings": { ... },
  "styles": { ... }
}
```
 -->
<!--
Both settings and styles can contain subsections for any registered block. As a general rule, the names of these subsections will be the block names ― we call them "block selectors". For example, the paragraph block ―whose name is `core/paragraph`― can be addressed in the settings using the key (or "block selector") `core/paragraph`:
 -->
任意の登録ブロックに対して settings も styles もサブセクションを含むことができます。一般的なルールとしてサブセクションの名前はブロック名で、これは「ブロックセレクタ」と呼ばれます。たとえば段落ブロック (名前は `core/paragraph`)は、settings 内ではキー (あるいは「ブロックセレクタ」) `core/paragraph` として処理されます。

```json
{
	"version": 1,
	"settings": {},
	"styles": {},
	"customTemplates": {},
	"templateParts": {}
}
```

<!--
There are a few cases in whiche a single block can represent different HTML markup. The heading block is one of these, as it represents h1 to h6 HTML elements. In these cases, the block will have as many block selectors as different markup variations ― `core/heading/h1`, `core/heading/h2`, etc, so they can be addressed separately:
 -->
単一ブロックが異なる HTML マークアップを表すケースがいくつかあります。見出しブロックはその一例で、h1 から h6 の HTML 要素を表します。この場合、見出しブロックは異なるマークアップ `core/heading/h1`、`core/heading/h2`、... と同じ数のブロックセレクタを持ち、それぞれ個別に処理します。

```
{
  "styles": {
    "core/heading/h1": { ... },
    // ...
    "core/heading/h6": { ... },
  }
}
```
 -->
<!--
Additionally, there are two other block selectors: `root` and `defaults`. The `root` block selector represents the root of the site. The `defaults` block selector represents the defaults to be used by blocks if they don't declare anything.
 -->
また、さらに2つの別のブロックセレクタ `root` と `defaults` があります。`root` ブロックセレクタは、サイトのルートを表します。`defaults` ブロックセレクタは、何もせんげされなかった場合にブロックで使用されるデフォルトを表します。

<!--
### Version
 -->
### version

<!--
This field describes the format of the `theme.json` file. The current and only version is 1.
 -->
このフィールドは、`theme.json` ファイルのフォーマットを表します。現在の唯一のバージョンは1です。

<!--
WordPress 5.8 will ignore the contents of any `theme.json` whose version is not equals to the current. Should the Gutenberg plugin need it, it'll update the version and will add the corresponding migration mechanisms from older versions.
 -->
WordPress 5.8 は、現行バージョンと異なる `theme.json` の内容を無視します。Gutenberg プラグインは必要があれば、バージョンを更新し、古いバージョンからの移行メカニズムを追加します。

<!--
### Settings
 -->
### settings

<!--
<div class="callout callout-alert">
The Gutenberg plugin extends the settings available from WordPress 5.8, so they can be used with other WordPress versions and they go through a maturation process before being ported to core.

The tabs below show WordPress 5.8 supported settings and the ones supported by the Gutenberg plugin.
</div>
 -->
> Gutenberg プラグインは、WordPress 5.8で利用可能な設定を拡張しています。このため、他のバージョンの WordPress でも利用でき、コアに移植される前に機能の成熟プロセスを経ます。
>
> 次のセクションでは、WordPress 5.8でサポートされる設定と、Gutenberg プラグインでサポートされる設定を示します。

<!--
The settings section has the following structure:
 -->
settings セクションは以下の構造を持ちます。

<!--
{% codetabs %}
{% WordPress %}
 -->
**WordPress**

```json
{
	"version": 1,
	"settings": {
		"border": {
			"customRadius": false
		},
		"color": {
			"custom": true,
			"customDuotone": true,
			"customGradient": true,
			"duotone": [],
			"gradients": [],
			"link": false,
			"palette": []
		},
		"custom": {},
		"layout": {
			"contentSize": "800px",
			"wideSize": "1000px"
		},
		"spacing": {
			"customMargin": false,
			"customPadding": false,
			"units": [ "px", "em", "rem", "vh", "vw" ]
		},
		"typography": {
			"customFontSize": true,
			"customLineHeight": false,
			"dropCap": true,
			"fontSizes": []
		},
		"blocks": {
			"core/paragraph": {
				"color": {},
				"custom": {},
				"layout": {},
				"spacing": {},
				"typography": {}
			},
			"core/heading": {},
			"etc": {}
		}
	}
}
```

<!--
{% Gutenberg %}
 -->
**Gutenberg**

```json
{
	"version": 1,
	"settings": {
		"appearanceTools": false,
		"border": {
			"color": false,
			"radius": false,
			"style": false,
			"width": false
		},
		"color": {
			"background": true,
			"custom": true,
			"customDuotone": true,
			"customGradient": true,
			"defaultGradients": true,
			"defaultPalette": true,
			"duotone": [],
			"gradients": [],
			"link": false,
			"palette": [],
			"text": true
		},
		"custom": {},
		"layout": {
			"contentSize": "800px",
			"wideSize": "1000px"
		},
		"spacing": {
			"blockGap": null,
			"margin": false,
			"padding": false,
			"units": [ "px", "em", "rem", "vh", "vw" ]
		},
		"typography": {
			"customFontSize": true,
			"dropCap": true,
			"fontFamilies": [],
			"fontSizes": [],
			"fontStyle": true,
			"fontWeight": true,
			"letterSpacing": true,
			"lineHeight": false,
			"textDecoration": true,
			"textTransform": true
		},
		"blocks": {
			"core/paragraph": {
				"border": {},
				"color": {},
				"custom": {},
				"layout": {},
				"spacing": {},
				"typography": {}
			},
			"core/heading": {},
			"etc": {}
		}
	}
}
```

<!--
{% end %}
  -->
<!--
Each block can configure any of these settings separately, providing a more fine-grained control over what exists via `add_theme_support`. The settings declared at the top-level affect to all blocks, unless a particular block overwrites it. It's a way to provide inheritance and configure all blocks at once.
 -->
それぞれのブロックは個別にこれらの設定を構成でき、既存の `add_theme_support` を介したものよりも、詳細な制御を行えます。トップレベルで宣言されたブロック設定は、個別に上書きしない限り、すべてのブロックに影響します。継承のコンセプトを導入し、すべてのブロックを一度に構成できます。

<!--
Note, however, that not all settings are relevant for all blocks. The settings section provides an opt-in/opt-out mechanism for themes, but it's the block's responsibility to add support for the features that are relevant to it. For example, if a block doesn't implement the `dropCap` feature, a theme can't enable it for such a block through `theme.json`.
 -->
注意: ただし、すべての設定がすべてのブロックに関連するわけではありません。settings セクションはテーマに対してオプトイン、オプトアウトの仕組みを提供しますが、関連する機能のサポートの追加はブロックの責任です。たとえばブロックが `dropCap` 機能を実装しなければ、テーマは `theme.json` を介して有効化できません。

<!-- 
### Opt-in into UI controls
 -->
### UI コントロールへのオプトイン

<!-- 
There's one special setting property, `appearanceTools`, which is a boolean and its default value is false. Themes can use this setting to enable the following ones:
 -->
特別な設定プロパティとして `appearanceTools` があります。ブール値で、デフォルト値は false です。テーマはこの設定を使用して、以下を有効化できます。

<!-- 
- border: color, radius, style, width
- color: link
- spacing: blockGap, margin, padding
- typography: lineHeight
 -->
- border: color, radius, style, width
- color: link
- spacing: blockGap, margin, padding
- typography: lineHeight

<!--
#### Backward compatibility with add_theme_support
 -->
#### add_theme_support との後方互換性

<!--
To retain backward compatibility, the existing `add_theme_support` declarations that configure the block editor are retrofit in the proper categories for the top-level section. For example, if a theme uses `add_theme_support('disable-custom-colors')`, it'll be the same as setting `settings.color.custom` to `false`. If the `theme.json` contains any settings, these will take precedence over the values declared via `add_theme_support`. This is the complete list of equivalences:
 -->
後方互換性のため、ブロックエディターを構成する既存の `add_theme_support` の宣言は、トップレベルのセクションの適切なカテゴリーに割り当てられます。たとえば、テーマが `add_theme_support('disable-custom-colors')` を使用している場合、これは `settings.color.custom` に `false` を設定したことと同じです。`theme.json` 内に設定があれば、 `add_theme_support` を介して宣言された値に優先します。以下は、完全な対応リストです。

<!--
| add_theme_support           | theme.json setting                                        |
| --------------------------- | --------------------------------------------------------- |
| `custom-line-height`        | Set `typography.lineHeight` to `true`.              |
| `custom-spacing`            | Set `spacing.padding` to `true`.                    |
| `custom-units`              | Provide the list of units via `spacing.units`.            |
| `disable-custom-colors`     | Set `color.custom` to `false`.                            |
| `disable-custom-font-sizes` | Set `typography.customFontSize` to `false`.               |
| `disable-custom-gradients`  | Set `color.customGradient` to `false`.                    |
| `editor-color-palette`      | Provide the list of colors via `color.palette`.           |
| `editor-font-sizes`         | Provide the list of font size via `typography.fontSizes`. |
| `editor-gradient-presets`   | Provide the list of gradients via `color.gradients`.      |
| `experimental-link-color`   | Set `color.link` to `true`.                               |
 -->
| add_theme_support           | theme.json 設定                                        |
| --------------------------- | --------------------------------------------------------- |
| `custom-line-height`        | `typography.lineHeight` に `true` を設定       |
| `custom-spacing`            | `spacing.padding` に `true` を設定            |
| `custom-units`              | `spacing.units` で単位のリストを渡す            |
| `disable-custom-colors`     | `color.custom` に `false` を設定                       |
| `disable-custom-font-sizes` | `typography.customFontSize` に `false` を設定           |
| `disable-custom-gradients`  | `color.customGradient` に `false` を設定               |
| `editor-color-palette`      | `color.palette` で色のリストを渡す     |
| `editor-font-sizes`         | `typography.fontSizes` でフォントサイズのリストを渡す |
| `editor-gradient-presets`   | `color.gradients` でグラデーションのリストを渡す      |
| `experimental-link-color`   | `color.link` に `true` を設定                  |

<!--
Let's say a theme author wants to enable custom colors only for the paragraph block. This is how it can be done:
 -->
<!--
テーマ作者が段落ブロックのみにカスタムカラーを有効化したいとします。この場合、以下のようになります。
 -->
<!--
```json
{
	"version": 1,
	"settings": {
		"color": {
			"custom": false
		},
		"blocks": {
			"core/paragraph": {
				"color": {
					"custom": true
				}
			}
		}
	}
}
```
 -->

<!--
#### Presets
 -->
#### プリセット
<!--
Presets are part of the settings section. Each preset value will generate a CSS Custom Property that will be added to the new stylesheet, which follow this naming schema: `--wp--preset--{preset-category}--{preset-slug}`.
 -->
プリセットは settings セクションの一部です。各プリセット値は新しいスタイルシートに追加される CSS カスタムプロパティを生成します。CSS カスタムプロパティは命名スキーマ `--wp--preset--{preset-category}--{preset-slug}` に従います。

<!--
Presets are part of the settings section. They are values that are shown to the user via some UI controls. By defining them via `theme.json` the engine can do more for themes, such as automatically translate the preset name or enqueue the corresponding CSS classes and custom properties.
 -->
プリセットは settings セクションの一部で、UI コントロールを介してユーザーに表示される値です。`theme.json` で定義することでエンジンは、自動的にプリセット名を翻訳したり、対応する CSS クラスやカスタムプロパティをエンキューするなどテーマに対して多くを実行します。

<!--
The following presets can be defined via `theme.json`:
 -->
以下のプリセットを `theme.json` で定義できます。

<!--
- `color.duotone`: doesn't generate classes or custom properties.
- `color.gradients`: generates a single class and custom property per preset value.
- `color.palette`:
    - generates 3 classes per preset value: color, background-color, and border-color.
    - generates a single custom property per preset value
- `typography.fontSizes`: generates a single class and custom property per preset value.
- `typography.fontFamilies`: generates a single custom property per preset value.
 -->
- `color.duotone`: クラスやカスタムプロパティを生成しません。
- `color.gradients`: プリセット値ごとに1つのクラスとカスタムプロパティを生成します。
- `color.palette`:
    - プリセット値ごとに3つのクラスを生成します: color、background-color、border-color
    - プリセット値ごとに1つのカスタムプロパティを生成します。
- `typography.fontSizes`: プリセット値ごとに1つのクラスとカスタムプロパティを生成します。
- `typography.fontFamilies`: プリセット値ごとに1つのカスタムプロパティを生成します。

<!--
The naming schema for the classes and the custom properties is as follows:
 -->
クラスとカスタムプロパティは次の命名スキーマに従います。

<!--
- Custom Properties: `--wp--preset--{preset-category}--{preset-slug}` such as `--wp--preset--color--black`
- Classes: `.has-{preset-slug}-{preset-category}` such as `.has-black-color`.
 -->
- カスタムプロパティ: `--wp--preset--{preset-category}--{preset-slug}` 例: `--wp--preset--color--black`
- クラス: `.has-{preset-slug}-{preset-category}` 例: `.has-black-color`.

**入力**
{% codetabs %}
{% Input %}

```json
{
	"version": 1,
	"settings": {
		"color": {
			"duotone": [
				{
					"colors": [ "#000", "#FFF" ],
					"slug": "black-and-white",
					"name": "Black and White"
				}
			],
			"gradients": [
				{
					"slug": "blush-bordeaux",
					"gradient": "linear-gradient(135deg,rgb(254,205,165) 0%,rgb(254,45,45) 50%,rgb(107,0,62) 100%)",
					"name": "Blush bordeaux"
				},
				{
					"slug": "blush-light-purple",
					"gradient": "linear-gradient(135deg,rgb(255,206,236) 0%,rgb(152,150,240) 100%)",
					"name": "Blush light purple"
				}
			],
			"palette": [
				{
					"slug": "strong-magenta",
					"color": "#a156b4",
					"name": "Strong magenta"
				},
				{
					"slug": "very-dark-grey",
					"color": "rgb(131, 12, 8)",
					"name": "Very dark grey"
				}
			]
		},
		"typography": {
			"fontFamilies": [
				{
					"fontFamily": "-apple-system,BlinkMacSystemFont,\"Segoe UI\",Roboto,Oxygen-Sans,Ubuntu,Cantarell, \"Helvetica Neue\",sans-serif",
					"slug": "system-font",
					"name": "System Font"
				},
				{
					"fontFamily": "Helvetica Neue, Helvetica, Arial, sans-serif",
					"slug": "helvetica-arial",
					"name": "Helvetica or Arial"
				}
			],
			"fontSizes": [
				{
					"slug": "normal",
					"size": 16,
					"name": "Normal"
				},
				{
					"slug": "big",
					"size": 32,
					"name": "Big"
				}
			]
		},
		"blocks": {
			"core/group": {
				"color": {
					"palette": [
						{
							"slug": "black",
							"color": "#000000",
							"name": "Black"
						},
						{
							"slug": "white",
							"color": "#ffffff",
							"name": "White"
						},
					]
				}
			}
		}
	}
}
```

**出力**
{% Output %}

```css
/* Top-level custom properties */
body {
	--wp--preset--color--strong-magenta: #a156b4;
	--wp--preset--color--very-dark-grey: #444;
	--wp--preset--gradient--blush-bordeaux: linear-gradient( 135deg, rgb( 254, 205, 165 ) 0%, rgb( 254, 45, 45 ) 50%, rgb( 107, 0, 62 ) 100% );
	--wp--preset--gradient--blush-light-purple: linear-gradient( 135deg, rgb( 255, 206, 236 ) 0%, rgb( 152, 150, 240 ) 100% );
	--wp--preset--font-size--big: 32;
	--wp--preset--font-size--normal: 16;
	--wp--preset--font-family--helvetica-arial: Helvetica Neue, Helvetica, Arial, sans-serif;
	--wp--preset--font-family--system: -apple-system,BlinkMacSystemFont,\"Segoe UI\",Roboto,Oxygen-Sans,Ubuntu,Cantarell, \"Helvetica Neue\",sans-serif;
}

/* Block-level custom properties (bounded to the group block) */
.wp-block-group {
	--wp--preset--color--black: #000000;
	--wp--preset--color--white: #ffffff;
}

/* Top-level classes */
.has-strong-magenta-color { color: #a156b4 !important; }
.has-strong-magenta-background-color { background-color: #a156b4 !important; }
.has-strong-magenta-border-color { border-color: #a156b4 !important; }
.has-very-dark-grey-color { color: #444 !important; }
.has-very-dark-grey-background-color { background-color: #444 !important; }
.has-very-dark-grey-border-color { border-color: #444 !important; }
.has-blush-bordeaux-background { background: linear-gradient( 135deg, rgb( 254, 205, 165 ) 0%, rgb( 254, 45, 45 ) 50%, rgb( 107, 0, 62 ) 100% ) !important; }
.has-blush-light-purple-background { background: linear-gradient( 135deg, rgb( 255, 206, 236 ) 0%, rgb( 152, 150, 240 ) 100% ) !important; }
.has-big-font-size { font-size: 32; }
.has-normal-font-size { font-size: 16; }

/* Block-level classes (bounded to the group block) */
.wp-block-group.has-black-color { color: #a156b4 !important; }
.wp-block-group.has-black-background-color { background-color: #a156b4 !important; }
.wp-block-group.has-black-border-color { border-color: #a156b4 !important; }
.wp-block-group.has-white-color { color: #444 !important; }
.wp-block-group.has-white-background-color { background-color: #444 !important; }
.wp-block-group.has-white-border-color { border-color: #444 !important; }

```
{% end %}

<!--
To maintain backward compatibility, the presets declared via `add_theme_support` will also generate the CSS Custom Properties. If the `theme.json` contains any presets, these will take precedence over the ones declared via `add_theme_support`.
 -->
後方互換性のため、`add_theme_support` を介して宣言されたプリセットもまた CSS カスタムプロパティを生成します。`theme.json` に含まれるプリセットは `add_theme_support` を介して宣言されたプリセットに優先します。

<!--
Preset classes are attached to the content of a post by some user action. That's why the engine will add `!important` to these, because user styles should take precedence over theme styles.
 -->
プリセットクラスは、ユーザーアクションにより、投稿のコンテンツに付加されます。ユーザーのスタイルをテーマのスタイルに優先させるため、エンジンは `!important` を追加します。

<!--
#### Custom
 -->
#### カスタム

<!--
In addition to create CSS Custom Properties for the presets, the `theme.json` also allows for themes to create their own, so they don't have to be enqueued separately. Any values declared within the `custom` field will be transformed to CSS Custom Properties following this naming schema: `--wp--custom--<variable-name>`.
 -->
プリセット用の CSS カスタムプロパティの作成に加えてテーマは `theme.json` を使用して独自のプロパティを作成できます。別々にエンキューする必要はありません。`custom` フィールド内に定義された任意の値は、命名スキーマ `--wp--custom--<variable-name>` を持つ CSS カスタムプロパティに変換されます。

<!--
For example:
 -->
例:

**入力**
{% codetabs %}
{% Input %}

```json
{
	"version": 1,
	"settings": {
		"custom": {
			"baseFont": 16,
			"lineHeight": {
				"small": 1.2,
				"medium": 1.4,
				"large": 1.8
			}
		},
		"blocks": {
			"core/group": {
				"custom": {
					"baseFont": 32
				}
			}
		}
	}
}
```

**出力**
{% Output %}

```css
body {
	--wp--custom--base-font: 16;
	--wp--custom--line-height--small: 1.2;
	--wp--custom--line-height--medium: 1.4;
	--wp--custom--line-height--large: 1.8;
}
.wp-block-group {
	--wp--custom--base-font: 32;
}
```

{% end %}

<!--
Note that the name of the variable is created by adding `--` in between each nesting level and `camelCase` fields are transformed to `kebab-case`.
 -->
注意: 変数名は各ネストレベルの間に `--` を追加し、`camelCase` フィールドは `kebab-case` に変換して作成されます。

<!--
#### Settings examples
 -->
#### settings の例

<!--
- Enable custom colors only for the paragraph block:
 -->
- 段落ブロックのみにカスタム色を有効化

```json
{
	"version": 1,
	"settings": {
		"color": {
			"custom": false
		},
		"blocks": {
			"core/paragraph": {
				"color": {
					"custom": true
				}
			}
		}
	}
}
```
<!--
- Disable border radius for the button block:
 -->
- ボタンブロックの枠の角丸を無効化

```json
{
	"version": 1,
	"settings": {
		"blocks": {
			"core/button": {
				"border": {
					"customRadius": false
				}
			}
		}
	}
}
```

- グループブロックのみに他と異なるパレットを設定

```json
{
	"version": 1,
	"settings": {
		"color": {
			"palette": [
				{
					"slug": "black",
					"color": "#000000",
					"name": "Black"
				},
				{
					"slug": "white",
					"color": "#FFFFFF",
					"name": "White"
				},
				{
					"slug": "red",
					"color": "#FF0000",
					"name": "Red"
				},
				{
					"slug": "green",
					"color": "#00FF00",
					"name": "Green"
				},
				{
					"slug": "blue",
					"color": "#0000FF",
					"name": "Blue"
				}
			]
		},
		"blocks": {
			"core/group": {
				"color": {
					"palette": [
						{
							"slug": "black",
							"color": "#000000",
							"name": "Black"
						},
						{
							"slug": "white",
							"color": "#FFF",
							"name": "White"
						}
					]
				}
			}
		}
	}
}
```

<!--
### Styles
 -->
### styles

<!--
<div class="callout callout-alert">
The Gutenberg plugin extends the styles available from WordPress 5.8, so they can be used with other WordPress versions and they go through a maturation process before being ported to core.

The tabs below show WordPress 5.8 supported styles and the ones supported by the Gutenberg plugin.
</div>
-->
> Gutenberg プラグインは、WordPress 5.8で利用可能なスタイルを拡張しています。このため、他のバージョンの WordPress でも利用でき、コアに移植される前に機能の成熟プロセスを経ます。
>
> 次のセクションでは、WordPress 5.8でサポートされるスタイルと、Gutenberg プラグインでサポートされるスタイルを示します。

<!--
Each block declares which style properties it exposes via the [block supports mechanism](/docs/reference-guides/block-api/block-supports.md). The support declarations are used to automatically generate the UI controls for the block in the editor. Themes can use any style property via the `theme.json` for any block ― it's the theme's responsibility to verify that it works properly according to the block markup, etc.
 -->
各ブロックは[ブロックサポート](https://ja.wordpress.org/team/handbook/block-editor/reference-guides/block-api/block-supports/)を介して、どのスタイルプロパティを公開するかを宣言します。サポートの宣言はエディター内でのブロックの UI コントロールを自動的に生成するために使用されます。テーマは `theme.json` を介して、任意のブロックのために、任意のスタイルプロパティを使用できます。ブロックマークアップ等に関して正しく動作するかどうかの検証は、テーマの責任です。

<!--
{% codetabs %}
{% WordPress %}
 -->
**WordPress**

```json
{
	"version": 1,
	"styles": {
		"border": {
			"radius": "value"
		},
		"color": {
			"background": "value",
			"gradient": "value",
			"text": "value"
		},
		"spacing": {
			"margin": {
				"top": "value",
				"right": "value",
				"bottom": "value",
				"left": "value"
			},
			"padding": {
				"top": "value",
				"right": "value",
				"bottom": "value",
				"left": "value"
			}
		},
		"typography": {
			"fontSize": "value",
			"lineHeight": "value"
		},
		"elements": {
			"link": {
				"border": {},
				"color": {},
				"spacing": {},
				"typography": {}
			},
			"h1": {},
			"h2": {},
			"h3": {},
			"h4": {},
			"h5": {},
			"h6": {}
		},
		"blocks": {
			"core/group": {
				"border": {},
				"color": {},
				"spacing": {},
				"typography": {},
				"elements": {
					"link": {},
					"h1": {},
					"h2": {},
					"h3": {},
					"h4": {},
					"h5": {},
					"h6": {}
				}
			},
			"etc": {}
		}
	}
}
```

<!--
{% Gutenberg %}
 -->
**Gutenberg**

```json
{
	"version": 1,
	"styles": {
		"border": {
			"color": "value",
			"radius": "value",
			"style": "value",
			"width": "value"
		},
		"color": {
			"background": "value",
			"gradient": "value",
			"text": "value"
		},
		"filter": {
			"duotone": "value"
		},
		"spacing": {
			"blockGap": "value",
			"margin": {
				"top": "value",
				"right": "value",
				"bottom": "value",
				"left": "value"
			},
			"padding": {
				"top": "value",
				"right": "value",
				"bottom": "value",
				"left": "value"
			}
		},
		"typography": {
			"fontFamily": "value",
			"fontSize": "value",
			"fontStyle": "value",
			"fontWeight": "value",
			"letterSpacing": "value",
			"lineHeight": "value",
			"textDecoration": "value",
			"textTransform": "value"
		},
		"elements": {
			"link": {
				"border": {},
				"color": {},
				"spacing": {},
				"typography": {}
			},
			"h1": {},
			"h2": {},
			"h3": {},
			"h4": {},
			"h5": {},
			"h6": {}
		},
		"blocks": {
			"core/group": {
				"border": {},
				"color": {},
				"spacing": {},
				"typography": {},
				"elements": {
					"link": {},
					"h1": {},
					"h2": {},
					"h3": {},
					"h4": {},
					"h5": {},
					"h6": {}
				}
			},
			"etc": {}
		}
	}
}
```
<!--
{% end %}
 -->

<!--
### Top-level styles
 -->
### トップレベルスタイル

<!--
Styles found at the top-level will be enqueued using the `body` selector.
 -->
トップレベルのスタイルは `body` セレクタを使用してエンキューされます。

{% codetabs %}
{% Input %}

```json
{
	"version": 1,
	"styles": {
		"color": {
			"text": "var(--wp--preset--color--primary)"
		}
	}
}
```

{% Output %}

```css
body {
	color: var( --wp--preset--color--primary );
}
```

{% end %}

<!--
### Block styles
 -->
### ブロックスタイル

<!--
Styles found within a block will be enqueued using the block selector.
 -->
ブロック内のスタイルは、ブロックセレクタを使用してエンキューされます。

<<<<<<< HEAD
<!--
By default, the block selector is generated based on its name such as `.wp-block-<blockname-without-namespace>`. For example, `.wp-block-group` for the `core/group` block. There are some blocks that want to opt-out from this default behavior. They can do so by explicitly telling the system which selector to use for them via the `__experimentalSelector` key within the `supports` section of its `block.json` file.
 -->
デフォルトでは、ブロックセレクタは `.wp-block-<blockname-without-namespace>` のような名前を基にして生成されます。たとえば、`core/group` ブロックの `.wp-block-group` です。このデフォルトの動作をオプトアウトしたいブロックもあります。これには明示的にシステムに対してどのセレクタを使用するかを、`block.json` ファイルの `supports` セクション内の `__experimentalSelector` キーで指定します。
=======
By default, the block selector is generated based on its name such as `.wp-block-<blockname-without-namespace>`. For example, `.wp-block-group` for the `core/group` block. There are some blocks that want to opt-out from this default behavior. They can do so by explicitly telling the system which selector to use for them via the `__experimentalSelector` key within the `supports` section of its `block.json` file. Note that the block needs to be registered server-side for the `__experimentalSelector` field to be available to the style engine.
>>>>>>> f2022f27

{% codetabs %}
{% Input %}

```json
{
	"version": 1,
	"styles": {
		"color": {
			"text": "var(--wp--preset--color--primary)"
		},
		"blocks": {
			"core/paragraph": {
				"color": {
					"text": "var(--wp--preset--color--secondary)"
				}
			},
			"core/group": {
				"color": {
					"text": "var(--wp--preset--color--tertiary)"
				}
			}
		}
	}
}
```

{% Output %}

```css
body {
	color: var( --wp--preset--color--primary );
}
p { /* The core/paragraph opts out from the default behaviour and uses p as a selector. */
	color: var( --wp--preset--color--secondary );
}
.wp-block-group {
	color: var( --wp--preset--color--tertiary );
}
```

{% end %}

<!--
#### Element styles
 -->
#### 要素スタイル

<!--
In addition to top-level and block-level styles, there's the concept of elements that can used in both places. There's a closed set of them:
 -->
トップレベル、ブロックレベルのスタイルに加えて、両方の場所で使用できる要素のコンセプトがあります。

<!--
- `link`: maps to the `a` CSS selector.
- `h1`: maps to the `h1` CSS selector.
- `h2`: maps to the `h2` CSS selector.
- `h3`: maps to the `h3` CSS selector.
- `h4`: maps to the `h4` CSS selector.
- `h5`: maps to the `h5` CSS selector.
- `h6`: maps to the `h6` CSS selector.
 -->
- `link`: `a` CSS セレクタにマップ
- `h1`: `h1` CSS セレクタにマップ
- `h2`: `h2` CSS セレクタにマップ
- `h3`: `h3` CSS セレクタにマップ
- `h4`: `h4` CSS セレクタにマップ
- `h5`: `h5` CSS セレクタにマップ
- `h6`: `h6` CSS セレクタにマップ

<!--
If they're found in the top-level the element selector will be used. If they're found within a block, the selector to be used will be the element's appended to the corresponding block.
 -->
トップレベルにあれば、要素セレクタが使用されます。ブロック内にあれば、使用されるセレクタは、対応するブロックに追加された形の要素セレクタになります。

{% codetabs %}
{% Input %}

```json
{
	"version": 1,
	"styles": {
		"typography": {
			"fontSize": "var(--wp--preset--font-size--normal)"
		},
		"elements": {
			"h1": {
				"typography": {
					"fontSize": "var(--wp--preset--font-size--huge)"
				}
			},
			"h2": {
				"typography": {
					"fontSize": "var(--wp--preset--font-size--big)"
				}
			},
			"h3": {
				"typography": {
					"fontSize": "var(--wp--preset--font-size--medium)"
				}
			}
		},
		"blocks": {
			"core/group": {
				"elements": {
					"h2": {
						"typography": {
							"fontSize": "var(--wp--preset--font-size--small)"
						}
					},
					"h3": {
						"typography": {
							"fontSize": "var(--wp--preset--font-size--smaller)"
						}
					}
				}
			}
		}
	}
}
```

**出力**
{% Output %}

```css
body {
	font-size: var( --wp--preset--font-size--normal );
}
h1 {
	font-size: var( --wp--preset--font-size--huge );
}
h2 {
	font-size: var( --wp--preset--font-size--big );
}
h3 {
	font-size: var( --wp--preset--font-size--medium );
}
.wp-block-group h2 {
	font-size: var( --wp--preset--font-size--small );
}
.wp-block-group h3 {
	font-size: var( --wp--preset--font-size--smaller );
}
```

{% end %}

<!--
The `defaults` block selector can't be part of the `styles` section and will be ignored if it's present. The `root` block selector will generate a style rule with the `:root` CSS selector.
 -->
`defaults` ブロックセレクタは、`styles` セクションの一部にはなれず、あっても無視されます。`root` ブロックセレクタはなることはできず、`:root` CSS セレクタと共にスタイルルールを生成します。

<!--
### Other theme metadata
 -->
### その他のテーマのメタデータ

<!--
There's a growing need to add more theme metadata to the theme.json. This section lists those other fields:
 -->
theme.json にはさらに多くのテーマのメタデータを追加するニーズがあります。このセクションでは、それら他のフィールドを挙げます。

<!--
**customTemplates**: within this field themes can list the custom templates present in the `block-templates` folder. For example, for a custom template named `my-custom-template.html`, the `theme.json` can declare what post types can use it and what's the title to show the user:
 -->
**customTemplates**: このフィールド内にテーマは、`block-templates` フォルダー内にあるカスタムテンプレートをリストできます。たとえば、カスタムテンプレート `my-custom-template.html` に対して、`theme.json` はどの投稿タイプが使用でき、ユーザーにどのようなタイトルを表示するか宣言できます。

### customTemplates

<!--
<div class="callout callout-alert">
This field is only allowed when the Gutenberg plugin is active. In WordPress 5.8 will be ignored.
</div>
 -->
> このフィールドは、Gutenberg プラグインが有効な場合にのみ許可されます。WordPress 5.8では無視されます。

<!--
Within this field themes can list the custom templates present in the `templates` folder. For example, for a custom template named `my-custom-template.html`, the `theme.json` can declare what post types can use it and what's the title to show the user:
 -->
このフィールド内にテーマは、`templates` フォルダー内にあるカスタムテンプレートをリストできます。たとえば、カスタムテンプレート `my-custom-template.html` に対して、`theme.json` はどの投稿タイプが使用でき、ユーザーにどのようなタイトルを表示するか宣言できます。

<!--
- name: mandatory.
- title: mandatory, translatable.
- postTypes: optional, only applies to the `page` by default.
 -->
- name: 必須
- title: 必須。翻訳可能
- postTypes: オプション。デフォルトでは `page` のみに適用

```json
{
    "version": 1,
	"customTemplates": [
		{
			"name": "my-custom-template",
			"title": "The template title",
			"postTypes": [
				"page",
				"post",
				"my-cpt"
			]
		}
	]
}
```

### templateParts

<!--
<div class="callout callout-alert">
This field is only allowed when the Gutenberg plugin is active. In WordPress 5.8 will be ignored.
</div>
 -->
> このフィールドは、Gutenberg プラグインが有効な場合にのみ許可されます。WordPress 5.8では無視されます。

<!--
Within this field themes can list the template parts present in the `parts` folder. For example, for a template part named `my-template-part.html`, the `theme.json` can declare the area term for the template part entity which is responsible for rendering the corresponding block variation (Header block, Footer block, etc.) in the editor. Defining this area term in the json will allow the setting to persist across all uses of that template part entity, as opposed to a block attribute that would only affect one block. Defining area as a block attribute is not recommended as this is only used 'behind the scenes' to aid in bridging the gap between placeholder flows and entity creation.
 -->
このフィールド内にテーマは、`parts` フォルダーにあるテンプレートパーツをリストできます。たとえば、テンプレートパーツ `my-template-part.html` に対して、`theme.json` は、テンプレートパーツのエンティティのための area タームを宣言できます。エンティティはエディター内で、対応するブロックバリエーション (ヘッダーブロック、フッターブロックなど) をレンダリングする責任があります。json 内で area タームを定義するとテンプレートパーツエンティティのすべての使用において設定を永続化できます。これは、ブロック属性が1つのブロックのみに影響するのとは対照的です。ブロック属性としての area 定義は推奨されません。これは「表舞台の裏側」で使用され、プレースホルダーフローとエンティティ作成のギャップの橋渡しを支援します。

<!--
Currently block variations exist for "header" and "footer" values of the area term, any other values and template parts not defined in the json will default to the general template part block. Variations will be denoted by specific icons within the editor's interface, will default to the corresponding semantic HTML element for the wrapper (this can also be overridden by the `tagName` attribute set on the template part block), and will contextualize the template part allowing more custom flows in future editor improvements.
 -->
現在、ブロックバリエーションは、area タームの header と footer の値に対して存在し、その他の値や json で定義されていないテンプレートパーツは、一般のテンプレートパーツブロックがデフォルトとなります。バリエーションはエディターのインターフェース内で特定のアイコンで示され、デフォルトでラッパーの対応するセマンティック HTML 要素となり (これも、テンプレートパーツブロック上の `tagName` 属性セットで上書きできます)、将来のエディターの改良でカスタムフローの実現のためテンプレートパーツをコンテキスト化します。

<!--
- name: mandatory.
- title: optional, translatable.
- area: optional, will be set to `uncategorized` by default and trigger no block variation.
 -->
- name: 必須
- title: オプション、翻訳可能
- area: オプション。デフォルトでは `uncategorized` に設定され、ブロックバリエーションをトリガーしない

```json
{
    "version": 1,
	"templateParts": [
		{
			"name": "my-template-part",
			"title": "Header",
			"area": "header"
		}
	]
}
```

<!-- 
## Developing with theme.json
 -->
## theme.json を使用した開発

<!-- 
It can be difficult to remember the theme.json settings and properties while you develop, so a JSON scheme was created to help. The schema is available at https://schemas.wp.org/trunk/theme.json

Code editors can pick up the schema and can provide help like tooltips, autocomplete, or schema validation in the editor. To use the schema in Visual Studio Code, add `"$schema": "https://schemas.wp.org/trunk/theme.json"` to the beginning of your theme.json file.
 -->
開発中に theme.json の設定やプロパティを覚えておくのは困難です。そのため、 JSON スキーマが作成されました。このスキーマは https://schemas.wp.org/trunk/theme.json で利用可能です。

コードエディターはスキーマを取り、ツールチップやオートコンプリート、エディタ内でのスキーマ検証などの支援機能を提供できます。Visual Studio Code でスキーマを使用するには、`"$schema": "https://schemas.wp.org/trunk/theme.json"` を theme.json ファイルの先頭に追加します。

<!-- 
![Example using validation with schema](https://developer.wordpress.org/files/2021/11/theme-json-schema-updated.gif)
 -->
![スキーマを使用した検証の例](https://developer.wordpress.org/files/2021/11/theme-json-schema-updated.gif)

<!--
## Frequently Asked Questions
 -->
## FAQ よくある質問と答え

<!--
### The naming schema of CSS Custom Properties
 -->
### CSS カスタムプロパティの命名体系

<!--
One thing you may have noticed is the naming schema used for the CSS Custom Properties the system creates, including the use of double hyphen, `--`, to separate the different "concepts". Take the following examples.
 -->
システムが作成する CSS カスタムプロパティの命名体系に気づいたかもしれません。ダブルハイフン `--` が異なる「コンセプト」を分離しています。以下に例を見ます。

<!--
**Presets** such as `--wp--preset--color--black` can be divided into the following chunks:
 -->
**プリセット** たとえば `--wp--preset--color--black` は次のように分割できます。

<!--
- `--wp`: prefix to namespace the CSS variable.
- `preset `: indicates is a CSS variable that belongs to the presets.
- `color`: indicates which preset category the variable belongs to. It can be `color`, `font-size`, `gradients`.
- `black`: the `slug` of the particular preset value.
 -->
- `--wp`: CSS 変数の名前空間の接頭辞。
- `preset`: プリセットに属する CSS 変数であることを示す。
- `color`: 変数がどのプリセットカテゴリーに属するかを示す。`color`、`font-size`、`gradients` を指定可。
- `black`: 特定のプリセット値の `slug` 。

<!--
**Custom** properties such as `--wp--custom--line-height--body`, which can be divided into the following chunks:
 -->
**Custom** プロパティ `--wp--custom--line-height--body` は次のように分割できます。

<!--
- `--wp`: prefix to namespace the CSS variable.
- `custom`: indicates is a "free-form" CSS variable created by the theme.
- `line-height--body`: the result of converting the "custom" object keys into a string.
 -->
- `--wp`: CSS 変数の名前空間の接頭辞。
- `custom`: テーマに作成された「自由形式」の CSS 変数であることを示す。
- `line-height--body`: 「カスタム」オブジェクトキーを文字列に変換した結果。

<!--
The `--` as a separator has two functions:

- Readability, for human understanding. It can be thought as similar to the BEM naming schema, it separates "categories".
- Parsability, for machine understanding. Using a defined structure allows machines to understand the meaning of the property `--wp--preset--color--black`: it's a value bounded to the color preset whose slug is "black", which then gives us room to do more things with them.
 -->
セパレータとしての `--` には2つの機能があります。

- 人間の理解を助ける可読性。「カテゴリー」を分ける、BEM 命名規約と同じと考えられます。
- 機械の理解を助けるパース容易性 (Parseability)。定義された構造を使用することで、機械もプロパティ `--wp--preset--color--black` の意味を理解でき、これがスラッグ「black」のカラープリセットに紐付いた値と分かり、ユーザーが更なる操作を行う余地を与えます。

<!--
### Why using `--` as a separator?
 -->
### なぜ、セパレータとして、`--` (2つのハイフン) を使用するのですか ?
<!--
We could have used any other separator, such as a single `-`.

However, that'd have been problematic, as it'd have been impossible to tell how `--wp-custom-line-height-template-header` should be converted back into an object, unless we force theme authors not to use `-` in their variable names.

By reserving `--` as a category separator and let theme authors use `-` for word-boundaries, the naming is clearer: `--wp--custom--line-height--template-header`.
 -->
他のセパレータ、たとえば `-` (単一のハイフン)を使うこともできました。

しかし、これは問題で、例えば `--wp-custom-line-height-template-header` をどのように変換してオブジェクトに戻すのか伝えることは不可能です。変数名に `-` を使わないよう作者に強制するしかありません。

カテゴリーセパレータとして `--` を予約し、作者は単語の境界に `-` を使えることで、命名も `--wp--custom--line-height--template-header` と、クリアになります。

<!--
### How settings under "custom" create new CSS Custom Properties
 -->
### 「custom」下の設定は、どのように新しい CSS カスタムプロパティを作成しますか ?

<!--
The algorithm to create CSS Variables out of the settings under the "custom" key works this way:

This is for clarity, but also because we want a mechanism to parse back a variable name such `--wp--custom--line-height--body` to its object form in theme.json. We use the same separation for presets.

For example:
 -->
「カスタム」キー下の設定から CSS 変数を作成するアルゴリズムは次のように動作します。

これは明快さのためですが、`--wp--custom--line-height--body` のような変数名をパースして theme.json 内のオブジェクト形式に戻す仕組みも必要なためです。プリセットにも同じセパレータを使用します。

例:

**入力**
{% codetabs %}
{% Input %}

```json
{
	"version": 1,
	"settings": {
		"custom": {
			"lineHeight": {
				"body": 1.7
			},
			"font-primary": "-apple-system, BlinkMacSystemFont, 'Segoe UI', Roboto, Oxygen-Sans, Ubuntu, Cantarell, 'Helvetica Neue', sans-serif"
		}
	}
}
```

**出力**
{% Output %}

```css
body {
	--wp--custom--line-height--body: 1.7;
	--wp--custom--font-primary: "-apple-system, BlinkMacSystemFont, 'Segoe UI', Roboto, Oxygen-Sans, Ubuntu, Cantarell, 'Helvetica Neue', sans-serif";
}
```

{% end %}

<!--
A few notes about this process:

- `camelCased` keys are transformed into its `kebab-case` form, as to follow the CSS property naming schema. Example: `lineHeight` is transformed into `line-height`.
- Keys at different depth levels are separated by `--`. That's why `line-height` and `body` are separated by `--`.
- You shouldn't use `--` in the names of the keys within the `custom` object. Example, **don't do** this:
 -->
このプロセスに対する注意:

- `camelCased` キーはその `kebab-case` フォームに変換し、CSS プロパティ命名体系に従います。例: `lineHeight` は `line-height` に変換されます。
- 異なる深さレベルのキーは `--` で分割されます。`line-height` と `body` が `--` で分かれている理由です。
- You shouldn't use `--` in the names of the keys within the `custom` オブジェクト内のキー名で `--` を使用しないでください。例: 次のような命名は**止めてください**。

```json
{
	"version": 1,
	"settings": {
		"custom": {
			"line--height": { // DO NOT DO THIS
				"body": 1.7
			}
		}
	}
}
```

<!-- 
### What is blockGap and how can I use it?
 -->
### blockGap とは何か、どう使うのか ?

<!-- 
blockGap adjusts the vertical margin, or gap, between blocks.
It is also used for margins between inner blocks in columns, buttons, and social icons.
In the editor, the control for the blockGap is called Block spacing, located in the Dimensions panel.
 -->
blockGap は、ブロック間の垂直方向のマージン、またはギャップを調整します。
また、カラム、ボタン、ソーシャルアイコン内のインナーブロック間のマージンにも使用できます。
エディタでは、blockGap のコントロールは、「ブロックスペース」と呼ばれ、「寸法」パネル内にあります。

<!-- 
The value you define for the blockGap style uses a CSS property, a preset, named `--wp--style--block-gap`.
The default value is 2em.
 -->
blockGapスタイルに定義する値は、プリセットされた CSS プロパティ `--wp--style--block-gap` を使用します。
デフォルト値は2emです。

```json
{
	"version": 1,
	"settings": {
		"spacing": {
			"blockGap": true,
		}
	},
	"styles": {
		"spacing": {
			"blockGap": "1.5rem"
		}
	}
}
```

[原文](https://github.com/WordPress/gutenberg/blob/trunk/docs/how-to-guides/themes/theme-json.md)<|MERGE_RESOLUTION|>--- conflicted
+++ resolved
@@ -1150,17 +1150,16 @@
  -->
 ブロック内のスタイルは、ブロックセレクタを使用してエンキューされます。
 
-<<<<<<< HEAD
-<!--
-By default, the block selector is generated based on its name such as `.wp-block-<blockname-without-namespace>`. For example, `.wp-block-group` for the `core/group` block. There are some blocks that want to opt-out from this default behavior. They can do so by explicitly telling the system which selector to use for them via the `__experimentalSelector` key within the `supports` section of its `block.json` file.
- -->
-デフォルトでは、ブロックセレクタは `.wp-block-<blockname-without-namespace>` のような名前を基にして生成されます。たとえば、`core/group` ブロックの `.wp-block-group` です。このデフォルトの動作をオプトアウトしたいブロックもあります。これには明示的にシステムに対してどのセレクタを使用するかを、`block.json` ファイルの `supports` セクション内の `__experimentalSelector` キーで指定します。
-=======
+<!--
 By default, the block selector is generated based on its name such as `.wp-block-<blockname-without-namespace>`. For example, `.wp-block-group` for the `core/group` block. There are some blocks that want to opt-out from this default behavior. They can do so by explicitly telling the system which selector to use for them via the `__experimentalSelector` key within the `supports` section of its `block.json` file. Note that the block needs to be registered server-side for the `__experimentalSelector` field to be available to the style engine.
->>>>>>> f2022f27
-
+ -->
+デフォルトでは、ブロックセレクタは `.wp-block-<blockname-without-namespace>` のような名前を基にして生成されます。たとえば、`core/group` ブロックの `.wp-block-group` です。このデフォルトの動作をオプトアウトしたいブロックもあります。これには明示的にシステムに対してどのセレクタを使用するか、`block.json` ファイルの `supports` セクション内の `__experimentalSelector` キーで指定します。注意: スタイルエンジンが `__experimentalSelector` フィールドを利用できるようにするには、このブロックをサーバーサイドで登録する必要があります。
+
+<!-- 
 {% codetabs %}
 {% Input %}
+ -->
+**入力**
 
 ```json
 {
@@ -1184,8 +1183,10 @@
 	}
 }
 ```
-
+<!-- 
 {% Output %}
+ -->
+**出力**
 
 ```css
 body {
@@ -1198,8 +1199,9 @@
 	color: var( --wp--preset--color--tertiary );
 }
 ```
-
+<!-- 
 {% end %}
+ -->
 
 <!--
 #### Element styles
