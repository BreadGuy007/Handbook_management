<!--
# Global Settings & Styles (theme.json)
 -->
# グローバル設定とスタイル (theme.json)

<!--
<div class="callout callout-alert">
 -->
<!--
These features are still experimental. “Experimental” means this is an early implementation subject to drastic and breaking changes.
 -->
<!--
> この機能は現在、実験中です。初期の実装であり、将来、大規模で後方互換性のない変更があるという意味で、「実験中」です。
 -->
<!--
Documentation has been shared early to surface what’s being worked on and invite feedback from those experimenting with the APIs. Please share your feedback in the weekly #core-editor or #fse-outreach-experiment channels in Slack, or async in GitHub issues.
 -->
<!--
> 現在何を行っているのかを明らかにし、API を使用した実験からフィードバックを得るため、早い段階でドキュメントを共有します。フィードバックを Slack の週次の #core-editor または #fse-outreach-experiment チャンネルで共有するか、非同期に GitHub で issue を作成してください。
 -->
<!--
</div>
 -->

<!--
This is documentation for the current direction and work in progress about how themes can hook into the various sub-systems that the Block Editor provides.
 -->
<!--
この文書ではテーマがブロックエディターの提供するさまざまなサブシステムとどのように連携するのか、その方向性と現在進行中の作業について記述します。
 -->
<!--
WordPress 5.8 comes with [a new mechanism](https://make.wordpress.org/core/2021/06/25/introducing-theme-json-in-wordpress-5-8/) to configure the editor that enables a finer-grained control and introduces the first step in managing styles for future WordPress releases: the `theme.json` file. This page documents its format.
 -->
WordPress 5.8では、エディタを構成する[新しいメカニズム](https://make.wordpress.org/core/2021/06/25/introducing-theme-json-in-wordpress-5-8/)が搭載されます。このメカニズムは、きめ細かい制御を可能にし、将来の WordPress リリースでのスタイル管理の、最初のステップとなる `theme.json` ファイルを導入します。このページでは、`theme.json` ファイルのフォーマットについて説明します。

<!--
- Rationale
    - Settings for the block editor
    - Settings can be controlled per block
    - Styles are managed
    - CSS Custom Properties: presets & custom
- Specification
    - version
    - settings
        - Backward compatibility with add_theme_support
        - Presets
        - Custom
        - Setting examples
    - styles
        - Top-level
        - Block-level
        - Elements
    - customTemplates
    - templateParts
    - patterns
- FAQ
    - The naming schema of CSS Custom Properties
    - Why using -- as a separator?
    - How settings under "custom" create new CSS Custom Properties

 -->
- 論拠
    - ブロックエディターのための設定
    - 設定をブロックごとに制御できる
    - スタイルは管理できる
    - CSS カスタムプロパティ: プリセット & カスタム
- 仕様
    - version
    - settings
	    - add_theme_support との後方互換性
        - プリセット
        - カスタム
		- 例
    - styles
        - トップレベル
        - ブロックレベル
        - 要素
    - customTemplates
    - templateParts
- FAQ
  - CSS カスタムプロパティの命名体系
  - なぜ、セパレータとして、「--」を使用するのか ?
  - 「custom」下の設定は、どのように新しい CSS カスタムプロパティとなるのか ?

<!--
## Rationale
 -->
## 論拠

<!--
The Block Editor API has evolved at different velocities and there are some growing pains, specially in areas that affect themes. Examples of this are: the ability to [control the editor programmatically](https://make.wordpress.org/core/2020/01/23/controlling-the-block-editor/), or [a block style system](https://github.com/WordPress/gutenberg/issues/9534) that facilitates user, theme, and core style preferences.
 -->
ブロックエディター API は、さまざまな速度で進化しているため、苦痛に感じられる部分が大きくなってきました。これは特にテーマに影響する部分で顕著です。たとえば、[エディターのプログラム的な制御](https://make.wordpress.org/core/2020/01/23/controlling-the-block-editor/)や、ユーザー、テーマ、コアスタイルの好みを取りまとめる[ブロックスタイルシステム](https://github.com/WordPress/gutenberg/issues/9534) などです。

<!--
This describes the current efforts to consolidate the various APIs related to styles into a single point – a `theme.json` file that should be located inside the root of the theme directory.
 -->
この文書では、現在行われている、スタイルに関連するさまざまな API を一箇所に集める努力について、すなわち、テーマディレクトリのルートに配置する `theme.json` ファイルについて説明します。

<!--
### Settings for the block editor
 -->
### ブロックエディターの設定

<!--
Instead of the proliferation of theme support flags or alternative methods, the `theme.json` files provides a canonical way to define the settings of the block editor. These settings includes things like:
 -->
ブロックエディターの設定を定義する際、ネズミ算式に増えるテーマサポートフラグや代替方式の代わりに、`theme.json` ファイルでは理想の正しい方法が提供されます。例えば以下の設定が可能です。

<!--
-   What customization options should be made available or hidden from the user.
-   What are the default colors, font sizes... available to the user.
-   Defines the default layout of the editor (widths and available alignments).
 -->
-   ユーザーが利用可能なカスタマイズオプション。隠すカスタマイズオプション。
-   ユーザーが利用可能なデフォルトの色、フォントサイズ、等々
-   エディターのデフォルトレイアウトの定義。幅、利用可能な配置

<!--
### Settings can be controlled per block
 -->
### 設定をブロックごとに制御できる

<!--
For more granularity, these settings also work at the block level in `theme.json`.
 -->
より詳細のため、これらの設定は `theme.json` 内のブロックレベルでも動作します。

<!--
Examples of what can be achieved are:
 -->
達成できることの例:

<!--
-   Use a particular preset for a block (e.g.: table) but the common one for the rest of blocks.
-   Enable font size UI controls for all blocks but the headings block.
-   etc.
 -->
- あるブロック(例: テーブル)に対して特定のプリセットを使用するが、残りのブロックでは一般的なものを使用する。
- サポートするすべてのブロックでフォントサイズ UI コントロールを有効化するが、見出しブロックは除く。
- など。

<!--
### Styles are managed
 -->
### スタイルを管理できる

<!--
By using the `theme.json` file to set style properties in a structured way, the Block Editor can "manage" the CSS that comes from different origins (user, theme, and core CSS). For example, if a theme and a user set the font size for paragraphs, we only enqueue the style coming from the user and not the theme's.
 -->
`theme.json` ファイルを使用して、構造化した形式のブロックスタイルプロパティを設定することで、ブロックエディターは異なるソース (ユーザー、テーマ、コア) から来る CSS を「管理」できます。たとえば、テーマとユーザーが段落にフォントサイズを設定すると、ユーザーから来たスタイルのみをエンキューします。

<!--
Some of the advantages are:
 -->
この方法の利点:

<!--
- Reduce the amount of CSS enqueued.
- Prevent specificity wars.
 -->
- エンキューされる CSS の量を減らす。
- 「CSS 詳細度の戦い」を抑止する。

<!--
### CSS Custom Properties: presets & custom
 -->
### CSS カスタムプロパティ: プリセットとカスタム

<!--
There are some areas of styling that would benefit from having shared values that can change across a site.
 -->
サイト内で一度に変更できる共有の値があることで便利になる、スタイリングの領域があります。

<!--
To address this need, we've started to experiment with CSS Custom Properties, aka CSS Variables, in some places:
 -->
このニーズを満たすためいくつかの場所で CSS カスタムプロパティの実験を始めました。なお、CSS カスタムプロパティは CSS 変数とも呼ばれます。

<!--
- **Presets**: [color palettes](/docs/how-to-guides/themes/theme-support.md#block-color-palettes), [font sizes](/docs/how-to-guides/themes/theme-support.md#block-font-sizes), or [gradients](/docs/how-to-guides/themes/theme-support.md#block-gradient-presets) declared by the theme are converted to CSS Custom Properties and enqueued both the front-end and the editors.
 -->
- **プリセット**: [カラーパレット](https://ja.wordpress.org/team/handbook/block-editor/how-to-guides/themes/theme-support/#block-color-palettes)、[フォントサイズ](https://ja.wordpress.org/team/handbook/block-editor/how-to-guides/themes/theme-support/#block-font-sizes)、[グラデーション](https://ja.wordpress.org/team/handbook/block-editor/how-to-guides/themes/theme-support/#block-gradient-presets) をテーマで宣言すると、CSS カスタムプロパティに変換され、フロントエンドとエディターの両方にエンキューされます。

**入力**
{% codetabs %}
{% Input %}

```json
{
	"version": 1,
	"settings": {
		"color": {
			"palette": [
				{
					"name": "Black",
					"slug": "black",
					"color": "#000000"
				},
				{
					"name": "White",
					"slug": "white",
					"color": "#ffffff"
				}
			]
		}
	}
}
```

**出力**
{% Output %}

```css
body {
	--wp--preset--color--black: #000000;
	--wp--preset--color--white: #ffffff;
}
```

{% end %}

<!--
-   **Custom properties**: there's also a mechanism to create your own CSS Custom Properties.
 -->
- **カスタムプロパティ**: 自身の CSS カスタムプロパティを作成する仕組みもあります。

**入力**
{% codetabs %}
{% Input %}

```json
{
	"version": 1,
	"settings": {
		"custom": {
			"line-height": {
				"body": 1.7,
				"heading": 1.3
			}
		}
	}
}
```

**出力**
{% Output %}

```css
body {
	--wp--custom--line-height--body: 1.7;
	--wp--custom--line-height--heading: 1.3;
}
```

{% end %}

<!--
## Specification
 -->
## 仕様

<!--
This specification is the same for the three different origins that use this format: core, themes, and users. Themes can override core's defaults by creating a file called `theme.json`. Users, via the site editor, will also be also to override theme's or core's preferences via an user interface that is being worked on.
 -->
この仕様は、同じフォーマットを仕様する3つの異なる主体、「コア」「テーマ」「ユーザー」で共通です。テーマは、ファイル `theme.json` を作成することでコアのデフォルトを上書きできます。ユーザーもまた、開発中のユーザーインターフェース、サイトエディターを介して、テーマやコアの設定を上書きできます。

<!--
The `experimental-theme.json` file declares how a theme wants the editor configured (`settings`) as well as the style properties it sets (`styles`).
 -->
<!--
`experimental-theme.json` ファイルでは、テーマがどのようにエディターを構成したいか (`settings`)、そして、設定するスタイルプロパティ (`styles`) を宣言します。

```
{
  "settings": { ... },
  "styles": { ... }
}
```
 -->
<!--
Both settings and styles can contain subsections for any registered block. As a general rule, the names of these subsections will be the block names ― we call them "block selectors". For example, the paragraph block ―whose name is `core/paragraph`― can be addressed in the settings using the key (or "block selector") `core/paragraph`:
 -->
任意の登録ブロックに対して settings も styles もサブセクションを含むことができます。一般的なルールとしてサブセクションの名前はブロック名で、これは「ブロックセレクタ」と呼ばれます。たとえば段落ブロック (名前は `core/paragraph`)は、settings 内ではキー (あるいは「ブロックセレクタ」) `core/paragraph` として処理されます。

```json
{
	"version": 1,
	"settings": {},
	"styles": {},
	"customTemplates": {},
	"templateParts": {}
}
```

<!--
There are a few cases in whiche a single block can represent different HTML markup. The heading block is one of these, as it represents h1 to h6 HTML elements. In these cases, the block will have as many block selectors as different markup variations ― `core/heading/h1`, `core/heading/h2`, etc, so they can be addressed separately:
 -->
単一ブロックが異なる HTML マークアップを表すケースがいくつかあります。見出しブロックはその一例で、h1 から h6 の HTML 要素を表します。この場合、見出しブロックは異なるマークアップ `core/heading/h1`、`core/heading/h2`、... と同じ数のブロックセレクタを持ち、それぞれ個別に処理します。

```
{
  "styles": {
    "core/heading/h1": { ... },
    // ...
    "core/heading/h6": { ... },
  }
}
```
 -->
<!--
Additionally, there are two other block selectors: `root` and `defaults`. The `root` block selector represents the root of the site. The `defaults` block selector represents the defaults to be used by blocks if they don't declare anything.
 -->
また、さらに2つの別のブロックセレクタ `root` と `defaults` があります。`root` ブロックセレクタは、サイトのルートを表します。`defaults` ブロックセレクタは、何もせんげされなかった場合にブロックで使用されるデフォルトを表します。

<!--
### Version
<<<<<<< HEAD
 -->
### version

<!--
This field describes the format of the `theme.json` file. The current and only version is 1.
 -->
このフィールドは、`theme.json` ファイルのフォーマットを表します。現在の唯一のバージョンは1です。

<!--
WordPress 5.8 will ignore the contents of any `theme.json` whose version is not equals to the current. Should the Gutenberg plugin need it, it'll update the version and will add the corresponding migration mechanisms from older versions.
 -->
WordPress 5.8 は、現行バージョンと異なる `theme.json` の内容を無視します。Gutenberg プラグインは必要があれば、バージョンを更新し、古いバージョンからの移行メカニズムを追加します。
=======
This field describes the format of the `theme.json` file. The current version is [v2](https://developer.wordpress.org/block-editor/reference-guides/theme-json-reference/theme-json-living/), [introduced in WordPress 5.9](https://make.wordpress.org/core/2022/01/08/updates-for-settings-styles-and-theme-json/). It also works with the current Gutenberg plugin.

If you have used [v1](https://developer.wordpress.org/block-editor/reference-guides/theme-json-reference/theme-json-v1/) previously, you don’t need to update the version in the v1 file to v2, as it’ll be [migrated](https://developer.wordpress.org/block-editor/reference-guides/theme-json-reference/theme-json-migrations/) into v2 at runtime for you.

>>>>>>> a304abe0

<!--
### Settings
 -->
### settings

<!--
<div class="callout callout-alert">
The Gutenberg plugin extends the settings available from WordPress 5.8, so they can be used with other WordPress versions and they go through a maturation process before being ported to core.

The tabs below show WordPress 5.8 supported settings and the ones supported by the Gutenberg plugin.
</div>
 -->
> Gutenberg プラグインは、WordPress 5.8で利用可能な設定を拡張しています。このため、他のバージョンの WordPress でも利用でき、コアに移植される前に機能の成熟プロセスを経ます。
>
> 次のセクションでは、WordPress 5.8でサポートされる設定と、Gutenberg プラグインでサポートされる設定を示します。

<!--
The settings section has the following structure:
 -->
settings セクションは以下の構造を持ちます。

<!--
{% codetabs %}
{% WordPress %}
 -->
**WordPress**

```json
{
	"version": 1,
	"settings": {
		"border": {
			"customRadius": false
		},
		"color": {
			"custom": true,
			"customDuotone": true,
			"customGradient": true,
			"duotone": [],
			"gradients": [],
			"link": false,
			"palette": []
		},
		"custom": {},
		"layout": {
			"contentSize": "800px",
			"wideSize": "1000px"
		},
		"spacing": {
			"customMargin": false,
			"customPadding": false,
			"units": [ "px", "em", "rem", "vh", "vw" ]
		},
		"typography": {
			"customFontSize": true,
			"customLineHeight": false,
			"dropCap": true,
			"fontSizes": []
		},
		"blocks": {
			"core/paragraph": {
				"color": {},
				"custom": {},
				"layout": {},
				"spacing": {},
				"typography": {}
			},
			"core/heading": {},
			"etc": {}
		}
	}
}
```

<!--
{% Gutenberg %}
 -->
**Gutenberg**

```json
{
	"version": 1,
	"settings": {
		"appearanceTools": false,
		"border": {
			"color": false,
			"radius": false,
			"style": false,
			"width": false
		},
		"color": {
			"background": true,
			"custom": true,
			"customDuotone": true,
			"customGradient": true,
			"defaultGradients": true,
			"defaultPalette": true,
			"duotone": [],
			"gradients": [],
			"link": false,
			"palette": [],
			"text": true
		},
		"custom": {},
		"layout": {
			"contentSize": "800px",
			"wideSize": "1000px"
		},
		"spacing": {
			"blockGap": null,
			"margin": false,
			"padding": false,
			"units": [ "px", "em", "rem", "vh", "vw" ]
		},
		"typography": {
			"customFontSize": true,
			"dropCap": true,
			"fontFamilies": [],
			"fontSizes": [],
			"fontStyle": true,
			"fontWeight": true,
			"letterSpacing": true,
			"lineHeight": false,
			"textDecoration": true,
			"textTransform": true
		},
		"blocks": {
			"core/paragraph": {
				"border": {},
				"color": {},
				"custom": {},
				"layout": {},
				"spacing": {},
				"typography": {}
			},
			"core/heading": {},
			"etc": {}
		}
	}
}
```

<!--
{% end %}
  -->
<!--
Each block can configure any of these settings separately, providing a more fine-grained control over what exists via `add_theme_support`. The settings declared at the top-level affect to all blocks, unless a particular block overwrites it. It's a way to provide inheritance and configure all blocks at once.
 -->
それぞれのブロックは個別にこれらの設定を構成でき、既存の `add_theme_support` を介したものよりも、詳細な制御を行えます。トップレベルで宣言されたブロック設定は、個別に上書きしない限り、すべてのブロックに影響します。継承のコンセプトを導入し、すべてのブロックを一度に構成できます。

<!--
Note, however, that not all settings are relevant for all blocks. The settings section provides an opt-in/opt-out mechanism for themes, but it's the block's responsibility to add support for the features that are relevant to it. For example, if a block doesn't implement the `dropCap` feature, a theme can't enable it for such a block through `theme.json`.
 -->
注意: ただし、すべての設定がすべてのブロックに関連するわけではありません。settings セクションはテーマに対してオプトイン、オプトアウトの仕組みを提供しますが、関連する機能のサポートの追加はブロックの責任です。たとえばブロックが `dropCap` 機能を実装しなければ、テーマは `theme.json` を介して有効化できません。

<!-- 
### Opt-in into UI controls
 -->
### UI コントロールへのオプトイン

<!-- 
There's one special setting property, `appearanceTools`, which is a boolean and its default value is false. Themes can use this setting to enable the following ones:
 -->
特別な設定プロパティとして `appearanceTools` があります。ブール値で、デフォルト値は false です。テーマはこの設定を使用して、以下を有効化できます。

<!-- 
- border: color, radius, style, width
- color: link
- spacing: blockGap, margin, padding
- typography: lineHeight
 -->
- border: color, radius, style, width
- color: link
- spacing: blockGap, margin, padding
- typography: lineHeight

<!--
#### Backward compatibility with add_theme_support
 -->
#### add_theme_support との後方互換性

<!--
To retain backward compatibility, the existing `add_theme_support` declarations that configure the block editor are retrofit in the proper categories for the top-level section. For example, if a theme uses `add_theme_support('disable-custom-colors')`, it'll be the same as setting `settings.color.custom` to `false`. If the `theme.json` contains any settings, these will take precedence over the values declared via `add_theme_support`. This is the complete list of equivalences:
 -->
後方互換性のため、ブロックエディターを構成する既存の `add_theme_support` の宣言は、トップレベルのセクションの適切なカテゴリーに割り当てられます。たとえば、テーマが `add_theme_support('disable-custom-colors')` を使用している場合、これは `settings.color.custom` に `false` を設定したことと同じです。`theme.json` 内に設定があれば、 `add_theme_support` を介して宣言された値に優先します。以下は、完全な対応リストです。

<!--
| add_theme_support           | theme.json setting                                        |
| --------------------------- | --------------------------------------------------------- |
| `custom-line-height`        | Set `typography.lineHeight` to `true`.              |
| `custom-spacing`            | Set `spacing.padding` to `true`.                    |
| `custom-units`              | Provide the list of units via `spacing.units`.            |
| `disable-custom-colors`     | Set `color.custom` to `false`.                            |
| `disable-custom-font-sizes` | Set `typography.customFontSize` to `false`.               |
| `disable-custom-gradients`  | Set `color.customGradient` to `false`.                    |
| `editor-color-palette`      | Provide the list of colors via `color.palette`.           |
| `editor-font-sizes`         | Provide the list of font size via `typography.fontSizes`. |
| `editor-gradient-presets`   | Provide the list of gradients via `color.gradients`.      |
<<<<<<< HEAD
| `experimental-link-color`   | Set `color.link` to `true`.                               |
 -->
| add_theme_support           | theme.json 設定                                        |
| --------------------------- | --------------------------------------------------------- |
| `custom-line-height`        | `typography.lineHeight` に `true` を設定       |
| `custom-spacing`            | `spacing.padding` に `true` を設定            |
| `custom-units`              | `spacing.units` で単位のリストを渡す            |
| `disable-custom-colors`     | `color.custom` に `false` を設定                       |
| `disable-custom-font-sizes` | `typography.customFontSize` に `false` を設定           |
| `disable-custom-gradients`  | `color.customGradient` に `false` を設定               |
| `editor-color-palette`      | `color.palette` で色のリストを渡す     |
| `editor-font-sizes`         | `typography.fontSizes` でフォントサイズのリストを渡す |
| `editor-gradient-presets`   | `color.gradients` でグラデーションのリストを渡す      |
| `experimental-link-color`   | `color.link` に `true` を設定                  |

<!--
Let's say a theme author wants to enable custom colors only for the paragraph block. This is how it can be done:
 -->
<!--
テーマ作者が段落ブロックのみにカスタムカラーを有効化したいとします。この場合、以下のようになります。
 -->
<!--
```json
{
	"version": 1,
	"settings": {
		"color": {
			"custom": false
		},
		"blocks": {
			"core/paragraph": {
				"color": {
					"custom": true
				}
			}
		}
	}
}
```
 -->
=======
| `experimental-link-color`   | Set `color.link` to `true`. `experimental-link-color` will be removed when the plugin requires WordPress 5.9 as the minimum version. |
>>>>>>> a304abe0

<!--
#### Presets
 -->
#### プリセット
<!--
Presets are part of the settings section. Each preset value will generate a CSS Custom Property that will be added to the new stylesheet, which follow this naming schema: `--wp--preset--{preset-category}--{preset-slug}`.
 -->
プリセットは settings セクションの一部です。各プリセット値は新しいスタイルシートに追加される CSS カスタムプロパティを生成します。CSS カスタムプロパティは命名スキーマ `--wp--preset--{preset-category}--{preset-slug}` に従います。

<!--
Presets are part of the settings section. They are values that are shown to the user via some UI controls. By defining them via `theme.json` the engine can do more for themes, such as automatically translate the preset name or enqueue the corresponding CSS classes and custom properties.
 -->
プリセットは settings セクションの一部で、UI コントロールを介してユーザーに表示される値です。`theme.json` で定義することでエンジンは、自動的にプリセット名を翻訳したり、対応する CSS クラスやカスタムプロパティをエンキューするなどテーマに対して多くを実行します。

<!--
The following presets can be defined via `theme.json`:
 -->
以下のプリセットを `theme.json` で定義できます。

<!--
- `color.duotone`: doesn't generate classes or custom properties.
- `color.gradients`: generates a single class and custom property per preset value.
- `color.palette`:
    - generates 3 classes per preset value: color, background-color, and border-color.
    - generates a single custom property per preset value
- `typography.fontSizes`: generates a single class and custom property per preset value.
- `typography.fontFamilies`: generates a single custom property per preset value.
 -->
- `color.duotone`: クラスやカスタムプロパティを生成しません。
- `color.gradients`: プリセット値ごとに1つのクラスとカスタムプロパティを生成します。
- `color.palette`:
    - プリセット値ごとに3つのクラスを生成します: color、background-color、border-color
    - プリセット値ごとに1つのカスタムプロパティを生成します。
- `typography.fontSizes`: プリセット値ごとに1つのクラスとカスタムプロパティを生成します。
- `typography.fontFamilies`: プリセット値ごとに1つのカスタムプロパティを生成します。

<!--
The naming schema for the classes and the custom properties is as follows:
 -->
クラスとカスタムプロパティは次の命名スキーマに従います。

<!--
- Custom Properties: `--wp--preset--{preset-category}--{preset-slug}` such as `--wp--preset--color--black`
- Classes: `.has-{preset-slug}-{preset-category}` such as `.has-black-color`.
 -->
- カスタムプロパティ: `--wp--preset--{preset-category}--{preset-slug}` 例: `--wp--preset--color--black`
- クラス: `.has-{preset-slug}-{preset-category}` 例: `.has-black-color`.

**入力**
{% codetabs %}
{% Input %}

```json
{
	"version": 1,
	"settings": {
		"color": {
			"duotone": [
				{
					"colors": [ "#000", "#FFF" ],
					"slug": "black-and-white",
					"name": "Black and White"
				}
			],
			"gradients": [
				{
					"slug": "blush-bordeaux",
					"gradient": "linear-gradient(135deg,rgb(254,205,165) 0%,rgb(254,45,45) 50%,rgb(107,0,62) 100%)",
					"name": "Blush bordeaux"
				},
				{
					"slug": "blush-light-purple",
					"gradient": "linear-gradient(135deg,rgb(255,206,236) 0%,rgb(152,150,240) 100%)",
					"name": "Blush light purple"
				}
			],
			"palette": [
				{
					"slug": "strong-magenta",
					"color": "#a156b4",
					"name": "Strong magenta"
				},
				{
					"slug": "very-dark-grey",
					"color": "rgb(131, 12, 8)",
					"name": "Very dark grey"
				}
			]
		},
		"typography": {
			"fontFamilies": [
				{
					"fontFamily": "-apple-system,BlinkMacSystemFont,\"Segoe UI\",Roboto,Oxygen-Sans,Ubuntu,Cantarell, \"Helvetica Neue\",sans-serif",
					"slug": "system-font",
					"name": "System Font"
				},
				{
					"fontFamily": "Helvetica Neue, Helvetica, Arial, sans-serif",
					"slug": "helvetica-arial",
					"name": "Helvetica or Arial"
				}
			],
			"fontSizes": [
				{
					"slug": "normal",
					"size": 16,
					"name": "Normal"
				},
				{
					"slug": "big",
					"size": 32,
					"name": "Big"
				}
			]
		},
		"blocks": {
			"core/group": {
				"color": {
					"palette": [
						{
							"slug": "black",
							"color": "#000000",
							"name": "Black"
						},
						{
							"slug": "white",
							"color": "#ffffff",
							"name": "White"
						}
					]
				}
			}
		}
	}
}
```

**出力**
{% Output %}

```css
/* Top-level custom properties */
body {
	--wp--preset--color--strong-magenta: #a156b4;
	--wp--preset--color--very-dark-grey: #444;
	--wp--preset--gradient--blush-bordeaux: linear-gradient( 135deg, rgb( 254, 205, 165 ) 0%, rgb( 254, 45, 45 ) 50%, rgb( 107, 0, 62 ) 100% );
	--wp--preset--gradient--blush-light-purple: linear-gradient( 135deg, rgb( 255, 206, 236 ) 0%, rgb( 152, 150, 240 ) 100% );
	--wp--preset--font-size--big: 32;
	--wp--preset--font-size--normal: 16;
	--wp--preset--font-family--helvetica-arial: Helvetica Neue, Helvetica, Arial, sans-serif;
	--wp--preset--font-family--system: -apple-system,BlinkMacSystemFont,\"Segoe UI\",Roboto,Oxygen-Sans,Ubuntu,Cantarell, \"Helvetica Neue\",sans-serif;
}

/* Block-level custom properties (bounded to the group block) */
.wp-block-group {
	--wp--preset--color--black: #000000;
	--wp--preset--color--white: #ffffff;
}

/* Top-level classes */
.has-strong-magenta-color { color: #a156b4 !important; }
.has-strong-magenta-background-color { background-color: #a156b4 !important; }
.has-strong-magenta-border-color { border-color: #a156b4 !important; }
.has-very-dark-grey-color { color: #444 !important; }
.has-very-dark-grey-background-color { background-color: #444 !important; }
.has-very-dark-grey-border-color { border-color: #444 !important; }
.has-blush-bordeaux-background { background: linear-gradient( 135deg, rgb( 254, 205, 165 ) 0%, rgb( 254, 45, 45 ) 50%, rgb( 107, 0, 62 ) 100% ) !important; }
.has-blush-light-purple-background { background: linear-gradient( 135deg, rgb( 255, 206, 236 ) 0%, rgb( 152, 150, 240 ) 100% ) !important; }
.has-big-font-size { font-size: 32; }
.has-normal-font-size { font-size: 16; }

/* Block-level classes (bounded to the group block) */
.wp-block-group.has-black-color { color: #a156b4 !important; }
.wp-block-group.has-black-background-color { background-color: #a156b4 !important; }
.wp-block-group.has-black-border-color { border-color: #a156b4 !important; }
.wp-block-group.has-white-color { color: #444 !important; }
.wp-block-group.has-white-background-color { background-color: #444 !important; }
.wp-block-group.has-white-border-color { border-color: #444 !important; }

```
{% end %}

<!--
To maintain backward compatibility, the presets declared via `add_theme_support` will also generate the CSS Custom Properties. If the `theme.json` contains any presets, these will take precedence over the ones declared via `add_theme_support`.
 -->
後方互換性のため、`add_theme_support` を介して宣言されたプリセットもまた CSS カスタムプロパティを生成します。`theme.json` に含まれるプリセットは `add_theme_support` を介して宣言されたプリセットに優先します。

<!--
Preset classes are attached to the content of a post by some user action. That's why the engine will add `!important` to these, because user styles should take precedence over theme styles.
 -->
プリセットクラスは、ユーザーアクションにより、投稿のコンテンツに付加されます。ユーザーのスタイルをテーマのスタイルに優先させるため、エンジンは `!important` を追加します。

<!--
#### Custom
 -->
#### カスタム

<!--
In addition to create CSS Custom Properties for the presets, the `theme.json` also allows for themes to create their own, so they don't have to be enqueued separately. Any values declared within the `custom` field will be transformed to CSS Custom Properties following this naming schema: `--wp--custom--<variable-name>`.
 -->
プリセット用の CSS カスタムプロパティの作成に加えてテーマは `theme.json` を使用して独自のプロパティを作成できます。別々にエンキューする必要はありません。`custom` フィールド内に定義された任意の値は、命名スキーマ `--wp--custom--<variable-name>` を持つ CSS カスタムプロパティに変換されます。

<!--
For example:
 -->
例:

**入力**
{% codetabs %}
{% Input %}

```json
{
	"version": 1,
	"settings": {
		"custom": {
			"baseFont": 16,
			"lineHeight": {
				"small": 1.2,
				"medium": 1.4,
				"large": 1.8
			}
		},
		"blocks": {
			"core/group": {
				"custom": {
					"baseFont": 32
				}
			}
		}
	}
}
```

**出力**
{% Output %}

```css
body {
	--wp--custom--base-font: 16;
	--wp--custom--line-height--small: 1.2;
	--wp--custom--line-height--medium: 1.4;
	--wp--custom--line-height--large: 1.8;
}
.wp-block-group {
	--wp--custom--base-font: 32;
}
```

{% end %}

<!--
Note that the name of the variable is created by adding `--` in between each nesting level and `camelCase` fields are transformed to `kebab-case`.
 -->
注意: 変数名は各ネストレベルの間に `--` を追加し、`camelCase` フィールドは `kebab-case` に変換して作成されます。

<!--
#### Settings examples
 -->
#### settings の例

<!--
- Enable custom colors only for the paragraph block:
 -->
- 段落ブロックのみにカスタム色を有効化

```json
{
	"version": 1,
	"settings": {
		"color": {
			"custom": false
		},
		"blocks": {
			"core/paragraph": {
				"color": {
					"custom": true
				}
			}
		}
	}
}
```
<!--
- Disable border radius for the button block:
 -->
- ボタンブロックの枠の角丸を無効化

```json
{
	"version": 1,
	"settings": {
		"blocks": {
			"core/button": {
				"border": {
					"customRadius": false
				}
			}
		}
	}
}
```

- グループブロックのみに他と異なるパレットを設定

```json
{
	"version": 1,
	"settings": {
		"color": {
			"palette": [
				{
					"slug": "black",
					"color": "#000000",
					"name": "Black"
				},
				{
					"slug": "white",
					"color": "#FFFFFF",
					"name": "White"
				},
				{
					"slug": "red",
					"color": "#FF0000",
					"name": "Red"
				},
				{
					"slug": "green",
					"color": "#00FF00",
					"name": "Green"
				},
				{
					"slug": "blue",
					"color": "#0000FF",
					"name": "Blue"
				}
			]
		},
		"blocks": {
			"core/group": {
				"color": {
					"palette": [
						{
							"slug": "black",
							"color": "#000000",
							"name": "Black"
						},
						{
							"slug": "white",
							"color": "#FFF",
							"name": "White"
						}
					]
				}
			}
		}
	}
}
```

<!--
### Styles
 -->
### styles

<!--
<div class="callout callout-alert">
The Gutenberg plugin extends the styles available from WordPress 5.8, so they can be used with other WordPress versions and they go through a maturation process before being ported to core.

The tabs below show WordPress 5.8 supported styles and the ones supported by the Gutenberg plugin.
</div>
-->
> Gutenberg プラグインは、WordPress 5.8で利用可能なスタイルを拡張しています。このため、他のバージョンの WordPress でも利用でき、コアに移植される前に機能の成熟プロセスを経ます。
>
> 次のセクションでは、WordPress 5.8でサポートされるスタイルと、Gutenberg プラグインでサポートされるスタイルを示します。

<!--
Each block declares which style properties it exposes via the [block supports mechanism](/docs/reference-guides/block-api/block-supports.md). The support declarations are used to automatically generate the UI controls for the block in the editor. Themes can use any style property via the `theme.json` for any block ― it's the theme's responsibility to verify that it works properly according to the block markup, etc.
 -->
各ブロックは[ブロックサポート](https://ja.wordpress.org/team/handbook/block-editor/reference-guides/block-api/block-supports/)を介して、どのスタイルプロパティを公開するかを宣言します。サポートの宣言はエディター内でのブロックの UI コントロールを自動的に生成するために使用されます。テーマは `theme.json` を介して、任意のブロックのために、任意のスタイルプロパティを使用できます。ブロックマークアップ等に関して正しく動作するかどうかの検証は、テーマの責任です。

<!--
{% codetabs %}
{% WordPress %}
 -->
**WordPress**

```json
{
	"version": 1,
	"styles": {
		"border": {
			"radius": "value"
		},
		"color": {
			"background": "value",
			"gradient": "value",
			"text": "value"
		},
		"spacing": {
			"margin": {
				"top": "value",
				"right": "value",
				"bottom": "value",
				"left": "value"
			},
			"padding": {
				"top": "value",
				"right": "value",
				"bottom": "value",
				"left": "value"
			}
		},
		"typography": {
			"fontSize": "value",
			"lineHeight": "value"
		},
		"elements": {
			"link": {
				"border": {},
				"color": {},
				"spacing": {},
				"typography": {}
			},
			"h1": {},
			"h2": {},
			"h3": {},
			"h4": {},
			"h5": {},
			"h6": {}
		},
		"blocks": {
			"core/group": {
				"border": {},
				"color": {},
				"spacing": {},
				"typography": {},
				"elements": {
					"link": {},
					"h1": {},
					"h2": {},
					"h3": {},
					"h4": {},
					"h5": {},
					"h6": {}
				}
			},
			"etc": {}
		}
	}
}
```

<!--
{% Gutenberg %}
 -->
**Gutenberg**

```json
{
	"version": 1,
	"styles": {
		"border": {
			"color": "value",
			"radius": "value",
			"style": "value",
			"width": "value"
		},
		"color": {
			"background": "value",
			"gradient": "value",
			"text": "value"
		},
		"filter": {
			"duotone": "value"
		},
		"spacing": {
			"blockGap": "value",
			"margin": {
				"top": "value",
				"right": "value",
				"bottom": "value",
				"left": "value"
			},
			"padding": {
				"top": "value",
				"right": "value",
				"bottom": "value",
				"left": "value"
			}
		},
		"typography": {
			"fontFamily": "value",
			"fontSize": "value",
			"fontStyle": "value",
			"fontWeight": "value",
			"letterSpacing": "value",
			"lineHeight": "value",
			"textDecoration": "value",
			"textTransform": "value"
		},
		"elements": {
			"link": {
				"border": {},
				"color": {},
				"spacing": {},
				"typography": {}
			},
			"h1": {},
			"h2": {},
			"h3": {},
			"h4": {},
			"h5": {},
			"h6": {}
		},
		"blocks": {
			"core/group": {
				"border": {},
				"color": {},
				"spacing": {},
				"typography": {},
				"elements": {
					"link": {},
					"h1": {},
					"h2": {},
					"h3": {},
					"h4": {},
					"h5": {},
					"h6": {}
				}
			},
			"etc": {}
		}
	}
}
```
<!--
{% end %}
 -->

<!--
### Top-level styles
 -->
### トップレベルスタイル

<!--
Styles found at the top-level will be enqueued using the `body` selector.
 -->
トップレベルのスタイルは `body` セレクタを使用してエンキューされます。

{% codetabs %}
{% Input %}

```json
{
	"version": 1,
	"styles": {
		"color": {
			"text": "var(--wp--preset--color--primary)"
		}
	}
}
```

{% Output %}

```css
body {
	color: var( --wp--preset--color--primary );
}
```

{% end %}

<!--
### Block styles
 -->
### ブロックスタイル

<!--
Styles found within a block will be enqueued using the block selector.
 -->
ブロック内のスタイルは、ブロックセレクタを使用してエンキューされます。

<!--
By default, the block selector is generated based on its name such as `.wp-block-<blockname-without-namespace>`. For example, `.wp-block-group` for the `core/group` block. There are some blocks that want to opt-out from this default behavior. They can do so by explicitly telling the system which selector to use for them via the `__experimentalSelector` key within the `supports` section of its `block.json` file. Note that the block needs to be registered server-side for the `__experimentalSelector` field to be available to the style engine.
 -->
デフォルトでは、ブロックセレクタは `.wp-block-<blockname-without-namespace>` のような名前を基にして生成されます。たとえば、`core/group` ブロックの `.wp-block-group` です。このデフォルトの動作をオプトアウトしたいブロックもあります。これには明示的にシステムに対してどのセレクタを使用するか、`block.json` ファイルの `supports` セクション内の `__experimentalSelector` キーで指定します。注意: スタイルエンジンが `__experimentalSelector` フィールドを利用できるようにするには、このブロックをサーバーサイドで登録する必要があります。

<!-- 
{% codetabs %}
{% Input %}
 -->
**入力**

```json
{
	"version": 1,
	"styles": {
		"color": {
			"text": "var(--wp--preset--color--primary)"
		},
		"blocks": {
			"core/paragraph": {
				"color": {
					"text": "var(--wp--preset--color--secondary)"
				}
			},
			"core/group": {
				"color": {
					"text": "var(--wp--preset--color--tertiary)"
				}
			}
		}
	}
}
```
<!-- 
{% Output %}
 -->
**出力**

```css
body {
	color: var( --wp--preset--color--primary );
}
p { /* The core/paragraph opts out from the default behaviour and uses p as a selector. */
	color: var( --wp--preset--color--secondary );
}
.wp-block-group {
	color: var( --wp--preset--color--tertiary );
}
```
<!-- 
{% end %}
 -->

<!--
#### Element styles
 -->
#### 要素スタイル

<!--
In addition to top-level and block-level styles, there's the concept of elements that can used in both places. There's a closed set of them:
 -->
トップレベル、ブロックレベルのスタイルに加えて、両方の場所で使用できる要素のコンセプトがあります。

<!--
- `link`: maps to the `a` CSS selector.
- `h1`: maps to the `h1` CSS selector.
- `h2`: maps to the `h2` CSS selector.
- `h3`: maps to the `h3` CSS selector.
- `h4`: maps to the `h4` CSS selector.
- `h5`: maps to the `h5` CSS selector.
- `h6`: maps to the `h6` CSS selector.
 -->
- `link`: `a` CSS セレクタにマップ
- `h1`: `h1` CSS セレクタにマップ
- `h2`: `h2` CSS セレクタにマップ
- `h3`: `h3` CSS セレクタにマップ
- `h4`: `h4` CSS セレクタにマップ
- `h5`: `h5` CSS セレクタにマップ
- `h6`: `h6` CSS セレクタにマップ

<!--
If they're found in the top-level the element selector will be used. If they're found within a block, the selector to be used will be the element's appended to the corresponding block.
 -->
トップレベルにあれば、要素セレクタが使用されます。ブロック内にあれば、使用されるセレクタは、対応するブロックに追加された形の要素セレクタになります。

{% codetabs %}
{% Input %}

```json
{
	"version": 1,
	"styles": {
		"typography": {
			"fontSize": "var(--wp--preset--font-size--normal)"
		},
		"elements": {
			"h1": {
				"typography": {
					"fontSize": "var(--wp--preset--font-size--huge)"
				}
			},
			"h2": {
				"typography": {
					"fontSize": "var(--wp--preset--font-size--big)"
				}
			},
			"h3": {
				"typography": {
					"fontSize": "var(--wp--preset--font-size--medium)"
				}
			}
		},
		"blocks": {
			"core/group": {
				"elements": {
					"h2": {
						"typography": {
							"fontSize": "var(--wp--preset--font-size--small)"
						}
					},
					"h3": {
						"typography": {
							"fontSize": "var(--wp--preset--font-size--smaller)"
						}
					}
				}
			}
		}
	}
}
```

**出力**
{% Output %}

```css
body {
	font-size: var( --wp--preset--font-size--normal );
}
h1 {
	font-size: var( --wp--preset--font-size--huge );
}
h2 {
	font-size: var( --wp--preset--font-size--big );
}
h3 {
	font-size: var( --wp--preset--font-size--medium );
}
.wp-block-group h2 {
	font-size: var( --wp--preset--font-size--small );
}
.wp-block-group h3 {
	font-size: var( --wp--preset--font-size--smaller );
}
```

{% end %}

<!--
The `defaults` block selector can't be part of the `styles` section and will be ignored if it's present. The `root` block selector will generate a style rule with the `:root` CSS selector.
 -->
`defaults` ブロックセレクタは、`styles` セクションの一部にはなれず、あっても無視されます。`root` ブロックセレクタはなることはできず、`:root` CSS セレクタと共にスタイルルールを生成します。

<!--
### Other theme metadata
 -->
### その他のテーマのメタデータ

<!--
There's a growing need to add more theme metadata to the theme.json. This section lists those other fields:
 -->
theme.json にはさらに多くのテーマのメタデータを追加するニーズがあります。このセクションでは、それら他のフィールドを挙げます。

<!--
**customTemplates**: within this field themes can list the custom templates present in the `block-templates` folder. For example, for a custom template named `my-custom-template.html`, the `theme.json` can declare what post types can use it and what's the title to show the user:
 -->
**customTemplates**: このフィールド内にテーマは、`block-templates` フォルダー内にあるカスタムテンプレートをリストできます。たとえば、カスタムテンプレート `my-custom-template.html` に対して、`theme.json` はどの投稿タイプが使用でき、ユーザーにどのようなタイトルを表示するか宣言できます。

### customTemplates

<!--
<div class="callout callout-alert">
This field is only allowed when the Gutenberg plugin is active. In WordPress 5.8 will be ignored.
</div>
 -->
> このフィールドは、Gutenberg プラグインが有効な場合にのみ許可されます。WordPress 5.8では無視されます。

<!--
Within this field themes can list the custom templates present in the `templates` folder. For example, for a custom template named `my-custom-template.html`, the `theme.json` can declare what post types can use it and what's the title to show the user:
 -->
このフィールド内にテーマは、`templates` フォルダー内にあるカスタムテンプレートをリストできます。たとえば、カスタムテンプレート `my-custom-template.html` に対して、`theme.json` はどの投稿タイプが使用でき、ユーザーにどのようなタイトルを表示するか宣言できます。

<!--
- name: mandatory.
- title: mandatory, translatable.
- postTypes: optional, only applies to the `page` by default.
 -->
- name: 必須
- title: 必須。翻訳可能
- postTypes: オプション。デフォルトでは `page` のみに適用

```json
{
    "version": 1,
	"customTemplates": [
		{
			"name": "my-custom-template",
			"title": "The template title",
			"postTypes": [
				"page",
				"post",
				"my-cpt"
			]
		}
	]
}
```

### templateParts

<!--
<div class="callout callout-alert">
This field is only allowed when the Gutenberg plugin is active. In WordPress 5.8 will be ignored.
</div>
 -->
> このフィールドは、Gutenberg プラグインが有効な場合にのみ許可されます。WordPress 5.8では無視されます。

<!--
Within this field themes can list the template parts present in the `parts` folder. For example, for a template part named `my-template-part.html`, the `theme.json` can declare the area term for the template part entity which is responsible for rendering the corresponding block variation (Header block, Footer block, etc.) in the editor. Defining this area term in the json will allow the setting to persist across all uses of that template part entity, as opposed to a block attribute that would only affect one block. Defining area as a block attribute is not recommended as this is only used 'behind the scenes' to aid in bridging the gap between placeholder flows and entity creation.
 -->
このフィールド内にテーマは、`parts` フォルダーにあるテンプレートパーツをリストできます。たとえば、テンプレートパーツ `my-template-part.html` に対して、`theme.json` は、テンプレートパーツのエンティティのための area タームを宣言できます。エンティティはエディター内で、対応するブロックバリエーション (ヘッダーブロック、フッターブロックなど) をレンダリングする責任があります。json 内で area タームを定義するとテンプレートパーツエンティティのすべての使用において設定を永続化できます。これは、ブロック属性が1つのブロックのみに影響するのとは対照的です。ブロック属性としての area 定義は推奨されません。これは「表舞台の裏側」で使用され、プレースホルダーフローとエンティティ作成のギャップの橋渡しを支援します。

<!--
Currently block variations exist for "header" and "footer" values of the area term, any other values and template parts not defined in the json will default to the general template part block. Variations will be denoted by specific icons within the editor's interface, will default to the corresponding semantic HTML element for the wrapper (this can also be overridden by the `tagName` attribute set on the template part block), and will contextualize the template part allowing more custom flows in future editor improvements.
 -->
現在、ブロックバリエーションは、area タームの header と footer の値に対して存在し、その他の値や json で定義されていないテンプレートパーツは、一般のテンプレートパーツブロックがデフォルトとなります。バリエーションはエディターのインターフェース内で特定のアイコンで示され、デフォルトでラッパーの対応するセマンティック HTML 要素となり (これも、テンプレートパーツブロック上の `tagName` 属性セットで上書きできます)、将来のエディターの改良でカスタムフローの実現のためテンプレートパーツをコンテキスト化します。

<!--
- name: mandatory.
- title: optional, translatable.
- area: optional, will be set to `uncategorized` by default and trigger no block variation.
 -->
- name: 必須
- title: オプション、翻訳可能
- area: オプション。デフォルトでは `uncategorized` に設定され、ブロックバリエーションをトリガーしない

```json
{
    "version": 1,
	"templateParts": [
		{
			"name": "my-template-part",
			"title": "Header",
			"area": "header"
		}
	]
}
```
<!-- 
### patterns
 -->
### patterns
<!-- 
<div class="callout callout-alert">
This field requires the Gutenberg plugin active and using the [version 2](https://developer.wordpress.org/block-editor/reference-guides/theme-json-reference/theme-json-living/) of `theme.json`.
</div>
 -->
注意: このフィールドは、Gutenberg プラグインが有効で、`theme.json`の [version 2](https://developer.wordpress.org/block-editor/reference-guides/theme-json-reference/theme-json-living/) が必要です。

<!-- 
Within this field themes can list patterns to register from [Pattern Directory](https://wordpress.org/patterns/). The `patterns` field is an array of pattern `slugs` from the Pattern Directory. Pattern slugs can be extracted by the `url` in single pattern view at the Pattern Directory. For example in this url `https://wordpress.org/patterns/pattern/partner-logos` the slug is `partner-logos`.
 -->
このフィールドには、[パターンディレクトリ](https://ja.wordpress.org/patterns/)から登録するパターンをリストアップできます。`patterns` フィールドはパターンディレクトリに登録されているパターンの `slugs` の配列です。パターンのスラッグは、パターンディレクトリの単一のパターンビューで `url` から抽出できます。例えば、URL `https://wordpress.org/patterns/pattern/partner-logos` でのスラッグは `partner-logos` です。

```json
{
    "version": 2,
	"patterns": [ "short-text-surrounded-by-round-images", "partner-logos" ]
}
```

<!-- 
## Developing with theme.json
 -->
## theme.json を使用した開発

<!-- 
It can be difficult to remember the theme.json settings and properties while you develop, so a JSON scheme was created to help. The schema is available at https://schemas.wp.org/trunk/theme.json

Code editors can pick up the schema and can provide help like tooltips, autocomplete, or schema validation in the editor. To use the schema in Visual Studio Code, add `"$schema": "https://schemas.wp.org/trunk/theme.json"` to the beginning of your theme.json file.
 -->
開発中に theme.json の設定やプロパティを覚えておくのは困難です。そのため、 JSON スキーマが作成されました。このスキーマは https://schemas.wp.org/trunk/theme.json で利用可能です。

コードエディターはスキーマを取り、ツールチップやオートコンプリート、エディタ内でのスキーマ検証などの支援機能を提供できます。Visual Studio Code でスキーマを使用するには、`"$schema": "https://schemas.wp.org/trunk/theme.json"` を theme.json ファイルの先頭に追加します。

<!-- 
![Example using validation with schema](https://developer.wordpress.org/files/2021/11/theme-json-schema-updated.gif)
 -->
![スキーマを使用した検証の例](https://developer.wordpress.org/files/2021/11/theme-json-schema-updated.gif)

<!--
## Frequently Asked Questions
 -->
## FAQ よくある質問と答え

<!--
### The naming schema of CSS Custom Properties
 -->
### CSS カスタムプロパティの命名体系

<!--
One thing you may have noticed is the naming schema used for the CSS Custom Properties the system creates, including the use of double hyphen, `--`, to separate the different "concepts". Take the following examples.
 -->
システムが作成する CSS カスタムプロパティの命名体系に気づいたかもしれません。ダブルハイフン `--` が異なる「コンセプト」を分離しています。以下に例を見ます。

<!--
**Presets** such as `--wp--preset--color--black` can be divided into the following chunks:
 -->
**プリセット** たとえば `--wp--preset--color--black` は次のように分割できます。

<!--
- `--wp`: prefix to namespace the CSS variable.
- `preset `: indicates is a CSS variable that belongs to the presets.
- `color`: indicates which preset category the variable belongs to. It can be `color`, `font-size`, `gradients`.
- `black`: the `slug` of the particular preset value.
 -->
- `--wp`: CSS 変数の名前空間の接頭辞。
- `preset`: プリセットに属する CSS 変数であることを示す。
- `color`: 変数がどのプリセットカテゴリーに属するかを示す。`color`、`font-size`、`gradients` を指定可。
- `black`: 特定のプリセット値の `slug` 。

<!--
**Custom** properties such as `--wp--custom--line-height--body`, which can be divided into the following chunks:
 -->
**Custom** プロパティ `--wp--custom--line-height--body` は次のように分割できます。

<!--
- `--wp`: prefix to namespace the CSS variable.
- `custom`: indicates is a "free-form" CSS variable created by the theme.
- `line-height--body`: the result of converting the "custom" object keys into a string.
 -->
- `--wp`: CSS 変数の名前空間の接頭辞。
- `custom`: テーマに作成された「自由形式」の CSS 変数であることを示す。
- `line-height--body`: 「カスタム」オブジェクトキーを文字列に変換した結果。

<!--
The `--` as a separator has two functions:

- Readability, for human understanding. It can be thought as similar to the BEM naming schema, it separates "categories".
- Parsability, for machine understanding. Using a defined structure allows machines to understand the meaning of the property `--wp--preset--color--black`: it's a value bounded to the color preset whose slug is "black", which then gives us room to do more things with them.
 -->
セパレータとしての `--` には2つの機能があります。

- 人間の理解を助ける可読性。「カテゴリー」を分ける、BEM 命名規約と同じと考えられます。
- 機械の理解を助けるパース容易性 (Parseability)。定義された構造を使用することで、機械もプロパティ `--wp--preset--color--black` の意味を理解でき、これがスラッグ「black」のカラープリセットに紐付いた値と分かり、ユーザーが更なる操作を行う余地を与えます。

<!--
### Why using `--` as a separator?
 -->
### なぜ、セパレータとして、`--` (2つのハイフン) を使用するのですか ?
<!--
We could have used any other separator, such as a single `-`.

However, that'd have been problematic, as it'd have been impossible to tell how `--wp-custom-line-height-template-header` should be converted back into an object, unless we force theme authors not to use `-` in their variable names.

By reserving `--` as a category separator and let theme authors use `-` for word-boundaries, the naming is clearer: `--wp--custom--line-height--template-header`.
 -->
他のセパレータ、たとえば `-` (単一のハイフン)を使うこともできました。

しかし、これは問題で、例えば `--wp-custom-line-height-template-header` をどのように変換してオブジェクトに戻すのか伝えることは不可能です。変数名に `-` を使わないよう作者に強制するしかありません。

カテゴリーセパレータとして `--` を予約し、作者は単語の境界に `-` を使えることで、命名も `--wp--custom--line-height--template-header` と、クリアになります。

<!--
### How settings under "custom" create new CSS Custom Properties
 -->
### 「custom」下の設定は、どのように新しい CSS カスタムプロパティを作成しますか ?

<!--
The algorithm to create CSS Variables out of the settings under the "custom" key works this way:

This is for clarity, but also because we want a mechanism to parse back a variable name such `--wp--custom--line-height--body` to its object form in theme.json. We use the same separation for presets.

For example:
 -->
「カスタム」キー下の設定から CSS 変数を作成するアルゴリズムは次のように動作します。

これは明快さのためですが、`--wp--custom--line-height--body` のような変数名をパースして theme.json 内のオブジェクト形式に戻す仕組みも必要なためです。プリセットにも同じセパレータを使用します。

例:

**入力**
{% codetabs %}
{% Input %}

```json
{
	"version": 1,
	"settings": {
		"custom": {
			"lineHeight": {
				"body": 1.7
			},
			"font-primary": "-apple-system, BlinkMacSystemFont, 'Segoe UI', Roboto, Oxygen-Sans, Ubuntu, Cantarell, 'Helvetica Neue', sans-serif"
		}
	}
}
```

**出力**
{% Output %}

```css
body {
	--wp--custom--line-height--body: 1.7;
	--wp--custom--font-primary: "-apple-system, BlinkMacSystemFont, 'Segoe UI', Roboto, Oxygen-Sans, Ubuntu, Cantarell, 'Helvetica Neue', sans-serif";
}
```

{% end %}

<!--
A few notes about this process:

- `camelCased` keys are transformed into its `kebab-case` form, as to follow the CSS property naming schema. Example: `lineHeight` is transformed into `line-height`.
- Keys at different depth levels are separated by `--`. That's why `line-height` and `body` are separated by `--`.
- You shouldn't use `--` in the names of the keys within the `custom` object. Example, **don't do** this:
 -->
このプロセスに対する注意:

- `camelCased` キーはその `kebab-case` フォームに変換し、CSS プロパティ命名体系に従います。例: `lineHeight` は `line-height` に変換されます。
- 異なる深さレベルのキーは `--` で分割されます。`line-height` と `body` が `--` で分かれている理由です。
- You shouldn't use `--` in the names of the keys within the `custom` オブジェクト内のキー名で `--` を使用しないでください。例: 次のような命名は**止めてください**。

```json
{
	"version": 1,
	"settings": {
		"custom": {
			"line--height": { // DO NOT DO THIS
				"body": 1.7
			}
		}
	}
}
```

<!-- 
### What is blockGap and how can I use it?
 -->
### blockGap とは何か、どう使うのか ?

<!-- 
blockGap adjusts the vertical margin, or gap, between blocks.
It is also used for margins between inner blocks in columns, buttons, and social icons.
In the editor, the control for the blockGap is called Block spacing, located in the Dimensions panel.
 -->
blockGap は、ブロック間の垂直方向のマージン、またはギャップを調整します。
また、カラム、ボタン、ソーシャルアイコン内のインナーブロック間のマージンにも使用できます。
エディタでは、blockGap のコントロールは、「ブロックスペース」と呼ばれ、「寸法」パネル内にあります。

<!-- 
The value you define for the blockGap style uses a CSS property, a preset, named `--wp--style--block-gap`.
The default value is 2em.
 -->
blockGapスタイルに定義する値は、プリセットされた CSS プロパティ `--wp--style--block-gap` を使用します。
デフォルト値は2emです。

```json
{
	"version": 1,
	"settings": {
		"spacing": {
			"blockGap": true,
		}
	},
	"styles": {
		"spacing": {
			"blockGap": "1.5rem"
		}
	}
}
```

[原文](https://github.com/WordPress/gutenberg/blob/trunk/docs/how-to-guides/themes/theme-json.md)<|MERGE_RESOLUTION|>--- conflicted
+++ resolved
@@ -315,25 +315,31 @@
 
 <!--
 ### Version
-<<<<<<< HEAD
  -->
 ### version
 
 <!--
 This field describes the format of the `theme.json` file. The current and only version is 1.
  -->
+<!--  
 このフィールドは、`theme.json` ファイルのフォーマットを表します。現在の唯一のバージョンは1です。
+ -->
+<!-- 
+This field describes the format of the `theme.json` file. The current version is [v2](https://developer.wordpress.org/block-editor/reference-guides/theme-json-reference/theme-json-living/), [introduced in WordPress 5.9](https://make.wordpress.org/core/2022/01/08/updates-for-settings-styles-and-theme-json/). It also works with the current Gutenberg plugin.
+ -->
+このフィールドは、`theme.json` ファイルのフォーマットを表します。現在のバージョンは [v2](https://developer.wordpress.org/block-editor/reference-guides/theme-json-reference/theme-json-living/) で、[WordPress 5.9 で導入されました](https://make.wordpress.org/core/2022/01/08/updates-for-settings-styles-and-theme-json/)。現行の Gutenberg プラグインでも動作します。
+
+<!-- 
+If you have used [v1](https://developer.wordpress.org/block-editor/reference-guides/theme-json-reference/theme-json-v1/) previously, you don’t need to update the version in the v1 file to v2, as it’ll be [migrated](https://developer.wordpress.org/block-editor/reference-guides/theme-json-reference/theme-json-migrations/) into v2 at runtime for you.
+ -->
+過去に [v1](https://developer.wordpress.org/block-editor/reference-guides/theme-json-reference/theme-json-v1/) を使っていた場合、v1 ファイルの version を v2 に更新する必要はありません。実行時に v2 に [移行](https://developer.wordpress.org/block-editor/reference-guides/theme-json-reference/theme-json-migrations/) されます。
 
 <!--
 WordPress 5.8 will ignore the contents of any `theme.json` whose version is not equals to the current. Should the Gutenberg plugin need it, it'll update the version and will add the corresponding migration mechanisms from older versions.
  -->
+<!-- 
 WordPress 5.8 は、現行バージョンと異なる `theme.json` の内容を無視します。Gutenberg プラグインは必要があれば、バージョンを更新し、古いバージョンからの移行メカニズムを追加します。
-=======
-This field describes the format of the `theme.json` file. The current version is [v2](https://developer.wordpress.org/block-editor/reference-guides/theme-json-reference/theme-json-living/), [introduced in WordPress 5.9](https://make.wordpress.org/core/2022/01/08/updates-for-settings-styles-and-theme-json/). It also works with the current Gutenberg plugin.
-
-If you have used [v1](https://developer.wordpress.org/block-editor/reference-guides/theme-json-reference/theme-json-v1/) previously, you don’t need to update the version in the v1 file to v2, as it’ll be [migrated](https://developer.wordpress.org/block-editor/reference-guides/theme-json-reference/theme-json-migrations/) into v2 at runtime for you.
-
->>>>>>> a304abe0
+ -->
 
 <!--
 ### Settings
@@ -533,8 +539,7 @@
 | `editor-color-palette`      | Provide the list of colors via `color.palette`.           |
 | `editor-font-sizes`         | Provide the list of font size via `typography.fontSizes`. |
 | `editor-gradient-presets`   | Provide the list of gradients via `color.gradients`.      |
-<<<<<<< HEAD
-| `experimental-link-color`   | Set `color.link` to `true`.                               |
+| `experimental-link-color`   | Set `color.link` to `true`. `experimental-link-color` will be removed when the plugin requires WordPress 5.9 as the minimum version. |
  -->
 | add_theme_support           | theme.json 設定                                        |
 | --------------------------- | --------------------------------------------------------- |
@@ -547,7 +552,7 @@
 | `editor-color-palette`      | `color.palette` で色のリストを渡す     |
 | `editor-font-sizes`         | `typography.fontSizes` でフォントサイズのリストを渡す |
 | `editor-gradient-presets`   | `color.gradients` でグラデーションのリストを渡す      |
-| `experimental-link-color`   | `color.link` に `true` を設定                  |
+| `experimental-link-color`   | `color.link` に `true` を設定。`experimental-link-color` は、プラグインのサポートする最低バージョンが WordPress 5.9 になった段階で、削除されます。                  |
 
 <!--
 Let's say a theme author wants to enable custom colors only for the paragraph block. This is how it can be done:
@@ -574,9 +579,6 @@
 }
 ```
  -->
-=======
-| `experimental-link-color`   | Set `color.link` to `true`. `experimental-link-color` will be removed when the plugin requires WordPress 5.9 as the minimum version. |
->>>>>>> a304abe0
 
 <!--
 #### Presets
