<!--
# Global Settings & Styles (theme.json)
 -->
# グローバル設定とスタイル (theme.json)

<!--
<div class="callout callout-alert">
 -->
<!--
These features are still experimental. “Experimental” means this is an early implementation subject to drastic and breaking changes.
 -->
<!--
> この機能は現在、実験中です。初期の実装であり、将来、大規模で後方互換性のない変更があるという意味で、「実験中」です。
 -->
<!--
Documentation has been shared early to surface what’s being worked on and invite feedback from those experimenting with the APIs. Please share your feedback in the weekly #core-editor or #fse-outreach-experiment channels in Slack, or async in GitHub issues.
 -->
<!--
> 現在何を行っているのかを明らかにし、API を使用した実験からフィードバックを得るため、早い段階でドキュメントを共有します。フィードバックを Slack の週次の #core-editor または #fse-outreach-experiment チャンネルで共有するか、非同期に GitHub で issue を作成してください。
 -->
<!--
</div>
 -->

<!--
This is documentation for the current direction and work in progress about how themes can hook into the various sub-systems that the Block Editor provides.
 -->
<!--
この文書ではテーマがブロックエディターの提供するさまざまなサブシステムとどのように連携するのか、その方向性と現在進行中の作業について記述します。
 -->
<!--
WordPress 5.8 comes with [a new mechanism](https://make.wordpress.org/core/2021/06/25/introducing-theme-json-in-wordpress-5-8/) to configure the editor that enables a finer-grained control and introduces the first step in managing styles for future WordPress releases: the `theme.json` file. Then `theme.json` [evolved to a v2](https://make.wordpress.org/core/2022/01/08/updates-for-settings-styles-and-theme-json/) with WordPress 5.9 release. This page documents its format.
 -->
WordPress 5.8ではエディターを構成する[新しいメカニズム](https://make.wordpress.org/core/2021/06/25/introducing-theme-json-in-wordpress-5-8/)が搭載されました。きめ細かな制御を可能にし、将来の WordPress リリースにおけるスタイル管理の最初のステップとなる `theme.json` ファイルです。その後、WordPress 5.9のリリースに伴い `theme.json` も [v2へと進化](https://make.wordpress.org/core/2022/01/08/updates-for-settings-styles-and-theme-json/)しました。このページでは、`theme.json` ファイルのフォーマットについて説明します。

<!--
- Rationale
    - Settings for the block editor
    - Settings can be controlled per block
    - Styles are managed
    - CSS Custom Properties: presets & custom
- Specification
    - version
    - settings
        - Backward compatibility with add_theme_support
        - Presets
        - Custom
        - Setting examples
    - styles
        - Top-level
        - Block-level
        - Elements
        - Variations
    - customTemplates
    - templateParts
    - patterns
- FAQ
    - The naming schema of CSS Custom Properties
    - Why using -- as a separator?
    - How settings under "custom" create new CSS Custom Properties
    - Why does it take so long to update the styles in the browser?

 -->
- 論拠
    - ブロックエディターのための設定
    - 設定をブロックごとに制御できる
    - スタイルは管理できる
    - CSS カスタムプロパティ: プリセット & カスタム
- 仕様
    - version
    - settings
	    - add_theme_support との後方互換性
        - プリセット
        - カスタム
		- 例
    - styles
        - トップレベル
        - ブロックレベル
        - 要素
    - customTemplates
    - templateParts
- FAQ
  - CSS カスタムプロパティの命名体系
  - なぜ、セパレータとして、「--」を使用するのか ?
  - 「custom」下の設定は、どのように新しい CSS カスタムプロパティとなるのか ?

<!--
## Rationale
 -->
## 論拠

<!--
The Block Editor API has evolved at different velocities and there are some growing pains, specially in areas that affect themes. Examples of this are: the ability to [control the editor programmatically](https://make.wordpress.org/core/2020/01/23/controlling-the-block-editor/), or [a block style system](https://github.com/WordPress/gutenberg/issues/9534) that facilitates user, theme, and core style preferences.
 -->
ブロックエディター API はさまざまな速度で進化しているため、苦痛に感じられる部分が大きくなってきました。これは特にテーマに影響する部分で顕著です。たとえば、[エディターのプログラム的な制御](https://make.wordpress.org/core/2020/01/23/controlling-the-block-editor/)や、ユーザー、テーマ、コアスタイルの好みを取りまとめる[ブロックスタイルシステム](https://github.com/WordPress/gutenberg/issues/9534) などです。

<!--
This describes the current efforts to consolidate the various APIs related to styles into a single point – a `theme.json` file that should be located inside the root of the theme directory.
 -->
この文書では現在行われている、スタイルに関連するさまざまな API を一箇所に集める努力について、すなわち、テーマディレクトリのルートに配置する `theme.json` ファイルについて説明します。

<!--
### Settings for the block editor
 -->
### ブロックエディターの設定

<!--
Instead of the proliferation of theme support flags or alternative methods, the `theme.json` files provides a canonical way to define the settings of the block editor. These settings includes things like:
 -->
ブロックエディターの設定を定義する際、ねずみ算式に増えるテーマサポートフラグや代替方式の代わりに `theme.json` ファイルは正規の方法を提供します。例えば以下の設定が可能です。

<!--
-   What customization options should be made available or hidden from the user.
-   What are the default colors, font sizes... available to the user.
-   Defines the default layout of the editor (widths and available alignments).
 -->
-   ユーザーが利用可能なカスタマイズオプション。隠すカスタマイズオプション。
-   ユーザーが利用可能なデフォルトの色、フォントサイズ、等々
-   エディターのデフォルトレイアウトの定義。幅、利用可能な配置

<!--
### Settings can be controlled per block
 -->
### 設定をブロックごとに制御できる

<!--
For more granularity, these settings also work at the block level in `theme.json`.
 -->
より詳細のため、これらの設定は `theme.json` 内のブロックレベルでも動作します。

<!--
Examples of what can be achieved are:
 -->
達成できることの例:

<!--
-   Use a particular preset for a block (e.g.: table) but the common one for the rest of blocks.
-   Enable font size UI controls for all blocks but the headings block.
-   etc.
 -->
- あるブロック(例: テーブル)に対して特定のプリセットを使用するが、残りのブロックでは一般的なものを使用する。
- サポートするすべてのブロックでフォントサイズ UI コントロールを有効化するが、見出しブロックは除く。
- など。

<!--
### Styles are managed
 -->
### スタイルを管理できる

<!--
By using the `theme.json` file to set style properties in a structured way, the Block Editor can "manage" the CSS that comes from different origins (user, theme, and core CSS). For example, if a theme and a user set the font size for paragraphs, we only enqueue the style coming from the user and not the theme's.
 -->
`theme.json` ファイルを使用して、構造化した形式のブロックスタイルプロパティを設定することで、ブロックエディターは異なるソース (ユーザー、テーマ、コア) から来る CSS を「管理」できます。たとえば、テーマとユーザーが段落にフォントサイズを設定すると、ユーザーから来たスタイルのみをエンキューします。

<!--
Some of the advantages are:
 -->
この方法の利点:

<!--
- Reduce the amount of CSS enqueued.
- Prevent specificity wars.
 -->
- エンキューされる CSS の量を減らす。
- 「CSS 詳細度の戦い」を抑止する。

<!--
### CSS Custom Properties: presets & custom
 -->
### CSS カスタムプロパティ: プリセットとカスタム

<!--
There are some areas of styling that would benefit from having shared values that can change across a site.
 -->
サイト内で一度に変更できる共有の値があることで便利になる、スタイリングの領域があります。

<!--
To address this need, we've started to experiment with CSS Custom Properties, aka CSS Variables, in some places:
 -->
このニーズを満たすためいくつかの場所で CSS カスタムプロパティの実験を始めました。なお、CSS カスタムプロパティは CSS 変数とも呼ばれます。

<!--
- **Presets**: [color palettes](/docs/how-to-guides/themes/theme-support.md#block-color-palettes), [font sizes](/docs/how-to-guides/themes/theme-support.md#block-font-sizes), or [gradients](/docs/how-to-guides/themes/theme-support.md#block-gradient-presets) declared by the theme are converted to CSS Custom Properties and enqueued both the front-end and the editors.
 -->
- **プリセット**: [カラーパレット](https://ja.wordpress.org/team/handbook/block-editor/how-to-guides/themes/theme-support/#block-color-palettes)、[フォントサイズ](https://ja.wordpress.org/team/handbook/block-editor/how-to-guides/themes/theme-support/#block-font-sizes)、[グラデーション](https://ja.wordpress.org/team/handbook/block-editor/how-to-guides/themes/theme-support/#block-gradient-presets) をテーマで宣言すると、CSS カスタムプロパティに変換され、フロントエンドとエディターの両方にエンキューされます。

**入力**
<!-- 
{% codetabs %}
{% Input %}
 -->
```json
{
	"version": 2,
	"settings": {
		"color": {
			"palette": [
				{
					"name": "Black",
					"slug": "black",
					"color": "#000000"
				},
				{
					"name": "White",
					"slug": "white",
					"color": "#ffffff"
				}
			]
		}
	}
}
```

**出力**
<!-- 
{% Output %}
 -->
```css
body {
	--wp--preset--color--black: #000000;
	--wp--preset--color--white: #ffffff;
}
```
<!-- 
{% end %}
 -->
<!--
-   **Custom properties**: there's also a mechanism to create your own CSS Custom Properties.
 -->
- **カスタムプロパティ**: 自身の CSS カスタムプロパティを作成する仕組みもあります。

**入力**
<!-- 
{% codetabs %}
{% Input %}
 -->
```json
{
	"version": 2,
	"settings": {
		"custom": {
			"line-height": {
				"body": 1.7,
				"heading": 1.3
			}
		}
	}
}
```

**出力**
<!-- 
{% Output %}
 -->
```css
body {
	--wp--custom--line-height--body: 1.7;
	--wp--custom--line-height--heading: 1.3;
}
```
<!-- 
{% end %}
 -->
<!--
## Specification
 -->
## 仕様

<!--
This specification is the same for the three different origins that use this format: core, themes, and users. Themes can override core's defaults by creating a file called `theme.json`. Users, via the site editor, will also be able to override theme's or core's preferences via an user interface that is being worked on.
 -->
この仕様は、同じフォーマットを仕様する3つの異なる主体、「コア」「テーマ」「ユーザー」で共通です。テーマは、ファイル `theme.json` を作成することでコアのデフォルトを上書きできます。ユーザーもまた、開発中のユーザーインターフェース、サイトエディターを介して、テーマやコアの設定を上書きできます。

<!--
The `experimental-theme.json` file declares how a theme wants the editor configured (`settings`) as well as the style properties it sets (`styles`).
 -->
<!--
`experimental-theme.json` ファイルでは、テーマがどのようにエディターを構成したいか (`settings`)、そして、設定するスタイルプロパティ (`styles`) を宣言します。

```
{
  "settings": { ... },
  "styles": { ... }
}
```
 -->
<!--
Both settings and styles can contain subsections for any registered block. As a general rule, the names of these subsections will be the block names ― we call them "block selectors". For example, the paragraph block ―whose name is `core/paragraph`― can be addressed in the settings using the key (or "block selector") `core/paragraph`:
 -->
任意の登録ブロックに対して settings も styles もサブセクションを含むことができます。一般的なルールとしてサブセクションの名前はブロック名で、これは「ブロックセレクタ」と呼ばれます。たとえば段落ブロック (名前は `core/paragraph`)は、settings 内ではキー (あるいは「ブロックセレクタ」) `core/paragraph` として処理されます。

```json
{
	"version": 2,
	"settings": {},
	"styles": {},
	"customTemplates": {},
	"templateParts": {}
}
```

<!--
There are a few cases in whiche a single block can represent different HTML markup. The heading block is one of these, as it represents h1 to h6 HTML elements. In these cases, the block will have as many block selectors as different markup variations ― `core/heading/h1`, `core/heading/h2`, etc, so they can be addressed separately:
 -->
単一ブロックが異なる HTML マークアップを表すケースがいくつかあります。見出しブロックはその一例で、h1 から h6 の HTML 要素を表します。この場合、見出しブロックは異なるマークアップ `core/heading/h1`、`core/heading/h2`、... と同じ数のブロックセレクタを持ち、それぞれ個別に処理します。

```
{
  "styles": {
    "core/heading/h1": { ... },
    // ...
    "core/heading/h6": { ... },
  }
}
```

<!--
Additionally, there are two other block selectors: `root` and `defaults`. The `root` block selector represents the root of the site. The `defaults` block selector represents the defaults to be used by blocks if they don't declare anything.
 -->
また、さらに2つの別のブロックセレクタ `root` と `defaults` があります。`root` ブロックセレクタは、サイトのルートを表します。`defaults` ブロックセレクタは、何も宣言されなかった場合にブロックで使用されるデフォルトを表します。

<!--
### Version
 -->
### version

<!--
This field describes the format of the `theme.json` file. The current and only version is 1.
 -->
<!--  
このフィールドは、`theme.json` ファイルのフォーマットを表します。現在の唯一のバージョンは1です。
 -->
<!-- 

This field describes the format of the `theme.json` file. The current version is [v2](https://developer.wordpress.org/block-editor/reference-guides/theme-json-reference/theme-json-living/), [introduced in WordPress 5.9](https://make.wordpress.org/core/2022/01/08/updates-for-settings-styles-and-theme-json/). It also works with the current Gutenberg plugin.
 -->
このフィールドは、`theme.json` ファイルのフォーマットを表します。現在のバージョンは [v2](https://developer.wordpress.org/block-editor/reference-guides/theme-json-reference/theme-json-living/) で、[WordPress 5.9 で導入されました](https://make.wordpress.org/core/2022/01/08/updates-for-settings-styles-and-theme-json/)。現行の Gutenberg プラグインでも動作します。

<!-- 
If you have used [v1](https://developer.wordpress.org/block-editor/reference-guides/theme-json-reference/theme-json-v1/) previously, you don’t need to update the version in the v1 file to v2, as it’ll be [migrated](https://developer.wordpress.org/block-editor/reference-guides/theme-json-reference/theme-json-migrations/) into v2 at runtime for you.
 -->
過去に [v1](https://developer.wordpress.org/block-editor/reference-guides/theme-json-reference/theme-json-v1/) を使っていた場合、v1 ファイルの version を v2 に更新する必要はありません。実行時に v2 に [移行](https://developer.wordpress.org/block-editor/reference-guides/theme-json-reference/theme-json-migrations/) されます。

<!--
WordPress 5.8 will ignore the contents of any `theme.json` whose version is not equals to the current. Should the Gutenberg plugin need it, it'll update the version and will add the corresponding migration mechanisms from older versions.
 -->
<!-- 
WordPress 5.8 は、現行バージョンと異なる `theme.json` の内容を無視します。Gutenberg プラグインは必要があれば、バージョンを更新し、古いバージョンからの移行メカニズムを追加します。
 -->

<!--
### Settings
 -->
### settings

<!--
<div class="callout callout-alert">
The Gutenberg plugin extends the settings available from WordPress 5.8, so they can be used with other WordPress versions and they go through a maturation process before being ported to core.

The tabs below show WordPress 5.8 supported settings and the ones supported by the Gutenberg plugin.
</div>
 -->
> Gutenberg プラグインは、WordPress 5.8で利用可能な設定を拡張しています。このため、他のバージョンの WordPress でも利用でき、コアに移植される前に機能の成熟プロセスを経ます。
>
> 次のセクションでは、WordPress 5.8でサポートされる設定と、Gutenberg プラグインでサポートされる設定を示します。

<!--
The settings section has the following structure:
 -->
settings セクションは以下の構造を持ちます。

<!--
{% codetabs %}
{% WordPress %}
 -->
**WordPress**

```json
{
	"version": 2,
	"settings": {
		"border": {
			"radius": false,
			"color": false,
			"style": false,
			"width": false
		},
		"color": {
			"custom": true,
			"customDuotone": true,
			"customGradient": true,
			"duotone": [],
			"gradients": [],
			"link": false,
			"palette": [],
			"text": true,
			"background": true,
			"defaultGradients": true,
			"defaultPalette": true
		},
		"custom": {},
		"layout": {
			"contentSize": "800px",
			"wideSize": "1000px"
		},
		"spacing": {
			"margin": false,
			"padding": false,
			"blockGap": null,
			"units": [ "px", "em", "rem", "vh", "vw" ]
		},
		"typography": {
			"customFontSize": true,
			"lineHeight": false,
			"dropCap": true,
			"fluid": false,
			"fontStyle": true,
			"fontWeight": true,
			"letterSpacing": true,
			"textDecoration": true,
			"textTransform": true,
			"fontSizes": [],
			"fontFamilies": []
		},
		"blocks": {
			"core/paragraph": {
				"color": {},
				"custom": {},
				"layout": {},
				"spacing": {},
				"typography": {}
			},
			"core/heading": {},
			"etc": {}
		}
	}
}
```

<!--
{% Gutenberg %}
 -->
**Gutenberg**

```json
{
	"version": 2,
	"settings": {
		"appearanceTools": false,
		"border": {
			"color": false,
			"radius": false,
			"style": false,
			"width": false
		},
		"color": {
			"background": true,
			"custom": true,
			"customDuotone": true,
			"customGradient": true,
			"defaultGradients": true,
			"defaultPalette": true,
			"duotone": [],
			"gradients": [],
			"link": false,
			"palette": [],
			"text": true
		},
		"custom": {},
		"dimensions": {
			"minHeight": false,
		},
		"layout": {
			"contentSize": "800px",
			"wideSize": "1000px"
		},
		"spacing": {
			"blockGap": null,
			"margin": false,
			"padding": false,
			"customSpacingSize": true,
			"units": [ "px", "em", "rem", "vh", "vw" ],
			"spacingScale": {
				"operator": "*",
				"increment": 1.5,
				"steps": 7,
				"mediumStep": 1.5,
				"unit": "rem"
			},
			"spacingSizes": []
		},
		"typography": {
			"customFontSize": true,
			"dropCap": true,
			"fluid": false,
			"fontFamilies": [],
			"fontSizes": [],
			"fontStyle": true,
			"fontWeight": true,
			"letterSpacing": true,
			"lineHeight": false,
			"textColumns": false,
			"textDecoration": true,
			"textTransform": true
		},
		"blocks": {
			"core/paragraph": {
				"border": {},
				"color": {},
				"custom": {},
				"layout": {},
				"spacing": {},
				"typography": {}
			},
			"core/heading": {},
			"etc": {}
		}
	}
}
```

<!--
{% end %}
  -->
<!--
Each block can configure any of these settings separately, providing a more fine-grained control over what exists via `add_theme_support`. The settings declared at the top-level affect to all blocks, unless a particular block overwrites it. It's a way to provide inheritance and configure all blocks at once.
 -->
それぞれのブロックは個別にこれらの設定を構成でき、既存の `add_theme_support` を介したものよりも、詳細な制御を行えます。トップレベルで宣言されたブロック設定は、個別に上書きしない限り、すべてのブロックに影響します。継承のコンセプトを導入し、すべてのブロックを一度に構成できます。

<!--
Note, however, that not all settings are relevant for all blocks. The settings section provides an opt-in/opt-out mechanism for themes, but it's the block's responsibility to add support for the features that are relevant to it. For example, if a block doesn't implement the `dropCap` feature, a theme can't enable it for such a block through `theme.json`.
 -->
注意: ただし、すべての設定がすべてのブロックに関連するわけではありません。settings セクションはテーマに対してオプトイン、オプトアウトの仕組みを提供しますが、関連する機能のサポートの追加はブロックの責任です。たとえばブロックが `dropCap` 機能を実装しなければ、テーマは `theme.json` を介して有効化できません。

<!-- 
### Opt-in into UI controls
 -->
### UI コントロールへのオプトイン

<!-- 
There's one special setting property, `appearanceTools`, which is a boolean and its default value is false. Themes can use this setting to enable the following ones:
 -->
特別な設定プロパティとして `appearanceTools` があります。ブール値で、デフォルト値は false です。テーマはこの設定を使用して、以下を有効化できます。

- border: color, radius, style, width
- color: link
- dimensions: minHeight
- position: sticky
- spacing: blockGap, margin, padding
- typography: lineHeight

<!--
#### Backward compatibility with add_theme_support
 -->
#### add_theme_support との後方互換性

<!--
To retain backward compatibility, the existing `add_theme_support` declarations that configure the block editor are retrofit in the proper categories for the top-level section. For example, if a theme uses `add_theme_support('disable-custom-colors')`, it'll be the same as setting `settings.color.custom` to `false`. If the `theme.json` contains any settings, these will take precedence over the values declared via `add_theme_support`. This is the complete list of equivalences:
 -->
後方互換性のため、ブロックエディターを構成する既存の `add_theme_support` の宣言は、トップレベルのセクションの適切なカテゴリーに割り当てられます。たとえば、テーマが `add_theme_support('disable-custom-colors')` を使用している場合、これは `settings.color.custom` に `false` を設定したことと同じです。`theme.json` 内に設定があれば、 `add_theme_support` を介して宣言された値に優先します。以下は、完全な対応リストです。

<!--
| add_theme_support           | theme.json setting                                        |
| --------------------------- | --------------------------------------------------------- |
| `custom-line-height`        | Set `typography.lineHeight` to `true`.              |
| `custom-spacing`            | Set `spacing.padding` to `true`.                    |
| `custom-units`              | Provide the list of units via `spacing.units`.            |
| `disable-custom-colors`     | Set `color.custom` to `false`.                            |
| `disable-custom-font-sizes` | Set `typography.customFontSize` to `false`.               |
| `disable-custom-gradients`  | Set `color.customGradient` to `false`.                    |
| `editor-color-palette`      | Provide the list of colors via `color.palette`.           |
| `editor-font-sizes`         | Provide the list of font size via `typography.fontSizes`. |
| `editor-gradient-presets`   | Provide the list of gradients via `color.gradients`.      |
| `appearance-tools`          | Set `appearanceTools` to `true`.                          |
<<<<<<< HEAD
 -->
| add_theme_support           | theme.json 設定                                        |
| --------------------------- | --------------------------------------------------------- |
| `custom-line-height`        | `typography.lineHeight` に `true` を設定       |
| `custom-spacing`            | `spacing.padding` に `true` を設定            |
| `custom-units`              | `spacing.units` で単位のリストを渡す            |
| `disable-custom-colors`     | `color.custom` に `false` を設定                       |
| `disable-custom-font-sizes` | `typography.customFontSize` に `false` を設定           |
| `disable-custom-gradients`  | `color.customGradient` に `false` を設定               |
| `editor-color-palette`      | `color.palette` で色のリストを渡す     |
| `editor-font-sizes`         | `typography.fontSizes` でフォントサイズのリストを渡す |
| `editor-gradient-presets`   | `color.gradients` でグラデーションのリストを渡す      |
| `experimental-link-color`   | `color.link` に `true` を設定。`experimental-link-color` は、プラグインのサポートする最低バージョンが WordPress 5.9 になった段階で、削除されます。                  |
| `appearance-tools`          | `appearanceTools` に `true` を設定                          |

<!--
Let's say a theme author wants to enable custom colors only for the paragraph block. This is how it can be done:
 -->
<!--
テーマ作者が段落ブロックのみにカスタムカラーを有効化したいとします。この場合、以下のようになります。
 -->
<!--
```json
{
	"version": 1,
	"settings": {
		"color": {
			"custom": false
		},
		"blocks": {
			"core/paragraph": {
				"color": {
					"custom": true
				}
			}
		}
	}
}
```
 -->
=======
| `border`                    | Set `border: color, radius, style, width` to `true`.      |
| `link-color `               | Set `color.link` to `true`.                               |
>>>>>>> e5fbee0e

<!--
#### Presets
 -->
#### プリセット
<!--
Presets are part of the settings section. Each preset value will generate a CSS Custom Property that will be added to the new stylesheet, which follow this naming schema: `--wp--preset--{preset-category}--{preset-slug}`.
 -->
プリセットは settings セクションの一部です。各プリセット値は新しいスタイルシートに追加される CSS カスタムプロパティを生成します。CSS カスタムプロパティは命名スキーマ `--wp--preset--{preset-category}--{preset-slug}` に従います。

<!--
Presets are part of the settings section. They are values that are shown to the user via some UI controls. By defining them via `theme.json` the engine can do more for themes, such as automatically translate the preset name or enqueue the corresponding CSS classes and custom properties.
 -->
プリセットは settings セクションの一部で、UI コントロールを介してユーザーに表示される値です。`theme.json` で定義することでエンジンは、自動的にプリセット名を翻訳したり、対応する CSS クラスやカスタムプロパティをエンキューするなどテーマに対して多くを実行します。

<!--
The following presets can be defined via `theme.json`:
 -->
以下のプリセットを `theme.json` で定義できます。

<!--
- `color.duotone`: doesn't generate classes or custom properties.
- `color.gradients`: generates a single class and custom property per preset value.
- `color.palette`:
    - generates 3 classes per preset value: color, background-color, and border-color.
    - generates a single custom property per preset value.
- `spacing.spacingScale`: used to generate an array of spacing preset sizes for use with padding, margin, and gap settings.
    - `operator`: specifies how to calculate the steps with either `*` for multiplier, or `+` for sum.
    - `increment`: the amount to increment each step by. Core by default uses a 'perfect 5th' multiplier of `1.5`.
    - `steps`: the number of steps to generate in the spacing scale. The default is 7. To prevent the generation of the spacing presets, and to disable the related UI, this can be set to `0`.
    - `mediumStep`: the steps in the scale are generated descending and ascending from a medium step, so this should be the size value of the medium space, without the unit. The default medium step is `1.5rem` so the mediumStep value is `1.5`.
    - `unit`: the unit the scale uses, eg. `px, rem, em, %`. The default is `rem`.
- `spacing.spacingSizes`: themes can choose to include a static `spacing.spacingSizes` array of spacing preset sizes if they have a sequence of sizes that can't be generated via an increment or multiplier.
    - `name`: a human readable name for the size, eg. `Small, Medium, Large`.
    - `slug`: the machine readable name. In order to provide the best cross site/theme compatibility the slugs should be in the format, "10","20","30","40","50","60", with "50" representing the `Medium` size value.
    - `size`: the size, including the unit, eg. `1.5rem`. It is possible to include fluid values like `clamp(2rem, 10vw, 20rem)`.
- `typography.fontSizes`: generates a single class and custom property per preset value.
- `typography.fontFamilies`: generates a single custom property per preset value.
 -->
- `color.duotone`: クラスやカスタムプロパティを生成しません。
- `color.gradients`: プリセット値ごとに1つのクラスとカスタムプロパティを生成します。
- `color.palette`:
    - プリセット値ごとに3つのクラスを生成します: color、background-color、border-color
    - プリセット値ごとに1つのカスタムプロパティを生成します。
- `spacing.spacingScale`: padding、margin、gap の設定に使用する、spacing プリセットサイズの配列の生成に使用されます。
    - `operator`: ステップを掛け算で計算するか(`*`)、足し算で計算するか(`+`)を指定します。
    - `increment`: 各ステップの増加量。コアはデフォルトで `1.5` の掛け算、「完全五度」を使用します。
    - `steps`: spacing スケールを生成するステップ数。デフォルトは7。spacing プリセットを生成せず、関連する UI を無効にするには、`0`に設定します。
    - `mediumStep`: スケールのステップは、中間のステップから減少、増加の2方向に生成されるため、これは中間の space のサイズ値でなければならず、単位を含みません。デフォルトの中間のステップは `1.5rem` のため、mediumStep の値は `1.5` です。
    - `unit`: スケールの使用する単位。例えば、`px, rem, em, %`。デフォルトは `rem`。
- `spacing.spacingSizes`: 足し算や掛け算で生成できないサイズの並びがある場合、テーマは spacing プリセットサイズの静的配列 `spacing.spacingSizes` を含めることを選択できます。
    - `name`: 人が読めるサイズの名前。例: `Small, Medium, Large`。
    - `slug`: 機械が読める名前。サイトやテーマ間の互換性を保つため、slug は "10", "20", "30", "40", "50", "60" の形式で、"50"は `Medium` サイズの値を表してください。
    - `size`: 単位を含むサイズ。例: `1.5rem`. fluid 値を含むことも可能。例: `clamp(2rem, 10vw, 20rem)`
- `typography.fontSizes`: プリセット値ごとに1つのクラスとカスタムプロパティを生成します。
- `typography.fontFamilies`: プリセット値ごとに1つのカスタムプロパティを生成します。

<!--
The naming schema for the classes and the custom properties is as follows:
 -->
クラスとカスタムプロパティは次の命名スキーマに従います。

<!--
- Custom Properties: `--wp--preset--{preset-category}--{preset-slug}` such as `--wp--preset--color--black`
- Classes: `.has-{preset-slug}-{preset-category}` such as `.has-black-color`.
 -->
- カスタムプロパティ: `--wp--preset--{preset-category}--{preset-slug}` 例: `--wp--preset--color--black`
- クラス: `.has-{preset-slug}-{preset-category}` 例: `.has-black-color`.

**入力**
<!-- 
{% codetabs %}
{% Input %}
 -->
```json
{
	"version": 2,
	"settings": {
		"color": {
			"duotone": [
				{
					"colors": [ "#000", "#FFF" ],
					"slug": "black-and-white",
					"name": "Black and White"
				}
			],
			"gradients": [
				{
					"slug": "blush-bordeaux",
					"gradient": "linear-gradient(135deg,rgb(254,205,165) 0%,rgb(254,45,45) 50%,rgb(107,0,62) 100%)",
					"name": "Blush bordeaux"
				},
				{
					"slug": "blush-light-purple",
					"gradient": "linear-gradient(135deg,rgb(255,206,236) 0%,rgb(152,150,240) 100%)",
					"name": "Blush light purple"
				}
			],
			"palette": [
				{
					"slug": "strong-magenta",
					"color": "#a156b4",
					"name": "Strong magenta"
				},
				{
					"slug": "very-dark-grey",
					"color": "rgb(131, 12, 8)",
					"name": "Very dark grey"
				}
			]
		},
		"typography": {
			"fontFamilies": [
				{
					"fontFamily": "-apple-system,BlinkMacSystemFont,\"Segoe UI\",Roboto,Oxygen-Sans,Ubuntu,Cantarell, \"Helvetica Neue\",sans-serif",
					"slug": "system-font",
					"name": "System Font"
				},
				{
					"fontFamily": "Helvetica Neue, Helvetica, Arial, sans-serif",
					"slug": "helvetica-arial",
					"name": "Helvetica or Arial"
				}
			],
			"fontSizes": [
				{
					"slug": "big",
					"size": 32,
					"name": "Big"
				},
				{
					"slug": "x-large",
					"size": 46,
					"name": "Large"
				}
			]
		},
		"spacing": {
			"spacingScale": {
				"operator": "*",
				"increment": 1.5,
				"steps": 7,
				"mediumStep": 1.5,
				"unit": "rem"
			},
			"spacingSizes": [
				{
					"slug": "40",
					"size": "1rem",
					"name": "Small"
				},
				{
					"slug": "50",
					"size": "1.5rem",
					"name": "Medium"
				},
				{
					"slug": "60",
					"size": "2rem",
					"name": "Large"
				}
			]
		},
		"blocks": {
			"core/group": {
				"color": {
					"palette": [
						{
							"slug": "black",
							"color": "#000000",
							"name": "Black"
						},
						{
							"slug": "white",
							"color": "#ffffff",
							"name": "White"
						}
					]
				}
			}
		}
	}
}
```

**出力**
<!-- 
{% Output %}
 -->
```css
/* Top-level custom properties */
body {
	--wp--preset--color--strong-magenta: #a156b4;
	--wp--preset--color--very-dark-grey: #444;
	--wp--preset--gradient--blush-bordeaux: linear-gradient( 135deg, rgb( 254, 205, 165 ) 0%, rgb( 254, 45, 45 ) 50%, rgb( 107, 0, 62 ) 100% );
	--wp--preset--gradient--blush-light-purple: linear-gradient( 135deg, rgb( 255, 206, 236 ) 0%, rgb( 152, 150, 240 ) 100% );
	--wp--preset--font-size--x-large: 46;
	--wp--preset--font-size--big: 32;
	--wp--preset--font-family--helvetica-arial: Helvetica Neue, Helvetica, Arial, sans-serif;
	--wp--preset--font-family--system: -apple-system,BlinkMacSystemFont,\"Segoe UI\",Roboto,Oxygen-Sans,Ubuntu,Cantarell, \"Helvetica Neue\",sans-serif;
	--wp--preset--spacing--20: 0.44rem;
	--wp--preset--spacing--30: 0.67rem;
	--wp--preset--spacing--40: 1rem;
	--wp--preset--spacing--50: 1.5rem;
	--wp--preset--spacing--60: 2.25rem;
	--wp--preset--spacing--70: 3.38rem;
	--wp--preset--spacing--80: 5.06rem;
}

/* Block-level custom properties (bounded to the group block) */
.wp-block-group {
	--wp--preset--color--black: #000000;
	--wp--preset--color--white: #ffffff;
}

/* Top-level classes */
.has-strong-magenta-color { color: #a156b4 !important; }
.has-strong-magenta-background-color { background-color: #a156b4 !important; }
.has-strong-magenta-border-color { border-color: #a156b4 !important; }
.has-very-dark-grey-color { color: #444 !important; }
.has-very-dark-grey-background-color { background-color: #444 !important; }
.has-very-dark-grey-border-color { border-color: #444 !important; }
.has-blush-bordeaux-background { background: linear-gradient( 135deg, rgb( 254, 205, 165 ) 0%, rgb( 254, 45, 45 ) 50%, rgb( 107, 0, 62 ) 100% ) !important; }
.has-blush-light-purple-background { background: linear-gradient( 135deg, rgb( 255, 206, 236 ) 0%, rgb( 152, 150, 240 ) 100% ) !important; }
.has-big-font-size { font-size: 32; }
.has-normal-font-size { font-size: 16; }

/* Block-level classes (bounded to the group block) */
.wp-block-group.has-black-color { color: #a156b4 !important; }
.wp-block-group.has-black-background-color { background-color: #a156b4 !important; }
.wp-block-group.has-black-border-color { border-color: #a156b4 !important; }
.wp-block-group.has-white-color { color: #444 !important; }
.wp-block-group.has-white-background-color { background-color: #444 !important; }
.wp-block-group.has-white-border-color { border-color: #444 !important; }

```
<!-- 
{% end %}
 -->
<!--
To maintain backward compatibility, the presets declared via `add_theme_support` will also generate the CSS Custom Properties. If the `theme.json` contains any presets, these will take precedence over the ones declared via `add_theme_support`.
 -->
後方互換性のため、`add_theme_support` を介して宣言されたプリセットもまた CSS カスタムプロパティを生成します。`theme.json` に含まれるプリセットは `add_theme_support` を介して宣言されたプリセットに優先します。

<!--
Preset classes are attached to the content of a post by some user action. That's why the engine will add `!important` to these, because user styles should take precedence over theme styles.
 -->
プリセットクラスは、ユーザーアクションにより、投稿のコンテンツに付加されます。ユーザーのスタイルをテーマのスタイルに優先させるため、エンジンは `!important` を追加します。

<!--
#### Custom
 -->
#### カスタム

<!--
In addition to create CSS Custom Properties for the presets, the `theme.json` also allows for themes to create their own, so they don't have to be enqueued separately. Any values declared within the `custom` field will be transformed to CSS Custom Properties following this naming schema: `--wp--custom--<variable-name>`.
 -->
プリセット用の CSS カスタムプロパティの作成に加えてテーマは `theme.json` を使用して独自のプロパティを作成できます。別々にエンキューする必要はありません。`custom` フィールド内に定義された任意の値は、命名スキーマ `--wp--custom--<variable-name>` を持つ CSS カスタムプロパティに変換されます。

<!--
For example:
 -->
例:

**入力**
<!-- 
{% codetabs %}
{% Input %}
 -->
```json
{
	"version": 2,
	"settings": {
		"custom": {
			"baseFont": 16,
			"lineHeight": {
				"small": 1.2,
				"medium": 1.4,
				"large": 1.8
			}
		},
		"blocks": {
			"core/group": {
				"custom": {
					"baseFont": 32
				}
			}
		}
	}
}
```

**出力**
<!-- 
{% Output %}
 -->
```css
body {
	--wp--custom--base-font: 16;
	--wp--custom--line-height--small: 1.2;
	--wp--custom--line-height--medium: 1.4;
	--wp--custom--line-height--large: 1.8;
}
.wp-block-group {
	--wp--custom--base-font: 32;
}
```
<!-- 
{% end %}
 -->
<!--
Note that the name of the variable is created by adding `--` in between each nesting level and `camelCase` fields are transformed to `kebab-case`.
 -->
注意: 変数名は各ネストレベルの間に `--` を追加し、`camelCase` フィールドは `kebab-case` に変換して作成されます。

<!--
#### Settings examples
 -->
#### settings の例

<!--
- Enable custom colors only for the paragraph block:
 -->
- 段落ブロックのみにカスタム色を有効化

```json
{
	"version": 2,
	"settings": {
		"color": {
			"custom": false
		},
		"blocks": {
			"core/paragraph": {
				"color": {
					"custom": true
				}
			}
		}
	}
}
```
<!--
- Disable border radius for the button block:
 -->
- ボタンブロックの枠の角丸を無効化

```json
{
	"version": 2,
	"settings": {
		"blocks": {
			"core/button": {
				"border": {
					"radius": false
				}
			}
		}
	}
}
```

- グループブロックのみに他と異なるパレットを設定

```json
{
	"version": 2,
	"settings": {
		"color": {
			"palette": [
				{
					"slug": "black",
					"color": "#000000",
					"name": "Black"
				},
				{
					"slug": "white",
					"color": "#FFFFFF",
					"name": "White"
				},
				{
					"slug": "red",
					"color": "#FF0000",
					"name": "Red"
				},
				{
					"slug": "green",
					"color": "#00FF00",
					"name": "Green"
				},
				{
					"slug": "blue",
					"color": "#0000FF",
					"name": "Blue"
				}
			]
		},
		"blocks": {
			"core/group": {
				"color": {
					"palette": [
						{
							"slug": "black",
							"color": "#000000",
							"name": "Black"
						},
						{
							"slug": "white",
							"color": "#FFF",
							"name": "White"
						}
					]
				}
			}
		}
	}
}
```

<!--
### Styles
 -->
### styles

<!--
<div class="callout callout-alert">
The Gutenberg plugin extends the styles available from WordPress 5.8, so they can be used with other WordPress versions and they go through a maturation process before being ported to core.

The tabs below show WordPress 5.8 supported styles and the ones supported by the Gutenberg plugin.
</div>
-->
> Gutenberg プラグインは、WordPress 5.8で利用可能なスタイルを拡張しています。このため、他のバージョンの WordPress でも利用でき、コアに移植される前に機能の成熟プロセスを経ます。
>
> 次のセクションでは、WordPress 5.8でサポートされるスタイルと、Gutenberg プラグインでサポートされるスタイルを示します。

<!--
Each block declares which style properties it exposes via the [block supports mechanism](/docs/reference-guides/block-api/block-supports.md). The support declarations are used to automatically generate the UI controls for the block in the editor. Themes can use any style property via the `theme.json` for any block ― it's the theme's responsibility to verify that it works properly according to the block markup, etc.
 -->
各ブロックは[ブロックサポート](https://ja.wordpress.org/team/handbook/block-editor/reference-guides/block-api/block-supports/)を介して、どのスタイルプロパティを公開するかを宣言します。サポートの宣言はエディター内でのブロックの UI コントロールを自動的に生成するために使用されます。テーマは `theme.json` を介して、任意のブロックのために、任意のスタイルプロパティを使用できます。ブロックマークアップ等に関して正しく動作するかどうかの検証は、テーマの責任です。

<!--
{% codetabs %}
{% WordPress %}
 -->
**WordPress**

```json
{
	"version": 2,
	"styles": {
		"border": {
			"radius": "value",
			"color": "value",
			"style": "value",
			"width": "value"
		},
		"filter": {
			"duotone": "value"
		},
		"color": {
			"background": "value",
			"gradient": "value",
			"text": "value"
		},
		"spacing": {
			"blockGap": "value",
			"margin": {
				"top": "value",
				"right": "value",
				"bottom": "value",
				"left": "value",
			},
			"padding": {
				"top": "value",
				"right": "value",
				"bottom": "value",
				"left": "value"
			}
		},
		"typography": {
			"fontSize": "value",
			"fontStyle": "value",
			"fontWeight": "value",
			"letterSpacing": "value",
			"lineHeight": "value",
			"textDecoration": "value",
			"textTransform": "value"
		},
		"elements": {
			"link": {
				"border": {},
				"color": {},
				"spacing": {},
				"typography": {}
			},
			"h1": {},
			"h2": {},
			"h3": {},
			"h4": {},
			"h5": {},
			"h6": {}
		},
		"blocks": {
			"core/group": {
				"border": {},
				"color": {},
				"spacing": {},
				"typography": {},
				"elements": {
					"link": {},
					"h1": {},
					"h2": {},
					"h3": {},
					"h4": {},
					"h5": {},
					"h6": {}
				}
			},
			"etc": {}
		}
	}
}
```

<!--
{% Gutenberg %}
 -->
**Gutenberg**

```json
{
	"version": 2,
	"styles": {
		"border": {
			"color": "value",
			"radius": "value",
			"style": "value",
			"width": "value"
		},
		"color": {
			"background": "value",
			"gradient": "value",
			"text": "value"
		},
		"dimensions": {
			"minHeight": "value"
		},
		"filter": {
			"duotone": "value"
		},
		"spacing": {
			"blockGap": "value",
			"margin": {
				"top": "value",
				"right": "value",
				"bottom": "value",
				"left": "value"
			},
			"padding": {
				"top": "value",
				"right": "value",
				"bottom": "value",
				"left": "value"
			}
		},
		"typography": {
			"fontFamily": "value",
			"fontSize": "value",
			"fontStyle": "value",
			"fontWeight": "value",
			"letterSpacing": "value",
			"lineHeight": "value",
			"textColumns": "value",
			"textDecoration": "value",
			"textTransform": "value"
		},
		"elements": {
			"link": {
				"border": {},
				"color": {},
				"spacing": {},
				"typography": {}
			},
			"h1": {},
			"h2": {},
			"h3": {},
			"h4": {},
			"h5": {},
			"h6": {},
			"heading": {},
			"button": {},
			"caption": {}
		},
		"blocks": {
			"core/group": {
				"border": {},
				"color": {},
				"dimensions": {},
				"spacing": {},
				"typography": {},
				"elements": {
					"link": {},
					"h1": {},
					"h2": {},
					"h3": {},
					"h4": {},
					"h5": {},
					"h6": {}
				}
			},
			"etc": {}
		}
	}
}
```
<!--
{% end %}
 -->

<!--
### Top-level styles
 -->
### トップレベルスタイル

<!--
Styles found at the top-level will be enqueued using the `body` selector.
 -->
トップレベルのスタイルは `body` セレクタを使用してエンキューされます。
<!-- 
{% codetabs %}
{% Input %}
 -->
```json
{
	"version": 1,
	"styles": {
		"color": {
			"text": "var(--wp--preset--color--primary)"
		}
	}
}
```
<!-- 
{% Output %}
 -->
```css
body {
	color: var( --wp--preset--color--primary );
}
```
<!-- 
{% end %}
 -->
<!--
### Block styles
 -->
### ブロックスタイル

<!--
Styles found within a block will be enqueued using the block selector.
 -->
ブロック内のスタイルは、ブロックセレクタを使用してエンキューされます。

<!--
By default, the block selector is generated based on its name such as `.wp-block-<blockname-without-namespace>`. For example, `.wp-block-group` for the `core/group` block. There are some blocks that want to opt-out from this default behavior. They can do so by explicitly telling the system which selector to use for them via the `__experimentalSelector` key within the `supports` section of its `block.json` file. Note that the block needs to be registered server-side for the `__experimentalSelector` field to be available to the style engine.
 -->
デフォルトでは、ブロックセレクタは `.wp-block-<blockname-without-namespace>` のような名前を基にして生成されます。たとえば、`core/group` ブロックの `.wp-block-group` です。このデフォルトの動作をオプトアウトしたいブロックもあります。これには明示的にシステムに対してどのセレクタを使用するか、`block.json` ファイルの `supports` セクション内の `__experimentalSelector` キーで指定します。注意: スタイルエンジンが `__experimentalSelector` フィールドを利用できるようにするには、このブロックをサーバーサイドで登録する必要があります。

<!-- 
{% codetabs %}
{% Input %}
 -->
**入力**

```json
{
	"version": 1,
	"styles": {
		"color": {
			"text": "var(--wp--preset--color--primary)"
		},
		"blocks": {
			"core/paragraph": {
				"color": {
					"text": "var(--wp--preset--color--secondary)"
				}
			},
			"core/group": {
				"color": {
					"text": "var(--wp--preset--color--tertiary)"
				}
			}
		}
	}
}
```
<!-- 
{% Output %}
 -->
**出力**

```css
body {
	color: var( --wp--preset--color--primary );
}
p { /* The core/paragraph opts out from the default behaviour and uses p as a selector. */
	color: var( --wp--preset--color--secondary );
}
.wp-block-group {
	color: var( --wp--preset--color--tertiary );
}
```
<!-- 
{% end %}
 -->

<!-- 
#### Referencing a style
 -->
#### スタイルの参照

<!-- 
A block can be styled using a reference to a root level style. This feature is supported by Gutenberg.
If you register a background color for the root using styles.color.background:
 -->
ブロックは、ルートレベルのスタイルへの参照を使用して、スタイルを設定できます。この機能は Gutenberg でサポートされています。
ルートの背景色を styles.color.background を使用して登録すると、

```JSON
"styles": {
		"color": {
			"background": "var(--wp--preset--color--primary)"
		}
	}
```
<!-- 
You can use `ref: "styles.color.background"`  to re-use the style for a block:
 -->
`ref: "styles.color.background"` を使用して、ブロックにスタイルを再利用できます。

```JSON
{
	"color": {
		"text": { ref: "styles.color.background" }
	}
}
```

<!--
#### Element styles
 -->
#### 要素スタイル

<!--
In addition to top-level and block-level styles, there's the concept of elements that can be used in both places. There's a closed set of them:
 -->
トップレベル、ブロックレベルのスタイルに加えて、両方の場所で使用できる要素のコンセプトがあります。

<!-- 
Supported by Gutenberg:

- `button`: maps to the `wp-element-button` CSS class. Also maps to `wp-block-button__link` for backwards compatibility.
- `caption`: maps to the `.wp-element-caption, .wp-block-audio figcaption, .wp-block-embed figcaption, .wp-block-gallery figcaption, .wp-block-image figcaption, .wp-block-table figcaption, .wp-block-video figcaption` CSS classes.
- `heading`: maps to all headings, the `h1 to h6` CSS selectors.

Supported by WordPress:
 -->
Gutenberg によるサポート

- `button`: `wp-element-button` CSS クラスにマップ。後方互換性のため、`wp-block-button__link` にもマップ
- `caption`: `.wp-element-caption, .wp-block-audio figcaption, .wp-block-embed figcaption, .wp-block-gallery figcaption, .wp-block-image figcaption, .wp-block-table figcaption, .wp-block-video figcaption` CSS クラスにマップ
- `heading`: すべての見出し、`h1` から `h6` CSS セレクタにマップ

<!--
Supported by WordPress:
 -->
WordPress によるサポート

<!--
- `h1`: maps to the `h1` CSS selector.
- `h2`: maps to the `h2` CSS selector.
- `h3`: maps to the `h3` CSS selector.
- `h4`: maps to the `h4` CSS selector.
- `h5`: maps to the `h5` CSS selector.
- `h6`: maps to the `h6` CSS selector.
- `link`: maps to the `a` CSS selector.
 -->
- `h1`: `h1` CSS セレクタにマップ
- `h2`: `h2` CSS セレクタにマップ
- `h3`: `h3` CSS セレクタにマップ
- `h4`: `h4` CSS セレクタにマップ
- `h5`: `h5` CSS セレクタにマップ
- `h6`: `h6` CSS セレクタにマップ
- `link`: `a` CSS セレクタにマップ

<!--
If they're found in the top-level the element selector will be used. If they're found within a block, the selector to be used will be the element's appended to the corresponding block.
 -->
トップレベルにあれば、要素セレクタが使用されます。ブロック内にあれば、使用されるセレクタは、対応するブロックに追加された形の要素セレクタになります。

<!-- 
{% codetabs %}
{% Input %}
 -->
**入力**

```json
{
	"version": 1,
	"styles": {
		"typography": {
			"fontSize": "var(--wp--preset--font-size--normal)"
		},
		"elements": {
			"h1": {
				"typography": {
					"fontSize": "var(--wp--preset--font-size--huge)"
				}
			},
			"h2": {
				"typography": {
					"fontSize": "var(--wp--preset--font-size--big)"
				}
			},
			"h3": {
				"typography": {
					"fontSize": "var(--wp--preset--font-size--medium)"
				}
			}
		},
		"blocks": {
			"core/group": {
				"elements": {
					"h2": {
						"typography": {
							"fontSize": "var(--wp--preset--font-size--small)"
						}
					},
					"h3": {
						"typography": {
							"fontSize": "var(--wp--preset--font-size--smaller)"
						}
					}
				}
			}
		}
	}
}
```
<!-- 
{% Output %}
 -->
**出力**

```css
body {
	font-size: var( --wp--preset--font-size--normal );
}
h1 {
	font-size: var( --wp--preset--font-size--huge );
}
h2 {
	font-size: var( --wp--preset--font-size--big );
}
h3 {
	font-size: var( --wp--preset--font-size--medium );
}
.wp-block-group h2 {
	font-size: var( --wp--preset--font-size--small );
}
.wp-block-group h3 {
	font-size: var( --wp--preset--font-size--smaller );
}
```
<!-- 
{% end %}
 -->
<!--
The `defaults` block selector can't be part of the `styles` section and will be ignored if it's present. The `root` block selector will generate a style rule with the `:root` CSS selector.
 -->
<!--  
`defaults` ブロックセレクタは、`styles` セクションの一部にはなれず、あっても無視されます。`root` ブロックセレクタはなることはできず、`:root` CSS セレクタと共にスタイルルールを生成します。
 -->
<!--
### Other theme metadata
 -->
<!-- 
### その他のテーマのメタデータ
 -->
<!--
There's a growing need to add more theme metadata to the theme.json. This section lists those other fields:
 -->
<!-- 
theme.json にはさらに多くのテーマのメタデータを追加するニーズがあります。このセクションでは、それら他のフィールドを挙げます。
 -->
<!--
**customTemplates**: within this field themes can list the custom templates present in the `block-templates` folder. For example, for a custom template named `my-custom-template.html`, the `theme.json` can declare what post types can use it and what's the title to show the user:
 -->
<!-- 
**customTemplates**: このフィールド内にテーマは、`block-templates` フォルダー内にあるカスタムテンプレートをリストできます。たとえば、カスタムテンプレート `my-custom-template.html` に対して、`theme.json` はどの投稿タイプが使用でき、ユーザーにどのようなタイトルを表示するか宣言できます。
 -->
 
<!-- 
##### Element pseudo selectors
 -->
##### 要素疑似セレクタ
<!-- 
Pseudo selectors `:hover`, `:focus`, `:visited`, `:active`, `:link`, `:any-link` are supported by Gutenberg.
 -->
疑似セレクタ `:hover`、`:focus`、`:visited`、`:active`、`:link`、`:any-link` を Gutenberg はサポートします。

```json
"elements": {
		"link": {
			"color": {
				"text": "green"
			},
			":hover": {
				"color": {
					"text": "hotpink"
				}
			}
		}
	}
```

#### Variations

<!-- 
A block can have a "style variation", as defined per the [block.json specification](https://developer.wordpress.org/block-editor/reference-guides/block-api/block-registration/#styles-optional). Theme authors can define the style attributes for an existing style variation using the theme.json file. Styles for unregistered style variations will be ignored.

Note that variations are a "block concept", they only exist bound to blocks. The `theme.json` specification respects that distinction by only allowing `variations` at the block-level but not at the top-level. It's also worth highlighting that only variations defined in the `block.json` file of the block are considered "registered": so far, the style variations added via `register_block_style` or in the client are ignored, see [this issue](https://github.com/WordPress/gutenberg/issues/49602) for more information.

For example, this is how to provide styles for the existing `plain` variation for the `core/quote` block:
 -->
ブロックは、[block.json の仕様](https://ja.wordpress.org/team/handbook/block-editor/reference-guides/block-api/block-registration/#styles-%e3%82%aa%e3%83%97%e3%82%b7%e3%83%a7%e3%83%b3)で定義されているように「スタイルのバリエーション」を持つことができます。テーマ作成者は、theme.json ファイルを使用して、既存のスタイルバリエーションのスタイル属性を定義できます。登録されていないスタイルバリエーションのスタイルは、無視されます。

ここでバリエーションは「ブロックの概念」であり、ブロックと関連してのみ存在することに注意してください。`theme.json` の仕様は、ブロックレベルでのみ `バリエーション`を許可し、トップレベルでは許可しないことでこの区別を大切にしています。また、ブロックの `block.json` ファイルで定義されたバリエーションのみを「登録」されたとものとしてみなすことも強調しておきます。現在 `register_block_style` やクライアントで追加されたスタイルバリエーションは無視されます。詳しくは [この issue](https://github.com/WordPress/gutenberg/issues/49602) を参照してください。

例えば、`core/quote` ブロックの既存の `plain` バリエーションにスタイルを当てる方法です。

```json
{
	"version": 2,
	"styles":{
		"blocks": {
			"core/quote": {
				"variations": {
					"plain": {
						"color": {
							"background": "red"
						}
					}
				}
			}
		}
	}
}
```
<!-- 
The resulting CSS output is this:
 -->
結果の CSS 出力は以下です。

```css
.wp-block-quote.is-style-plain {
	background-color: red;
}
```

### customTemplates

<!-- 
<div class="callout callout-alert">Supported in WordPress from version 5.9.</div>
 -->
> WordPress Version 5.9 以降でサポートされます。

<!--
Within this field themes can list the custom templates present in the `templates` folder. For example, for a custom template named `my-custom-template.html`, the `theme.json` can declare what post types can use it and what's the title to show the user:
 -->
このフィールド内にテーマは、`templates` フォルダー内にあるカスタムテンプレートをリストできます。たとえば、カスタムテンプレート `my-custom-template.html` に対して、`theme.json` はどの投稿タイプが使用でき、ユーザーにどのようなタイトルを表示するか宣言できます。

<!--
- name: mandatory.
- title: mandatory, translatable.
- postTypes: optional, only applies to the `page` by default.
 -->
- name: 必須
- title: 必須。翻訳可能
- postTypes: オプション。デフォルトでは `page` のみに適用

```json
{
    "version": 2,
	"customTemplates": [
		{
			"name": "my-custom-template",
			"title": "The template title",
			"postTypes": [
				"page",
				"post",
				"my-cpt"
			]
		}
	]
}
```

### templateParts

<!-- 
<div class="callout callout-alert">Supported in WordPress from version 5.9.</div>
 -->
> WordPress Version 5.9 以降でサポートされます。

<!--
Within this field themes can list the template parts present in the `parts` folder. For example, for a template part named `my-template-part.html`, the `theme.json` can declare the area term for the template part entity which is responsible for rendering the corresponding block variation (Header block, Footer block, etc.) in the editor. Defining this area term in the json will allow the setting to persist across all uses of that template part entity, as opposed to a block attribute that would only affect one block. Defining area as a block attribute is not recommended as this is only used 'behind the scenes' to aid in bridging the gap between placeholder flows and entity creation.
 -->
このフィールド内にテーマは、`parts` フォルダーにあるテンプレートパーツをリストできます。たとえば、テンプレートパーツ `my-template-part.html` に対して、`theme.json` は、テンプレートパーツのエンティティのための area タームを宣言できます。エンティティはエディター内で、対応するブロックバリエーション (ヘッダーブロック、フッターブロックなど) をレンダリングする責任があります。json 内で area タームを定義するとテンプレートパーツエンティティのすべての使用において設定を永続化できます。これは、ブロック属性が1つのブロックのみに影響するのとは対照的です。ブロック属性としての area 定義は推奨されません。これは「表舞台の裏側」で使用され、プレースホルダーフローとエンティティ作成のギャップの橋渡しを支援します。

<!--
Currently block variations exist for "header" and "footer" values of the area term, any other values and template parts not defined in the json will default to the general template part block. Variations will be denoted by specific icons within the editor's interface, will default to the corresponding semantic HTML element for the wrapper (this can also be overridden by the `tagName` attribute set on the template part block), and will contextualize the template part allowing more custom flows in future editor improvements.
 -->
現在、ブロックバリエーションは、area タームの header と footer の値に対して存在し、その他の値や json で定義されていないテンプレートパーツは、一般のテンプレートパーツブロックがデフォルトとなります。バリエーションはエディターのインターフェース内で特定のアイコンで示され、デフォルトでラッパーの対応するセマンティック HTML 要素となり (これも、テンプレートパーツブロック上の `tagName` 属性セットで上書きできます)、将来のエディターの改良でカスタムフローの実現のためテンプレートパーツをコンテキスト化します。

<!--
- name: mandatory.
- title: optional, translatable.
- area: optional, will be set to `uncategorized` by default and trigger no block variation.
 -->
- name: 必須
- title: オプション、翻訳可能
- area: オプション。デフォルトでは `uncategorized` に設定され、ブロックバリエーションをトリガーしない

```json
{
    "version": 2,
	"templateParts": [
		{
			"name": "my-template-part",
			"title": "Header",
			"area": "header"
		}
	]
}
```
### patterns

<!-- 
<div class="callout callout-alert">
This field requires the Gutenberg plugin active and using the [version 2](https://developer.wordpress.org/block-editor/reference-guides/theme-json-reference/theme-json-living/) of `theme.json`.
</div>
 -->
<!-- 
注意: このフィールドは、Gutenberg プラグインが有効で、`theme.json`の [version 2](https://developer.wordpress.org/block-editor/reference-guides/theme-json-reference/theme-json-living/) が必要です。
 -->
<!-- 
<div class="callout callout-alert">Supported in WordPress from version 6.0 using <a href="https://developer.wordpress.org/block-editor/reference-guides/theme-json-reference/theme-json-living/">version 2</a> of <code>theme.json</code>.</div>
 -->
> `theme.json` の [version 2](https://ja.wordpress.org/team/handbook/block-editor/reference-guides/theme-json-reference/theme-json-living/) を使用して、WordPress Version 6.0 からサポートされます。

<!-- 
Within this field themes can list patterns to register from [Pattern Directory](https://wordpress.org/patterns/). The `patterns` field is an array of pattern `slugs` from the Pattern Directory. Pattern slugs can be extracted by the `url` in single pattern view at the Pattern Directory. For example in this url `https://wordpress.org/patterns/pattern/partner-logos` the slug is `partner-logos`.
 -->
このフィールドには、[パターンディレクトリ](https://ja.wordpress.org/patterns/)から登録するパターンをリストアップできます。`patterns` フィールドはパターンディレクトリに登録されているパターンの `slugs` の配列です。パターンのスラッグは、パターンディレクトリの単一のパターンビューで `url` から抽出できます。例えば、URL `https://wordpress.org/patterns/pattern/partner-logos` でのスラッグは `partner-logos` です。

```json
{
	"version": 2,
	"patterns": [ "short-text-surrounded-by-round-images", "partner-logos" ]
}
```

<!-- 
## Developing with theme.json
 -->
## theme.json を使用した開発

<!-- 
It can be difficult to remember the theme.json settings and properties while you develop, so a JSON scheme was created to help. The schema is available at https://schemas.wp.org/trunk/theme.json

Code editors can pick up the schema and can provide help like tooltips, autocomplete, or schema validation in the editor. To use the schema in Visual Studio Code, add `"$schema": "https://schemas.wp.org/trunk/theme.json"` to the beginning of your theme.json file.
 -->
開発中に theme.json の設定やプロパティを覚えておくのは困難です。そのため、 JSON スキーマが作成されました。このスキーマは https://schemas.wp.org/trunk/theme.json で利用可能です。

コードエディターはスキーマを取り、ツールチップやオートコンプリート、エディタ内でのスキーマ検証などの支援機能を提供できます。Visual Studio Code でスキーマを使用するには、`"$schema": "https://schemas.wp.org/trunk/theme.json"` を theme.json ファイルの先頭に追加します。

<!-- 
![Example using validation with schema](https://developer.wordpress.org/files/2021/11/theme-json-schema-updated.gif)
 -->
![スキーマを使用した検証の例](https://developer.wordpress.org/files/2021/11/theme-json-schema-updated.gif)

<!--
## Frequently Asked Questions
 -->
## FAQ よくある質問と答え

<!--
### The naming schema of CSS Custom Properties
 -->
### CSS カスタムプロパティの命名体系

<!--
One thing you may have noticed is the naming schema used for the CSS Custom Properties the system creates, including the use of double hyphen, `--`, to separate the different "concepts". Take the following examples.
 -->
システムが作成する CSS カスタムプロパティの命名体系に気づいたかもしれません。ダブルハイフン `--` が異なる「コンセプト」を分離しています。以下に例を見ます。

<!--
**Presets** such as `--wp--preset--color--black` can be divided into the following chunks:
 -->
**プリセット** たとえば `--wp--preset--color--black` は次のように分割できます。

<!--
- `--wp`: prefix to namespace the CSS variable.
- `preset `: indicates is a CSS variable that belongs to the presets.
- `color`: indicates which preset category the variable belongs to. It can be `color`, `font-size`, `gradients`.
- `black`: the `slug` of the particular preset value.
 -->
- `--wp`: CSS 変数の名前空間の接頭辞。
- `preset`: プリセットに属する CSS 変数であることを示す。
- `color`: 変数がどのプリセットカテゴリーに属するかを示す。`color`、`font-size`、`gradients` を指定可。
- `black`: 特定のプリセット値の `slug` 。

<!--
**Custom** properties such as `--wp--custom--line-height--body`, which can be divided into the following chunks:
 -->
**Custom** プロパティ `--wp--custom--line-height--body` は次のように分割できます。

<!--
- `--wp`: prefix to namespace the CSS variable.
- `custom`: indicates is a "free-form" CSS variable created by the theme.
- `line-height--body`: the result of converting the "custom" object keys into a string.
 -->
- `--wp`: CSS 変数の名前空間の接頭辞。
- `custom`: テーマに作成された「自由形式」の CSS 変数であることを示す。
- `line-height--body`: 「カスタム」オブジェクトキーを文字列に変換した結果。

<!--
The `--` as a separator has two functions:

- Readability, for human understanding. It can be thought as similar to the BEM naming schema, it separates "categories".
- Parsability, for machine understanding. Using a defined structure allows machines to understand the meaning of the property `--wp--preset--color--black`: it's a value bounded to the color preset whose slug is "black", which then gives us room to do more things with them.
 -->
セパレータとしての `--` には2つの機能があります。

- 人間の理解を助ける可読性。「カテゴリー」を分ける、BEM 命名規約と同じと考えられます。
- 機械の理解を助けるパース容易性 (Parseability)。定義された構造を使用することで、機械もプロパティ `--wp--preset--color--black` の意味を理解でき、これがスラッグ「black」のカラープリセットに紐付いた値と分かり、ユーザーが更なる操作を行う余地を与えます。

<!--
### Why using `--` as a separator?
 -->
### なぜ、セパレータとして、`--` (2つのハイフン) を使用するのですか ?
<!--
We could have used any other separator, such as a single `-`.

However, that'd have been problematic, as it'd have been impossible to tell how `--wp-custom-line-height-template-header` should be converted back into an object, unless we force theme authors not to use `-` in their variable names.

By reserving `--` as a category separator and let theme authors use `-` for word-boundaries, the naming is clearer: `--wp--custom--line-height--template-header`.
 -->
他のセパレータ、たとえば `-` (単一のハイフン)を使うこともできました。

しかし、これは問題で、例えば `--wp-custom-line-height-template-header` をどのように変換してオブジェクトに戻すのか伝えることは不可能です。変数名に `-` を使わないよう作者に強制するしかありません。

カテゴリーセパレータとして `--` を予約し、作者は単語の境界に `-` を使えることで、命名も `--wp--custom--line-height--template-header` と、クリアになります。

<!--
### How settings under "custom" create new CSS Custom Properties
 -->
### 「custom」下の設定は、どのように新しい CSS カスタムプロパティを作成しますか ?

<!--
The algorithm to create CSS Variables out of the settings under the "custom" key works this way:

This is for clarity, but also because we want a mechanism to parse back a variable name such `--wp--custom--line-height--body` to its object form in theme.json. We use the same separation for presets.

For example:
 -->
「カスタム」キー下の設定から CSS 変数を作成するアルゴリズムは次のように動作します。

これは明快さのためですが、`--wp--custom--line-height--body` のような変数名をパースして theme.json 内のオブジェクト形式に戻す仕組みも必要なためです。プリセットにも同じセパレータを使用します。

例:

**入力**
<!-- 
{% codetabs %}
{% Input %}
 -->
```json
{
	"version": 2,
	"settings": {
		"custom": {
			"lineHeight": {
				"body": 1.7
			},
			"font-primary": "-apple-system, BlinkMacSystemFont, 'Segoe UI', Roboto, Oxygen-Sans, Ubuntu, Cantarell, 'Helvetica Neue', sans-serif"
		}
	}
}
```

**出力**
<!-- 
{% Output %}
 -->
```css
body {
	--wp--custom--line-height--body: 1.7;
	--wp--custom--font-primary: "-apple-system, BlinkMacSystemFont, 'Segoe UI', Roboto, Oxygen-Sans, Ubuntu, Cantarell, 'Helvetica Neue', sans-serif";
}
```
<!-- 
{% end %}
 -->
<!--
A few notes about this process:

- `camelCased` keys are transformed into its `kebab-case` form, as to follow the CSS property naming schema. Example: `lineHeight` is transformed into `line-height`.
- Keys at different depth levels are separated by `--`. That's why `line-height` and `body` are separated by `--`.
- You shouldn't use `--` in the names of the keys within the `custom` object. Example, **don't do** this:
 -->
このプロセスに対する注意:

- `camelCased` キーはその `kebab-case` フォームに変換し、CSS プロパティ命名体系に従います。例: `lineHeight` は `line-height` に変換されます。
- 異なる深さレベルのキーは `--` で分割されます。`line-height` と `body` が `--` で分かれている理由です。
- You shouldn't use `--` in the names of the keys within the `custom` オブジェクト内のキー名で `--` を使用しないでください。例: 次のような命名は**止めてください**。

```json
{
	"version": 2,
	"settings": {
		"custom": {
			"line--height": { // DO NOT DO THIS
				"body": 1.7
			}
		}
	}
}
```
<!-- 
### Global Stylesheet
 -->
### グローバルスタイルシート

<!-- 
In WordPress 5.8, the CSS for some of the presets defined by WordPress (font sizes, colors, and gradients) was loaded twice for most themes: in the block-library stylesheet plus in the global stylesheet. Additionally, there were slight differences in the CSS in both places.
 -->
WordPress 5.8では、WordPress が定義するプリセットの一部 (フォントサイズ、色、グラデーション) の CSS が、ほとんどのテーマで2回、ブロックライブラリのスタイルシートとグローバルスタイルシートで読み込まれていました。さらに、両方の CSS にわずかな違いがありました。

<!-- 
In WordPress 5.9 release, CSS of presets are consolidated into the global stylesheet, that is now loaded for all themes. Each preset value generates a single CSS Custom Property and a class, as in:
 -->
WordPress 5.9 リリースでは、プリセットの CSS はグローバルスタイルシートに統合され、すべてのテーマで読み込まれるようになりました。各プリセットの値は、次のように、単一のCSSカスタムプロパティとクラスを生成します。

```css
/* CSS Custom Properties for the preset values */
body {
  --wp--preset--<PRESET_TYPE>--<PRESET_SLUG>: <DEFAULT_VALUE>;
  --wp--preset--color--pale-pink: #f78da7;
  --wp--preset--font-size--large: 36px;
  /* etc. */
}

/* CSS classes for the preset values */
.has-<PRESET_SLUG>-<PRESET_TYPE> { ... }
.has-pale-pink-color { color: var(--wp--preset--color--pale-pink) !important; }
.has-large-font-size { font-size: var(--wp--preset--font-size--large) !important; }
```
<!-- 
For themes to override the default values they can use the `theme.json` and provide the same slug. Themes that do not use a `theme.json` can still override the default values by enqueuing some CSS that sets the corresponding CSS Custom Property.
 -->
テーマがデフォルト値をオーバーライドするには、`theme.json` を使用し、同じスラッグを提供します。`theme.json` を使用しないテーマでデフォルト値をオーバーライドするには、対応する CSS カスタムプロパティを設定する CSS をエンキューします。

<!-- 
`Example` (sets a new value for the default large font size):
 -->
`例` (デフォルトの large フォントサイズに新しい値を設定する):

```css
body {
 --wp--preset--font-size--large: <NEW_VALUE>;
}
```
<!-- 
### Specificity for link colors provided by the user
 -->
### ユーザーから提供されるリンクカラーの詳細度

<!-- 
In v1, when a user selected a link color for a specific block we attached a class to that block in the form of `.wp-element-<ID>` and then enqueued the following style:
 -->
v1 では、ユーザーが特定のブロックのリンク色を選択すると、そのブロックに `.wp-element-<ID>` という形でクラスをアタッチし、次のスタイルをキューに入れました。

```css
.wp-element-<ID> a { color: <USER_COLOR_VALUE> !important; }
```
<!-- 
While this preserved user preferences at all times, the specificity was too strong and conflicted with some blocks with legit uses of an HTML element that shouldn’t be considered links. To [address this issue](https://github.com/WordPress/gutenberg/pull/34689), in WordPress 5.9 release, the `!important` was removed and updated the corresponding blocks to style the a elements with a specificity higher than the user link color, which now is:
 -->
これは常にユーザーの好みを維持しますが、詳細度が強すぎて、リンクとみなせない HTML 要素を正当に使用している一部のブロックと衝突していました。[この問題に対処する](https://github.com/WordPress/gutenberg/pull/34689)ため、WordPress 5.9 リリースでは `!important` を削除し、対応するブロックを更新して、ユーザーのリンク色よりも高い詳細度で、a 要素をスタイルするようにしました。現在の様子です。

```css
.wp-element-<ID> a { color: <USER_COLOR_VALUE>; }
```
<!-- 
As a result of this change, it’s now the block author and theme author’s responsibility to make sure the user choices are respected at all times and that the link color provided by the user (specificity 011) is not overridden.
 -->
この変更により、ユーザーの選択を常に尊重し、ユーザーが提供したリンク色 (詳細度011) が上書きされないようにすることは、ブロック作成者とテーマ作成者の責任になりました。

<!-- 
### What is blockGap and how can I use it?
 -->
### blockGap とは何か、どう使うのか ?

<!-- 
For blocks that contain inner blocks, such as Group, Columns, Buttons, and Social Icons, `blockGap` controls the spacing between inner blocks. Depending on the layout of the block, the `blockGap` value will be output as either a vertical margin or a `gap` value. In the editor, the control for the `blockGap` value is called _Block spacing_, located in the Dimensions panel.
 -->
グループ、カラム、ボタン、ソーシャルアイコンなどのインナーブロックを含むブロックでは、 `blockGap` は、内部ブロック間の間隔を制御します。ブロックのレイアウトによって、 `blockGap` 値は垂直方向のマージンか `gap` 値として出力されます。エディタでは、`blockGap`の値のコントロールは「ブロックスペース」と呼ばれ、「寸法」パネル内にあります。

```json
{
	"version": 2,
	"settings": {
		"spacing": {
			"blockGap": true,
		}
	},
	"styles": {
		"spacing": {
			"blockGap": "1.5rem"
		}
	}
}
```

<!-- 
The setting for `blockGap` is either a boolean or `null` value and is `null` by default. This allows an extra level of control over style output. The `settings.spacing.blockGap` setting in a `theme.json` file accepts the following values:

- `true`: Opt into displaying _Block spacing_ controls in the editor UI and output `blockGap` styles.
- `false`: Opt out of displaying _Block spacing_ controls in the editor UI, with `blockGap` styles stored in `theme.json` still being rendered. This allows themes to use `blockGap` values without allowing users to make changes within the editor.
- `null` (default): Opt out of displaying _Block spacing_ controls, _and_ prevent the output of `blockGap` styles.

The value defined for the root `styles.spacing.blockGap` style is also output as a CSS property, named `--wp--style--block-gap`.
 -->
`blockGap` の設定は boolean か `null` 値で、デフォルトでは `null` です。この設定により、スタイル出力をより細かく制御できます。`theme.json` ファイル内の `settings.spacing.blockGap` 設定は、以下の値を受け取ります。

- `true`: エディター UI に_ブロックスペース_コントロールを表示し、`blockGap` スタイルを出力することを許可します。
- `false`: エディター UI で_ブロックスペース_コントロールを表示せず、`theme.json` に保存された `blockGap` スタイルをそのままレンダーします。この結果、テーマは、エディタ内でのユーザーの変更を禁止して、`blockGap` 値を使用できます。
- `null` (デフォルト): ブロック間隔コントロールの表示と、 `blockGap` スタイルの出力を停止します。

ルートの `styles.spacing.blockGap` スタイルに定義された値は、CSSプロパティ `--wp--style--block-gap` として出力されます。

<!-- 
### Why does it take so long to update the styles in the browser?
 -->
### なぜ、ブラウザのスタイルの更新に長い時間がかかるのか ?

<!-- 
When you are actively developing with theme.json you may notice it takes 30+ seconds for your changes to show up in the browser, this is because `theme.json` is cached. To remove this caching issue, set either [`WP_DEBUG`](https://wordpress.org/documentation/article/debugging-in-wordpress/#wp_debug) or [`SCRIPT_DEBUG`](https://wordpress.org/documentation/article/debugging-in-wordpress/#script_debug) to 'true' in your [`wp-config.php`](https://wordpress.org/documentation/article/editing-wp-config-php/). This tells WordPress to skip the cache and always use fresh data.

 -->
theme.json を使用して開発を行っていると、変更内容がブラウザに表示されるまでに30秒以上かかることに気がつくかもしれません。これは、`theme.json` がキャッシュされているためです。このキャッシュの問題を解決するには、[`wp-config.php`](https://wordpress.org/documentation/article/editing-wp-config-php/) の [`WP_DEBUG`](https://wordpress.org/documentation/article/debugging-in-wordpress/#wp_debug) または [`SCRIPT_DEBUG`](https://wordpress.org/documentation/article/debugging-in-wordpress/#script_debug) を 'true' に設定します。これにより、WordPress はキャッシュをスキップし、常に新しいデータを使用します。

[原文](https://github.com/WordPress/gutenberg/blob/trunk/docs/how-to-guides/themes/theme-json.md)<|MERGE_RESOLUTION|>--- conflicted
+++ resolved
@@ -572,7 +572,8 @@
 | `editor-font-sizes`         | Provide the list of font size via `typography.fontSizes`. |
 | `editor-gradient-presets`   | Provide the list of gradients via `color.gradients`.      |
 | `appearance-tools`          | Set `appearanceTools` to `true`.                          |
-<<<<<<< HEAD
+| `border`                    | Set `border: color, radius, style, width` to `true`.      |
+| `link-color `               | Set `color.link` to `true`.                               |
  -->
 | add_theme_support           | theme.json 設定                                        |
 | --------------------------- | --------------------------------------------------------- |
@@ -585,8 +586,9 @@
 | `editor-color-palette`      | `color.palette` で色のリストを渡す     |
 | `editor-font-sizes`         | `typography.fontSizes` でフォントサイズのリストを渡す |
 | `editor-gradient-presets`   | `color.gradients` でグラデーションのリストを渡す      |
-| `experimental-link-color`   | `color.link` に `true` を設定。`experimental-link-color` は、プラグインのサポートする最低バージョンが WordPress 5.9 になった段階で、削除されます。                  |
 | `appearance-tools`          | `appearanceTools` に `true` を設定                          |
+| `border`                    | `border: color, radius, style, width` に `true` を設定      |
+| `link-color `               | `color.link` に `true` を設定                               |
 
 <!--
 Let's say a theme author wants to enable custom colors only for the paragraph block. This is how it can be done:
@@ -613,10 +615,6 @@
 }
 ```
  -->
-=======
-| `border`                    | Set `border: color, radius, style, width` to `true`.      |
-| `link-color `               | Set `color.link` to `true`.                               |
->>>>>>> e5fbee0e
 
 <!--
 #### Presets
