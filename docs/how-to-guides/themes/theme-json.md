<!--
# Global Settings & Styles (theme.json)
 -->
# グローバル設定とスタイル (theme.json)

<!--
<div class="callout callout-alert">
 -->
<!--
These features are still experimental. “Experimental” means this is an early implementation subject to drastic and breaking changes.
 -->
<!--
> この機能は現在、実験中です。初期の実装であり、将来、大規模で後方互換性のない変更があるという意味で、「実験中」です。
 -->
<!--
Documentation has been shared early to surface what’s being worked on and invite feedback from those experimenting with the APIs. Please share your feedback in the weekly #core-editor or #fse-outreach-experiment channels in Slack, or async in GitHub issues.
 -->
<!--
> 現在何を行っているのかを明らかにし、API を使用した実験からフィードバックを得るため、早い段階でドキュメントを共有します。フィードバックを Slack の週次の #core-editor または #fse-outreach-experiment チャンネルで共有するか、非同期に GitHub で issue を作成してください。
 -->
<!--
</div>
 -->

<!--
This is documentation for the current direction and work in progress about how themes can hook into the various sub-systems that the Block Editor provides.
 -->
<!--
この文書ではテーマがブロックエディターの提供するさまざまなサブシステムとどのように連携するのか、その方向性と現在進行中の作業について記述します。
 -->
<!--
WordPress 5.8 comes with [a new mechanism](https://make.wordpress.org/core/2021/06/25/introducing-theme-json-in-wordpress-5-8/) to configure the editor that enables a finer-grained control and introduces the first step in managing styles for future WordPress releases: the `theme.json` file. Then `theme.json` [evolved to a v2](https://make.wordpress.org/core/2022/01/08/updates-for-settings-styles-and-theme-json/) with WordPress 5.9 release. This page documents its format.
 -->
WordPress 5.8ではエディターを構成する[新しいメカニズム](https://make.wordpress.org/core/2021/06/25/introducing-theme-json-in-wordpress-5-8/)が搭載されました。きめ細かな制御を可能にし、将来の WordPress リリースにおけるスタイル管理の最初のステップとなる `theme.json` ファイルです。その後、WordPress 5.9のリリースに伴い `theme.json` も [v2へと進化](https://make.wordpress.org/core/2022/01/08/updates-for-settings-styles-and-theme-json/)しました。このページでは、`theme.json` ファイルのフォーマットについて説明します。

<!--
- Rationale
    - Settings for the block editor
    - Settings can be controlled per block
    - Styles are managed
    - CSS Custom Properties: presets & custom
- Specification
    - version
    - settings
        - Backward compatibility with add_theme_support
        - Presets
        - Custom
        - Setting examples
    - styles
        - Top-level
        - Block-level
        - Elements
        - Variations
    - customTemplates
    - templateParts
    - patterns
- FAQ
    - The naming schema of CSS Custom Properties
    - Why using -- as a separator?
    - How settings under "custom" create new CSS Custom Properties
    - Why does it take so long to update the styles in the browser?

 -->
- 論拠
    - ブロックエディターのための設定
    - 設定をブロックごとに制御できる
    - スタイルは管理できる
    - CSS カスタムプロパティ: プリセット & カスタム
- 仕様
    - version
    - settings
	    - add_theme_support との後方互換性
        - プリセット
        - カスタム
		- 例
    - styles
        - トップレベル
        - ブロックレベル
        - 要素
    - customTemplates
    - templateParts
- FAQ
  - CSS カスタムプロパティの命名体系
  - なぜ、セパレータとして、「--」を使用するのか ?
  - 「custom」下の設定は、どのように新しい CSS カスタムプロパティとなるのか ?

<!--
## Rationale
 -->
## 論拠

<!--
The Block Editor API has evolved at different velocities and there are some growing pains, specially in areas that affect themes. Examples of this are: the ability to [control the editor programmatically](https://make.wordpress.org/core/2020/01/23/controlling-the-block-editor/), or [a block style system](https://github.com/WordPress/gutenberg/issues/9534) that facilitates user, theme, and core style preferences.
 -->
ブロックエディター API はさまざまな速度で進化しているため、苦痛に感じられる部分が大きくなってきました。これは特にテーマに影響する部分で顕著です。たとえば、[エディターのプログラム的な制御](https://make.wordpress.org/core/2020/01/23/controlling-the-block-editor/)や、ユーザー、テーマ、コアスタイルの好みを取りまとめる[ブロックスタイルシステム](https://github.com/WordPress/gutenberg/issues/9534) などです。

<!--
This describes the current efforts to consolidate the various APIs related to styles into a single point – a `theme.json` file that should be located inside the root of the theme directory.
 -->
この文書では現在行われている、スタイルに関連するさまざまな API を一箇所に集める努力について、すなわち、テーマディレクトリのルートに配置する `theme.json` ファイルについて説明します。

<!--
### Settings for the block editor
 -->
### ブロックエディターの設定

<!--
Instead of the proliferation of theme support flags or alternative methods, the `theme.json` files provides a canonical way to define the settings of the block editor. These settings includes things like:
 -->
ブロックエディターの設定を定義する際、ねずみ算式に増えるテーマサポートフラグや代替方式の代わりに `theme.json` ファイルは正規の方法を提供します。例えば以下の設定が可能です。

<!--
-   What customization options should be made available or hidden from the user.
-   What are the default colors, font sizes... available to the user.
-   Defines the default layout of the editor (widths and available alignments).
 -->
-   ユーザーが利用可能なカスタマイズオプション。隠すカスタマイズオプション。
-   ユーザーが利用可能なデフォルトの色、フォントサイズ、等々
-   エディターのデフォルトレイアウトの定義。幅、利用可能な配置

<!--
### Settings can be controlled per block
 -->
### 設定をブロックごとに制御できる

<!--
For more granularity, these settings also work at the block level in `theme.json`.
 -->
より詳細のため、これらの設定は `theme.json` 内のブロックレベルでも動作します。

<!--
Examples of what can be achieved are:
 -->
達成できることの例:

<!--
-   Use a particular preset for a block (e.g.: table) but the common one for the rest of blocks.
-   Enable font size UI controls for all blocks but the headings block.
-   etc.
 -->
- あるブロック(例: テーブル)に対して特定のプリセットを使用するが、残りのブロックでは一般的なものを使用する。
- サポートするすべてのブロックでフォントサイズ UI コントロールを有効化するが、見出しブロックは除く。
- など。

<!--
### Styles are managed
 -->
### スタイルを管理できる

<!--
By using the `theme.json` file to set style properties in a structured way, the Block Editor can "manage" the CSS that comes from different origins (user, theme, and core CSS). For example, if a theme and a user set the font size for paragraphs, we only enqueue the style coming from the user and not the theme's.
 -->
`theme.json` ファイルを使用して、構造化された形でスタイルプロパティを設定することで、ブロックエディターは異なるソース (ユーザー、テーマ、コア) から来る CSS を「管理」できます。たとえば、テーマとユーザーが段落にフォントサイズを設定しても、ユーザーのスタイルのみをエンキューし、テーマから来たスタイルをエンキューしない等。

<!--
Some of the advantages are:
 -->
この方法の利点:

<!--
- Reduce the amount of CSS enqueued.
- Prevent specificity wars.
 -->
- エンキューされる CSS の量を減らす。
- 「CSS 詳細度の戦い」を抑止する。

<!--
### CSS Custom Properties: presets & custom
 -->
### CSS カスタムプロパティ: プリセットとカスタム

<!--
There are some areas of styling that would benefit from having shared values that can change across a site.
 -->
スタイリングの領域には、サイト内で一度に変更できる共有の値があると便利な場合があります。

<!--
To address this need, we've started to experiment with CSS Custom Properties, aka CSS Variables, in some places:
 -->
このニーズを満たすためいくつかの場所で、「CSS 変数」とも呼ばれる、CSS カスタムプロパティの実験を始めました。

<!--
- **Presets**: [color palettes](/docs/how-to-guides/themes/theme-support.md#block-color-palettes), [font sizes](/docs/how-to-guides/themes/theme-support.md#block-font-sizes), or [gradients](/docs/how-to-guides/themes/theme-support.md#block-gradient-presets) declared by the theme are converted to CSS Custom Properties and enqueued both the front-end and the editors.
 -->
- **プリセット**: [カラーパレット](https://ja.wordpress.org/team/handbook/block-editor/how-to-guides/themes/theme-support/#block-color-palettes)、[フォントサイズ](https://ja.wordpress.org/team/handbook/block-editor/how-to-guides/themes/theme-support/#block-font-sizes)、[グラデーション](https://ja.wordpress.org/team/handbook/block-editor/how-to-guides/themes/theme-support/#block-gradient-presets) をテーマで宣言すると、CSS カスタムプロパティに変換され、フロントエンドとエディターの両方にエンキューされます。

<<<<<<< HEAD
<!-- 
#### Input
 -->
#### 入力
=======
{% codetabs %}
{% Input %}
>>>>>>> cf3083b4

```json
{
	"version": 2,
	"settings": {
		"color": {
			"palette": [
				{
					"name": "Black",
					"slug": "black",
					"color": "#000000"
				},
				{
					"name": "White",
					"slug": "white",
					"color": "#ffffff"
				}
			]
		}
	}
}
```

<<<<<<< HEAD
<!-- 
#### Output
 -->
#### 出力
=======
{% Output %}
>>>>>>> cf3083b4

```css
body {
	--wp--preset--color--black: #000000;
	--wp--preset--color--white: #ffffff;
}
```
-   **Custom properties**: there's also a mechanism to create your own CSS Custom Properties.
 -->
- **カスタムプロパティ**: 自身の CSS カスタムプロパティを作成する仕組みもあります。

<<<<<<< HEAD
<!-- 
#### Input
 -->
#### 入力
=======
{% end %}

{% codetabs %}
{% Input %}
>>>>>>> cf3083b4

```json
{
	"version": 2,
	"settings": {
		"custom": {
			"line-height": {
				"body": 1.7,
				"heading": 1.3
			}
		}
	}
}
```

<<<<<<< HEAD
<!-- 
#### Output
 -->
#### 出力
=======
{% Output %}
>>>>>>> cf3083b4

```css
body {
	--wp--custom--line-height--body: 1.7;
	--wp--custom--line-height--heading: 1.3;
}
```

<<<<<<< HEAD
<!--
=======
{% end %}

>>>>>>> cf3083b4
## Specification
 -->
## 仕様

<!--
This specification is the same for the three different origins that use this format: core, themes, and users. Themes can override core's defaults by creating a file called `theme.json`. Users, via the site editor, will also be able to override theme's or core's preferences via an user interface that is being worked on.
 -->
この仕様は、同じフォーマットを仕様する3つの異なる主体、「コア」「テーマ」「ユーザー」で共通です。テーマは、ファイル `theme.json` を作成することでコアのデフォルトを上書きできます。ユーザーもまた、開発中のユーザーインターフェース、サイトエディターを介して、テーマやコアの設定を上書きできます。

<!--
The `experimental-theme.json` file declares how a theme wants the editor configured (`settings`) as well as the style properties it sets (`styles`).
 -->
<!--
`experimental-theme.json` ファイルでは、テーマがどのようにエディターを構成したいか (`settings`)、そして、設定するスタイルプロパティ (`styles`) を宣言します。

```
{
  "settings": { ... },
  "styles": { ... }
}
```
 -->
<!--
Both settings and styles can contain subsections for any registered block. As a general rule, the names of these subsections will be the block names ― we call them "block selectors". For example, the paragraph block ―whose name is `core/paragraph`― can be addressed in the settings using the key (or "block selector") `core/paragraph`:
 -->
任意の登録ブロックに対して settings も styles もサブセクションを含むことができます。一般的なルールとしてサブセクションの名前はブロック名で、これは「ブロックセレクタ」と呼ばれます。たとえば段落ブロック (名前は `core/paragraph`)は、settings 内ではキー (あるいは「ブロックセレクタ」) `core/paragraph` として処理されます。

```json
{
	"version": 2,
	"settings": {},
	"styles": {},
	"customTemplates": {},
	"templateParts": {}
}
```

<!--
There are a few cases in whiche a single block can represent different HTML markup. The heading block is one of these, as it represents h1 to h6 HTML elements. In these cases, the block will have as many block selectors as different markup variations ― `core/heading/h1`, `core/heading/h2`, etc, so they can be addressed separately:
 -->
単一ブロックが異なる HTML マークアップを表すケースがいくつかあります。見出しブロックはその一例で、h1 から h6 の HTML 要素を表します。この場合、見出しブロックは異なるマークアップ `core/heading/h1`、`core/heading/h2`、... と同じ数のブロックセレクタを持ち、それぞれ個別に処理します。

```
{
  "styles": {
    "core/heading/h1": { ... },
    // ...
    "core/heading/h6": { ... },
  }
}
```

<!--
Additionally, there are two other block selectors: `root` and `defaults`. The `root` block selector represents the root of the site. The `defaults` block selector represents the defaults to be used by blocks if they don't declare anything.
 -->
また、さらに2つの別のブロックセレクタ `root` と `defaults` があります。`root` ブロックセレクタは、サイトのルートを表します。`defaults` ブロックセレクタは、何も宣言されなかった場合にブロックで使用されるデフォルトを表します。

<!--
### Version
 -->
### version

<!--
This field describes the format of the `theme.json` file. The current and only version is 1.
 -->
<!--  
このフィールドは、`theme.json` ファイルのフォーマットを表します。現在の唯一のバージョンは1です。
 -->
<!-- 

This field describes the format of the `theme.json` file. The current version is [v2](https://developer.wordpress.org/block-editor/reference-guides/theme-json-reference/theme-json-living/), [introduced in WordPress 5.9](https://make.wordpress.org/core/2022/01/08/updates-for-settings-styles-and-theme-json/). It also works with the current Gutenberg plugin.
 -->
このフィールドは、`theme.json` ファイルのフォーマットを表します。現在のバージョンは [v2](https://developer.wordpress.org/block-editor/reference-guides/theme-json-reference/theme-json-living/) で、[WordPress 5.9 で導入されました](https://make.wordpress.org/core/2022/01/08/updates-for-settings-styles-and-theme-json/)。現行の Gutenberg プラグインでも動作します。

<!-- 
If you have used [v1](https://developer.wordpress.org/block-editor/reference-guides/theme-json-reference/theme-json-v1/) previously, you don’t need to update the version in the v1 file to v2, as it’ll be [migrated](https://developer.wordpress.org/block-editor/reference-guides/theme-json-reference/theme-json-migrations/) into v2 at runtime for you.
 -->
過去に [v1](https://developer.wordpress.org/block-editor/reference-guides/theme-json-reference/theme-json-v1/) を使っていた場合、v1 ファイルの version を v2 に更新する必要はありません。実行時に v2 に [移行](https://developer.wordpress.org/block-editor/reference-guides/theme-json-reference/theme-json-migrations/) されます。

<!--
WordPress 5.8 will ignore the contents of any `theme.json` whose version is not equals to the current. Should the Gutenberg plugin need it, it'll update the version and will add the corresponding migration mechanisms from older versions.
 -->
<!-- 
WordPress 5.8 は、現行バージョンと異なる `theme.json` の内容を無視します。Gutenberg プラグインは必要があれば、バージョンを更新し、古いバージョンからの移行メカニズムを追加します。
 -->

<!--
### Settings
 -->
### settings

<!--
<div class="callout callout-alert">
The Gutenberg plugin extends the settings available from WordPress 5.8, so they can be used with other WordPress versions and they go through a maturation process before being ported to core.

The tabs below show WordPress 5.8 supported settings and the ones supported by the Gutenberg plugin.
</div>
 -->
> Gutenberg プラグインは、WordPress 5.8で利用可能な設定を拡張しています。このため、他のバージョンの WordPress でも利用でき、コアに移植される前に機能の成熟プロセスを経ます。
>
> 次のセクションでは、WordPress 5.8でサポートされる設定と、Gutenberg プラグインでサポートされる設定を示します。

<!--
The settings section has the following structure:
 -->
settings セクションは以下の構造を持ちます。

{% codetabs %}
{% WordPress %}

```json
{
	"version": 2,
	"settings": {
		"border": {
			"radius": false,
			"color": false,
			"style": false,
			"width": false
		},
		"color": {
			"custom": true,
			"customDuotone": true,
			"customGradient": true,
			"duotone": [],
			"gradients": [],
			"link": false,
			"palette": [],
			"text": true,
			"background": true,
			"defaultGradients": true,
			"defaultPalette": true
		},
		"custom": {},
		"layout": {
			"contentSize": "800px",
			"wideSize": "1000px"
		},
		"spacing": {
			"margin": false,
			"padding": false,
			"blockGap": null,
			"units": [ "px", "em", "rem", "vh", "vw" ]
		},
		"typography": {
			"customFontSize": true,
			"lineHeight": false,
			"dropCap": true,
			"fluid": false,
			"fontStyle": true,
			"fontWeight": true,
			"letterSpacing": true,
			"textDecoration": true,
			"textTransform": true,
			"fontSizes": [],
			"fontFamilies": []
		},
		"blocks": {
			"core/paragraph": {
				"color": {},
				"custom": {},
				"layout": {},
				"spacing": {},
				"typography": {}
			},
			"core/heading": {},
			"etc": {}
		}
	}
}
```

{% Gutenberg %}

```json
{
	"version": 2,
	"settings": {
		"appearanceTools": false,
		"border": {
			"color": false,
			"radius": false,
			"style": false,
			"width": false
		},
		"color": {
			"background": true,
			"custom": true,
			"customDuotone": true,
			"customGradient": true,
			"defaultGradients": true,
			"defaultPalette": true,
			"duotone": [],
			"gradients": [],
			"link": false,
			"palette": [],
			"text": true
		},
		"custom": {},
		"dimensions": {
			"minHeight": false,
		},
		"layout": {
			"contentSize": "800px",
			"wideSize": "1000px"
		},
		"spacing": {
			"blockGap": null,
			"margin": false,
			"padding": false,
			"customSpacingSize": true,
			"units": [ "px", "em", "rem", "vh", "vw" ],
			"spacingScale": {
				"operator": "*",
				"increment": 1.5,
				"steps": 7,
				"mediumStep": 1.5,
				"unit": "rem"
			},
			"spacingSizes": []
		},
		"typography": {
			"customFontSize": true,
			"dropCap": true,
			"fluid": false,
			"fontFamilies": [],
			"fontSizes": [],
			"fontStyle": true,
			"fontWeight": true,
			"letterSpacing": true,
			"lineHeight": false,
			"textColumns": false,
			"textDecoration": true,
			"textTransform": true
		},
		"blocks": {
			"core/paragraph": {
				"border": {},
				"color": {},
				"custom": {},
				"layout": {},
				"spacing": {},
				"typography": {}
			},
			"core/heading": {},
			"etc": {}
		}
	}
}
```
{% end %}

<!--
Each block can configure any of these settings separately, providing a more fine-grained control over what exists via `add_theme_support`. The settings declared at the top-level affect to all blocks, unless a particular block overwrites it. It's a way to provide inheritance and configure all blocks at once.
 -->
それぞれのブロックは個別にこれらの設定を構成でき、既存の `add_theme_support` を介したものよりも、詳細な制御を行えます。トップレベルで宣言されたブロック設定は、個別に上書きしない限り、すべてのブロックに影響します。継承のコンセプトを導入し、すべてのブロックを一度に構成できます。

<!--
Note, however, that not all settings are relevant for all blocks. The settings section provides an opt-in/opt-out mechanism for themes, but it's the block's responsibility to add support for the features that are relevant to it. For example, if a block doesn't implement the `dropCap` feature, a theme can't enable it for such a block through `theme.json`.
 -->
注意: ただし、すべての設定がすべてのブロックに関連するわけではありません。settings セクションはテーマに対してオプトイン、オプトアウトの仕組みを提供しますが、関連する機能のサポートの追加はブロックの責任です。たとえばブロックが `dropCap` 機能を実装しなければ、テーマは `theme.json` を介して有効化できません。

<!-- 
### Opt-in into UI controls
 -->
### UI コントロールへのオプトイン

<!-- 
There's one special setting property, `appearanceTools`, which is a boolean and its default value is false. Themes can use this setting to enable the following ones:
 -->
特別な設定プロパティとして `appearanceTools` があります。ブール値で、デフォルト値は false です。テーマはこの設定を使用して、以下を有効化できます。

- background: backgroundImage
- border: color, radius, style, width
- color: link
- dimensions: minHeight
- position: sticky
- spacing: blockGap, margin, padding
- typography: lineHeight

<!--
#### Backward compatibility with add_theme_support
 -->
#### add_theme_support との後方互換性

<!--
To retain backward compatibility, the existing `add_theme_support` declarations that configure the block editor are retrofit in the proper categories for the top-level section. For example, if a theme uses `add_theme_support('disable-custom-colors')`, it'll be the same as setting `settings.color.custom` to `false`. If the `theme.json` contains any settings, these will take precedence over the values declared via `add_theme_support`. This is the complete list of equivalences:
 -->
後方互換性のため、ブロックエディターを構成する既存の `add_theme_support` の宣言は、トップレベルのセクションの適切なカテゴリーに割り当てられます。たとえば、テーマが `add_theme_support('disable-custom-colors')` を使用している場合、これは `settings.color.custom` に `false` を設定したことと同じです。`theme.json` 内に設定があれば、 `add_theme_support` を介して宣言された値に優先します。以下は、完全な対応リストです。

<!--
| add_theme_support           | theme.json setting                                        |
| --------------------------- | --------------------------------------------------------- |
| `custom-line-height`        | Set `typography.lineHeight` to `true`.              |
| `custom-spacing`            | Set `spacing.padding` to `true`.                    |
| `custom-units`              | Provide the list of units via `spacing.units`.            |
| `disable-custom-colors`     | Set `color.custom` to `false`.                            |
| `disable-custom-font-sizes` | Set `typography.customFontSize` to `false`.               |
| `disable-custom-gradients`  | Set `color.customGradient` to `false`.                    |
| `editor-color-palette`      | Provide the list of colors via `color.palette`.           |
| `editor-font-sizes`         | Provide the list of font size via `typography.fontSizes`. |
| `editor-gradient-presets`   | Provide the list of gradients via `color.gradients`.      |
| `appearance-tools`          | Set `appearanceTools` to `true`.                          |
| `border`                    | Set `border: color, radius, style, width` to `true`.      |
| `link-color `               | Set `color.link` to `true`.                               |
 -->
| add_theme_support           | theme.json 設定                                        |
| --------------------------- | --------------------------------------------------------- |
| `custom-line-height`        | `typography.lineHeight` に `true` を設定       |
| `custom-spacing`            | `spacing.padding` に `true` を設定            |
| `custom-units`              | `spacing.units` で単位のリストを渡す            |
| `disable-custom-colors`     | `color.custom` に `false` を設定                       |
| `disable-custom-font-sizes` | `typography.customFontSize` に `false` を設定           |
| `disable-custom-gradients`  | `color.customGradient` に `false` を設定               |
| `editor-color-palette`      | `color.palette` で色のリストを渡す     |
| `editor-font-sizes`         | `typography.fontSizes` でフォントサイズのリストを渡す |
| `editor-gradient-presets`   | `color.gradients` でグラデーションのリストを渡す      |
| `appearance-tools`          | `appearanceTools` に `true` を設定                          |
| `border`                    | `border: color, radius, style, width` に `true` を設定      |
| `link-color `               | `color.link` に `true` を設定                               |

<!--
Let's say a theme author wants to enable custom colors only for the paragraph block. This is how it can be done:
 -->
<!--
テーマ作者が段落ブロックのみにカスタムカラーを有効化したいとします。この場合、以下のようになります。
 -->
<!--
```json
{
	"version": 1,
	"settings": {
		"color": {
			"custom": false
		},
		"blocks": {
			"core/paragraph": {
				"color": {
					"custom": true
				}
			}
		}
	}
}
```
 -->

<!--
#### Presets
 -->
#### プリセット
<!--
Presets are part of the settings section. Each preset value will generate a CSS Custom Property that will be added to the new stylesheet, which follow this naming schema: `--wp--preset--{preset-category}--{preset-slug}`.
 -->
プリセットは settings セクションの一部です。各プリセット値は新しいスタイルシートに追加される CSS カスタムプロパティを生成します。CSS カスタムプロパティは命名スキーマ `--wp--preset--{preset-category}--{preset-slug}` に従います。

<!--
Presets are part of the settings section. They are values that are shown to the user via some UI controls. By defining them via `theme.json` the engine can do more for themes, such as automatically translate the preset name or enqueue the corresponding CSS classes and custom properties.
 -->
プリセットは settings セクションの一部で、UI コントロールを介してユーザーに表示される値です。`theme.json` で定義することでエンジンは、自動的にプリセット名を翻訳したり、対応する CSS クラスやカスタムプロパティをエンキューするなどテーマに対して多くを実行します。

<!--
The following presets can be defined via `theme.json`:
 -->
以下のプリセットを `theme.json` で定義できます。

<!--
- `color.duotone`: doesn't generate classes or custom properties.
- `color.gradients`: generates a single class and custom property per preset value.
- `color.palette`:
    - generates 3 classes per preset value: color, background-color, and border-color.
    - generates a single custom property per preset value.
- `spacing.spacingScale`: used to generate an array of spacing preset sizes for use with padding, margin, and gap settings.
    - `operator`: specifies how to calculate the steps with either `*` for multiplier, or `+` for sum.
    - `increment`: the amount to increment each step by. Core by default uses a 'perfect 5th' multiplier of `1.5`.
    - `steps`: the number of steps to generate in the spacing scale. The default is 7. To prevent the generation of the spacing presets, and to disable the related UI, this can be set to `0`.
    - `mediumStep`: the steps in the scale are generated descending and ascending from a medium step, so this should be the size value of the medium space, without the unit. The default medium step is `1.5rem` so the mediumStep value is `1.5`.
    - `unit`: the unit the scale uses, eg. `px, rem, em, %`. The default is `rem`.
- `spacing.spacingSizes`: themes can choose to include a static `spacing.spacingSizes` array of spacing preset sizes if they have a sequence of sizes that can't be generated via an increment or multiplier.
    - `name`: a human readable name for the size, eg. `Small, Medium, Large`.
    - `slug`: the machine readable name. In order to provide the best cross site/theme compatibility the slugs should be in the format, "10","20","30","40","50","60", with "50" representing the `Medium` size value.
    - `size`: the size, including the unit, eg. `1.5rem`. It is possible to include fluid values like `clamp(2rem, 10vw, 20rem)`.
- `typography.fontSizes`: generates a single class and custom property per preset value.
- `typography.fontFamilies`: generates a single custom property per preset value.
 -->
- `color.duotone`: クラスやカスタムプロパティを生成しません。
- `color.gradients`: プリセット値ごとに1つのクラスとカスタムプロパティを生成します。
- `color.palette`:
    - プリセット値ごとに3つのクラスを生成します: color、background-color、border-color
    - プリセット値ごとに1つのカスタムプロパティを生成します。
- `spacing.spacingScale`: padding、margin、gap の設定に使用する、spacing プリセットサイズの配列の生成に使用されます。
    - `operator`: ステップを掛け算で計算するか(`*`)、足し算で計算するか(`+`)を指定します。
    - `increment`: 各ステップの増加量。コアはデフォルトで `1.5` の掛け算、「完全五度」を使用します。
    - `steps`: spacing スケールを生成するステップ数。デフォルトは7。spacing プリセットを生成せず、関連する UI を無効にするには、`0`に設定します。
    - `mediumStep`: スケールのステップは、中間のステップから減少、増加の2方向に生成されるため、これは中間の space のサイズ値でなければならず、単位を含みません。デフォルトの中間のステップは `1.5rem` のため、mediumStep の値は `1.5` です。
    - `unit`: スケールの使用する単位。例えば、`px, rem, em, %`。デフォルトは `rem`。
- `spacing.spacingSizes`: 足し算や掛け算で生成できないサイズの並びがある場合、テーマは spacing プリセットサイズの静的配列 `spacing.spacingSizes` を含めることを選択できます。
    - `name`: 人が読めるサイズの名前。例: `Small, Medium, Large`。
    - `slug`: 機械が読める名前。サイトやテーマ間の互換性を保つため、slug は "10", "20", "30", "40", "50", "60" の形式で、"50"は `Medium` サイズの値を表してください。
    - `size`: 単位を含むサイズ。例: `1.5rem`. fluid 値を含むことも可能。例: `clamp(2rem, 10vw, 20rem)`
- `typography.fontSizes`: プリセット値ごとに1つのクラスとカスタムプロパティを生成します。
- `typography.fontFamilies`: プリセット値ごとに1つのカスタムプロパティを生成します。

<!--
The naming schema for the classes and the custom properties is as follows:
 -->
クラスとカスタムプロパティは次の命名スキーマに従います。

<!--
- Custom Properties: `--wp--preset--{preset-category}--{preset-slug}` such as `--wp--preset--color--black`
- Classes: `.has-{preset-slug}-{preset-category}` such as `.has-black-color`.
 -->
- カスタムプロパティ: `--wp--preset--{preset-category}--{preset-slug}` 例: `--wp--preset--color--black`
- クラス: `.has-{preset-slug}-{preset-category}` 例: `.has-black-color`.

<<<<<<< HEAD
<!-- 
#### Input
 -->
#### 入力
=======

{% codetabs %}
{% Input %}
>>>>>>> cf3083b4

```json
{
	"version": 2,
	"settings": {
		"color": {
			"duotone": [
				{
					"colors": [ "#000", "#FFF" ],
					"slug": "black-and-white",
					"name": "Black and White"
				}
			],
			"gradients": [
				{
					"slug": "blush-bordeaux",
					"gradient": "linear-gradient(135deg,rgb(254,205,165) 0%,rgb(254,45,45) 50%,rgb(107,0,62) 100%)",
					"name": "Blush bordeaux"
				},
				{
					"slug": "blush-light-purple",
					"gradient": "linear-gradient(135deg,rgb(255,206,236) 0%,rgb(152,150,240) 100%)",
					"name": "Blush light purple"
				}
			],
			"palette": [
				{
					"slug": "strong-magenta",
					"color": "#a156b4",
					"name": "Strong magenta"
				},
				{
					"slug": "very-dark-grey",
					"color": "rgb(131, 12, 8)",
					"name": "Very dark grey"
				}
			]
		},
		"typography": {
			"fontFamilies": [
				{
					"fontFamily": "-apple-system,BlinkMacSystemFont,\"Segoe UI\",Roboto,Oxygen-Sans,Ubuntu,Cantarell, \"Helvetica Neue\",sans-serif",
					"slug": "system-font",
					"name": "System Font"
				},
				{
					"fontFamily": "Helvetica Neue, Helvetica, Arial, sans-serif",
					"slug": "helvetica-arial",
					"name": "Helvetica or Arial"
				}
			],
			"fontSizes": [
				{
					"slug": "big",
					"size": 32,
					"name": "Big"
				},
				{
					"slug": "x-large",
					"size": 46,
					"name": "Large"
				}
			]
		},
		"spacing": {
			"spacingScale": {
				"operator": "*",
				"increment": 1.5,
				"steps": 7,
				"mediumStep": 1.5,
				"unit": "rem"
			},
			"spacingSizes": [
				{
					"slug": "40",
					"size": "1rem",
					"name": "Small"
				},
				{
					"slug": "50",
					"size": "1.5rem",
					"name": "Medium"
				},
				{
					"slug": "60",
					"size": "2rem",
					"name": "Large"
				}
			]
		},
		"blocks": {
			"core/group": {
				"color": {
					"palette": [
						{
							"slug": "black",
							"color": "#000000",
							"name": "Black"
						},
						{
							"slug": "white",
							"color": "#ffffff",
							"name": "White"
						}
					]
				}
			}
		}
	}
}
```

<<<<<<< HEAD
<!-- 
#### Output
 -->
#### 出力
=======
{% Output %}
>>>>>>> cf3083b4

```css
/* Top-level custom properties */
body {
	--wp--preset--color--strong-magenta: #a156b4;
	--wp--preset--color--very-dark-grey: #444;
	--wp--preset--gradient--blush-bordeaux: linear-gradient( 135deg, rgb( 254, 205, 165 ) 0%, rgb( 254, 45, 45 ) 50%, rgb( 107, 0, 62 ) 100% );
	--wp--preset--gradient--blush-light-purple: linear-gradient( 135deg, rgb( 255, 206, 236 ) 0%, rgb( 152, 150, 240 ) 100% );
	--wp--preset--font-size--x-large: 46;
	--wp--preset--font-size--big: 32;
	--wp--preset--font-family--helvetica-arial: Helvetica Neue, Helvetica, Arial, sans-serif;
	--wp--preset--font-family--system: -apple-system,BlinkMacSystemFont,\"Segoe UI\",Roboto,Oxygen-Sans,Ubuntu,Cantarell, \"Helvetica Neue\",sans-serif;
	--wp--preset--spacing--20: 0.44rem;
	--wp--preset--spacing--30: 0.67rem;
	--wp--preset--spacing--40: 1rem;
	--wp--preset--spacing--50: 1.5rem;
	--wp--preset--spacing--60: 2.25rem;
	--wp--preset--spacing--70: 3.38rem;
	--wp--preset--spacing--80: 5.06rem;
}

/* Block-level custom properties (bounded to the group block) */
.wp-block-group {
	--wp--preset--color--black: #000000;
	--wp--preset--color--white: #ffffff;
}

/* Top-level classes */
.has-strong-magenta-color { color: #a156b4 !important; }
.has-strong-magenta-background-color { background-color: #a156b4 !important; }
.has-strong-magenta-border-color { border-color: #a156b4 !important; }
.has-very-dark-grey-color { color: #444 !important; }
.has-very-dark-grey-background-color { background-color: #444 !important; }
.has-very-dark-grey-border-color { border-color: #444 !important; }
.has-blush-bordeaux-background { background: linear-gradient( 135deg, rgb( 254, 205, 165 ) 0%, rgb( 254, 45, 45 ) 50%, rgb( 107, 0, 62 ) 100% ) !important; }
.has-blush-light-purple-background { background: linear-gradient( 135deg, rgb( 255, 206, 236 ) 0%, rgb( 152, 150, 240 ) 100% ) !important; }
.has-big-font-size { font-size: 32; }
.has-normal-font-size { font-size: 16; }

/* Block-level classes (bounded to the group block) */
.wp-block-group.has-black-color { color: #a156b4 !important; }
.wp-block-group.has-black-background-color { background-color: #a156b4 !important; }
.wp-block-group.has-black-border-color { border-color: #a156b4 !important; }
.wp-block-group.has-white-color { color: #444 !important; }
.wp-block-group.has-white-background-color { background-color: #444 !important; }
.wp-block-group.has-white-border-color { border-color: #444 !important; }

```
{% end %}

<!--
To maintain backward compatibility, the presets declared via `add_theme_support` will also generate the CSS Custom Properties. If the `theme.json` contains any presets, these will take precedence over the ones declared via `add_theme_support`.
 -->
後方互換性のため、`add_theme_support` を介して宣言されたプリセットもまた CSS カスタムプロパティを生成します。`theme.json` に含まれるプリセットは `add_theme_support` を介して宣言されたプリセットに優先します。

<!--
Preset classes are attached to the content of a post by some user action. That's why the engine will add `!important` to these, because user styles should take precedence over theme styles.
 -->
プリセットクラスは、ユーザーアクションにより、投稿のコンテンツに付加されます。ユーザーのスタイルをテーマのスタイルに優先させるため、エンジンは `!important` を追加します。

<!--
#### Custom
 -->
#### カスタム

<!--
In addition to create CSS Custom Properties for the presets, the `theme.json` also allows for themes to create their own, so they don't have to be enqueued separately. Any values declared within the `custom` field will be transformed to CSS Custom Properties following this naming schema: `--wp--custom--<variable-name>`.
 -->
プリセット用の CSS カスタムプロパティの作成に加えてテーマは `theme.json` を使用して独自のプロパティを作成できます。別々にエンキューする必要はありません。`custom` フィールド内に定義された任意の値は、命名スキーマ `--wp--custom--<variable-name>` を持つ CSS カスタムプロパティに変換されます。

<!--
For example:
 -->
例:

<<<<<<< HEAD
<!-- 
#### Input
 -->
#### 入力
=======
{% codetabs %}
{% Input %}
>>>>>>> cf3083b4

```json
{
	"version": 2,
	"settings": {
		"custom": {
			"baseFont": 16,
			"lineHeight": {
				"small": 1.2,
				"medium": 1.4,
				"large": 1.8
			}
		},
		"blocks": {
			"core/group": {
				"custom": {
					"baseFont": 32
				}
			}
		}
	}
}
```
<<<<<<< HEAD
<!-- 
#### Output
 -->
#### 出力
=======

{% Output %}
>>>>>>> cf3083b4

```css
body {
	--wp--custom--base-font: 16;
	--wp--custom--line-height--small: 1.2;
	--wp--custom--line-height--medium: 1.4;
	--wp--custom--line-height--large: 1.8;
}
.wp-block-group {
	--wp--custom--base-font: 32;
}
```

<<<<<<< HEAD
<!--
=======
{% end %}

>>>>>>> cf3083b4
Note that the name of the variable is created by adding `--` in between each nesting level and `camelCase` fields are transformed to `kebab-case`.
 -->
注意: 変数名は各ネストレベルの間に `--` を追加し、`camelCase` フィールドは `kebab-case` に変換して作成されます。

<!--
#### Settings examples
 -->
#### settings の例

<!--
- Enable custom colors only for the paragraph block:
 -->
- 段落ブロックのみにカスタム色を有効化

```json
{
	"version": 2,
	"settings": {
		"color": {
			"custom": false
		},
		"blocks": {
			"core/paragraph": {
				"color": {
					"custom": true
				}
			}
		}
	}
}
```
<!--
- Disable border radius for the button block:
 -->
- ボタンブロックの枠の角丸を無効化

```json
{
	"version": 2,
	"settings": {
		"blocks": {
			"core/button": {
				"border": {
					"radius": false
				}
			}
		}
	}
}
```

- グループブロックのみに他と異なるパレットを設定

```json
{
	"version": 2,
	"settings": {
		"color": {
			"palette": [
				{
					"slug": "black",
					"color": "#000000",
					"name": "Black"
				},
				{
					"slug": "white",
					"color": "#FFFFFF",
					"name": "White"
				},
				{
					"slug": "red",
					"color": "#FF0000",
					"name": "Red"
				},
				{
					"slug": "green",
					"color": "#00FF00",
					"name": "Green"
				},
				{
					"slug": "blue",
					"color": "#0000FF",
					"name": "Blue"
				}
			]
		},
		"blocks": {
			"core/group": {
				"color": {
					"palette": [
						{
							"slug": "black",
							"color": "#000000",
							"name": "Black"
						},
						{
							"slug": "white",
							"color": "#FFF",
							"name": "White"
						}
					]
				}
			}
		}
	}
}
```

<!--
### Styles
 -->
### styles

<!--
<div class="callout callout-alert">
The Gutenberg plugin extends the styles available from WordPress 5.8, so they can be used with other WordPress versions and they go through a maturation process before being ported to core.

The tabs below show WordPress 5.8 supported styles and the ones supported by the Gutenberg plugin.
</div>
-->
> Gutenberg プラグインは、WordPress 5.8で利用可能なスタイルを拡張しています。このため、他のバージョンの WordPress でも利用でき、コアに移植される前に機能の成熟プロセスを経ます。
>
> 次のセクションでは、WordPress 5.8でサポートされるスタイルと、Gutenberg プラグインでサポートされるスタイルを示します。

<!--
Each block declares which style properties it exposes via the [block supports mechanism](/docs/reference-guides/block-api/block-supports.md). The support declarations are used to automatically generate the UI controls for the block in the editor. Themes can use any style property via the `theme.json` for any block ― it's the theme's responsibility to verify that it works properly according to the block markup, etc.
<<<<<<< HEAD
 -->
各ブロックは[ブロックサポート](https://ja.wordpress.org/team/handbook/block-editor/reference-guides/block-api/block-supports/)を介して、どのスタイルプロパティを公開するかを宣言します。サポートの宣言はエディター内でのブロックの UI コントロールを自動的に生成するために使用されます。テーマは `theme.json` を介して、任意のブロックのために、任意のスタイルプロパティを使用できます。ブロックマークアップ等に関して正しく動作するかどうかの検証は、テーマの責任です。

#### WordPress
=======

{% codetabs %}
{% WordPress %}
>>>>>>> cf3083b4

```json
{
	"version": 2,
	"styles": {
		"border": {
			"radius": "value",
			"color": "value",
			"style": "value",
			"width": "value"
		},
		"filter": {
			"duotone": "value"
		},
		"color": {
			"background": "value",
			"gradient": "value",
			"text": "value"
		},
		"spacing": {
			"blockGap": "value",
			"margin": {
				"top": "value",
				"right": "value",
				"bottom": "value",
				"left": "value",
			},
			"padding": {
				"top": "value",
				"right": "value",
				"bottom": "value",
				"left": "value"
			}
		},
		"typography": {
			"fontSize": "value",
			"fontStyle": "value",
			"fontWeight": "value",
			"letterSpacing": "value",
			"lineHeight": "value",
			"textDecoration": "value",
			"textTransform": "value"
		},
		"elements": {
			"link": {
				"border": {},
				"color": {},
				"spacing": {},
				"typography": {}
			},
			"h1": {},
			"h2": {},
			"h3": {},
			"h4": {},
			"h5": {},
			"h6": {}
		},
		"blocks": {
			"core/group": {
				"border": {},
				"color": {},
				"spacing": {},
				"typography": {},
				"elements": {
					"link": {},
					"h1": {},
					"h2": {},
					"h3": {},
					"h4": {},
					"h5": {},
					"h6": {}
				}
			},
			"etc": {}
		}
	}
}
```
{% Gutenberg %}

```json
{
	"version": 2,
	"styles": {
		"border": {
			"color": "value",
			"radius": "value",
			"style": "value",
			"width": "value"
		},
		"color": {
			"background": "value",
			"gradient": "value",
			"text": "value"
		},
		"dimensions": {
			"minHeight": "value"
		},
		"filter": {
			"duotone": "value"
		},
		"spacing": {
			"blockGap": "value",
			"margin": {
				"top": "value",
				"right": "value",
				"bottom": "value",
				"left": "value"
			},
			"padding": {
				"top": "value",
				"right": "value",
				"bottom": "value",
				"left": "value"
			}
		},
		"typography": {
			"fontFamily": "value",
			"fontSize": "value",
			"fontStyle": "value",
			"fontWeight": "value",
			"letterSpacing": "value",
			"lineHeight": "value",
			"textColumns": "value",
			"textDecoration": "value",
			"textTransform": "value"
		},
		"elements": {
			"link": {
				"border": {},
				"color": {},
				"spacing": {},
				"typography": {}
			},
			"h1": {},
			"h2": {},
			"h3": {},
			"h4": {},
			"h5": {},
			"h6": {},
			"heading": {},
			"button": {},
			"caption": {}
		},
		"blocks": {
			"core/group": {
				"border": {},
				"color": {},
				"dimensions": {},
				"spacing": {},
				"typography": {},
				"elements": {
					"link": {},
					"h1": {},
					"h2": {},
					"h3": {},
					"h4": {},
					"h5": {},
					"h6": {}
				}
			},
			"etc": {}
		}
	}
}
```
<<<<<<< HEAD

<!--
=======
{% end %}
>>>>>>> cf3083b4
### Top-level styles
 -->
### トップレベルスタイル

<!--
Styles found at the top-level will be enqueued using the `body` selector.
 -->
トップレベルのスタイルは `body` セレクタを使用してエンキューされます。

<<<<<<< HEAD
<!-- 
#### Input
 -->
#### 入力
=======
{% codetabs %}
{% Input %}
>>>>>>> cf3083b4

```json
{
	"version": 1,
	"styles": {
		"color": {
			"text": "var(--wp--preset--color--primary)"
		}
	}
}
```

<<<<<<< HEAD
<!-- 
#### Output
 -->
#### 出力
=======
{% Output %}
>>>>>>> cf3083b4

```css
body {
	color: var( --wp--preset--color--primary );
}
```

<<<<<<< HEAD
<!--
=======
{% end %}
>>>>>>> cf3083b4
### Block styles
 -->
### ブロックスタイル

<!--
Styles found within a block will be enqueued using the block selector.
 -->
ブロック内のスタイルは、ブロックセレクタを使用してエンキューされます。

<!--
By default, the block selector is generated based on its name such as `.wp-block-<blockname-without-namespace>`. For example, `.wp-block-group` for the `core/group` block. There are some blocks that want to opt-out from this default behavior. They can do so by explicitly telling the system which selector to use for them via the `__experimentalSelector` key within the `supports` section of its `block.json` file. Note that the block needs to be registered server-side for the `__experimentalSelector` field to be available to the style engine.
 -->
デフォルトでは、ブロックセレクタは `.wp-block-<blockname-without-namespace>` のような名前を基にして生成されます。たとえば、`core/group` ブロックの `.wp-block-group` です。このデフォルトの動作をオプトアウトしたいブロックもあります。これには明示的にシステムに対してどのセレクタを使用するか、`block.json` ファイルの `supports` セクション内の `__experimentalSelector` キーで指定します。注意: スタイルエンジンが `__experimentalSelector` フィールドを利用できるようにするには、このブロックをサーバーサイドで登録する必要があります。

<<<<<<< HEAD
<!-- 
#### Input
 -->
#### 入力
=======
{% codetabs %}
{% Input %}
>>>>>>> cf3083b4

```json
{
	"version": 1,
	"styles": {
		"color": {
			"text": "var(--wp--preset--color--primary)"
		},
		"blocks": {
			"core/paragraph": {
				"color": {
					"text": "var(--wp--preset--color--secondary)"
				}
			},
			"core/group": {
				"color": {
					"text": "var(--wp--preset--color--tertiary)"
				}
			}
		}
	}
}
```

<<<<<<< HEAD
<!-- 
#### Output
 -->
#### 出力
=======
{% Output %}
>>>>>>> cf3083b4

```css
body {
	color: var( --wp--preset--color--primary );
}
p { /* The core/paragraph opts out from the default behaviour and uses p as a selector. */
	color: var( --wp--preset--color--secondary );
}
.wp-block-group {
	color: var( --wp--preset--color--tertiary );
}
```
<<<<<<< HEAD

<!-- 
=======
{% end %}

>>>>>>> cf3083b4
#### Referencing a style
 -->
#### スタイルの参照

<!-- 
A block can be styled using a reference to a root level style. This feature is supported by Gutenberg.
If you register a background color for the root using styles.color.background:
 -->
ブロックは、ルートレベルのスタイルへの参照を使用して、スタイルを設定できます。この機能は Gutenberg でサポートされています。
ルートの背景色を styles.color.background を使用して登録すると、

```JSON
"styles": {
		"color": {
			"background": "var(--wp--preset--color--primary)"
		}
	}
```
<!-- 
You can use `ref: "styles.color.background"`  to re-use the style for a block:
 -->
`ref: "styles.color.background"` を使用して、ブロックにスタイルを再利用できます。

```JSON
{
	"color": {
		"text": { "ref": "styles.color.background" }
	}
}
```

<!--
#### Element styles
 -->
#### 要素スタイル

<!--
In addition to top-level and block-level styles, there's the concept of elements that can be used in both places. There's a closed set of them:
 -->
トップレベル、ブロックレベルのスタイルに加えて、両方の場所で使用できる要素のコンセプトがあります。

<!-- 
Supported by Gutenberg:

- `button`: maps to the `wp-element-button` CSS class. Also maps to `wp-block-button__link` for backwards compatibility.
- `caption`: maps to the `.wp-element-caption, .wp-block-audio figcaption, .wp-block-embed figcaption, .wp-block-gallery figcaption, .wp-block-image figcaption, .wp-block-table figcaption, .wp-block-video figcaption` CSS classes.
- `heading`: maps to all headings, the `h1 to h6` CSS selectors.

Supported by WordPress:
 -->
Gutenberg によるサポート

- `button`: `wp-element-button` CSS クラスにマップ。後方互換性のため、`wp-block-button__link` にもマップ
- `caption`: `.wp-element-caption, .wp-block-audio figcaption, .wp-block-embed figcaption, .wp-block-gallery figcaption, .wp-block-image figcaption, .wp-block-table figcaption, .wp-block-video figcaption` CSS クラスにマップ
- `heading`: すべての見出し、`h1` から `h6` CSS セレクタにマップ

<!--
Supported by WordPress:
 -->
WordPress によるサポート

<!--
- `h1`: maps to the `h1` CSS selector.
- `h2`: maps to the `h2` CSS selector.
- `h3`: maps to the `h3` CSS selector.
- `h4`: maps to the `h4` CSS selector.
- `h5`: maps to the `h5` CSS selector.
- `h6`: maps to the `h6` CSS selector.
- `link`: maps to the `a` CSS selector.
 -->
- `h1`: `h1` CSS セレクタにマップ
- `h2`: `h2` CSS セレクタにマップ
- `h3`: `h3` CSS セレクタにマップ
- `h4`: `h4` CSS セレクタにマップ
- `h5`: `h5` CSS セレクタにマップ
- `h6`: `h6` CSS セレクタにマップ
- `link`: `a` CSS セレクタにマップ

<!--
If they're found in the top-level the element selector will be used. If they're found within a block, the selector to be used will be the element's appended to the corresponding block.
 -->
トップレベルにあれば、要素セレクタが使用されます。ブロック内にあれば、使用されるセレクタは、対応するブロックに追加された形の要素セレクタになります。

<<<<<<< HEAD
<!-- 
#### Input
 -->
#### 入力
=======

{% codetabs %}
{% Input %}
>>>>>>> cf3083b4

```json
{
	"version": 1,
	"styles": {
		"typography": {
			"fontSize": "var(--wp--preset--font-size--normal)"
		},
		"elements": {
			"h1": {
				"typography": {
					"fontSize": "var(--wp--preset--font-size--huge)"
				}
			},
			"h2": {
				"typography": {
					"fontSize": "var(--wp--preset--font-size--big)"
				}
			},
			"h3": {
				"typography": {
					"fontSize": "var(--wp--preset--font-size--medium)"
				}
			}
		},
		"blocks": {
			"core/group": {
				"elements": {
					"h2": {
						"typography": {
							"fontSize": "var(--wp--preset--font-size--small)"
						}
					},
					"h3": {
						"typography": {
							"fontSize": "var(--wp--preset--font-size--smaller)"
						}
					}
				}
			}
		}
	}
}
```

<<<<<<< HEAD
<!-- 
#### Output
 -->
#### 出力
=======
{% Output %}
>>>>>>> cf3083b4

```css
body {
	font-size: var( --wp--preset--font-size--normal );
}
h1 {
	font-size: var( --wp--preset--font-size--huge );
}
h2 {
	font-size: var( --wp--preset--font-size--big );
}
h3 {
	font-size: var( --wp--preset--font-size--medium );
}
.wp-block-group h2 {
	font-size: var( --wp--preset--font-size--small );
}
.wp-block-group h3 {
	font-size: var( --wp--preset--font-size--smaller );
}
```
<<<<<<< HEAD

<!-- 
=======
{% end %}
>>>>>>> cf3083b4
##### Element pseudo selectors
 -->
##### 要素疑似セレクタ
<!-- 
Pseudo selectors `:hover`, `:focus`, `:visited`, `:active`, `:link`, `:any-link` are supported by Gutenberg.
 -->
疑似セレクタ `:hover`、`:focus`、`:visited`、`:active`、`:link`、`:any-link` を Gutenberg はサポートします。

```json
"elements": {
		"link": {
			"color": {
				"text": "green"
			},
			":hover": {
				"color": {
					"text": "hotpink"
				}
			}
		}
	}
```

#### Variations

<!-- 
A block can have a "style variation", as defined per the [block.json specification](https://developer.wordpress.org/block-editor/reference-guides/block-api/block-registration/#styles-optional). Theme authors can define the style attributes for an existing style variation using the theme.json file. Styles for unregistered style variations will be ignored.

Note that variations are a "block concept", they only exist bound to blocks. The `theme.json` specification respects that distinction by only allowing `variations` at the block-level but not at the top-level. It's also worth highlighting that only variations defined in the `block.json` file of the block are considered "registered": so far, the style variations added via `register_block_style` or in the client are ignored, see [this issue](https://github.com/WordPress/gutenberg/issues/49602) for more information.

For example, this is how to provide styles for the existing `plain` variation for the `core/quote` block:
 -->
ブロックは、[block.json の仕様](https://ja.wordpress.org/team/handbook/block-editor/reference-guides/block-api/block-registration/#styles-%e3%82%aa%e3%83%97%e3%82%b7%e3%83%a7%e3%83%b3)で定義されているように「スタイルのバリエーション」を持つことができます。テーマ作成者は、theme.json ファイルを使用して、既存のスタイルバリエーションのスタイル属性を定義できます。登録されていないスタイルバリエーションのスタイルは、無視されます。

ここでバリエーションは「ブロックの概念」であり、ブロックと関連してのみ存在することに注意してください。`theme.json` の仕様は、ブロックレベルでのみ `バリエーション`を許可し、トップレベルでは許可しないことでこの区別を大切にしています。また、ブロックの `block.json` ファイルで定義されたバリエーションのみを「登録」されたとものとしてみなすことも強調しておきます。現在 `register_block_style` やクライアントで追加されたスタイルバリエーションは無視されます。詳しくは [この issue](https://github.com/WordPress/gutenberg/issues/49602) を参照してください。

例えば、`core/quote` ブロックの既存の `plain` バリエーションにスタイルを当てる方法です。

```json
{
	"version": 2,
	"styles":{
		"blocks": {
			"core/quote": {
				"variations": {
					"plain": {
						"color": {
							"background": "red"
						}
					}
				}
			}
		}
	}
}
```
<!-- 
The resulting CSS output is this:
 -->
結果の CSS 出力は以下です。

```css
.wp-block-quote.is-style-plain {
	background-color: red;
}
```

### customTemplates

<!-- 
<div class="callout callout-alert">Supported in WordPress from version 5.9.</div>
 -->
> WordPress Version 5.9 以降でサポートされます。

<!--
Within this field themes can list the custom templates present in the `templates` folder. For example, for a custom template named `my-custom-template.html`, the `theme.json` can declare what post types can use it and what's the title to show the user:
 -->
このフィールド内にテーマは、`templates` フォルダー内にあるカスタムテンプレートをリストできます。たとえば、カスタムテンプレート `my-custom-template.html` に対して、`theme.json` はどの投稿タイプが使用でき、ユーザーにどのようなタイトルを表示するか宣言できます。

<!--
- name: mandatory.
- title: mandatory, translatable.
- postTypes: optional, only applies to the `page` by default.
 -->
- name: 必須
- title: 必須。翻訳可能
- postTypes: オプション。デフォルトでは `page` のみに適用

```json
{
    "version": 2,
	"customTemplates": [
		{
			"name": "my-custom-template",
			"title": "The template title",
			"postTypes": [
				"page",
				"post",
				"my-cpt"
			]
		}
	]
}
```

### templateParts

<!-- 
<div class="callout callout-alert">Supported in WordPress from version 5.9.</div>
 -->
> WordPress Version 5.9 以降でサポートされます。

<!--
Within this field themes can list the template parts present in the `parts` folder. For example, for a template part named `my-template-part.html`, the `theme.json` can declare the area term for the template part entity which is responsible for rendering the corresponding block variation (Header block, Footer block, etc.) in the editor. Defining this area term in the json will allow the setting to persist across all uses of that template part entity, as opposed to a block attribute that would only affect one block. Defining area as a block attribute is not recommended as this is only used 'behind the scenes' to aid in bridging the gap between placeholder flows and entity creation.
 -->
このフィールド内にテーマは、`parts` フォルダーにあるテンプレートパーツをリストできます。たとえば、テンプレートパーツ `my-template-part.html` に対して、`theme.json` は、テンプレートパーツのエンティティのための area タームを宣言できます。エンティティはエディター内で、対応するブロックバリエーション (ヘッダーブロック、フッターブロックなど) をレンダリングする責任があります。json 内で area タームを定義するとテンプレートパーツエンティティのすべての使用において設定を永続化できます。これは、ブロック属性が1つのブロックのみに影響するのとは対照的です。ブロック属性としての area 定義は推奨されません。これは「表舞台の裏側」で使用され、プレースホルダーフローとエンティティ作成のギャップの橋渡しを支援します。

<!--
Currently block variations exist for "header" and "footer" values of the area term, any other values and template parts not defined in the json will default to the general template part block. Variations will be denoted by specific icons within the editor's interface, will default to the corresponding semantic HTML element for the wrapper (this can also be overridden by the `tagName` attribute set on the template part block), and will contextualize the template part allowing more custom flows in future editor improvements.
 -->
現在、ブロックバリエーションは、area タームの header と footer の値に対して存在し、その他の値や json で定義されていないテンプレートパーツは、一般のテンプレートパーツブロックがデフォルトとなります。バリエーションはエディターのインターフェース内で特定のアイコンで示され、デフォルトでラッパーの対応するセマンティック HTML 要素となり (これも、テンプレートパーツブロック上の `tagName` 属性セットで上書きできます)、将来のエディターの改良でカスタムフローの実現のためテンプレートパーツをコンテキスト化します。

<!--
- name: mandatory.
- title: optional, translatable.
- area: optional, will be set to `uncategorized` by default and trigger no block variation.
 -->
- name: 必須
- title: オプション、翻訳可能
- area: オプション。デフォルトでは `uncategorized` に設定され、ブロックバリエーションをトリガーしない

```json
{
    "version": 2,
	"templateParts": [
		{
			"name": "my-template-part",
			"title": "Header",
			"area": "header"
		}
	]
}
```
### patterns

<!-- 
<div class="callout callout-alert">
This field requires the Gutenberg plugin active and using the [version 2](https://developer.wordpress.org/block-editor/reference-guides/theme-json-reference/theme-json-living/) of `theme.json`.
</div>
 -->
<!-- 
注意: このフィールドは、Gutenberg プラグインが有効で、`theme.json`の [version 2](https://developer.wordpress.org/block-editor/reference-guides/theme-json-reference/theme-json-living/) が必要です。
 -->
<!-- 
<div class="callout callout-alert">Supported in WordPress from version 6.0 using <a href="https://developer.wordpress.org/block-editor/reference-guides/theme-json-reference/theme-json-living/">version 2</a> of <code>theme.json</code>.</div>
 -->
> `theme.json` の [version 2](https://ja.wordpress.org/team/handbook/block-editor/reference-guides/theme-json-reference/theme-json-living/) を使用して、WordPress Version 6.0 からサポートされます。

<!-- 
Within this field themes can list patterns to register from [Pattern Directory](https://wordpress.org/patterns/). The `patterns` field is an array of pattern `slugs` from the Pattern Directory. Pattern slugs can be extracted by the `url` in single pattern view at the Pattern Directory. For example in this url `https://wordpress.org/patterns/pattern/partner-logos` the slug is `partner-logos`.
 -->
このフィールドには、[パターンディレクトリ](https://ja.wordpress.org/patterns/)から登録するパターンをリストアップできます。`patterns` フィールドはパターンディレクトリに登録されているパターンの `slugs` の配列です。パターンのスラッグは、パターンディレクトリの単一のパターンビューで `url` から抽出できます。例えば、URL `https://wordpress.org/patterns/pattern/partner-logos` でのスラッグは `partner-logos` です。

```json
{
	"version": 2,
	"patterns": [ "short-text-surrounded-by-round-images", "partner-logos" ]
}
```

<!-- 
## Developing with theme.json
 -->
## theme.json を使用した開発

<!-- 
It can be difficult to remember the theme.json settings and properties while you develop, so a JSON scheme was created to help. The schema is available at https://schemas.wp.org/trunk/theme.json

Code editors can pick up the schema and can provide help like tooltips, autocomplete, or schema validation in the editor. To use the schema in Visual Studio Code, add `"$schema": "https://schemas.wp.org/trunk/theme.json"` to the beginning of your theme.json file.
 -->
開発中に theme.json の設定やプロパティを覚えておくのは困難です。そのため、 JSON スキーマが作成されました。このスキーマは https://schemas.wp.org/trunk/theme.json で利用可能です。

コードエディターはスキーマを取り、ツールチップやオートコンプリート、エディタ内でのスキーマ検証などの支援機能を提供できます。Visual Studio Code でスキーマを使用するには、`"$schema": "https://schemas.wp.org/trunk/theme.json"` を theme.json ファイルの先頭に追加します。

<!-- 
![Example using validation with schema](https://developer.wordpress.org/files/2021/11/theme-json-schema-updated.gif)
 -->
![スキーマを使用した検証の例](https://developer.wordpress.org/files/2021/11/theme-json-schema-updated.gif)

<!--
## Frequently Asked Questions
 -->
## FAQ よくある質問と答え

<!--
### The naming schema of CSS Custom Properties
 -->
### CSS カスタムプロパティの命名体系

<!--
One thing you may have noticed is the naming schema used for the CSS Custom Properties the system creates, including the use of double hyphen, `--`, to separate the different "concepts". Take the following examples.
 -->
システムが作成する CSS カスタムプロパティの命名体系に気づいたかもしれません。ダブルハイフン `--` が異なる「コンセプト」を分離しています。以下に例を見ます。

<!--
**Presets** such as `--wp--preset--color--black` can be divided into the following chunks:
 -->
**プリセット** たとえば `--wp--preset--color--black` は次のように分割できます。

<!--
- `--wp`: prefix to namespace the CSS variable.
- `preset `: indicates is a CSS variable that belongs to the presets.
- `color`: indicates which preset category the variable belongs to. It can be `color`, `font-size`, `gradients`.
- `black`: the `slug` of the particular preset value.
 -->
- `--wp`: CSS 変数の名前空間の接頭辞。
- `preset`: プリセットに属する CSS 変数であることを示す。
- `color`: 変数がどのプリセットカテゴリーに属するかを示す。`color`、`font-size`、`gradients` を指定可。
- `black`: 特定のプリセット値の `slug` 。

<!--
**Custom** properties such as `--wp--custom--line-height--body`, which can be divided into the following chunks:
 -->
**Custom** プロパティ `--wp--custom--line-height--body` は次のように分割できます。

<!--
- `--wp`: prefix to namespace the CSS variable.
- `custom`: indicates is a "free-form" CSS variable created by the theme.
- `line-height--body`: the result of converting the "custom" object keys into a string.
 -->
- `--wp`: CSS 変数の名前空間の接頭辞。
- `custom`: テーマに作成された「自由形式」の CSS 変数であることを示す。
- `line-height--body`: 「カスタム」オブジェクトキーを文字列に変換した結果。

<!--
The `--` as a separator has two functions:

- Readability, for human understanding. It can be thought as similar to the BEM naming schema, it separates "categories".
- Parsability, for machine understanding. Using a defined structure allows machines to understand the meaning of the property `--wp--preset--color--black`: it's a value bounded to the color preset whose slug is "black", which then gives us room to do more things with them.
 -->
セパレータとしての `--` には2つの機能があります。

- 人間の理解を助ける可読性。「カテゴリー」を分ける、BEM 命名規約と同じと考えられます。
- 機械の理解を助けるパース容易性 (Parseability)。定義された構造を使用することで、機械もプロパティ `--wp--preset--color--black` の意味を理解でき、これがスラッグ「black」のカラープリセットに紐付いた値と分かり、ユーザーが更なる操作を行う余地を与えます。

<!--
### Why using `--` as a separator?
 -->
### なぜ、セパレータとして、`--` (2つのハイフン) を使用するのですか ?
<!--
We could have used any other separator, such as a single `-`.

However, that'd have been problematic, as it'd have been impossible to tell how `--wp-custom-line-height-template-header` should be converted back into an object, unless we force theme authors not to use `-` in their variable names.

By reserving `--` as a category separator and let theme authors use `-` for word-boundaries, the naming is clearer: `--wp--custom--line-height--template-header`.
 -->
他のセパレータ、たとえば `-` (単一のハイフン)を使うこともできました。

しかし、これは問題で、例えば `--wp-custom-line-height-template-header` をどのように変換してオブジェクトに戻すのか伝えることは不可能です。変数名に `-` を使わないよう作者に強制するしかありません。

カテゴリーセパレータとして `--` を予約し、作者は単語の境界に `-` を使えることで、命名も `--wp--custom--line-height--template-header` と、クリアになります。

<!--
### How settings under "custom" create new CSS Custom Properties
 -->
### 「custom」下の設定は、どのように新しい CSS カスタムプロパティを作成しますか ?

<!--
The algorithm to create CSS Variables out of the settings under the "custom" key works this way:

This is for clarity, but also because we want a mechanism to parse back a variable name such `--wp--custom--line-height--body` to its object form in theme.json. We use the same separation for presets.

For example:
 -->
「カスタム」キー下の設定から CSS 変数を作成するアルゴリズムは次のように動作します。

<<<<<<< HEAD
これは明快さのためですが、`--wp--custom--line-height--body` のような変数名をパースして theme.json 内のオブジェクト形式に戻す仕組みも必要なためです。プリセットにも同じセパレータを使用します。

例:

<!-- 
#### Input
 -->
#### 入力
=======
{% codetabs %}
{% Input %}
>>>>>>> cf3083b4

```json
{
	"version": 2,
	"settings": {
		"custom": {
			"lineHeight": {
				"body": 1.7
			},
			"font-primary": "-apple-system, BlinkMacSystemFont, 'Segoe UI', Roboto, Oxygen-Sans, Ubuntu, Cantarell, 'Helvetica Neue', sans-serif"
		}
	}
}
```

<<<<<<< HEAD
<!-- 
#### Output
 -->
#### 出力
=======
{% Output %}
>>>>>>> cf3083b4

```css
body {
	--wp--custom--line-height--body: 1.7;
	--wp--custom--font-primary: "-apple-system, BlinkMacSystemFont, 'Segoe UI', Roboto, Oxygen-Sans, Ubuntu, Cantarell, 'Helvetica Neue', sans-serif";
}
```
<<<<<<< HEAD

<!--
=======
{% end %}

>>>>>>> cf3083b4
A few notes about this process:

- `camelCased` keys are transformed into its `kebab-case` form, as to follow the CSS property naming schema. Example: `lineHeight` is transformed into `line-height`.
- Keys at different depth levels are separated by `--`. That's why `line-height` and `body` are separated by `--`.
- You shouldn't use `--` in the names of the keys within the `custom` object. Example, **don't do** this:
 -->
このプロセスに対する注意:

- `camelCased` キーはその `kebab-case` フォームに変換し、CSS プロパティ命名体系に従います。例: `lineHeight` は `line-height` に変換されます。
- 異なる深さレベルのキーは `--` で分割されます。`line-height` と `body` が `--` で分かれている理由です。
- You shouldn't use `--` in the names of the keys within the `custom` オブジェクト内のキー名で `--` を使用しないでください。例: 次のような命名は**止めてください**。

```json
{
	"version": 2,
	"settings": {
		"custom": {
			"line--height": { // DO NOT DO THIS
				"body": 1.7
			}
		}
	}
}
```
<!-- 
### Global Stylesheet
 -->
### グローバルスタイルシート

<!-- 
In WordPress 5.8, the CSS for some of the presets defined by WordPress (font sizes, colors, and gradients) was loaded twice for most themes: in the block-library stylesheet plus in the global stylesheet. Additionally, there were slight differences in the CSS in both places.
 -->
WordPress 5.8では、WordPress が定義するプリセットの一部 (フォントサイズ、色、グラデーション) の CSS が、ほとんどのテーマで2回、ブロックライブラリのスタイルシートとグローバルスタイルシートで読み込まれていました。さらに、両方の CSS にわずかな違いがありました。

<!-- 
In WordPress 5.9 release, CSS of presets are consolidated into the global stylesheet, that is now loaded for all themes. Each preset value generates a single CSS Custom Property and a class, as in:
 -->
WordPress 5.9 リリースでは、プリセットの CSS はグローバルスタイルシートに統合され、すべてのテーマで読み込まれるようになりました。各プリセットの値は、次のように、単一のCSSカスタムプロパティとクラスを生成します。

```css
/* CSS Custom Properties for the preset values */
body {
  --wp--preset--<PRESET_TYPE>--<PRESET_SLUG>: <DEFAULT_VALUE>;
  --wp--preset--color--pale-pink: #f78da7;
  --wp--preset--font-size--large: 36px;
  /* etc. */
}

/* CSS classes for the preset values */
.has-<PRESET_SLUG>-<PRESET_TYPE> { ... }
.has-pale-pink-color { color: var(--wp--preset--color--pale-pink) !important; }
.has-large-font-size { font-size: var(--wp--preset--font-size--large) !important; }
```
<!-- 
For themes to override the default values they can use the `theme.json` and provide the same slug. Themes that do not use a `theme.json` can still override the default values by enqueuing some CSS that sets the corresponding CSS Custom Property.
 -->
テーマがデフォルト値をオーバーライドするには、`theme.json` を使用し、同じスラッグを提供します。`theme.json` を使用しないテーマでデフォルト値をオーバーライドするには、対応する CSS カスタムプロパティを設定する CSS をエンキューします。

<!-- 
`Example` (sets a new value for the default large font size):
 -->
`例` (デフォルトの large フォントサイズに新しい値を設定する):

```css
body {
 --wp--preset--font-size--large: <NEW_VALUE>;
}
```
<!-- 
### Specificity for link colors provided by the user
 -->
### ユーザーから提供されるリンクカラーの詳細度

<!-- 
In v1, when a user selected a link color for a specific block we attached a class to that block in the form of `.wp-element-<ID>` and then enqueued the following style:
 -->
v1 では、ユーザーが特定のブロックのリンク色を選択すると、そのブロックに `.wp-element-<ID>` という形でクラスをアタッチし、次のスタイルをキューに入れました。

```css
.wp-element-<ID> a { color: <USER_COLOR_VALUE> !important; }
```
<!-- 
While this preserved user preferences at all times, the specificity was too strong and conflicted with some blocks with legit uses of an HTML element that shouldn’t be considered links. To [address this issue](https://github.com/WordPress/gutenberg/pull/34689), in WordPress 5.9 release, the `!important` was removed and updated the corresponding blocks to style the a elements with a specificity higher than the user link color, which now is:
 -->
これは常にユーザーの好みを維持しますが、詳細度が強すぎて、リンクとみなせない HTML 要素を正当に使用している一部のブロックと衝突していました。[この問題に対処する](https://github.com/WordPress/gutenberg/pull/34689)ため、WordPress 5.9 リリースでは `!important` を削除し、対応するブロックを更新して、ユーザーのリンク色よりも高い詳細度で、a 要素をスタイルするようにしました。現在の様子です。

```css
.wp-element-<ID> a { color: <USER_COLOR_VALUE>; }
```
<!-- 
As a result of this change, it’s now the block author and theme author’s responsibility to make sure the user choices are respected at all times and that the link color provided by the user (specificity 011) is not overridden.
 -->
この変更により、ユーザーの選択を常に尊重し、ユーザーが提供したリンク色 (詳細度011) が上書きされないようにすることは、ブロック作成者とテーマ作成者の責任になりました。

<!-- 
### What is blockGap and how can I use it?
 -->
### blockGap とは何か、どう使うのか ?

<!-- 
For blocks that contain inner blocks, such as Group, Columns, Buttons, and Social Icons, `blockGap` controls the spacing between inner blocks. For `blockGap` to work, the block must also opt in to the [`layout` block support](https://developer.wordpress.org/block-editor/reference-guides/block-api/block-supports/#layout), which provides layout styles that can be adjusted via the block spacing controls. Depending on the layout of the block, the `blockGap` value will be output as either a vertical margin or a `gap` value. In the editor, the control for the `blockGap` value is called _Block spacing_, located in the Dimensions panel.
 -->
グループ、カラム、ボタン、ソーシャルアイコンなどのインナーブロックを含むブロックでは、 `blockGap` は、インナーブロック間の間隔を制御します。`blockGap` が機能するには、ブロックも [`layout` ブロックサポート](https://ja.wordpress.org/team/handbook/block-editor/reference-guides/block-api/block-supports/#layout)をオプトインする必要があります。これにより「ブロックスペース」コントロールで調整可能なレイアウトスタイルが提供されます。ブロックのレイアウトによって、 `blockGap` 値は垂直方向のマージンか `gap` 値として出力されます。エディター内で `blockGap`値のコントロールは「ブロックスペース」と呼ばれ、「寸法」パネル内にあります。

```json
{
	"version": 2,
	"settings": {
		"spacing": {
			"blockGap": true,
		}
	},
	"styles": {
		"spacing": {
			"blockGap": "1.5rem"
		}
	}
}
```

<!-- 
The setting for `blockGap` is either a boolean or `null` value and is `null` by default. This allows an extra level of control over style output. The `settings.spacing.blockGap` setting in a `theme.json` file accepts the following values:

- `true`: Opt into displaying _Block spacing_ controls in the editor UI and output `blockGap` styles.
- `false`: Opt out of displaying _Block spacing_ controls in the editor UI, with `blockGap` styles stored in `theme.json` still being rendered. This allows themes to use `blockGap` values without allowing users to make changes within the editor.
- `null` (default): Opt out of displaying _Block spacing_ controls, _and_ prevent the output of `blockGap` styles.

The value defined for the root `styles.spacing.blockGap` style is also output as a CSS property, named `--wp--style--block-gap`.
 -->
`blockGap` の設定は boolean か `null` 値で、デフォルトでは `null` です。この設定により、スタイル出力をより細かく制御できます。`theme.json` ファイル内の `settings.spacing.blockGap` 設定は、以下の値を受け取ります。

- `true`: エディター UI に_ブロックスペース_コントロールを表示し、`blockGap` スタイルを出力することを許可します。
- `false`: エディター UI で_ブロックスペース_コントロールを表示せず、`theme.json` に保存された `blockGap` スタイルをそのままレンダーします。この結果、テーマは、エディタ内でのユーザーの変更を禁止して、`blockGap` 値を使用できます。
- `null` (デフォルト): ブロック間隔コントロールの表示と、 `blockGap` スタイルの出力を停止します。

ルートの `styles.spacing.blockGap` スタイルに定義された値は、CSSプロパティ `--wp--style--block-gap` として出力されます。

<!-- 
### Why does it take so long to update the styles in the browser?
 -->
### なぜ、ブラウザのスタイルの更新に長い時間がかかるのか ?

<!-- 
When you are actively developing with theme.json you may notice it takes 30+ seconds for your changes to show up in the browser, this is because `theme.json` is cached. To remove this caching issue, set either [`WP_DEBUG`](https://wordpress.org/documentation/article/debugging-in-wordpress/#wp_debug) or [`SCRIPT_DEBUG`](https://wordpress.org/documentation/article/debugging-in-wordpress/#script_debug) to 'true' in your [`wp-config.php`](https://wordpress.org/documentation/article/editing-wp-config-php/). This tells WordPress to skip the cache and always use fresh data.

 -->
theme.json を使用して開発を行っていると、変更内容がブラウザに表示されるまでに30秒以上かかることに気がつくかもしれません。これは、`theme.json` がキャッシュされているためです。このキャッシュの問題を解決するには、[`wp-config.php`](https://wordpress.org/documentation/article/editing-wp-config-php/) の [`WP_DEBUG`](https://wordpress.org/documentation/article/debugging-in-wordpress/#wp_debug) または [`SCRIPT_DEBUG`](https://wordpress.org/documentation/article/debugging-in-wordpress/#script_debug) を 'true' に設定します。これにより、WordPress はキャッシュをスキップし、常に新しいデータを使用します。

[原文](https://github.com/WordPress/gutenberg/blob/trunk/docs/how-to-guides/themes/theme-json.md)<|MERGE_RESOLUTION|>--- conflicted
+++ resolved
@@ -184,16 +184,14 @@
  -->
 - **プリセット**: [カラーパレット](https://ja.wordpress.org/team/handbook/block-editor/how-to-guides/themes/theme-support/#block-color-palettes)、[フォントサイズ](https://ja.wordpress.org/team/handbook/block-editor/how-to-guides/themes/theme-support/#block-font-sizes)、[グラデーション](https://ja.wordpress.org/team/handbook/block-editor/how-to-guides/themes/theme-support/#block-gradient-presets) をテーマで宣言すると、CSS カスタムプロパティに変換され、フロントエンドとエディターの両方にエンキューされます。
 
-<<<<<<< HEAD
 <!-- 
 #### Input
  -->
 #### 入力
-=======
+<!-- 
 {% codetabs %}
 {% Input %}
->>>>>>> cf3083b4
-
+ -->
 ```json
 {
 	"version": 2,
@@ -216,15 +214,13 @@
 }
 ```
 
-<<<<<<< HEAD
 <!-- 
 #### Output
  -->
 #### 出力
-=======
+<!-- 
 {% Output %}
->>>>>>> cf3083b4
-
+ -->
 ```css
 body {
 	--wp--preset--color--black: #000000;
@@ -235,18 +231,16 @@
  -->
 - **カスタムプロパティ**: 自身の CSS カスタムプロパティを作成する仕組みもあります。
 
-<<<<<<< HEAD
 <!-- 
 #### Input
  -->
 #### 入力
-=======
+<!-- 
 {% end %}
 
 {% codetabs %}
 {% Input %}
->>>>>>> cf3083b4
-
+ -->
 ```json
 {
 	"version": 2,
@@ -261,15 +255,13 @@
 }
 ```
 
-<<<<<<< HEAD
 <!-- 
 #### Output
  -->
 #### 出力
-=======
+<!-- 
 {% Output %}
->>>>>>> cf3083b4
-
+ -->
 ```css
 body {
 	--wp--custom--line-height--body: 1.7;
@@ -277,12 +269,10 @@
 }
 ```
 
-<<<<<<< HEAD
-<!--
-=======
+<!--
 {% end %}
-
->>>>>>> cf3083b4
+ -->
+<!--
 ## Specification
  -->
 ## 仕様
@@ -389,9 +379,11 @@
 The settings section has the following structure:
  -->
 settings セクションは以下の構造を持ちます。
-
+<!-- 
 {% codetabs %}
 {% WordPress %}
+ -->
+#### WordPress
 
 ```json
 {
@@ -454,8 +446,10 @@
 	}
 }
 ```
-
+<!-- 
 {% Gutenberg %}
+ -->
+#### Gutenberg
 
 ```json
 {
@@ -533,7 +527,9 @@
 	}
 }
 ```
+<!-- 
 {% end %}
+ -->
 
 <!--
 Each block can configure any of these settings separately, providing a more fine-grained control over what exists via `add_theme_support`. The settings declared at the top-level affect to all blocks, unless a particular block overwrites it. It's a way to provide inheritance and configure all blocks at once.
@@ -698,17 +694,15 @@
 - カスタムプロパティ: `--wp--preset--{preset-category}--{preset-slug}` 例: `--wp--preset--color--black`
 - クラス: `.has-{preset-slug}-{preset-category}` 例: `.has-black-color`.
 
-<<<<<<< HEAD
 <!-- 
 #### Input
  -->
 #### 入力
-=======
-
+
+<!-- 
 {% codetabs %}
 {% Input %}
->>>>>>> cf3083b4
-
+ -->
 ```json
 {
 	"version": 2,
@@ -820,15 +814,13 @@
 }
 ```
 
-<<<<<<< HEAD
 <!-- 
 #### Output
  -->
 #### 出力
-=======
+<!-- 
 {% Output %}
->>>>>>> cf3083b4
-
+ -->
 ```css
 /* Top-level custom properties */
 body {
@@ -876,7 +868,9 @@
 .wp-block-group.has-white-border-color { border-color: #444 !important; }
 
 ```
+<!-- 
 {% end %}
+ -->
 
 <!--
 To maintain backward compatibility, the presets declared via `add_theme_support` will also generate the CSS Custom Properties. If the `theme.json` contains any presets, these will take precedence over the ones declared via `add_theme_support`.
@@ -903,16 +897,14 @@
  -->
 例:
 
-<<<<<<< HEAD
 <!-- 
 #### Input
  -->
 #### 入力
-=======
+<!-- 
 {% codetabs %}
 {% Input %}
->>>>>>> cf3083b4
-
+ -->
 ```json
 {
 	"version": 2,
@@ -935,16 +927,13 @@
 	}
 }
 ```
-<<<<<<< HEAD
 <!-- 
 #### Output
  -->
 #### 出力
-=======
-
+<!-- 
 {% Output %}
->>>>>>> cf3083b4
-
+ -->
 ```css
 body {
 	--wp--custom--base-font: 16;
@@ -956,13 +945,10 @@
 	--wp--custom--base-font: 32;
 }
 ```
-
-<<<<<<< HEAD
-<!--
-=======
+<!-- 
 {% end %}
-
->>>>>>> cf3083b4
+ -->
+<!--
 Note that the name of the variable is created by adding `--` in between each nesting level and `camelCase` fields are transformed to `kebab-case`.
  -->
 注意: 変数名は各ネストレベルの間に `--` を追加し、`camelCase` フィールドは `kebab-case` に変換して作成されます。
@@ -1089,17 +1075,14 @@
 
 <!--
 Each block declares which style properties it exposes via the [block supports mechanism](/docs/reference-guides/block-api/block-supports.md). The support declarations are used to automatically generate the UI controls for the block in the editor. Themes can use any style property via the `theme.json` for any block ― it's the theme's responsibility to verify that it works properly according to the block markup, etc.
-<<<<<<< HEAD
  -->
 各ブロックは[ブロックサポート](https://ja.wordpress.org/team/handbook/block-editor/reference-guides/block-api/block-supports/)を介して、どのスタイルプロパティを公開するかを宣言します。サポートの宣言はエディター内でのブロックの UI コントロールを自動的に生成するために使用されます。テーマは `theme.json` を介して、任意のブロックのために、任意のスタイルプロパティを使用できます。ブロックマークアップ等に関して正しく動作するかどうかの検証は、テーマの責任です。
 
 #### WordPress
-=======
-
+<!-- 
 {% codetabs %}
 {% WordPress %}
->>>>>>> cf3083b4
-
+ -->
 ```json
 {
 	"version": 2,
@@ -1177,7 +1160,10 @@
 	}
 }
 ```
+<!-- 
 {% Gutenberg %}
+ -->
+#### Gutenberg
 
 ```json
 {
@@ -1265,12 +1251,11 @@
 	}
 }
 ```
-<<<<<<< HEAD
-
-<!--
-=======
+<!-- 
 {% end %}
->>>>>>> cf3083b4
+ -->
+
+<!--
 ### Top-level styles
  -->
 ### トップレベルスタイル
@@ -1280,16 +1265,14 @@
  -->
 トップレベルのスタイルは `body` セレクタを使用してエンキューされます。
 
-<<<<<<< HEAD
 <!-- 
 #### Input
  -->
 #### 入力
-=======
+<!-- 
 {% codetabs %}
 {% Input %}
->>>>>>> cf3083b4
-
+ -->
 ```json
 {
 	"version": 1,
@@ -1301,26 +1284,23 @@
 }
 ```
 
-<<<<<<< HEAD
 <!-- 
 #### Output
  -->
 #### 出力
-=======
+<!-- 
 {% Output %}
->>>>>>> cf3083b4
-
+ -->
 ```css
 body {
 	color: var( --wp--preset--color--primary );
 }
 ```
 
-<<<<<<< HEAD
-<!--
-=======
+<!-- 
 {% end %}
->>>>>>> cf3083b4
+ -->
+<!--
 ### Block styles
  -->
 ### ブロックスタイル
@@ -1335,16 +1315,14 @@
  -->
 デフォルトでは、ブロックセレクタは `.wp-block-<blockname-without-namespace>` のような名前を基にして生成されます。たとえば、`core/group` ブロックの `.wp-block-group` です。このデフォルトの動作をオプトアウトしたいブロックもあります。これには明示的にシステムに対してどのセレクタを使用するか、`block.json` ファイルの `supports` セクション内の `__experimentalSelector` キーで指定します。注意: スタイルエンジンが `__experimentalSelector` フィールドを利用できるようにするには、このブロックをサーバーサイドで登録する必要があります。
 
-<<<<<<< HEAD
 <!-- 
 #### Input
  -->
 #### 入力
-=======
+<!-- 
 {% codetabs %}
 {% Input %}
->>>>>>> cf3083b4
-
+ -->
 ```json
 {
 	"version": 1,
@@ -1368,15 +1346,13 @@
 }
 ```
 
-<<<<<<< HEAD
 <!-- 
 #### Output
  -->
 #### 出力
-=======
+<!-- 
 {% Output %}
->>>>>>> cf3083b4
-
+ -->
 ```css
 body {
 	color: var( --wp--preset--color--primary );
@@ -1388,13 +1364,10 @@
 	color: var( --wp--preset--color--tertiary );
 }
 ```
-<<<<<<< HEAD
-
-<!-- 
-=======
+<!-- 
 {% end %}
-
->>>>>>> cf3083b4
+ -->
+<!-- 
 #### Referencing a style
  -->
 #### スタイルの参照
@@ -1478,17 +1451,15 @@
  -->
 トップレベルにあれば、要素セレクタが使用されます。ブロック内にあれば、使用されるセレクタは、対応するブロックに追加された形の要素セレクタになります。
 
-<<<<<<< HEAD
 <!-- 
 #### Input
  -->
 #### 入力
-=======
-
+
+<!-- 
 {% codetabs %}
 {% Input %}
->>>>>>> cf3083b4
-
+ -->
 ```json
 {
 	"version": 1,
@@ -1533,15 +1504,13 @@
 }
 ```
 
-<<<<<<< HEAD
 <!-- 
 #### Output
  -->
 #### 出力
-=======
+<!-- 
 {% Output %}
->>>>>>> cf3083b4
-
+ -->
 ```css
 body {
 	font-size: var( --wp--preset--font-size--normal );
@@ -1562,12 +1531,11 @@
 	font-size: var( --wp--preset--font-size--smaller );
 }
 ```
-<<<<<<< HEAD
-
-<!-- 
-=======
+
+<!-- 
 {% end %}
->>>>>>> cf3083b4
+ -->
+<!-- 
 ##### Element pseudo selectors
  -->
 ##### 要素疑似セレクタ
@@ -1844,7 +1812,6 @@
  -->
 「カスタム」キー下の設定から CSS 変数を作成するアルゴリズムは次のように動作します。
 
-<<<<<<< HEAD
 これは明快さのためですが、`--wp--custom--line-height--body` のような変数名をパースして theme.json 内のオブジェクト形式に戻す仕組みも必要なためです。プリセットにも同じセパレータを使用します。
 
 例:
@@ -1853,11 +1820,10 @@
 #### Input
  -->
 #### 入力
-=======
+<!-- 
 {% codetabs %}
 {% Input %}
->>>>>>> cf3083b4
-
+ -->
 ```json
 {
 	"version": 2,
@@ -1872,28 +1838,23 @@
 }
 ```
 
-<<<<<<< HEAD
 <!-- 
 #### Output
  -->
 #### 出力
-=======
+<!-- 
 {% Output %}
->>>>>>> cf3083b4
-
+ -->
 ```css
 body {
 	--wp--custom--line-height--body: 1.7;
 	--wp--custom--font-primary: "-apple-system, BlinkMacSystemFont, 'Segoe UI', Roboto, Oxygen-Sans, Ubuntu, Cantarell, 'Helvetica Neue', sans-serif";
 }
 ```
-<<<<<<< HEAD
-
-<!--
-=======
+<!-- 
 {% end %}
-
->>>>>>> cf3083b4
+ -->
+<!--
 A few notes about this process:
 
 - `camelCased` keys are transformed into its `kebab-case` form, as to follow the CSS property naming schema. Example: `lineHeight` is transformed into `line-height`.
