--- conflicted
+++ resolved
@@ -66,8 +66,10 @@
 - 仕様
     - version
     - settings
+	    - add_theme_support との後方互換性
         - プリセット
         - カスタム
+		- 例
     - styles
         - トップレベル
         - ブロックレベル
@@ -465,15 +467,17 @@
  -->
 それぞれのブロックは個別にこれらの設定を構成でき、既存の `add_theme_support` を介したものよりも、詳細な制御を行えます。トップレベルで宣言されたブロック設定は、個別に上書きしない限り、すべてのブロックに影響します。継承のコンセプトを導入し、すべてのブロックを一度に構成できます。
 
-<<<<<<< HEAD
-
-<!--
-=======
+<!--
 Note, however, that not all settings are relevant for all blocks. The settings section provides an opt-in/opt-out mechanism for themes, but it's the block's responsibility to add support for the features that are relevant to it. For example, if a block doesn't implement the `dropCap` feature, a theme can't enable it for such a block through `theme.json`.
-
+ -->
+注意: ただし、すべての設定がすべてのブロックに関連するわけではありません。settings セクションはテーマに対してオプトイン、オプトアウトの仕組みを提供しますが、関連する機能のサポートの追加はブロックの責任です。たとえばブロックが `dropCap` 機能を実装しなければ、テーマは `theme.json` を介して有効化できません。
+
+<!--
 #### Backward compatibility with add_theme_support
-
->>>>>>> 6b17bc90
+ -->
+#### add_theme_support との後方互換性
+
+<!--
 To retain backward compatibility, the existing `add_theme_support` declarations that configure the block editor are retrofit in the proper categories for the top-level section. For example, if a theme uses `add_theme_support('disable-custom-colors')`, it'll be the same as setting `settings.color.custom` to `false`. If the `theme.json` contains any settings, these will take precedence over the values declared via `add_theme_support`. This is the complete list of equivalences:
  -->
 後方互換性のため、ブロックエディターを構成する既存の `add_theme_support` の宣言は、トップレベルのセクションの適切なカテゴリーに割り当てられます。たとえば、テーマが `add_theme_support('disable-custom-colors')` を使用している場合、これは `settings.color.custom` に `false` を設定したことと同じです。`theme.json` 内に設定があれば、 `add_theme_support` を介して宣言された値に優先します。以下は、完全な対応リストです。
@@ -491,7 +495,6 @@
 | `editor-font-sizes`         | Provide the list of font size via `typography.fontSizes`. |
 | `editor-gradient-presets`   | Provide the list of gradients via `color.gradients`.      |
 | `experimental-link-color`   | Set `color.link` to `true`.                               |
-<<<<<<< HEAD
  -->
 | add_theme_support           | theme.json 設定                                        |
 | --------------------------- | --------------------------------------------------------- |
@@ -509,8 +512,10 @@
 <!--
 Let's say a theme author wants to enable custom colors only for the paragraph block. This is how it can be done:
  -->
+<!--
 テーマ作者が段落ブロックのみにカスタムカラーを有効化したいとします。この場合、以下のようになります。
-
+ -->
+<!--
 ```json
 {
 	"version": 1,
@@ -528,16 +533,9 @@
 	}
 }
 ```
-
-<!--
-Note, however, that not all settings are relevant for all blocks. The settings section provides an opt-in/opt-out mechanism for themes, but it's the block's responsibility to add support for the features that are relevant to it. For example, if a block doesn't implement the `dropCap` feature, a theme can't enable it for such a block through `theme.json`.
- -->
-注意: ただし、すべての設定がすべてのブロックに関連するわけではありません。settings セクションはテーマに対してオプトイン、オプトアウトの仕組みを提供しますが、関連する機能のサポートの追加はブロックの責任です。たとえばブロックが `dropCap` 機能を実装しなければ、テーマは `theme.json` を介して有効化できません。
-
-<!--
-=======
-
->>>>>>> 6b17bc90
+ -->
+
+<!--
 #### Presets
  -->
 #### プリセット
@@ -789,17 +787,19 @@
 {% end %}
 
 <!--
-Note that, the name of the variable is created by adding `--` in between each nesting level.
 Note that the name of the variable is created by adding `--` in between each nesting level and `camelCase` fields are transformed to `kebab-case`.
  -->
 注意: 変数名は各ネストレベルの間に `--` を追加し、`camelCase` フィールドは `kebab-case` に変換して作成されます。
 
-<<<<<<< HEAD
-<!--
-=======
+<!--
 #### Settings examples
-
+ -->
+#### settings の例
+
+<!--
 - Enable custom colors only for the paragraph block:
+ -->
+- 段落ブロックのみにカスタム色を有効化
 
 ```json
 {
@@ -819,7 +819,7 @@
 }
 ```
 
-- Disable border radius for the button block (borders only work in the plugin so far):
+- ボタンブロックの枠の角丸を無効化 (現在、枠はプラグインでのみ利用可能)
 
 ```json
 {
@@ -834,7 +834,7 @@
 }
 ```
 
-- Provide the group block a different palette than the rest:
+- グループブロックのみに他と異なるパレットを設定
 
 ```json
 {
@@ -889,7 +889,7 @@
 }
 ```
 
->>>>>>> 6b17bc90
+<!--
 ### Styles
  -->
 ### styles
@@ -1055,14 +1055,9 @@
 	}
 }
 ```
-<<<<<<< HEAD
-<!--
-{% end%}
- -->
-=======
-
+<!--
 {% end %}
->>>>>>> 6b17bc90
+ -->
 
 <!--
 ### Top-level styles
