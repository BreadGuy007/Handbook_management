<!--
# Global Settings & Styles (theme.json)
 -->
# グローバル設定とスタイル (theme.json)

<<<<<<< HEAD
<!--
<div class="callout callout-alert">
 -->
<!--
These features are still experimental. “Experimental” means this is an early implementation subject to drastic and breaking changes.
 -->
<!--
> この機能は現在、実験中です。初期の実装であり、将来、大規模で後方互換性のない変更があるという意味で、「実験中」です。
 -->
<!--
Documentation has been shared early to surface what’s being worked on and invite feedback from those experimenting with the APIs. Please share your feedback in the weekly #core-editor or #fse-outreach-experiment channels in Slack, or async in GitHub issues.
 -->
<!--
> 現在何を行っているのかを明らかにし、API を使用した実験からフィードバックを得るため、早い段階でドキュメントを共有します。フィードバックを Slack の週次の #core-editor または #fse-outreach-experiment チャンネルで共有するか、非同期に GitHub で issue を作成してください。
 -->
<!--
</div>
 -->

<!--
This is documentation for the current direction and work in progress about how themes can hook into the various sub-systems that the Block Editor provides.
 -->
<!--
この文書ではテーマがブロックエディターの提供するさまざまなサブシステムとどのように連携するのか、その方向性と現在進行中の作業について記述します。
 -->
<!--
WordPress 5.8 comes with [a new mechanism](https://make.wordpress.org/core/2021/06/25/introducing-theme-json-in-wordpress-5-8/) to configure the editor that enables a finer-grained control and introduces the first step in managing styles for future WordPress releases: the `theme.json` file. This page documents its format.
 -->
WordPress 5.8では、エディタを構成する[新しいメカニズム](https://make.wordpress.org/core/2021/06/25/introducing-theme-json-in-wordpress-5-8/)が搭載されます。このメカニズムは、きめ細かい制御を可能にし、将来の WordPress リリースでのスタイル管理の、最初のステップとなる `theme.json` ファイルを導入します。このページでは、`theme.json` ファイルのフォーマットについて説明します。
=======
WordPress 5.8 comes with [a new mechanism](https://make.wordpress.org/core/2021/06/25/introducing-theme-json-in-wordpress-5-8/) to configure the editor that enables a finer-grained control and introduces the first step in managing styles for future WordPress releases: the `theme.json` file. Then `theme.json` [evolved to a v2](https://make.wordpress.org/core/2022/01/08/updates-for-settings-styles-and-theme-json/) with WordPress 5.9 release. This page documents its format.
>>>>>>> 7ef01539

<!--
- Rationale
    - Settings for the block editor
    - Settings can be controlled per block
    - Styles are managed
    - CSS Custom Properties: presets & custom
- Specification
    - version
    - settings
        - Backward compatibility with add_theme_support
        - Presets
        - Custom
        - Setting examples
    - styles
        - Top-level
        - Block-level
        - Elements
    - customTemplates
    - templateParts
    - patterns
- FAQ
    - The naming schema of CSS Custom Properties
    - Why using -- as a separator?
    - How settings under "custom" create new CSS Custom Properties

 -->
- 論拠
    - ブロックエディターのための設定
    - 設定をブロックごとに制御できる
    - スタイルは管理できる
    - CSS カスタムプロパティ: プリセット & カスタム
- 仕様
    - version
    - settings
	    - add_theme_support との後方互換性
        - プリセット
        - カスタム
		- 例
    - styles
        - トップレベル
        - ブロックレベル
        - 要素
    - customTemplates
    - templateParts
- FAQ
  - CSS カスタムプロパティの命名体系
  - なぜ、セパレータとして、「--」を使用するのか ?
  - 「custom」下の設定は、どのように新しい CSS カスタムプロパティとなるのか ?

<!--
## Rationale
 -->
## 論拠

<!--
The Block Editor API has evolved at different velocities and there are some growing pains, specially in areas that affect themes. Examples of this are: the ability to [control the editor programmatically](https://make.wordpress.org/core/2020/01/23/controlling-the-block-editor/), or [a block style system](https://github.com/WordPress/gutenberg/issues/9534) that facilitates user, theme, and core style preferences.
 -->
ブロックエディター API は、さまざまな速度で進化しているため、苦痛に感じられる部分が大きくなってきました。これは特にテーマに影響する部分で顕著です。たとえば、[エディターのプログラム的な制御](https://make.wordpress.org/core/2020/01/23/controlling-the-block-editor/)や、ユーザー、テーマ、コアスタイルの好みを取りまとめる[ブロックスタイルシステム](https://github.com/WordPress/gutenberg/issues/9534) などです。

<!--
This describes the current efforts to consolidate the various APIs related to styles into a single point – a `theme.json` file that should be located inside the root of the theme directory.
 -->
この文書では、現在行われている、スタイルに関連するさまざまな API を一箇所に集める努力について、すなわち、テーマディレクトリのルートに配置する `theme.json` ファイルについて説明します。

<!--
### Settings for the block editor
 -->
### ブロックエディターの設定

<!--
Instead of the proliferation of theme support flags or alternative methods, the `theme.json` files provides a canonical way to define the settings of the block editor. These settings includes things like:
 -->
ブロックエディターの設定を定義する際、ネズミ算式に増えるテーマサポートフラグや代替方式の代わりに、`theme.json` ファイルでは理想の正しい方法が提供されます。例えば以下の設定が可能です。

<!--
-   What customization options should be made available or hidden from the user.
-   What are the default colors, font sizes... available to the user.
-   Defines the default layout of the editor (widths and available alignments).
 -->
-   ユーザーが利用可能なカスタマイズオプション。隠すカスタマイズオプション。
-   ユーザーが利用可能なデフォルトの色、フォントサイズ、等々
-   エディターのデフォルトレイアウトの定義。幅、利用可能な配置

<!--
### Settings can be controlled per block
 -->
### 設定をブロックごとに制御できる

<!--
For more granularity, these settings also work at the block level in `theme.json`.
 -->
より詳細のため、これらの設定は `theme.json` 内のブロックレベルでも動作します。

<!--
Examples of what can be achieved are:
 -->
達成できることの例:

<!--
-   Use a particular preset for a block (e.g.: table) but the common one for the rest of blocks.
-   Enable font size UI controls for all blocks but the headings block.
-   etc.
 -->
- あるブロック(例: テーブル)に対して特定のプリセットを使用するが、残りのブロックでは一般的なものを使用する。
- サポートするすべてのブロックでフォントサイズ UI コントロールを有効化するが、見出しブロックは除く。
- など。

<!--
### Styles are managed
 -->
### スタイルを管理できる

<!--
By using the `theme.json` file to set style properties in a structured way, the Block Editor can "manage" the CSS that comes from different origins (user, theme, and core CSS). For example, if a theme and a user set the font size for paragraphs, we only enqueue the style coming from the user and not the theme's.
 -->
`theme.json` ファイルを使用して、構造化した形式のブロックスタイルプロパティを設定することで、ブロックエディターは異なるソース (ユーザー、テーマ、コア) から来る CSS を「管理」できます。たとえば、テーマとユーザーが段落にフォントサイズを設定すると、ユーザーから来たスタイルのみをエンキューします。

<!--
Some of the advantages are:
 -->
この方法の利点:

<!--
- Reduce the amount of CSS enqueued.
- Prevent specificity wars.
 -->
- エンキューされる CSS の量を減らす。
- 「CSS 詳細度の戦い」を抑止する。

<!--
### CSS Custom Properties: presets & custom
 -->
### CSS カスタムプロパティ: プリセットとカスタム

<!--
There are some areas of styling that would benefit from having shared values that can change across a site.
 -->
サイト内で一度に変更できる共有の値があることで便利になる、スタイリングの領域があります。

<!--
To address this need, we've started to experiment with CSS Custom Properties, aka CSS Variables, in some places:
 -->
このニーズを満たすためいくつかの場所で CSS カスタムプロパティの実験を始めました。なお、CSS カスタムプロパティは CSS 変数とも呼ばれます。

<!--
- **Presets**: [color palettes](/docs/how-to-guides/themes/theme-support.md#block-color-palettes), [font sizes](/docs/how-to-guides/themes/theme-support.md#block-font-sizes), or [gradients](/docs/how-to-guides/themes/theme-support.md#block-gradient-presets) declared by the theme are converted to CSS Custom Properties and enqueued both the front-end and the editors.
 -->
- **プリセット**: [カラーパレット](https://ja.wordpress.org/team/handbook/block-editor/how-to-guides/themes/theme-support/#block-color-palettes)、[フォントサイズ](https://ja.wordpress.org/team/handbook/block-editor/how-to-guides/themes/theme-support/#block-font-sizes)、[グラデーション](https://ja.wordpress.org/team/handbook/block-editor/how-to-guides/themes/theme-support/#block-gradient-presets) をテーマで宣言すると、CSS カスタムプロパティに変換され、フロントエンドとエディターの両方にエンキューされます。

**入力**
{% codetabs %}
{% Input %}

```json
{
	"version": 2,
	"settings": {
		"color": {
			"palette": [
				{
					"name": "Black",
					"slug": "black",
					"color": "#000000"
				},
				{
					"name": "White",
					"slug": "white",
					"color": "#ffffff"
				}
			]
		}
	}
}
```

**出力**
{% Output %}

```css
body {
	--wp--preset--color--black: #000000;
	--wp--preset--color--white: #ffffff;
}
```

{% end %}

<!--
-   **Custom properties**: there's also a mechanism to create your own CSS Custom Properties.
 -->
- **カスタムプロパティ**: 自身の CSS カスタムプロパティを作成する仕組みもあります。

**入力**
{% codetabs %}
{% Input %}

```json
{
	"version": 2,
	"settings": {
		"custom": {
			"line-height": {
				"body": 1.7,
				"heading": 1.3
			}
		}
	}
}
```

**出力**
{% Output %}

```css
body {
	--wp--custom--line-height--body: 1.7;
	--wp--custom--line-height--heading: 1.3;
}
```

{% end %}

<!--
## Specification
 -->
## 仕様

<<<<<<< HEAD
<!--
This specification is the same for the three different origins that use this format: core, themes, and users. Themes can override core's defaults by creating a file called `theme.json`. Users, via the site editor, will also be also to override theme's or core's preferences via an user interface that is being worked on.
 -->
この仕様は、同じフォーマットを仕様する3つの異なる主体、「コア」「テーマ」「ユーザー」で共通です。テーマは、ファイル `theme.json` を作成することでコアのデフォルトを上書きできます。ユーザーもまた、開発中のユーザーインターフェース、サイトエディターを介して、テーマやコアの設定を上書きできます。

<!--
The `experimental-theme.json` file declares how a theme wants the editor configured (`settings`) as well as the style properties it sets (`styles`).
 -->
<!--
`experimental-theme.json` ファイルでは、テーマがどのようにエディターを構成したいか (`settings`)、そして、設定するスタイルプロパティ (`styles`) を宣言します。

```
{
  "settings": { ... },
  "styles": { ... }
}
```
 -->
<!--
Both settings and styles can contain subsections for any registered block. As a general rule, the names of these subsections will be the block names ― we call them "block selectors". For example, the paragraph block ―whose name is `core/paragraph`― can be addressed in the settings using the key (or "block selector") `core/paragraph`:
 -->
任意の登録ブロックに対して settings も styles もサブセクションを含むことができます。一般的なルールとしてサブセクションの名前はブロック名で、これは「ブロックセレクタ」と呼ばれます。たとえば段落ブロック (名前は `core/paragraph`)は、settings 内ではキー (あるいは「ブロックセレクタ」) `core/paragraph` として処理されます。
=======
This specification is the same for the three different origins that use this format: core, themes, and users. Themes can override core's defaults by creating a file called `theme.json`. Users, via the site editor, will also be able to override theme's or core's preferences via an user interface that is being worked on.
>>>>>>> 7ef01539

```json
{
	"version": 2,
	"settings": {},
	"styles": {},
	"customTemplates": {},
	"templateParts": {}
}
```

<!--
There are a few cases in whiche a single block can represent different HTML markup. The heading block is one of these, as it represents h1 to h6 HTML elements. In these cases, the block will have as many block selectors as different markup variations ― `core/heading/h1`, `core/heading/h2`, etc, so they can be addressed separately:
 -->
単一ブロックが異なる HTML マークアップを表すケースがいくつかあります。見出しブロックはその一例で、h1 から h6 の HTML 要素を表します。この場合、見出しブロックは異なるマークアップ `core/heading/h1`、`core/heading/h2`、... と同じ数のブロックセレクタを持ち、それぞれ個別に処理します。

```
{
  "styles": {
    "core/heading/h1": { ... },
    // ...
    "core/heading/h6": { ... },
  }
}
```
 -->
<!--
Additionally, there are two other block selectors: `root` and `defaults`. The `root` block selector represents the root of the site. The `defaults` block selector represents the defaults to be used by blocks if they don't declare anything.
 -->
また、さらに2つの別のブロックセレクタ `root` と `defaults` があります。`root` ブロックセレクタは、サイトのルートを表します。`defaults` ブロックセレクタは、何もせんげされなかった場合にブロックで使用されるデフォルトを表します。

<!--
### Version
 -->
### version

<!--
This field describes the format of the `theme.json` file. The current and only version is 1.
 -->
<!--  
このフィールドは、`theme.json` ファイルのフォーマットを表します。現在の唯一のバージョンは1です。
 -->
<!-- 
This field describes the format of the `theme.json` file. The current version is [v2](https://developer.wordpress.org/block-editor/reference-guides/theme-json-reference/theme-json-living/), [introduced in WordPress 5.9](https://make.wordpress.org/core/2022/01/08/updates-for-settings-styles-and-theme-json/). It also works with the current Gutenberg plugin.
 -->
このフィールドは、`theme.json` ファイルのフォーマットを表します。現在のバージョンは [v2](https://developer.wordpress.org/block-editor/reference-guides/theme-json-reference/theme-json-living/) で、[WordPress 5.9 で導入されました](https://make.wordpress.org/core/2022/01/08/updates-for-settings-styles-and-theme-json/)。現行の Gutenberg プラグインでも動作します。

<!-- 
If you have used [v1](https://developer.wordpress.org/block-editor/reference-guides/theme-json-reference/theme-json-v1/) previously, you don’t need to update the version in the v1 file to v2, as it’ll be [migrated](https://developer.wordpress.org/block-editor/reference-guides/theme-json-reference/theme-json-migrations/) into v2 at runtime for you.
 -->
過去に [v1](https://developer.wordpress.org/block-editor/reference-guides/theme-json-reference/theme-json-v1/) を使っていた場合、v1 ファイルの version を v2 に更新する必要はありません。実行時に v2 に [移行](https://developer.wordpress.org/block-editor/reference-guides/theme-json-reference/theme-json-migrations/) されます。

<!--
WordPress 5.8 will ignore the contents of any `theme.json` whose version is not equals to the current. Should the Gutenberg plugin need it, it'll update the version and will add the corresponding migration mechanisms from older versions.
 -->
<!-- 
WordPress 5.8 は、現行バージョンと異なる `theme.json` の内容を無視します。Gutenberg プラグインは必要があれば、バージョンを更新し、古いバージョンからの移行メカニズムを追加します。
 -->

<!--
### Settings
 -->
### settings

<!--
<div class="callout callout-alert">
The Gutenberg plugin extends the settings available from WordPress 5.8, so they can be used with other WordPress versions and they go through a maturation process before being ported to core.

The tabs below show WordPress 5.8 supported settings and the ones supported by the Gutenberg plugin.
</div>
 -->
> Gutenberg プラグインは、WordPress 5.8で利用可能な設定を拡張しています。このため、他のバージョンの WordPress でも利用でき、コアに移植される前に機能の成熟プロセスを経ます。
>
> 次のセクションでは、WordPress 5.8でサポートされる設定と、Gutenberg プラグインでサポートされる設定を示します。

<!--
The settings section has the following structure:
 -->
settings セクションは以下の構造を持ちます。

<!--
{% codetabs %}
{% WordPress %}
 -->
**WordPress**

```json
{
	"version": 2,
	"settings": {
		"border": {
			"radius": false,
			"color": false,
			"style": false,
			"width": false
		},
		"color": {
			"custom": true,
			"customDuotone": true,
			"customGradient": true,
			"duotone": [],
			"gradients": [],
			"link": false,
			"palette": [],
			"text": true,
			"background": true,
			"defaultGradients": true,
			"defaultPalette": true
		},
		"custom": {},
		"layout": {
			"contentSize": "800px",
			"wideSize": "1000px"
		},
		"spacing": {
			"margin": false,
			"padding": false,
			"blockGap": null,
			"units": [ "px", "em", "rem", "vh", "vw" ]
		},
		"typography": {
			"customFontSize": true,
			"lineHeight": false,
			"dropCap": true,
			"fontStyle": true,
			"fontWeight": true,
			"letterSpacing": true,
			"textDecoration": true,
			"textTransform": true,
			"fontSizes": [],
			"fontFamilies": []
		},
		"blocks": {
			"core/paragraph": {
				"color": {},
				"custom": {},
				"layout": {},
				"spacing": {},
				"typography": {}
			},
			"core/heading": {},
			"etc": {}
		}
	}
}
```

<!--
{% Gutenberg %}
 -->
**Gutenberg**

```json
{
	"version": 2,
	"settings": {
		"appearanceTools": false,
		"border": {
			"color": false,
			"radius": false,
			"style": false,
			"width": false
		},
		"color": {
			"background": true,
			"custom": true,
			"customDuotone": true,
			"customGradient": true,
			"defaultGradients": true,
			"defaultPalette": true,
			"duotone": [],
			"gradients": [],
			"link": false,
			"palette": [],
			"text": true
		},
		"custom": {},
		"layout": {
			"contentSize": "800px",
			"wideSize": "1000px"
		},
		"spacing": {
			"blockGap": null,
			"margin": false,
			"padding": false,
			"units": [ "px", "em", "rem", "vh", "vw" ]
		},
		"typography": {
			"customFontSize": true,
			"dropCap": true,
			"fontFamilies": [],
			"fontSizes": [],
			"fontStyle": true,
			"fontWeight": true,
			"letterSpacing": true,
			"lineHeight": false,
			"textDecoration": true,
			"textTransform": true
		},
		"blocks": {
			"core/paragraph": {
				"border": {},
				"color": {},
				"custom": {},
				"layout": {},
				"spacing": {},
				"typography": {}
			},
			"core/heading": {},
			"etc": {}
		}
	}
}
```

<!--
{% end %}
  -->
<!--
Each block can configure any of these settings separately, providing a more fine-grained control over what exists via `add_theme_support`. The settings declared at the top-level affect to all blocks, unless a particular block overwrites it. It's a way to provide inheritance and configure all blocks at once.
 -->
それぞれのブロックは個別にこれらの設定を構成でき、既存の `add_theme_support` を介したものよりも、詳細な制御を行えます。トップレベルで宣言されたブロック設定は、個別に上書きしない限り、すべてのブロックに影響します。継承のコンセプトを導入し、すべてのブロックを一度に構成できます。

<!--
Note, however, that not all settings are relevant for all blocks. The settings section provides an opt-in/opt-out mechanism for themes, but it's the block's responsibility to add support for the features that are relevant to it. For example, if a block doesn't implement the `dropCap` feature, a theme can't enable it for such a block through `theme.json`.
 -->
注意: ただし、すべての設定がすべてのブロックに関連するわけではありません。settings セクションはテーマに対してオプトイン、オプトアウトの仕組みを提供しますが、関連する機能のサポートの追加はブロックの責任です。たとえばブロックが `dropCap` 機能を実装しなければ、テーマは `theme.json` を介して有効化できません。

<!-- 
### Opt-in into UI controls
 -->
### UI コントロールへのオプトイン

<!-- 
There's one special setting property, `appearanceTools`, which is a boolean and its default value is false. Themes can use this setting to enable the following ones:
 -->
特別な設定プロパティとして `appearanceTools` があります。ブール値で、デフォルト値は false です。テーマはこの設定を使用して、以下を有効化できます。

<!-- 
- border: color, radius, style, width
- color: link
- spacing: blockGap, margin, padding
- typography: lineHeight
 -->
- border: color, radius, style, width
- color: link
- spacing: blockGap, margin, padding
- typography: lineHeight

<!--
#### Backward compatibility with add_theme_support
 -->
#### add_theme_support との後方互換性

<!--
To retain backward compatibility, the existing `add_theme_support` declarations that configure the block editor are retrofit in the proper categories for the top-level section. For example, if a theme uses `add_theme_support('disable-custom-colors')`, it'll be the same as setting `settings.color.custom` to `false`. If the `theme.json` contains any settings, these will take precedence over the values declared via `add_theme_support`. This is the complete list of equivalences:
 -->
後方互換性のため、ブロックエディターを構成する既存の `add_theme_support` の宣言は、トップレベルのセクションの適切なカテゴリーに割り当てられます。たとえば、テーマが `add_theme_support('disable-custom-colors')` を使用している場合、これは `settings.color.custom` に `false` を設定したことと同じです。`theme.json` 内に設定があれば、 `add_theme_support` を介して宣言された値に優先します。以下は、完全な対応リストです。

<!--
| add_theme_support           | theme.json setting                                        |
| --------------------------- | --------------------------------------------------------- |
| `custom-line-height`        | Set `typography.lineHeight` to `true`.              |
| `custom-spacing`            | Set `spacing.padding` to `true`.                    |
| `custom-units`              | Provide the list of units via `spacing.units`.            |
| `disable-custom-colors`     | Set `color.custom` to `false`.                            |
| `disable-custom-font-sizes` | Set `typography.customFontSize` to `false`.               |
| `disable-custom-gradients`  | Set `color.customGradient` to `false`.                    |
| `editor-color-palette`      | Provide the list of colors via `color.palette`.           |
| `editor-font-sizes`         | Provide the list of font size via `typography.fontSizes`. |
| `editor-gradient-presets`   | Provide the list of gradients via `color.gradients`.      |
| `experimental-link-color`   | Set `color.link` to `true`. `experimental-link-color` will be removed when the plugin requires WordPress 5.9 as the minimum version. |
 -->
| add_theme_support           | theme.json 設定                                        |
| --------------------------- | --------------------------------------------------------- |
| `custom-line-height`        | `typography.lineHeight` に `true` を設定       |
| `custom-spacing`            | `spacing.padding` に `true` を設定            |
| `custom-units`              | `spacing.units` で単位のリストを渡す            |
| `disable-custom-colors`     | `color.custom` に `false` を設定                       |
| `disable-custom-font-sizes` | `typography.customFontSize` に `false` を設定           |
| `disable-custom-gradients`  | `color.customGradient` に `false` を設定               |
| `editor-color-palette`      | `color.palette` で色のリストを渡す     |
| `editor-font-sizes`         | `typography.fontSizes` でフォントサイズのリストを渡す |
| `editor-gradient-presets`   | `color.gradients` でグラデーションのリストを渡す      |
| `experimental-link-color`   | `color.link` に `true` を設定。`experimental-link-color` は、プラグインのサポートする最低バージョンが WordPress 5.9 になった段階で、削除されます。                  |

<!--
Let's say a theme author wants to enable custom colors only for the paragraph block. This is how it can be done:
 -->
<!--
テーマ作者が段落ブロックのみにカスタムカラーを有効化したいとします。この場合、以下のようになります。
 -->
<!--
```json
{
	"version": 1,
	"settings": {
		"color": {
			"custom": false
		},
		"blocks": {
			"core/paragraph": {
				"color": {
					"custom": true
				}
			}
		}
	}
}
```
 -->

<!--
#### Presets
 -->
#### プリセット
<!--
Presets are part of the settings section. Each preset value will generate a CSS Custom Property that will be added to the new stylesheet, which follow this naming schema: `--wp--preset--{preset-category}--{preset-slug}`.
 -->
プリセットは settings セクションの一部です。各プリセット値は新しいスタイルシートに追加される CSS カスタムプロパティを生成します。CSS カスタムプロパティは命名スキーマ `--wp--preset--{preset-category}--{preset-slug}` に従います。

<!--
Presets are part of the settings section. They are values that are shown to the user via some UI controls. By defining them via `theme.json` the engine can do more for themes, such as automatically translate the preset name or enqueue the corresponding CSS classes and custom properties.
 -->
プリセットは settings セクションの一部で、UI コントロールを介してユーザーに表示される値です。`theme.json` で定義することでエンジンは、自動的にプリセット名を翻訳したり、対応する CSS クラスやカスタムプロパティをエンキューするなどテーマに対して多くを実行します。

<!--
The following presets can be defined via `theme.json`:
 -->
以下のプリセットを `theme.json` で定義できます。

<!--
- `color.duotone`: doesn't generate classes or custom properties.
- `color.gradients`: generates a single class and custom property per preset value.
- `color.palette`:
    - generates 3 classes per preset value: color, background-color, and border-color.
    - generates a single custom property per preset value
- `typography.fontSizes`: generates a single class and custom property per preset value.
- `typography.fontFamilies`: generates a single custom property per preset value.
 -->
- `color.duotone`: クラスやカスタムプロパティを生成しません。
- `color.gradients`: プリセット値ごとに1つのクラスとカスタムプロパティを生成します。
- `color.palette`:
    - プリセット値ごとに3つのクラスを生成します: color、background-color、border-color
    - プリセット値ごとに1つのカスタムプロパティを生成します。
- `typography.fontSizes`: プリセット値ごとに1つのクラスとカスタムプロパティを生成します。
- `typography.fontFamilies`: プリセット値ごとに1つのカスタムプロパティを生成します。

<!--
The naming schema for the classes and the custom properties is as follows:
 -->
クラスとカスタムプロパティは次の命名スキーマに従います。

<!--
- Custom Properties: `--wp--preset--{preset-category}--{preset-slug}` such as `--wp--preset--color--black`
- Classes: `.has-{preset-slug}-{preset-category}` such as `.has-black-color`.
 -->
- カスタムプロパティ: `--wp--preset--{preset-category}--{preset-slug}` 例: `--wp--preset--color--black`
- クラス: `.has-{preset-slug}-{preset-category}` 例: `.has-black-color`.

**入力**
{% codetabs %}
{% Input %}

```json
{
	"version": 2,
	"settings": {
		"color": {
			"duotone": [
				{
					"colors": [ "#000", "#FFF" ],
					"slug": "black-and-white",
					"name": "Black and White"
				}
			],
			"gradients": [
				{
					"slug": "blush-bordeaux",
					"gradient": "linear-gradient(135deg,rgb(254,205,165) 0%,rgb(254,45,45) 50%,rgb(107,0,62) 100%)",
					"name": "Blush bordeaux"
				},
				{
					"slug": "blush-light-purple",
					"gradient": "linear-gradient(135deg,rgb(255,206,236) 0%,rgb(152,150,240) 100%)",
					"name": "Blush light purple"
				}
			],
			"palette": [
				{
					"slug": "strong-magenta",
					"color": "#a156b4",
					"name": "Strong magenta"
				},
				{
					"slug": "very-dark-grey",
					"color": "rgb(131, 12, 8)",
					"name": "Very dark grey"
				}
			]
		},
		"typography": {
			"fontFamilies": [
				{
					"fontFamily": "-apple-system,BlinkMacSystemFont,\"Segoe UI\",Roboto,Oxygen-Sans,Ubuntu,Cantarell, \"Helvetica Neue\",sans-serif",
					"slug": "system-font",
					"name": "System Font"
				},
				{
					"fontFamily": "Helvetica Neue, Helvetica, Arial, sans-serif",
					"slug": "helvetica-arial",
					"name": "Helvetica or Arial"
				}
			],
			"fontSizes": [
				{
					"slug": "big",
					"size": 32,
					"name": "Big"
				},
				{
					"slug": "x-large",
					"size": 46,
					"name": "Large"
				},
			]
		},
		"blocks": {
			"core/group": {
				"color": {
					"palette": [
						{
							"slug": "black",
							"color": "#000000",
							"name": "Black"
						},
						{
							"slug": "white",
							"color": "#ffffff",
							"name": "White"
						}
					]
				}
			}
		}
	}
}
```

**出力**
{% Output %}

```css
/* Top-level custom properties */
body {
	--wp--preset--color--strong-magenta: #a156b4;
	--wp--preset--color--very-dark-grey: #444;
	--wp--preset--gradient--blush-bordeaux: linear-gradient( 135deg, rgb( 254, 205, 165 ) 0%, rgb( 254, 45, 45 ) 50%, rgb( 107, 0, 62 ) 100% );
	--wp--preset--gradient--blush-light-purple: linear-gradient( 135deg, rgb( 255, 206, 236 ) 0%, rgb( 152, 150, 240 ) 100% );
	--wp--preset--font-size--x-large: 46;
	--wp--preset--font-size--big: 32;
	--wp--preset--font-family--helvetica-arial: Helvetica Neue, Helvetica, Arial, sans-serif;
	--wp--preset--font-family--system: -apple-system,BlinkMacSystemFont,\"Segoe UI\",Roboto,Oxygen-Sans,Ubuntu,Cantarell, \"Helvetica Neue\",sans-serif;
}

/* Block-level custom properties (bounded to the group block) */
.wp-block-group {
	--wp--preset--color--black: #000000;
	--wp--preset--color--white: #ffffff;
}

/* Top-level classes */
.has-strong-magenta-color { color: #a156b4 !important; }
.has-strong-magenta-background-color { background-color: #a156b4 !important; }
.has-strong-magenta-border-color { border-color: #a156b4 !important; }
.has-very-dark-grey-color { color: #444 !important; }
.has-very-dark-grey-background-color { background-color: #444 !important; }
.has-very-dark-grey-border-color { border-color: #444 !important; }
.has-blush-bordeaux-background { background: linear-gradient( 135deg, rgb( 254, 205, 165 ) 0%, rgb( 254, 45, 45 ) 50%, rgb( 107, 0, 62 ) 100% ) !important; }
.has-blush-light-purple-background { background: linear-gradient( 135deg, rgb( 255, 206, 236 ) 0%, rgb( 152, 150, 240 ) 100% ) !important; }
.has-big-font-size { font-size: 32; }
.has-normal-font-size { font-size: 16; }

/* Block-level classes (bounded to the group block) */
.wp-block-group.has-black-color { color: #a156b4 !important; }
.wp-block-group.has-black-background-color { background-color: #a156b4 !important; }
.wp-block-group.has-black-border-color { border-color: #a156b4 !important; }
.wp-block-group.has-white-color { color: #444 !important; }
.wp-block-group.has-white-background-color { background-color: #444 !important; }
.wp-block-group.has-white-border-color { border-color: #444 !important; }

```
{% end %}

<!--
To maintain backward compatibility, the presets declared via `add_theme_support` will also generate the CSS Custom Properties. If the `theme.json` contains any presets, these will take precedence over the ones declared via `add_theme_support`.
 -->
後方互換性のため、`add_theme_support` を介して宣言されたプリセットもまた CSS カスタムプロパティを生成します。`theme.json` に含まれるプリセットは `add_theme_support` を介して宣言されたプリセットに優先します。

<!--
Preset classes are attached to the content of a post by some user action. That's why the engine will add `!important` to these, because user styles should take precedence over theme styles.
 -->
プリセットクラスは、ユーザーアクションにより、投稿のコンテンツに付加されます。ユーザーのスタイルをテーマのスタイルに優先させるため、エンジンは `!important` を追加します。

<!--
#### Custom
 -->
#### カスタム

<!--
In addition to create CSS Custom Properties for the presets, the `theme.json` also allows for themes to create their own, so they don't have to be enqueued separately. Any values declared within the `custom` field will be transformed to CSS Custom Properties following this naming schema: `--wp--custom--<variable-name>`.
 -->
プリセット用の CSS カスタムプロパティの作成に加えてテーマは `theme.json` を使用して独自のプロパティを作成できます。別々にエンキューする必要はありません。`custom` フィールド内に定義された任意の値は、命名スキーマ `--wp--custom--<variable-name>` を持つ CSS カスタムプロパティに変換されます。

<!--
For example:
 -->
例:

**入力**
{% codetabs %}
{% Input %}

```json
{
	"version": 2,
	"settings": {
		"custom": {
			"baseFont": 16,
			"lineHeight": {
				"small": 1.2,
				"medium": 1.4,
				"large": 1.8
			}
		},
		"blocks": {
			"core/group": {
				"custom": {
					"baseFont": 32
				}
			}
		}
	}
}
```

**出力**
{% Output %}

```css
body {
	--wp--custom--base-font: 16;
	--wp--custom--line-height--small: 1.2;
	--wp--custom--line-height--medium: 1.4;
	--wp--custom--line-height--large: 1.8;
}
.wp-block-group {
	--wp--custom--base-font: 32;
}
```

{% end %}

<!--
Note that the name of the variable is created by adding `--` in between each nesting level and `camelCase` fields are transformed to `kebab-case`.
 -->
注意: 変数名は各ネストレベルの間に `--` を追加し、`camelCase` フィールドは `kebab-case` に変換して作成されます。

<!--
#### Settings examples
 -->
#### settings の例

<!--
- Enable custom colors only for the paragraph block:
 -->
- 段落ブロックのみにカスタム色を有効化

```json
{
	"version": 2,
	"settings": {
		"color": {
			"custom": false
		},
		"blocks": {
			"core/paragraph": {
				"color": {
					"custom": true
				}
			}
		}
	}
}
```
<!--
- Disable border radius for the button block:
 -->
- ボタンブロックの枠の角丸を無効化

```json
{
	"version": 2,
	"settings": {
		"blocks": {
			"core/button": {
				"border": {
					"radius": false
				}
			}
		}
	}
}
```

- グループブロックのみに他と異なるパレットを設定

```json
{
	"version": 2,
	"settings": {
		"color": {
			"palette": [
				{
					"slug": "black",
					"color": "#000000",
					"name": "Black"
				},
				{
					"slug": "white",
					"color": "#FFFFFF",
					"name": "White"
				},
				{
					"slug": "red",
					"color": "#FF0000",
					"name": "Red"
				},
				{
					"slug": "green",
					"color": "#00FF00",
					"name": "Green"
				},
				{
					"slug": "blue",
					"color": "#0000FF",
					"name": "Blue"
				}
			]
		},
		"blocks": {
			"core/group": {
				"color": {
					"palette": [
						{
							"slug": "black",
							"color": "#000000",
							"name": "Black"
						},
						{
							"slug": "white",
							"color": "#FFF",
							"name": "White"
						}
					]
				}
			}
		}
	}
}
```

<!--
### Styles
 -->
### styles

<!--
<div class="callout callout-alert">
The Gutenberg plugin extends the styles available from WordPress 5.8, so they can be used with other WordPress versions and they go through a maturation process before being ported to core.

The tabs below show WordPress 5.8 supported styles and the ones supported by the Gutenberg plugin.
</div>
-->
> Gutenberg プラグインは、WordPress 5.8で利用可能なスタイルを拡張しています。このため、他のバージョンの WordPress でも利用でき、コアに移植される前に機能の成熟プロセスを経ます。
>
> 次のセクションでは、WordPress 5.8でサポートされるスタイルと、Gutenberg プラグインでサポートされるスタイルを示します。

<!--
Each block declares which style properties it exposes via the [block supports mechanism](/docs/reference-guides/block-api/block-supports.md). The support declarations are used to automatically generate the UI controls for the block in the editor. Themes can use any style property via the `theme.json` for any block ― it's the theme's responsibility to verify that it works properly according to the block markup, etc.
 -->
各ブロックは[ブロックサポート](https://ja.wordpress.org/team/handbook/block-editor/reference-guides/block-api/block-supports/)を介して、どのスタイルプロパティを公開するかを宣言します。サポートの宣言はエディター内でのブロックの UI コントロールを自動的に生成するために使用されます。テーマは `theme.json` を介して、任意のブロックのために、任意のスタイルプロパティを使用できます。ブロックマークアップ等に関して正しく動作するかどうかの検証は、テーマの責任です。

<!--
{% codetabs %}
{% WordPress %}
 -->
**WordPress**

```json
{
	"version": 2,
	"styles": {
		"border": {
			"radius": "value",
			"color": "value",
			"style": "value",
			"width": "value"
		},
		"filter": {
			"duotone": "value"
		},
		"color": {
			"background": "value",
			"gradient": "value",
			"text": "value"
		},
		"spacing": {
			"blockGap": "value",
			"margin": {
				"top": "value",
				"right": "value",
				"bottom": "value",
				"left": "value",
			},
			"padding": {
				"top": "value",
				"right": "value",
				"bottom": "value",
				"left": "value"
			}
		},
		"typography": {
			"fontSize": "value",
			"fontStyle": "value",
			"fontWeight": "value",
			"letterSpacing": "value",
			"lineHeight": "value",
			"textDecoration": "value",
			"textTransform": "value"
		},
		"elements": {
			"link": {
				"border": {},
				"color": {},
				"spacing": {},
				"typography": {}
			},
			"h1": {},
			"h2": {},
			"h3": {},
			"h4": {},
			"h5": {},
			"h6": {}
		},
		"blocks": {
			"core/group": {
				"border": {},
				"color": {},
				"spacing": {},
				"typography": {},
				"elements": {
					"link": {},
					"h1": {},
					"h2": {},
					"h3": {},
					"h4": {},
					"h5": {},
					"h6": {}
				}
			},
			"etc": {}
		}
	}
}
```

<!--
{% Gutenberg %}
 -->
**Gutenberg**

```json
{
	"version": 2,
	"styles": {
		"border": {
			"color": "value",
			"radius": "value",
			"style": "value",
			"width": "value"
		},
		"color": {
			"background": "value",
			"gradient": "value",
			"text": "value"
		},
		"filter": {
			"duotone": "value"
		},
		"spacing": {
			"blockGap": "value",
			"margin": {
				"top": "value",
				"right": "value",
				"bottom": "value",
				"left": "value"
			},
			"padding": {
				"top": "value",
				"right": "value",
				"bottom": "value",
				"left": "value"
			}
		},
		"typography": {
			"fontFamily": "value",
			"fontSize": "value",
			"fontStyle": "value",
			"fontWeight": "value",
			"letterSpacing": "value",
			"lineHeight": "value",
			"textDecoration": "value",
			"textTransform": "value"
		},
		"elements": {
			"link": {
				"border": {},
				"color": {},
				"spacing": {},
				"typography": {}
			},
			"h1": {},
			"h2": {},
			"h3": {},
			"h4": {},
			"h5": {},
			"h6": {}
		},
		"blocks": {
			"core/group": {
				"border": {},
				"color": {},
				"spacing": {},
				"typography": {},
				"elements": {
					"link": {},
					"h1": {},
					"h2": {},
					"h3": {},
					"h4": {},
					"h5": {},
					"h6": {}
				}
			},
			"etc": {}
		}
	}
}
```
<!--
{% end %}
 -->

<!--
### Top-level styles
 -->
### トップレベルスタイル

<!--
Styles found at the top-level will be enqueued using the `body` selector.
 -->
トップレベルのスタイルは `body` セレクタを使用してエンキューされます。

{% codetabs %}
{% Input %}

```json
{
	"version": 1,
	"styles": {
		"color": {
			"text": "var(--wp--preset--color--primary)"
		}
	}
}
```

{% Output %}

```css
body {
	color: var( --wp--preset--color--primary );
}
```

{% end %}

<!--
### Block styles
 -->
### ブロックスタイル

<!--
Styles found within a block will be enqueued using the block selector.
 -->
ブロック内のスタイルは、ブロックセレクタを使用してエンキューされます。

<!--
By default, the block selector is generated based on its name such as `.wp-block-<blockname-without-namespace>`. For example, `.wp-block-group` for the `core/group` block. There are some blocks that want to opt-out from this default behavior. They can do so by explicitly telling the system which selector to use for them via the `__experimentalSelector` key within the `supports` section of its `block.json` file. Note that the block needs to be registered server-side for the `__experimentalSelector` field to be available to the style engine.
 -->
デフォルトでは、ブロックセレクタは `.wp-block-<blockname-without-namespace>` のような名前を基にして生成されます。たとえば、`core/group` ブロックの `.wp-block-group` です。このデフォルトの動作をオプトアウトしたいブロックもあります。これには明示的にシステムに対してどのセレクタを使用するか、`block.json` ファイルの `supports` セクション内の `__experimentalSelector` キーで指定します。注意: スタイルエンジンが `__experimentalSelector` フィールドを利用できるようにするには、このブロックをサーバーサイドで登録する必要があります。

<!-- 
{% codetabs %}
{% Input %}
 -->
**入力**

```json
{
	"version": 1,
	"styles": {
		"color": {
			"text": "var(--wp--preset--color--primary)"
		},
		"blocks": {
			"core/paragraph": {
				"color": {
					"text": "var(--wp--preset--color--secondary)"
				}
			},
			"core/group": {
				"color": {
					"text": "var(--wp--preset--color--tertiary)"
				}
			}
		}
	}
}
```
<!-- 
{% Output %}
 -->
**出力**

```css
body {
	color: var( --wp--preset--color--primary );
}
p { /* The core/paragraph opts out from the default behaviour and uses p as a selector. */
	color: var( --wp--preset--color--secondary );
}
.wp-block-group {
	color: var( --wp--preset--color--tertiary );
}
```
<!-- 
{% end %}
 -->

<!--
#### Element styles
 -->
#### 要素スタイル

<!--
In addition to top-level and block-level styles, there's the concept of elements that can used in both places. There's a closed set of them:
 -->
トップレベル、ブロックレベルのスタイルに加えて、両方の場所で使用できる要素のコンセプトがあります。

<!--
- `link`: maps to the `a` CSS selector.
- `h1`: maps to the `h1` CSS selector.
- `h2`: maps to the `h2` CSS selector.
- `h3`: maps to the `h3` CSS selector.
- `h4`: maps to the `h4` CSS selector.
- `h5`: maps to the `h5` CSS selector.
- `h6`: maps to the `h6` CSS selector.
 -->
- `link`: `a` CSS セレクタにマップ
- `h1`: `h1` CSS セレクタにマップ
- `h2`: `h2` CSS セレクタにマップ
- `h3`: `h3` CSS セレクタにマップ
- `h4`: `h4` CSS セレクタにマップ
- `h5`: `h5` CSS セレクタにマップ
- `h6`: `h6` CSS セレクタにマップ

<!--
If they're found in the top-level the element selector will be used. If they're found within a block, the selector to be used will be the element's appended to the corresponding block.
 -->
トップレベルにあれば、要素セレクタが使用されます。ブロック内にあれば、使用されるセレクタは、対応するブロックに追加された形の要素セレクタになります。

{% codetabs %}
{% Input %}

```json
{
	"version": 1,
	"styles": {
		"typography": {
			"fontSize": "var(--wp--preset--font-size--normal)"
		},
		"elements": {
			"h1": {
				"typography": {
					"fontSize": "var(--wp--preset--font-size--huge)"
				}
			},
			"h2": {
				"typography": {
					"fontSize": "var(--wp--preset--font-size--big)"
				}
			},
			"h3": {
				"typography": {
					"fontSize": "var(--wp--preset--font-size--medium)"
				}
			}
		},
		"blocks": {
			"core/group": {
				"elements": {
					"h2": {
						"typography": {
							"fontSize": "var(--wp--preset--font-size--small)"
						}
					},
					"h3": {
						"typography": {
							"fontSize": "var(--wp--preset--font-size--smaller)"
						}
					}
				}
			}
		}
	}
}
```

**出力**
{% Output %}

```css
body {
	font-size: var( --wp--preset--font-size--normal );
}
h1 {
	font-size: var( --wp--preset--font-size--huge );
}
h2 {
	font-size: var( --wp--preset--font-size--big );
}
h3 {
	font-size: var( --wp--preset--font-size--medium );
}
.wp-block-group h2 {
	font-size: var( --wp--preset--font-size--small );
}
.wp-block-group h3 {
	font-size: var( --wp--preset--font-size--smaller );
}
```

{% end %}

<!--
The `defaults` block selector can't be part of the `styles` section and will be ignored if it's present. The `root` block selector will generate a style rule with the `:root` CSS selector.
 -->
`defaults` ブロックセレクタは、`styles` セクションの一部にはなれず、あっても無視されます。`root` ブロックセレクタはなることはできず、`:root` CSS セレクタと共にスタイルルールを生成します。

<!--
### Other theme metadata
 -->
### その他のテーマのメタデータ

<!--
There's a growing need to add more theme metadata to the theme.json. This section lists those other fields:
 -->
theme.json にはさらに多くのテーマのメタデータを追加するニーズがあります。このセクションでは、それら他のフィールドを挙げます。

<!--
**customTemplates**: within this field themes can list the custom templates present in the `block-templates` folder. For example, for a custom template named `my-custom-template.html`, the `theme.json` can declare what post types can use it and what's the title to show the user:
 -->
**customTemplates**: このフィールド内にテーマは、`block-templates` フォルダー内にあるカスタムテンプレートをリストできます。たとえば、カスタムテンプレート `my-custom-template.html` に対して、`theme.json` はどの投稿タイプが使用でき、ユーザーにどのようなタイトルを表示するか宣言できます。

### customTemplates

<!--
<div class="callout callout-alert">
This field is only allowed when the Gutenberg plugin is active. In WordPress 5.8 will be ignored.
</div>
 -->
> このフィールドは、Gutenberg プラグインが有効な場合にのみ許可されます。WordPress 5.8では無視されます。

<!--
Within this field themes can list the custom templates present in the `templates` folder. For example, for a custom template named `my-custom-template.html`, the `theme.json` can declare what post types can use it and what's the title to show the user:
 -->
このフィールド内にテーマは、`templates` フォルダー内にあるカスタムテンプレートをリストできます。たとえば、カスタムテンプレート `my-custom-template.html` に対して、`theme.json` はどの投稿タイプが使用でき、ユーザーにどのようなタイトルを表示するか宣言できます。

<!--
- name: mandatory.
- title: mandatory, translatable.
- postTypes: optional, only applies to the `page` by default.
 -->
- name: 必須
- title: 必須。翻訳可能
- postTypes: オプション。デフォルトでは `page` のみに適用

```json
{
    "version": 2,
	"customTemplates": [
		{
			"name": "my-custom-template",
			"title": "The template title",
			"postTypes": [
				"page",
				"post",
				"my-cpt"
			]
		}
	]
}
```

### templateParts

<!--
<div class="callout callout-alert">
This field is only allowed when the Gutenberg plugin is active. In WordPress 5.8 will be ignored.
</div>
 -->
> このフィールドは、Gutenberg プラグインが有効な場合にのみ許可されます。WordPress 5.8では無視されます。

<!--
Within this field themes can list the template parts present in the `parts` folder. For example, for a template part named `my-template-part.html`, the `theme.json` can declare the area term for the template part entity which is responsible for rendering the corresponding block variation (Header block, Footer block, etc.) in the editor. Defining this area term in the json will allow the setting to persist across all uses of that template part entity, as opposed to a block attribute that would only affect one block. Defining area as a block attribute is not recommended as this is only used 'behind the scenes' to aid in bridging the gap between placeholder flows and entity creation.
 -->
このフィールド内にテーマは、`parts` フォルダーにあるテンプレートパーツをリストできます。たとえば、テンプレートパーツ `my-template-part.html` に対して、`theme.json` は、テンプレートパーツのエンティティのための area タームを宣言できます。エンティティはエディター内で、対応するブロックバリエーション (ヘッダーブロック、フッターブロックなど) をレンダリングする責任があります。json 内で area タームを定義するとテンプレートパーツエンティティのすべての使用において設定を永続化できます。これは、ブロック属性が1つのブロックのみに影響するのとは対照的です。ブロック属性としての area 定義は推奨されません。これは「表舞台の裏側」で使用され、プレースホルダーフローとエンティティ作成のギャップの橋渡しを支援します。

<!--
Currently block variations exist for "header" and "footer" values of the area term, any other values and template parts not defined in the json will default to the general template part block. Variations will be denoted by specific icons within the editor's interface, will default to the corresponding semantic HTML element for the wrapper (this can also be overridden by the `tagName` attribute set on the template part block), and will contextualize the template part allowing more custom flows in future editor improvements.
 -->
現在、ブロックバリエーションは、area タームの header と footer の値に対して存在し、その他の値や json で定義されていないテンプレートパーツは、一般のテンプレートパーツブロックがデフォルトとなります。バリエーションはエディターのインターフェース内で特定のアイコンで示され、デフォルトでラッパーの対応するセマンティック HTML 要素となり (これも、テンプレートパーツブロック上の `tagName` 属性セットで上書きできます)、将来のエディターの改良でカスタムフローの実現のためテンプレートパーツをコンテキスト化します。

<!--
- name: mandatory.
- title: optional, translatable.
- area: optional, will be set to `uncategorized` by default and trigger no block variation.
 -->
- name: 必須
- title: オプション、翻訳可能
- area: オプション。デフォルトでは `uncategorized` に設定され、ブロックバリエーションをトリガーしない

```json
{
    "version": 2,
	"templateParts": [
		{
			"name": "my-template-part",
			"title": "Header",
			"area": "header"
		}
	]
}
```
<!-- 
### patterns
 -->
### patterns
<!-- 
<div class="callout callout-alert">
This field requires the Gutenberg plugin active and using the [version 2](https://developer.wordpress.org/block-editor/reference-guides/theme-json-reference/theme-json-living/) of `theme.json`.
</div>
 -->
注意: このフィールドは、Gutenberg プラグインが有効で、`theme.json`の [version 2](https://developer.wordpress.org/block-editor/reference-guides/theme-json-reference/theme-json-living/) が必要です。

<!-- 
Within this field themes can list patterns to register from [Pattern Directory](https://wordpress.org/patterns/). The `patterns` field is an array of pattern `slugs` from the Pattern Directory. Pattern slugs can be extracted by the `url` in single pattern view at the Pattern Directory. For example in this url `https://wordpress.org/patterns/pattern/partner-logos` the slug is `partner-logos`.
 -->
このフィールドには、[パターンディレクトリ](https://ja.wordpress.org/patterns/)から登録するパターンをリストアップできます。`patterns` フィールドはパターンディレクトリに登録されているパターンの `slugs` の配列です。パターンのスラッグは、パターンディレクトリの単一のパターンビューで `url` から抽出できます。例えば、URL `https://wordpress.org/patterns/pattern/partner-logos` でのスラッグは `partner-logos` です。

```json
{
    "version": 2,
	"patterns": [ "short-text-surrounded-by-round-images", "partner-logos" ]
}
```

<!-- 
## Developing with theme.json
 -->
## theme.json を使用した開発

<!-- 
It can be difficult to remember the theme.json settings and properties while you develop, so a JSON scheme was created to help. The schema is available at https://schemas.wp.org/trunk/theme.json

Code editors can pick up the schema and can provide help like tooltips, autocomplete, or schema validation in the editor. To use the schema in Visual Studio Code, add `"$schema": "https://schemas.wp.org/trunk/theme.json"` to the beginning of your theme.json file.
 -->
開発中に theme.json の設定やプロパティを覚えておくのは困難です。そのため、 JSON スキーマが作成されました。このスキーマは https://schemas.wp.org/trunk/theme.json で利用可能です。

コードエディターはスキーマを取り、ツールチップやオートコンプリート、エディタ内でのスキーマ検証などの支援機能を提供できます。Visual Studio Code でスキーマを使用するには、`"$schema": "https://schemas.wp.org/trunk/theme.json"` を theme.json ファイルの先頭に追加します。

<!-- 
![Example using validation with schema](https://developer.wordpress.org/files/2021/11/theme-json-schema-updated.gif)
 -->
![スキーマを使用した検証の例](https://developer.wordpress.org/files/2021/11/theme-json-schema-updated.gif)

<!--
## Frequently Asked Questions
 -->
## FAQ よくある質問と答え

<!--
### The naming schema of CSS Custom Properties
 -->
### CSS カスタムプロパティの命名体系

<!--
One thing you may have noticed is the naming schema used for the CSS Custom Properties the system creates, including the use of double hyphen, `--`, to separate the different "concepts". Take the following examples.
 -->
システムが作成する CSS カスタムプロパティの命名体系に気づいたかもしれません。ダブルハイフン `--` が異なる「コンセプト」を分離しています。以下に例を見ます。

<!--
**Presets** such as `--wp--preset--color--black` can be divided into the following chunks:
 -->
**プリセット** たとえば `--wp--preset--color--black` は次のように分割できます。

<!--
- `--wp`: prefix to namespace the CSS variable.
- `preset `: indicates is a CSS variable that belongs to the presets.
- `color`: indicates which preset category the variable belongs to. It can be `color`, `font-size`, `gradients`.
- `black`: the `slug` of the particular preset value.
 -->
- `--wp`: CSS 変数の名前空間の接頭辞。
- `preset`: プリセットに属する CSS 変数であることを示す。
- `color`: 変数がどのプリセットカテゴリーに属するかを示す。`color`、`font-size`、`gradients` を指定可。
- `black`: 特定のプリセット値の `slug` 。

<!--
**Custom** properties such as `--wp--custom--line-height--body`, which can be divided into the following chunks:
 -->
**Custom** プロパティ `--wp--custom--line-height--body` は次のように分割できます。

<!--
- `--wp`: prefix to namespace the CSS variable.
- `custom`: indicates is a "free-form" CSS variable created by the theme.
- `line-height--body`: the result of converting the "custom" object keys into a string.
 -->
- `--wp`: CSS 変数の名前空間の接頭辞。
- `custom`: テーマに作成された「自由形式」の CSS 変数であることを示す。
- `line-height--body`: 「カスタム」オブジェクトキーを文字列に変換した結果。

<!--
The `--` as a separator has two functions:

- Readability, for human understanding. It can be thought as similar to the BEM naming schema, it separates "categories".
- Parsability, for machine understanding. Using a defined structure allows machines to understand the meaning of the property `--wp--preset--color--black`: it's a value bounded to the color preset whose slug is "black", which then gives us room to do more things with them.
 -->
セパレータとしての `--` には2つの機能があります。

- 人間の理解を助ける可読性。「カテゴリー」を分ける、BEM 命名規約と同じと考えられます。
- 機械の理解を助けるパース容易性 (Parseability)。定義された構造を使用することで、機械もプロパティ `--wp--preset--color--black` の意味を理解でき、これがスラッグ「black」のカラープリセットに紐付いた値と分かり、ユーザーが更なる操作を行う余地を与えます。

<!--
### Why using `--` as a separator?
 -->
### なぜ、セパレータとして、`--` (2つのハイフン) を使用するのですか ?
<!--
We could have used any other separator, such as a single `-`.

However, that'd have been problematic, as it'd have been impossible to tell how `--wp-custom-line-height-template-header` should be converted back into an object, unless we force theme authors not to use `-` in their variable names.

By reserving `--` as a category separator and let theme authors use `-` for word-boundaries, the naming is clearer: `--wp--custom--line-height--template-header`.
 -->
他のセパレータ、たとえば `-` (単一のハイフン)を使うこともできました。

しかし、これは問題で、例えば `--wp-custom-line-height-template-header` をどのように変換してオブジェクトに戻すのか伝えることは不可能です。変数名に `-` を使わないよう作者に強制するしかありません。

カテゴリーセパレータとして `--` を予約し、作者は単語の境界に `-` を使えることで、命名も `--wp--custom--line-height--template-header` と、クリアになります。

<!--
### How settings under "custom" create new CSS Custom Properties
 -->
### 「custom」下の設定は、どのように新しい CSS カスタムプロパティを作成しますか ?

<!--
The algorithm to create CSS Variables out of the settings under the "custom" key works this way:

This is for clarity, but also because we want a mechanism to parse back a variable name such `--wp--custom--line-height--body` to its object form in theme.json. We use the same separation for presets.

For example:
 -->
「カスタム」キー下の設定から CSS 変数を作成するアルゴリズムは次のように動作します。

これは明快さのためですが、`--wp--custom--line-height--body` のような変数名をパースして theme.json 内のオブジェクト形式に戻す仕組みも必要なためです。プリセットにも同じセパレータを使用します。

例:

**入力**
{% codetabs %}
{% Input %}

```json
{
	"version": 2,
	"settings": {
		"custom": {
			"lineHeight": {
				"body": 1.7
			},
			"font-primary": "-apple-system, BlinkMacSystemFont, 'Segoe UI', Roboto, Oxygen-Sans, Ubuntu, Cantarell, 'Helvetica Neue', sans-serif"
		}
	}
}
```

**出力**
{% Output %}

```css
body {
	--wp--custom--line-height--body: 1.7;
	--wp--custom--font-primary: "-apple-system, BlinkMacSystemFont, 'Segoe UI', Roboto, Oxygen-Sans, Ubuntu, Cantarell, 'Helvetica Neue', sans-serif";
}
```

{% end %}

<!--
A few notes about this process:

- `camelCased` keys are transformed into its `kebab-case` form, as to follow the CSS property naming schema. Example: `lineHeight` is transformed into `line-height`.
- Keys at different depth levels are separated by `--`. That's why `line-height` and `body` are separated by `--`.
- You shouldn't use `--` in the names of the keys within the `custom` object. Example, **don't do** this:
 -->
このプロセスに対する注意:

- `camelCased` キーはその `kebab-case` フォームに変換し、CSS プロパティ命名体系に従います。例: `lineHeight` は `line-height` に変換されます。
- 異なる深さレベルのキーは `--` で分割されます。`line-height` と `body` が `--` で分かれている理由です。
- You shouldn't use `--` in the names of the keys within the `custom` オブジェクト内のキー名で `--` を使用しないでください。例: 次のような命名は**止めてください**。

```json
{
	"version": 2,
	"settings": {
		"custom": {
			"line--height": { // DO NOT DO THIS
				"body": 1.7
			}
		}
	}
}
```

<<<<<<< HEAD
<!-- 
=======
### Global Stylesheet

In WordPress 5.8, the CSS for some of the presets defined by WordPress (font sizes, colors, and gradients) was loaded twice for most themes: in the block-library stylesheet plus in the global stylesheet. Additionally, there were slight differences in the CSS in both places.

In WordPress 5.9 release, CSS of presets are consolidated into the global stylesheet, that is now loaded for all themes. Each preset value generates a single CSS Custom Property and a class, as in:

```css
/* CSS Custom Properties for the preset values */
body {
  --wp--preset--<PRESET_TYPE>--<PRESET_SLUG>: <DEFAULT_VALUE>;
  --wp--preset--color--pale-pink: #f78da7;
  --wp--preset--font-size--large: 36px;
  /* etc. */
}

/* CSS classes for the preset values */
.has-<PRESET_SLUG>-<PRESET_TYPE> { ... }
.has-pale-pink-color { color: var(--wp--preset--color--pale-pink) !important; } 
.has-large-font-size { font-size: var(--wp--preset--font-size--large) !important; }
```

For themes to override the default values they can use the `theme.json` and provide the same slug. Themes that do not use a `theme.json` can still override the default values by enqueuing some CSS that sets the corresponding CSS Custom Property.

`Example` (sets a new value for the default large font size):

```css
body {
 --wp--preset--font-size--large: <NEW_VALUE>;
}
```

### Specificity for link colors provided by the user

In v1, when a user selected a link color for a specific block we attached a class to that block in the form of `.wp-element-<ID>` and then enqueued the following style:

```css
.wp-element-<ID> a { color: <USER_COLOR_VALUE> !important; }
```

While this preserved user preferences at all times, the specificity was too strong and conflicted with some blocks with legit uses of an HTML element that shouldn’t be considered links. To [address this issue](https://github.com/WordPress/gutenberg/pull/34689), in WordPress 5.9 release, the `!important` was removed and updated the corresponding blocks to style the a elements with a specificity higher than the user link color, which now is:

```css
.wp-element-<ID> a { color: <USER_COLOR_VALUE>; }
```

As a result of this change, it’s now the block author and theme author’s responsibility to make sure the user choices are respected at all times and that the link color provided by the user (specificity 011) is not overridden.

>>>>>>> 7ef01539
### What is blockGap and how can I use it?
 -->
### blockGap とは何か、どう使うのか ?

<!-- 
blockGap adjusts the vertical margin, or gap, between blocks.
It is also used for margins between inner blocks in columns, buttons, and social icons.
In the editor, the control for the blockGap is called Block spacing, located in the Dimensions panel.
 -->
blockGap は、ブロック間の垂直方向のマージン、またはギャップを調整します。
また、カラム、ボタン、ソーシャルアイコン内のインナーブロック間のマージンにも使用できます。
エディタでは、blockGap のコントロールは、「ブロックスペース」と呼ばれ、「寸法」パネル内にあります。

<!-- 
The value you define for the blockGap style uses a CSS property, a preset, named `--wp--style--block-gap`.
The default value is 2em.
 -->
blockGapスタイルに定義する値は、プリセットされた CSS プロパティ `--wp--style--block-gap` を使用します。
デフォルト値は2emです。

```json
{
	"version": 2,
	"settings": {
		"spacing": {
			"blockGap": true,
		}
	},
	"styles": {
		"spacing": {
			"blockGap": "1.5rem"
		}
	}
}
```

[原文](https://github.com/WordPress/gutenberg/blob/trunk/docs/how-to-guides/themes/theme-json.md)<|MERGE_RESOLUTION|>--- conflicted
+++ resolved
@@ -3,7 +3,6 @@
  -->
 # グローバル設定とスタイル (theme.json)
 
-<<<<<<< HEAD
 <!--
 <div class="callout callout-alert">
  -->
@@ -31,11 +30,9 @@
  -->
 <!--
 WordPress 5.8 comes with [a new mechanism](https://make.wordpress.org/core/2021/06/25/introducing-theme-json-in-wordpress-5-8/) to configure the editor that enables a finer-grained control and introduces the first step in managing styles for future WordPress releases: the `theme.json` file. This page documents its format.
- -->
-WordPress 5.8では、エディタを構成する[新しいメカニズム](https://make.wordpress.org/core/2021/06/25/introducing-theme-json-in-wordpress-5-8/)が搭載されます。このメカニズムは、きめ細かい制御を可能にし、将来の WordPress リリースでのスタイル管理の、最初のステップとなる `theme.json` ファイルを導入します。このページでは、`theme.json` ファイルのフォーマットについて説明します。
-=======
 WordPress 5.8 comes with [a new mechanism](https://make.wordpress.org/core/2021/06/25/introducing-theme-json-in-wordpress-5-8/) to configure the editor that enables a finer-grained control and introduces the first step in managing styles for future WordPress releases: the `theme.json` file. Then `theme.json` [evolved to a v2](https://make.wordpress.org/core/2022/01/08/updates-for-settings-styles-and-theme-json/) with WordPress 5.9 release. This page documents its format.
->>>>>>> 7ef01539
+ -->
+WordPress 5.8では、エディタを構成する[新しいメカニズム](https://make.wordpress.org/core/2021/06/25/introducing-theme-json-in-wordpress-5-8/)が搭載されます。このメカニズムは、きめ細かい制御を可能にし、将来の WordPress リリースでのスタイル管理の、最初のステップとなる `theme.json` ファイルを導入します。その後、WordPress 5.9リリースに伴い `theme.json` [v2へと進化](https://make.wordpress.org/core/2022/01/08/updates-for-settings-styles-and-theme-json/)しました。このページでは、`theme.json` ファイルのフォーマットについて説明します。
 
 <!--
 - Rationale
@@ -264,9 +261,8 @@
  -->
 ## 仕様
 
-<<<<<<< HEAD
-<!--
-This specification is the same for the three different origins that use this format: core, themes, and users. Themes can override core's defaults by creating a file called `theme.json`. Users, via the site editor, will also be also to override theme's or core's preferences via an user interface that is being worked on.
+<!--
+This specification is the same for the three different origins that use this format: core, themes, and users. Themes can override core's defaults by creating a file called `theme.json`. Users, via the site editor, will also be able to override theme's or core's preferences via an user interface that is being worked on.
  -->
 この仕様は、同じフォーマットを仕様する3つの異なる主体、「コア」「テーマ」「ユーザー」で共通です。テーマは、ファイル `theme.json` を作成することでコアのデフォルトを上書きできます。ユーザーもまた、開発中のユーザーインターフェース、サイトエディターを介して、テーマやコアの設定を上書きできます。
 
@@ -287,9 +283,6 @@
 Both settings and styles can contain subsections for any registered block. As a general rule, the names of these subsections will be the block names ― we call them "block selectors". For example, the paragraph block ―whose name is `core/paragraph`― can be addressed in the settings using the key (or "block selector") `core/paragraph`:
  -->
 任意の登録ブロックに対して settings も styles もサブセクションを含むことができます。一般的なルールとしてサブセクションの名前はブロック名で、これは「ブロックセレクタ」と呼ばれます。たとえば段落ブロック (名前は `core/paragraph`)は、settings 内ではキー (あるいは「ブロックセレクタ」) `core/paragraph` として処理されます。
-=======
-This specification is the same for the three different origins that use this format: core, themes, and users. Themes can override core's defaults by creating a file called `theme.json`. Users, via the site editor, will also be able to override theme's or core's preferences via an user interface that is being worked on.
->>>>>>> 7ef01539
 
 ```json
 {
@@ -1644,15 +1637,20 @@
 	}
 }
 ```
-
-<<<<<<< HEAD
-<!-- 
-=======
+<!-- 
 ### Global Stylesheet
-
+ -->
+### グローバルスタイルシート
+
+<!-- 
 In WordPress 5.8, the CSS for some of the presets defined by WordPress (font sizes, colors, and gradients) was loaded twice for most themes: in the block-library stylesheet plus in the global stylesheet. Additionally, there were slight differences in the CSS in both places.
-
+ -->
+WordPress 5.8では、WordPress が定義するプリセットの一部 (フォントサイズ、色、グラデーション) の CSS が、ほとんどのテーマで2回、ブロックライブラリのスタイルシートとグローバルスタイルシートで読み込まれていました。さらに、両方の CSS にわずかな違いがありました。
+
+<!-- 
 In WordPress 5.9 release, CSS of presets are consolidated into the global stylesheet, that is now loaded for all themes. Each preset value generates a single CSS Custom Property and a class, as in:
+ -->
+WordPress 5.9 リリースでは、プリセットの CSS はグローバルスタイルシートに統合され、すべてのテーマで読み込まれるようになりました。各プリセットの値は、次のように、単一のCSSカスタムプロパティとクラスを生成します。
 
 ```css
 /* CSS Custom Properties for the preset values */
@@ -1668,34 +1666,48 @@
 .has-pale-pink-color { color: var(--wp--preset--color--pale-pink) !important; } 
 .has-large-font-size { font-size: var(--wp--preset--font-size--large) !important; }
 ```
-
+<!-- 
 For themes to override the default values they can use the `theme.json` and provide the same slug. Themes that do not use a `theme.json` can still override the default values by enqueuing some CSS that sets the corresponding CSS Custom Property.
-
+ -->
+テーマがデフォルト値をオーバーライドするには、`theme.json` を使用し、同じスラッグを提供します。`theme.json` を使用しないテーマでデフォルト値をオーバーライドするには、対応する CSS カスタムプロパティを設定する CSS をエンキューします。
+
+<!-- 
 `Example` (sets a new value for the default large font size):
+ -->
+`例` (デフォルトの large フォントサイズに新しい値を設定する):
 
 ```css
 body {
  --wp--preset--font-size--large: <NEW_VALUE>;
 }
 ```
-
+<!-- 
 ### Specificity for link colors provided by the user
-
+ -->
+### ユーザーから提供されるリンクカラーの詳細度
+
+<!-- 
 In v1, when a user selected a link color for a specific block we attached a class to that block in the form of `.wp-element-<ID>` and then enqueued the following style:
+ -->
+v1 では、ユーザーが特定のブロックのリンク色を選択すると、そのブロックに `.wp-element-<ID>` という形でクラスをアタッチし、次のスタイルをキューに入れました。
 
 ```css
 .wp-element-<ID> a { color: <USER_COLOR_VALUE> !important; }
 ```
-
+<!-- 
 While this preserved user preferences at all times, the specificity was too strong and conflicted with some blocks with legit uses of an HTML element that shouldn’t be considered links. To [address this issue](https://github.com/WordPress/gutenberg/pull/34689), in WordPress 5.9 release, the `!important` was removed and updated the corresponding blocks to style the a elements with a specificity higher than the user link color, which now is:
+ -->
+これは常にユーザーの好みを維持しますが、詳細度が強すぎて、リンクとみなせない HTML 要素を正当に使用している一部のブロックと衝突していました。[この問題に対処する](https://github.com/WordPress/gutenberg/pull/34689)ため、WordPress 5.9 リリースでは `!important` を削除し、対応するブロックを更新して、ユーザーのリンク色よりも高い詳細度で、a 要素をスタイルするようにしました。現在の様子です。
 
 ```css
 .wp-element-<ID> a { color: <USER_COLOR_VALUE>; }
 ```
-
+<!-- 
 As a result of this change, it’s now the block author and theme author’s responsibility to make sure the user choices are respected at all times and that the link color provided by the user (specificity 011) is not overridden.
-
->>>>>>> 7ef01539
+ -->
+この変更により、ユーザーの選択を常に尊重し、ユーザーが提供したリンク色 (詳細度011) が上書きされないようにすることは、ブロック作成者とテーマ作成者の責任になりました。
+
+<!-- 
 ### What is blockGap and how can I use it?
  -->
 ### blockGap とは何か、どう使うのか ?
