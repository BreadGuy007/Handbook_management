--- conflicted
+++ resolved
@@ -541,12 +541,6 @@
  -->
 特別な設定プロパティとして `appearanceTools` があります。ブール値で、デフォルト値は false です。テーマはこの設定を使用して、以下を有効化できます。
 
-<!-- 
-- border: color, radius, style, width
-- color: link
-- spacing: blockGap, margin, padding
-- typography: lineHeight
- -->
 - border: color, radius, style, width
 - color: link
 - dimensions: minHeight
@@ -1522,17 +1516,12 @@
  
 <!-- 
 ##### Element pseudo selectors
-<<<<<<< HEAD
  -->
 ##### 要素疑似セレクタ
 <!-- 
-Pseudo selectors `:hover`, `:focus`, `:visited` are supported by Gutenberg.
- -->
-疑似セレクタ `:hover`、`:focus`、`:visited` を Gutenberg はサポートします。
-=======
-
 Pseudo selectors `:hover`, `:focus`, `:visited`, `:active`, `:link`, `:any-link` are supported by Gutenberg.
->>>>>>> 73a935b7
+ -->
+疑似セレクタ `:hover`、`:focus`、`:visited`、`:active`、`:link`、`:any-link` を Gutenberg はサポートします。
 
 ```json
 "elements": {
