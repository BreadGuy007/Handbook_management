<!--
# Global Settings & Styles (theme.json)
 -->
# グローバル設定とスタイル (theme.json)

<!--
<div class="callout callout-alert">
 -->
<!--
These features are still experimental. “Experimental” means this is an early implementation subject to drastic and breaking changes.
 -->
<!--
> この機能は現在、実験中です。初期の実装であり、将来、大規模で後方互換性のない変更があるという意味で、「実験中」です。
 -->
<!--
Documentation has been shared early to surface what’s being worked on and invite feedback from those experimenting with the APIs. Please share your feedback in the weekly #core-editor or #fse-outreach-experiment channels in Slack, or async in GitHub issues.
 -->
<!--
> 現在何を行っているのかを明らかにし、API を使用した実験からフィードバックを得るため、早い段階でドキュメントを共有します。フィードバックを Slack の週次の #core-editor または #fse-outreach-experiment チャンネルで共有するか、非同期に GitHub で issue を作成してください。
 -->
<!--
</div>
 -->

<!--
This is documentation for the current direction and work in progress about how themes can hook into the various sub-systems that the Block Editor provides.
 -->
<!--
この文書ではテーマがブロックエディターの提供するさまざまなサブシステムとどのように連携するのか、その方向性と現在進行中の作業について記述します。
 -->
<!--
WordPress 5.8 comes with [a new mechanism](https://make.wordpress.org/core/2021/06/25/introducing-theme-json-in-wordpress-5-8/) to configure the editor that enables a finer-grained control and introduces the first step in managing styles for future WordPress releases: the `theme.json` file. This page documents its format.
WordPress 5.8 comes with [a new mechanism](https://make.wordpress.org/core/2021/06/25/introducing-theme-json-in-wordpress-5-8/) to configure the editor that enables a finer-grained control and introduces the first step in managing styles for future WordPress releases: the `theme.json` file. Then `theme.json` [evolved to a v2](https://make.wordpress.org/core/2022/01/08/updates-for-settings-styles-and-theme-json/) with WordPress 5.9 release. This page documents its format.
 -->
WordPress 5.8では、エディタを構成する[新しいメカニズム](https://make.wordpress.org/core/2021/06/25/introducing-theme-json-in-wordpress-5-8/)が搭載されます。このメカニズムは、きめ細かい制御を可能にし、将来の WordPress リリースでのスタイル管理の、最初のステップとなる `theme.json` ファイルを導入します。その後、WordPress 5.9リリースに伴い `theme.json` [v2へと進化](https://make.wordpress.org/core/2022/01/08/updates-for-settings-styles-and-theme-json/)しました。このページでは、`theme.json` ファイルのフォーマットについて説明します。

<!--
- Rationale
    - Settings for the block editor
    - Settings can be controlled per block
    - Styles are managed
    - CSS Custom Properties: presets & custom
- Specification
    - version
    - settings
        - Backward compatibility with add_theme_support
        - Presets
        - Custom
        - Setting examples
    - styles
        - Top-level
        - Block-level
        - Elements
    - customTemplates
    - templateParts
    - patterns
- FAQ
    - The naming schema of CSS Custom Properties
    - Why using -- as a separator?
    - How settings under "custom" create new CSS Custom Properties
    - Why does it take so long to update the styles in the browser?

 -->
- 論拠
    - ブロックエディターのための設定
    - 設定をブロックごとに制御できる
    - スタイルは管理できる
    - CSS カスタムプロパティ: プリセット & カスタム
- 仕様
    - version
    - settings
	    - add_theme_support との後方互換性
        - プリセット
        - カスタム
		- 例
    - styles
        - トップレベル
        - ブロックレベル
        - 要素
    - customTemplates
    - templateParts
- FAQ
  - CSS カスタムプロパティの命名体系
  - なぜ、セパレータとして、「--」を使用するのか ?
  - 「custom」下の設定は、どのように新しい CSS カスタムプロパティとなるのか ?

<!--
## Rationale
 -->
## 論拠

<!--
The Block Editor API has evolved at different velocities and there are some growing pains, specially in areas that affect themes. Examples of this are: the ability to [control the editor programmatically](https://make.wordpress.org/core/2020/01/23/controlling-the-block-editor/), or [a block style system](https://github.com/WordPress/gutenberg/issues/9534) that facilitates user, theme, and core style preferences.
 -->
ブロックエディター API は、さまざまな速度で進化しているため、苦痛に感じられる部分が大きくなってきました。これは特にテーマに影響する部分で顕著です。たとえば、[エディターのプログラム的な制御](https://make.wordpress.org/core/2020/01/23/controlling-the-block-editor/)や、ユーザー、テーマ、コアスタイルの好みを取りまとめる[ブロックスタイルシステム](https://github.com/WordPress/gutenberg/issues/9534) などです。

<!--
This describes the current efforts to consolidate the various APIs related to styles into a single point – a `theme.json` file that should be located inside the root of the theme directory.
 -->
この文書では、現在行われている、スタイルに関連するさまざまな API を一箇所に集める努力について、すなわち、テーマディレクトリのルートに配置する `theme.json` ファイルについて説明します。

<!--
### Settings for the block editor
 -->
### ブロックエディターの設定

<!--
Instead of the proliferation of theme support flags or alternative methods, the `theme.json` files provides a canonical way to define the settings of the block editor. These settings includes things like:
 -->
ブロックエディターの設定を定義する際、ネズミ算式に増えるテーマサポートフラグや代替方式の代わりに、`theme.json` ファイルでは理想の正しい方法が提供されます。例えば以下の設定が可能です。

<!--
-   What customization options should be made available or hidden from the user.
-   What are the default colors, font sizes... available to the user.
-   Defines the default layout of the editor (widths and available alignments).
 -->
-   ユーザーが利用可能なカスタマイズオプション。隠すカスタマイズオプション。
-   ユーザーが利用可能なデフォルトの色、フォントサイズ、等々
-   エディターのデフォルトレイアウトの定義。幅、利用可能な配置

<!--
### Settings can be controlled per block
 -->
### 設定をブロックごとに制御できる

<!--
For more granularity, these settings also work at the block level in `theme.json`.
 -->
より詳細のため、これらの設定は `theme.json` 内のブロックレベルでも動作します。

<!--
Examples of what can be achieved are:
 -->
達成できることの例:

<!--
-   Use a particular preset for a block (e.g.: table) but the common one for the rest of blocks.
-   Enable font size UI controls for all blocks but the headings block.
-   etc.
 -->
- あるブロック(例: テーブル)に対して特定のプリセットを使用するが、残りのブロックでは一般的なものを使用する。
- サポートするすべてのブロックでフォントサイズ UI コントロールを有効化するが、見出しブロックは除く。
- など。

<!--
### Styles are managed
 -->
### スタイルを管理できる

<!--
By using the `theme.json` file to set style properties in a structured way, the Block Editor can "manage" the CSS that comes from different origins (user, theme, and core CSS). For example, if a theme and a user set the font size for paragraphs, we only enqueue the style coming from the user and not the theme's.
 -->
`theme.json` ファイルを使用して、構造化した形式のブロックスタイルプロパティを設定することで、ブロックエディターは異なるソース (ユーザー、テーマ、コア) から来る CSS を「管理」できます。たとえば、テーマとユーザーが段落にフォントサイズを設定すると、ユーザーから来たスタイルのみをエンキューします。

<!--
Some of the advantages are:
 -->
この方法の利点:

<!--
- Reduce the amount of CSS enqueued.
- Prevent specificity wars.
 -->
- エンキューされる CSS の量を減らす。
- 「CSS 詳細度の戦い」を抑止する。

<!--
### CSS Custom Properties: presets & custom
 -->
### CSS カスタムプロパティ: プリセットとカスタム

<!--
There are some areas of styling that would benefit from having shared values that can change across a site.
 -->
サイト内で一度に変更できる共有の値があることで便利になる、スタイリングの領域があります。

<!--
To address this need, we've started to experiment with CSS Custom Properties, aka CSS Variables, in some places:
 -->
このニーズを満たすためいくつかの場所で CSS カスタムプロパティの実験を始めました。なお、CSS カスタムプロパティは CSS 変数とも呼ばれます。

<!--
- **Presets**: [color palettes](/docs/how-to-guides/themes/theme-support.md#block-color-palettes), [font sizes](/docs/how-to-guides/themes/theme-support.md#block-font-sizes), or [gradients](/docs/how-to-guides/themes/theme-support.md#block-gradient-presets) declared by the theme are converted to CSS Custom Properties and enqueued both the front-end and the editors.
 -->
- **プリセット**: [カラーパレット](https://ja.wordpress.org/team/handbook/block-editor/how-to-guides/themes/theme-support/#block-color-palettes)、[フォントサイズ](https://ja.wordpress.org/team/handbook/block-editor/how-to-guides/themes/theme-support/#block-font-sizes)、[グラデーション](https://ja.wordpress.org/team/handbook/block-editor/how-to-guides/themes/theme-support/#block-gradient-presets) をテーマで宣言すると、CSS カスタムプロパティに変換され、フロントエンドとエディターの両方にエンキューされます。

**入力**
{% codetabs %}
{% Input %}

```json
{
	"version": 2,
	"settings": {
		"color": {
			"palette": [
				{
					"name": "Black",
					"slug": "black",
					"color": "#000000"
				},
				{
					"name": "White",
					"slug": "white",
					"color": "#ffffff"
				}
			]
		}
	}
}
```

**出力**
{% Output %}

```css
body {
	--wp--preset--color--black: #000000;
	--wp--preset--color--white: #ffffff;
}
```

{% end %}

<!--
-   **Custom properties**: there's also a mechanism to create your own CSS Custom Properties.
 -->
- **カスタムプロパティ**: 自身の CSS カスタムプロパティを作成する仕組みもあります。

**入力**
{% codetabs %}
{% Input %}

```json
{
	"version": 2,
	"settings": {
		"custom": {
			"line-height": {
				"body": 1.7,
				"heading": 1.3
			}
		}
	}
}
```

**出力**
{% Output %}

```css
body {
	--wp--custom--line-height--body: 1.7;
	--wp--custom--line-height--heading: 1.3;
}
```

{% end %}

<!--
## Specification
 -->
## 仕様

<!--
This specification is the same for the three different origins that use this format: core, themes, and users. Themes can override core's defaults by creating a file called `theme.json`. Users, via the site editor, will also be able to override theme's or core's preferences via an user interface that is being worked on.
 -->
この仕様は、同じフォーマットを仕様する3つの異なる主体、「コア」「テーマ」「ユーザー」で共通です。テーマは、ファイル `theme.json` を作成することでコアのデフォルトを上書きできます。ユーザーもまた、開発中のユーザーインターフェース、サイトエディターを介して、テーマやコアの設定を上書きできます。

<!--
The `experimental-theme.json` file declares how a theme wants the editor configured (`settings`) as well as the style properties it sets (`styles`).
 -->
<!--
`experimental-theme.json` ファイルでは、テーマがどのようにエディターを構成したいか (`settings`)、そして、設定するスタイルプロパティ (`styles`) を宣言します。

```
{
  "settings": { ... },
  "styles": { ... }
}
```
 -->
<!--
Both settings and styles can contain subsections for any registered block. As a general rule, the names of these subsections will be the block names ― we call them "block selectors". For example, the paragraph block ―whose name is `core/paragraph`― can be addressed in the settings using the key (or "block selector") `core/paragraph`:
 -->
任意の登録ブロックに対して settings も styles もサブセクションを含むことができます。一般的なルールとしてサブセクションの名前はブロック名で、これは「ブロックセレクタ」と呼ばれます。たとえば段落ブロック (名前は `core/paragraph`)は、settings 内ではキー (あるいは「ブロックセレクタ」) `core/paragraph` として処理されます。

```json
{
	"version": 2,
	"settings": {},
	"styles": {},
	"customTemplates": {},
	"templateParts": {}
}
```

<!--
There are a few cases in whiche a single block can represent different HTML markup. The heading block is one of these, as it represents h1 to h6 HTML elements. In these cases, the block will have as many block selectors as different markup variations ― `core/heading/h1`, `core/heading/h2`, etc, so they can be addressed separately:
 -->
単一ブロックが異なる HTML マークアップを表すケースがいくつかあります。見出しブロックはその一例で、h1 から h6 の HTML 要素を表します。この場合、見出しブロックは異なるマークアップ `core/heading/h1`、`core/heading/h2`、... と同じ数のブロックセレクタを持ち、それぞれ個別に処理します。

```
{
  "styles": {
    "core/heading/h1": { ... },
    // ...
    "core/heading/h6": { ... },
  }
}
```
 -->
<!--
Additionally, there are two other block selectors: `root` and `defaults`. The `root` block selector represents the root of the site. The `defaults` block selector represents the defaults to be used by blocks if they don't declare anything.
 -->
また、さらに2つの別のブロックセレクタ `root` と `defaults` があります。`root` ブロックセレクタは、サイトのルートを表します。`defaults` ブロックセレクタは、何もせんげされなかった場合にブロックで使用されるデフォルトを表します。

<!--
### Version
 -->
### version

<!--
This field describes the format of the `theme.json` file. The current and only version is 1.
 -->
<!--  
このフィールドは、`theme.json` ファイルのフォーマットを表します。現在の唯一のバージョンは1です。
 -->
<!-- 

This field describes the format of the `theme.json` file. The current version is [v2](https://developer.wordpress.org/block-editor/reference-guides/theme-json-reference/theme-json-living/), [introduced in WordPress 5.9](https://make.wordpress.org/core/2022/01/08/updates-for-settings-styles-and-theme-json/). It also works with the current Gutenberg plugin.
 -->
このフィールドは、`theme.json` ファイルのフォーマットを表します。現在のバージョンは [v2](https://developer.wordpress.org/block-editor/reference-guides/theme-json-reference/theme-json-living/) で、[WordPress 5.9 で導入されました](https://make.wordpress.org/core/2022/01/08/updates-for-settings-styles-and-theme-json/)。現行の Gutenberg プラグインでも動作します。

<!-- 
If you have used [v1](https://developer.wordpress.org/block-editor/reference-guides/theme-json-reference/theme-json-v1/) previously, you don’t need to update the version in the v1 file to v2, as it’ll be [migrated](https://developer.wordpress.org/block-editor/reference-guides/theme-json-reference/theme-json-migrations/) into v2 at runtime for you.
 -->
過去に [v1](https://developer.wordpress.org/block-editor/reference-guides/theme-json-reference/theme-json-v1/) を使っていた場合、v1 ファイルの version を v2 に更新する必要はありません。実行時に v2 に [移行](https://developer.wordpress.org/block-editor/reference-guides/theme-json-reference/theme-json-migrations/) されます。

<!--
WordPress 5.8 will ignore the contents of any `theme.json` whose version is not equals to the current. Should the Gutenberg plugin need it, it'll update the version and will add the corresponding migration mechanisms from older versions.
 -->
<!-- 
WordPress 5.8 は、現行バージョンと異なる `theme.json` の内容を無視します。Gutenberg プラグインは必要があれば、バージョンを更新し、古いバージョンからの移行メカニズムを追加します。
 -->

<!--
### Settings
 -->
### settings

<!--
<div class="callout callout-alert">
The Gutenberg plugin extends the settings available from WordPress 5.8, so they can be used with other WordPress versions and they go through a maturation process before being ported to core.

The tabs below show WordPress 5.8 supported settings and the ones supported by the Gutenberg plugin.
</div>
 -->
> Gutenberg プラグインは、WordPress 5.8で利用可能な設定を拡張しています。このため、他のバージョンの WordPress でも利用でき、コアに移植される前に機能の成熟プロセスを経ます。
>
> 次のセクションでは、WordPress 5.8でサポートされる設定と、Gutenberg プラグインでサポートされる設定を示します。

<!--
The settings section has the following structure:
 -->
settings セクションは以下の構造を持ちます。

<!--
{% codetabs %}
{% WordPress %}
 -->
**WordPress**

```json
{
	"version": 2,
	"settings": {
		"border": {
			"radius": false,
			"color": false,
			"style": false,
			"width": false
		},
		"color": {
			"custom": true,
			"customDuotone": true,
			"customGradient": true,
			"duotone": [],
			"gradients": [],
			"link": false,
			"palette": [],
			"text": true,
			"background": true,
			"defaultGradients": true,
			"defaultPalette": true
		},
		"custom": {},
		"layout": {
			"contentSize": "800px",
			"wideSize": "1000px"
		},
		"spacing": {
			"margin": false,
			"padding": false,
			"blockGap": null,
			"units": [ "px", "em", "rem", "vh", "vw" ]
		},
		"typography": {
			"customFontSize": true,
			"lineHeight": false,
			"dropCap": true,
			"fontStyle": true,
			"fontWeight": true,
			"letterSpacing": true,
			"textDecoration": true,
			"textTransform": true,
			"fontSizes": [],
			"fontFamilies": []
		},
		"blocks": {
			"core/paragraph": {
				"color": {},
				"custom": {},
				"layout": {},
				"spacing": {},
				"typography": {}
			},
			"core/heading": {},
			"etc": {}
		}
	}
}
```

<!--
{% Gutenberg %}
 -->
**Gutenberg**

```json
{
	"version": 2,
	"settings": {
		"appearanceTools": false,
		"border": {
			"color": false,
			"radius": false,
			"style": false,
			"width": false
		},
		"color": {
			"background": true,
			"custom": true,
			"customDuotone": true,
			"customGradient": true,
			"defaultGradients": true,
			"defaultPalette": true,
			"duotone": [],
			"gradients": [],
			"link": false,
			"palette": [],
			"text": true
		},
		"custom": {},
		"layout": {
			"contentSize": "800px",
			"wideSize": "1000px"
		},
		"spacing": {
			"blockGap": null,
			"margin": false,
			"padding": false,
			"customSpacingSize": true,
			"units": [ "px", "em", "rem", "vh", "vw" ],
			"spacingScale": {
				"operator": "*",
				"increment": 1.5,
				"steps": 7,
				"mediumStep": 1.5,
				"unit": "rem"
			},
			"spacingSizes": []
		},
		"typography": {
			"customFontSize": true,
			"dropCap": true,
			"fontFamilies": [],
			"fontSizes": [],
			"fontStyle": true,
			"fontWeight": true,
			"letterSpacing": true,
			"lineHeight": false,
			"textDecoration": true,
			"textTransform": true
		},
		"blocks": {
			"core/paragraph": {
				"border": {},
				"color": {},
				"custom": {},
				"layout": {},
				"spacing": {},
				"typography": {}
			},
			"core/heading": {},
			"etc": {}
		}
	}
}
```

<!--
{% end %}
  -->
<!--
Each block can configure any of these settings separately, providing a more fine-grained control over what exists via `add_theme_support`. The settings declared at the top-level affect to all blocks, unless a particular block overwrites it. It's a way to provide inheritance and configure all blocks at once.
 -->
それぞれのブロックは個別にこれらの設定を構成でき、既存の `add_theme_support` を介したものよりも、詳細な制御を行えます。トップレベルで宣言されたブロック設定は、個別に上書きしない限り、すべてのブロックに影響します。継承のコンセプトを導入し、すべてのブロックを一度に構成できます。

<!--
Note, however, that not all settings are relevant for all blocks. The settings section provides an opt-in/opt-out mechanism for themes, but it's the block's responsibility to add support for the features that are relevant to it. For example, if a block doesn't implement the `dropCap` feature, a theme can't enable it for such a block through `theme.json`.
 -->
注意: ただし、すべての設定がすべてのブロックに関連するわけではありません。settings セクションはテーマに対してオプトイン、オプトアウトの仕組みを提供しますが、関連する機能のサポートの追加はブロックの責任です。たとえばブロックが `dropCap` 機能を実装しなければ、テーマは `theme.json` を介して有効化できません。

<!-- 
### Opt-in into UI controls
 -->
### UI コントロールへのオプトイン

<!-- 
There's one special setting property, `appearanceTools`, which is a boolean and its default value is false. Themes can use this setting to enable the following ones:
 -->
特別な設定プロパティとして `appearanceTools` があります。ブール値で、デフォルト値は false です。テーマはこの設定を使用して、以下を有効化できます。

<!-- 
- border: color, radius, style, width
- color: link
- spacing: blockGap, margin, padding
- typography: lineHeight
 -->
- border: color, radius, style, width
- color: link
- spacing: blockGap, margin, padding
- typography: lineHeight

<!--
#### Backward compatibility with add_theme_support
 -->
#### add_theme_support との後方互換性

<!--
To retain backward compatibility, the existing `add_theme_support` declarations that configure the block editor are retrofit in the proper categories for the top-level section. For example, if a theme uses `add_theme_support('disable-custom-colors')`, it'll be the same as setting `settings.color.custom` to `false`. If the `theme.json` contains any settings, these will take precedence over the values declared via `add_theme_support`. This is the complete list of equivalences:
 -->
後方互換性のため、ブロックエディターを構成する既存の `add_theme_support` の宣言は、トップレベルのセクションの適切なカテゴリーに割り当てられます。たとえば、テーマが `add_theme_support('disable-custom-colors')` を使用している場合、これは `settings.color.custom` に `false` を設定したことと同じです。`theme.json` 内に設定があれば、 `add_theme_support` を介して宣言された値に優先します。以下は、完全な対応リストです。

<!--
| add_theme_support           | theme.json setting                                        |
| --------------------------- | --------------------------------------------------------- |
| `custom-line-height`        | Set `typography.lineHeight` to `true`.              |
| `custom-spacing`            | Set `spacing.padding` to `true`.                    |
| `custom-units`              | Provide the list of units via `spacing.units`.            |
| `disable-custom-colors`     | Set `color.custom` to `false`.                            |
| `disable-custom-font-sizes` | Set `typography.customFontSize` to `false`.               |
| `disable-custom-gradients`  | Set `color.customGradient` to `false`.                    |
| `editor-color-palette`      | Provide the list of colors via `color.palette`.           |
| `editor-font-sizes`         | Provide the list of font size via `typography.fontSizes`. |
| `editor-gradient-presets`   | Provide the list of gradients via `color.gradients`.      |
| `experimental-link-color`   | Set `color.link` to `true`. `experimental-link-color` will be removed when the plugin requires WordPress 5.9 as the minimum version. |
<<<<<<< HEAD
 -->
| add_theme_support           | theme.json 設定                                        |
| --------------------------- | --------------------------------------------------------- |
| `custom-line-height`        | `typography.lineHeight` に `true` を設定       |
| `custom-spacing`            | `spacing.padding` に `true` を設定            |
| `custom-units`              | `spacing.units` で単位のリストを渡す            |
| `disable-custom-colors`     | `color.custom` に `false` を設定                       |
| `disable-custom-font-sizes` | `typography.customFontSize` に `false` を設定           |
| `disable-custom-gradients`  | `color.customGradient` に `false` を設定               |
| `editor-color-palette`      | `color.palette` で色のリストを渡す     |
| `editor-font-sizes`         | `typography.fontSizes` でフォントサイズのリストを渡す |
| `editor-gradient-presets`   | `color.gradients` でグラデーションのリストを渡す      |
| `experimental-link-color`   | `color.link` に `true` を設定。`experimental-link-color` は、プラグインのサポートする最低バージョンが WordPress 5.9 になった段階で、削除されます。                  |

<!--
Let's say a theme author wants to enable custom colors only for the paragraph block. This is how it can be done:
 -->
<!--
テーマ作者が段落ブロックのみにカスタムカラーを有効化したいとします。この場合、以下のようになります。
 -->
<!--
```json
{
	"version": 1,
	"settings": {
		"color": {
			"custom": false
		},
		"blocks": {
			"core/paragraph": {
				"color": {
					"custom": true
				}
			}
		}
	}
}
```
 -->
=======
| `appearance-tools`          | Set `appearanceTools` to `true`.                          |
>>>>>>> a029cb3d

<!--
#### Presets
 -->
#### プリセット
<!--
Presets are part of the settings section. Each preset value will generate a CSS Custom Property that will be added to the new stylesheet, which follow this naming schema: `--wp--preset--{preset-category}--{preset-slug}`.
 -->
プリセットは settings セクションの一部です。各プリセット値は新しいスタイルシートに追加される CSS カスタムプロパティを生成します。CSS カスタムプロパティは命名スキーマ `--wp--preset--{preset-category}--{preset-slug}` に従います。

<!--
Presets are part of the settings section. They are values that are shown to the user via some UI controls. By defining them via `theme.json` the engine can do more for themes, such as automatically translate the preset name or enqueue the corresponding CSS classes and custom properties.
 -->
プリセットは settings セクションの一部で、UI コントロールを介してユーザーに表示される値です。`theme.json` で定義することでエンジンは、自動的にプリセット名を翻訳したり、対応する CSS クラスやカスタムプロパティをエンキューするなどテーマに対して多くを実行します。

<!--
The following presets can be defined via `theme.json`:
 -->
以下のプリセットを `theme.json` で定義できます。

<!--
- `color.duotone`: doesn't generate classes or custom properties.
- `color.gradients`: generates a single class and custom property per preset value.
- `color.palette`:
    - generates 3 classes per preset value: color, background-color, and border-color.
    - generates a single custom property per preset value.
- `spacing.spacingScale`: used to generate an array of spacing preset sizes for use with padding, margin, and gap settings.
    - `operator`: specifies how to calculate the steps with either `*` for multiplier, or `+` for sum.
    - `increment`: the amount to increment each step by. Core by default uses a 'perfect 5th' multiplier of `1.5`.
    - `steps`: the number of steps to generate in the spacing scale. The default is 7. To prevent the generation of the spacing presets, and to disable the related UI, this can be set to `0`.
    - `mediumStep`: the steps in the scale are generated descending and ascending from a medium step, so this should be the size value of the medium space, without the unit. The default medium step is `1.5rem` so the mediumStep value is `1.5`.
    - `unit`: the unit the scale uses, eg. `px, rem, em, %`. The default is `rem`.
- `spacing.spacingSizes`: themes can choose to include a static `spacing.spacingSizes` array of spacing preset sizes if they have a sequence of sizes that can't be generated via an increment or mulitplier. 
    - `name`: a human readable name for the size, eg. `Small, Medium, Large`.
    - `slug`: the machine readable name. In order to provide the best cross site/theme compatibility the slugs should be in the format, "10","20","30","40","50","60", with "50" representing the `Medium` size value.
    - `size`: the size, including the unit, eg. `1.5rem`. It is possible to include fluid values like `clamp(2rem, 10vw, 20rem)`. 
- `typography.fontSizes`: generates a single class and custom property per preset value.
- `typography.fontFamilies`: generates a single custom property per preset value.
 -->
- `color.duotone`: クラスやカスタムプロパティを生成しません。
- `color.gradients`: プリセット値ごとに1つのクラスとカスタムプロパティを生成します。
- `color.palette`:
    - プリセット値ごとに3つのクラスを生成します: color、background-color、border-color
    - プリセット値ごとに1つのカスタムプロパティを生成します。
- `typography.fontSizes`: プリセット値ごとに1つのクラスとカスタムプロパティを生成します。
- `typography.fontFamilies`: プリセット値ごとに1つのカスタムプロパティを生成します。

<!--
The naming schema for the classes and the custom properties is as follows:
 -->
クラスとカスタムプロパティは次の命名スキーマに従います。

<!--
- Custom Properties: `--wp--preset--{preset-category}--{preset-slug}` such as `--wp--preset--color--black`
- Classes: `.has-{preset-slug}-{preset-category}` such as `.has-black-color`.
 -->
- カスタムプロパティ: `--wp--preset--{preset-category}--{preset-slug}` 例: `--wp--preset--color--black`
- クラス: `.has-{preset-slug}-{preset-category}` 例: `.has-black-color`.

**入力**
{% codetabs %}
{% Input %}

```json
{
	"version": 2,
	"settings": {
		"color": {
			"duotone": [
				{
					"colors": [ "#000", "#FFF" ],
					"slug": "black-and-white",
					"name": "Black and White"
				}
			],
			"gradients": [
				{
					"slug": "blush-bordeaux",
					"gradient": "linear-gradient(135deg,rgb(254,205,165) 0%,rgb(254,45,45) 50%,rgb(107,0,62) 100%)",
					"name": "Blush bordeaux"
				},
				{
					"slug": "blush-light-purple",
					"gradient": "linear-gradient(135deg,rgb(255,206,236) 0%,rgb(152,150,240) 100%)",
					"name": "Blush light purple"
				}
			],
			"palette": [
				{
					"slug": "strong-magenta",
					"color": "#a156b4",
					"name": "Strong magenta"
				},
				{
					"slug": "very-dark-grey",
					"color": "rgb(131, 12, 8)",
					"name": "Very dark grey"
				}
			]
		},
		"typography": {
			"fontFamilies": [
				{
					"fontFamily": "-apple-system,BlinkMacSystemFont,\"Segoe UI\",Roboto,Oxygen-Sans,Ubuntu,Cantarell, \"Helvetica Neue\",sans-serif",
					"slug": "system-font",
					"name": "System Font"
				},
				{
					"fontFamily": "Helvetica Neue, Helvetica, Arial, sans-serif",
					"slug": "helvetica-arial",
					"name": "Helvetica or Arial"
				}
			],
			"fontSizes": [
				{
					"slug": "big",
					"size": 32,
					"name": "Big"
				},
				{
					"slug": "x-large",
					"size": 46,
					"name": "Large"
				}
			]
		},
		"spacing": {
			"spacingScale": {
				"operator": "*",
				"increment": 1.5,
				"steps": 7,
				"mediumStep": 1.5,
				"unit": "rem"
			},
			"spacingSizes": [
				{
					"slug": "40",
					"size": "1rem",
					"name": "Small"
				},
				{
					"slug": "50",
					"size": "1.5rem",
					"name": "Medium"
				},
				{
					"slug": "60",
					"size": "2rem",
					"name": "Large"
				}
			]
		},
		"blocks": {
			"core/group": {
				"color": {
					"palette": [
						{
							"slug": "black",
							"color": "#000000",
							"name": "Black"
						},
						{
							"slug": "white",
							"color": "#ffffff",
							"name": "White"
						}
					]
				}
			}
		}
	}
}
```

**出力**
{% Output %}

```css
/* Top-level custom properties */
body {
	--wp--preset--color--strong-magenta: #a156b4;
	--wp--preset--color--very-dark-grey: #444;
	--wp--preset--gradient--blush-bordeaux: linear-gradient( 135deg, rgb( 254, 205, 165 ) 0%, rgb( 254, 45, 45 ) 50%, rgb( 107, 0, 62 ) 100% );
	--wp--preset--gradient--blush-light-purple: linear-gradient( 135deg, rgb( 255, 206, 236 ) 0%, rgb( 152, 150, 240 ) 100% );
	--wp--preset--font-size--x-large: 46;
	--wp--preset--font-size--big: 32;
	--wp--preset--font-family--helvetica-arial: Helvetica Neue, Helvetica, Arial, sans-serif;
	--wp--preset--font-family--system: -apple-system,BlinkMacSystemFont,\"Segoe UI\",Roboto,Oxygen-Sans,Ubuntu,Cantarell, \"Helvetica Neue\",sans-serif;
	--wp--preset--spacing--20: 0.44rem;
	--wp--preset--spacing--30: 0.67rem;
	--wp--preset--spacing--40: 1rem;
	--wp--preset--spacing--50: 1.5rem;
	--wp--preset--spacing--60: 2.25rem;
	--wp--preset--spacing--70: 3.38rem;
	--wp--preset--spacing--80: 5.06rem;
}

/* Block-level custom properties (bounded to the group block) */
.wp-block-group {
	--wp--preset--color--black: #000000;
	--wp--preset--color--white: #ffffff;
}

/* Top-level classes */
.has-strong-magenta-color { color: #a156b4 !important; }
.has-strong-magenta-background-color { background-color: #a156b4 !important; }
.has-strong-magenta-border-color { border-color: #a156b4 !important; }
.has-very-dark-grey-color { color: #444 !important; }
.has-very-dark-grey-background-color { background-color: #444 !important; }
.has-very-dark-grey-border-color { border-color: #444 !important; }
.has-blush-bordeaux-background { background: linear-gradient( 135deg, rgb( 254, 205, 165 ) 0%, rgb( 254, 45, 45 ) 50%, rgb( 107, 0, 62 ) 100% ) !important; }
.has-blush-light-purple-background { background: linear-gradient( 135deg, rgb( 255, 206, 236 ) 0%, rgb( 152, 150, 240 ) 100% ) !important; }
.has-big-font-size { font-size: 32; }
.has-normal-font-size { font-size: 16; }

/* Block-level classes (bounded to the group block) */
.wp-block-group.has-black-color { color: #a156b4 !important; }
.wp-block-group.has-black-background-color { background-color: #a156b4 !important; }
.wp-block-group.has-black-border-color { border-color: #a156b4 !important; }
.wp-block-group.has-white-color { color: #444 !important; }
.wp-block-group.has-white-background-color { background-color: #444 !important; }
.wp-block-group.has-white-border-color { border-color: #444 !important; }

```

{% end %}

<!--
To maintain backward compatibility, the presets declared via `add_theme_support` will also generate the CSS Custom Properties. If the `theme.json` contains any presets, these will take precedence over the ones declared via `add_theme_support`.
 -->
後方互換性のため、`add_theme_support` を介して宣言されたプリセットもまた CSS カスタムプロパティを生成します。`theme.json` に含まれるプリセットは `add_theme_support` を介して宣言されたプリセットに優先します。

<!--
Preset classes are attached to the content of a post by some user action. That's why the engine will add `!important` to these, because user styles should take precedence over theme styles.
 -->
プリセットクラスは、ユーザーアクションにより、投稿のコンテンツに付加されます。ユーザーのスタイルをテーマのスタイルに優先させるため、エンジンは `!important` を追加します。

<!--
#### Custom
 -->
#### カスタム

<!--
In addition to create CSS Custom Properties for the presets, the `theme.json` also allows for themes to create their own, so they don't have to be enqueued separately. Any values declared within the `custom` field will be transformed to CSS Custom Properties following this naming schema: `--wp--custom--<variable-name>`.
 -->
プリセット用の CSS カスタムプロパティの作成に加えてテーマは `theme.json` を使用して独自のプロパティを作成できます。別々にエンキューする必要はありません。`custom` フィールド内に定義された任意の値は、命名スキーマ `--wp--custom--<variable-name>` を持つ CSS カスタムプロパティに変換されます。

<!--
For example:
 -->
例:

**入力**
{% codetabs %}
{% Input %}

```json
{
	"version": 2,
	"settings": {
		"custom": {
			"baseFont": 16,
			"lineHeight": {
				"small": 1.2,
				"medium": 1.4,
				"large": 1.8
			}
		},
		"blocks": {
			"core/group": {
				"custom": {
					"baseFont": 32
				}
			}
		}
	}
}
```

**出力**
{% Output %}

```css
body {
	--wp--custom--base-font: 16;
	--wp--custom--line-height--small: 1.2;
	--wp--custom--line-height--medium: 1.4;
	--wp--custom--line-height--large: 1.8;
}
.wp-block-group {
	--wp--custom--base-font: 32;
}
```

{% end %}

<!--
Note that the name of the variable is created by adding `--` in between each nesting level and `camelCase` fields are transformed to `kebab-case`.
 -->
注意: 変数名は各ネストレベルの間に `--` を追加し、`camelCase` フィールドは `kebab-case` に変換して作成されます。

<!--
#### Settings examples
 -->
#### settings の例

<!--
- Enable custom colors only for the paragraph block:
 -->
- 段落ブロックのみにカスタム色を有効化

```json
{
	"version": 2,
	"settings": {
		"color": {
			"custom": false
		},
		"blocks": {
			"core/paragraph": {
				"color": {
					"custom": true
				}
			}
		}
	}
}
```
<!--
- Disable border radius for the button block:
 -->
- ボタンブロックの枠の角丸を無効化

```json
{
	"version": 2,
	"settings": {
		"blocks": {
			"core/button": {
				"border": {
					"radius": false
				}
			}
		}
	}
}
```

- グループブロックのみに他と異なるパレットを設定

```json
{
	"version": 2,
	"settings": {
		"color": {
			"palette": [
				{
					"slug": "black",
					"color": "#000000",
					"name": "Black"
				},
				{
					"slug": "white",
					"color": "#FFFFFF",
					"name": "White"
				},
				{
					"slug": "red",
					"color": "#FF0000",
					"name": "Red"
				},
				{
					"slug": "green",
					"color": "#00FF00",
					"name": "Green"
				},
				{
					"slug": "blue",
					"color": "#0000FF",
					"name": "Blue"
				}
			]
		},
		"blocks": {
			"core/group": {
				"color": {
					"palette": [
						{
							"slug": "black",
							"color": "#000000",
							"name": "Black"
						},
						{
							"slug": "white",
							"color": "#FFF",
							"name": "White"
						}
					]
				}
			}
		}
	}
}
```

<!--
### Styles
 -->
### styles

<!--
<div class="callout callout-alert">
The Gutenberg plugin extends the styles available from WordPress 5.8, so they can be used with other WordPress versions and they go through a maturation process before being ported to core.

The tabs below show WordPress 5.8 supported styles and the ones supported by the Gutenberg plugin.
</div>
-->
> Gutenberg プラグインは、WordPress 5.8で利用可能なスタイルを拡張しています。このため、他のバージョンの WordPress でも利用でき、コアに移植される前に機能の成熟プロセスを経ます。
>
> 次のセクションでは、WordPress 5.8でサポートされるスタイルと、Gutenberg プラグインでサポートされるスタイルを示します。

<!--
Each block declares which style properties it exposes via the [block supports mechanism](/docs/reference-guides/block-api/block-supports.md). The support declarations are used to automatically generate the UI controls for the block in the editor. Themes can use any style property via the `theme.json` for any block ― it's the theme's responsibility to verify that it works properly according to the block markup, etc.
 -->
各ブロックは[ブロックサポート](https://ja.wordpress.org/team/handbook/block-editor/reference-guides/block-api/block-supports/)を介して、どのスタイルプロパティを公開するかを宣言します。サポートの宣言はエディター内でのブロックの UI コントロールを自動的に生成するために使用されます。テーマは `theme.json` を介して、任意のブロックのために、任意のスタイルプロパティを使用できます。ブロックマークアップ等に関して正しく動作するかどうかの検証は、テーマの責任です。

<!--
{% codetabs %}
{% WordPress %}
 -->
**WordPress**

```json
{
	"version": 2,
	"styles": {
		"border": {
			"radius": "value",
			"color": "value",
			"style": "value",
			"width": "value"
		},
		"filter": {
			"duotone": "value"
		},
		"color": {
			"background": "value",
			"gradient": "value",
			"text": "value"
		},
		"spacing": {
			"blockGap": "value",
			"margin": {
				"top": "value",
				"right": "value",
				"bottom": "value",
				"left": "value",
			},
			"padding": {
				"top": "value",
				"right": "value",
				"bottom": "value",
				"left": "value"
			}
		},
		"typography": {
			"fontSize": "value",
			"fontStyle": "value",
			"fontWeight": "value",
			"letterSpacing": "value",
			"lineHeight": "value",
			"textDecoration": "value",
			"textTransform": "value"
		},
		"elements": {
			"link": {
				"border": {},
				"color": {},
				"spacing": {},
				"typography": {}
			},
			"h1": {},
			"h2": {},
			"h3": {},
			"h4": {},
			"h5": {},
			"h6": {}
		},
		"blocks": {
			"core/group": {
				"border": {},
				"color": {},
				"spacing": {},
				"typography": {},
				"elements": {
					"link": {},
					"h1": {},
					"h2": {},
					"h3": {},
					"h4": {},
					"h5": {},
					"h6": {}
				}
			},
			"etc": {}
		}
	}
}
```

<!--
{% Gutenberg %}
 -->
**Gutenberg**

```json
{
	"version": 2,
	"styles": {
		"border": {
			"color": "value",
			"radius": "value",
			"style": "value",
			"width": "value"
		},
		"color": {
			"background": "value",
			"gradient": "value",
			"text": "value"
		},
		"filter": {
			"duotone": "value"
		},
		"spacing": {
			"blockGap": "value",
			"margin": {
				"top": "value",
				"right": "value",
				"bottom": "value",
				"left": "value"
			},
			"padding": {
				"top": "value",
				"right": "value",
				"bottom": "value",
				"left": "value"
			}
		},
		"typography": {
			"fontFamily": "value",
			"fontSize": "value",
			"fontStyle": "value",
			"fontWeight": "value",
			"letterSpacing": "value",
			"lineHeight": "value",
			"textDecoration": "value",
			"textTransform": "value"
		},
		"elements": {
			"link": {
				"border": {},
				"color": {},
				"spacing": {},
				"typography": {}
			},
			"h1": {},
			"h2": {},
			"h3": {},
			"h4": {},
			"h5": {},
			"h6": {},
			"heading": {},
			"button": {},
			"caption": {}
		},
		"blocks": {
			"core/group": {
				"border": {},
				"color": {},
				"spacing": {},
				"typography": {},
				"elements": {
					"link": {},
					"h1": {},
					"h2": {},
					"h3": {},
					"h4": {},
					"h5": {},
					"h6": {}
				}
			},
			"etc": {}
		}
	}
}
```
<!--
{% end %}
 -->

<!--
### Top-level styles
 -->
### トップレベルスタイル

<!--
Styles found at the top-level will be enqueued using the `body` selector.
 -->
トップレベルのスタイルは `body` セレクタを使用してエンキューされます。

{% codetabs %}
{% Input %}

```json
{
	"version": 1,
	"styles": {
		"color": {
			"text": "var(--wp--preset--color--primary)"
		}
	}
}
```

{% Output %}

```css
body {
	color: var( --wp--preset--color--primary );
}
```

{% end %}

<!--
### Block styles
 -->
### ブロックスタイル

<!--
Styles found within a block will be enqueued using the block selector.
 -->
ブロック内のスタイルは、ブロックセレクタを使用してエンキューされます。

<!--
By default, the block selector is generated based on its name such as `.wp-block-<blockname-without-namespace>`. For example, `.wp-block-group` for the `core/group` block. There are some blocks that want to opt-out from this default behavior. They can do so by explicitly telling the system which selector to use for them via the `__experimentalSelector` key within the `supports` section of its `block.json` file. Note that the block needs to be registered server-side for the `__experimentalSelector` field to be available to the style engine.
 -->
デフォルトでは、ブロックセレクタは `.wp-block-<blockname-without-namespace>` のような名前を基にして生成されます。たとえば、`core/group` ブロックの `.wp-block-group` です。このデフォルトの動作をオプトアウトしたいブロックもあります。これには明示的にシステムに対してどのセレクタを使用するか、`block.json` ファイルの `supports` セクション内の `__experimentalSelector` キーで指定します。注意: スタイルエンジンが `__experimentalSelector` フィールドを利用できるようにするには、このブロックをサーバーサイドで登録する必要があります。

<!-- 
{% codetabs %}
{% Input %}
 -->
**入力**

```json
{
	"version": 1,
	"styles": {
		"color": {
			"text": "var(--wp--preset--color--primary)"
		},
		"blocks": {
			"core/paragraph": {
				"color": {
					"text": "var(--wp--preset--color--secondary)"
				}
			},
			"core/group": {
				"color": {
					"text": "var(--wp--preset--color--tertiary)"
				}
			}
		}
	}
}
```
<!-- 
{% Output %}
 -->
**出力**

```css
body {
	color: var( --wp--preset--color--primary );
}
p { /* The core/paragraph opts out from the default behaviour and uses p as a selector. */
	color: var( --wp--preset--color--secondary );
}
.wp-block-group {
	color: var( --wp--preset--color--tertiary );
}
```
<!-- 
{% end %}
 -->

<!-- 
#### Referencing a style
 -->
#### スタイルの参照

<!-- 
A block can be styled using a reference to a root level style. This feature is supported by Gutenberg.
If you register a background color for the root using styles.color.background:
 -->
ブロックは、ルートレベルのスタイルへの参照を使用して、スタイルを設定できます。この機能は Gutenberg でサポートされています。
ルートの背景色を styles.color.background を使用して登録すると、

```JSON
"styles": {
		"color": {
			"background": "var(--wp--preset--color--primary)"
		}
	}
```
<!-- 
You can use `ref: "styles.color.background"`  to re-use the style for a block:
 -->
`ref: "styles.color.background"` を使用して、ブロックにスタイルを再利用できます。

```JSON
{
	"color": {
		"text": { ref: "styles.color.background" }
	}
}
```

<!--
#### Element styles
 -->
#### 要素スタイル

<!--
In addition to top-level and block-level styles, there's the concept of elements that can be used in both places. There's a closed set of them:
 -->
トップレベル、ブロックレベルのスタイルに加えて、両方の場所で使用できる要素のコンセプトがあります。

<!-- 
Supported by Gutenberg:

- `button`: maps to the `wp-element-button` CSS class. Also maps to `wp-block-button__link` for backwards compatibility.
- `caption`: maps to the `.wp-element-caption, .wp-block-audio figcaption, .wp-block-embed figcaption, .wp-block-gallery figcaption, .wp-block-image figcaption, .wp-block-table figcaption, .wp-block-video figcaption` CSS classes.
- `heading`: maps to all headings, the `h1 to h6` CSS selectors.

Supported by WordPress:
 -->
Gutenberg によるサポート

- `button`: `wp-element-button` CSS クラスにマップ。後方互換性のため、`wp-block-button__link` にもマップ
- `caption`: `.wp-element-caption, .wp-block-audio figcaption, .wp-block-embed figcaption, .wp-block-gallery figcaption, .wp-block-image figcaption, .wp-block-table figcaption, .wp-block-video figcaption` CSS クラスにマップ
- `heading`: すべての見出し、`h1` から `h6` CSS セレクタにマップ

<!--
Supported by WordPress:
 -->
WordPress によるサポート

<!--
- `h1`: maps to the `h1` CSS selector.
- `h2`: maps to the `h2` CSS selector.
- `h3`: maps to the `h3` CSS selector.
- `h4`: maps to the `h4` CSS selector.
- `h5`: maps to the `h5` CSS selector.
- `h6`: maps to the `h6` CSS selector.
- `link`: maps to the `a` CSS selector.
 -->
- `h1`: `h1` CSS セレクタにマップ
- `h2`: `h2` CSS セレクタにマップ
- `h3`: `h3` CSS セレクタにマップ
- `h4`: `h4` CSS セレクタにマップ
- `h5`: `h5` CSS セレクタにマップ
- `h6`: `h6` CSS セレクタにマップ
- `link`: `a` CSS セレクタにマップ

<!--
If they're found in the top-level the element selector will be used. If they're found within a block, the selector to be used will be the element's appended to the corresponding block.
 -->
トップレベルにあれば、要素セレクタが使用されます。ブロック内にあれば、使用されるセレクタは、対応するブロックに追加された形の要素セレクタになります。

<!-- 
{% codetabs %}
{% Input %}
 -->
**入力**

```json
{
	"version": 1,
	"styles": {
		"typography": {
			"fontSize": "var(--wp--preset--font-size--normal)"
		},
		"elements": {
			"h1": {
				"typography": {
					"fontSize": "var(--wp--preset--font-size--huge)"
				}
			},
			"h2": {
				"typography": {
					"fontSize": "var(--wp--preset--font-size--big)"
				}
			},
			"h3": {
				"typography": {
					"fontSize": "var(--wp--preset--font-size--medium)"
				}
			}
		},
		"blocks": {
			"core/group": {
				"elements": {
					"h2": {
						"typography": {
							"fontSize": "var(--wp--preset--font-size--small)"
						}
					},
					"h3": {
						"typography": {
							"fontSize": "var(--wp--preset--font-size--smaller)"
						}
					}
				}
			}
		}
	}
}
```
<!-- 
{% Output %}
 -->
**出力**

```css
body {
	font-size: var( --wp--preset--font-size--normal );
}
h1 {
	font-size: var( --wp--preset--font-size--huge );
}
h2 {
	font-size: var( --wp--preset--font-size--big );
}
h3 {
	font-size: var( --wp--preset--font-size--medium );
}
.wp-block-group h2 {
	font-size: var( --wp--preset--font-size--small );
}
.wp-block-group h3 {
	font-size: var( --wp--preset--font-size--smaller );
}
```
<!-- 
{% end %}
 -->
<!--
The `defaults` block selector can't be part of the `styles` section and will be ignored if it's present. The `root` block selector will generate a style rule with the `:root` CSS selector.
 -->
<!--  
`defaults` ブロックセレクタは、`styles` セクションの一部にはなれず、あっても無視されます。`root` ブロックセレクタはなることはできず、`:root` CSS セレクタと共にスタイルルールを生成します。
 -->
<!--
### Other theme metadata
 -->
<!-- 
### その他のテーマのメタデータ
 -->
<!--
There's a growing need to add more theme metadata to the theme.json. This section lists those other fields:
 -->
<!-- 
theme.json にはさらに多くのテーマのメタデータを追加するニーズがあります。このセクションでは、それら他のフィールドを挙げます。
 -->
<!--
**customTemplates**: within this field themes can list the custom templates present in the `block-templates` folder. For example, for a custom template named `my-custom-template.html`, the `theme.json` can declare what post types can use it and what's the title to show the user:
 -->
<!-- 
**customTemplates**: このフィールド内にテーマは、`block-templates` フォルダー内にあるカスタムテンプレートをリストできます。たとえば、カスタムテンプレート `my-custom-template.html` に対して、`theme.json` はどの投稿タイプが使用でき、ユーザーにどのようなタイトルを表示するか宣言できます。
 -->
 
<!-- 
##### Element pseudo selectors
 -->
##### 要素疑似セレクタ
<!-- 
Pseudo selectors `:hover`, `:focus`, `:visited` are supported by Gutenberg.
 -->
疑似セレクタ `:hover`、`:focus`、`:visited` を Gutenberg はサポートします。

```json
"elements": {
		"link": {
			"color": {
				"text": "green"
			},
			":hover": {
				"color": {
					"text": "hotpink"
				}
			}
		}
	}
```

### customTemplates

<!-- 
<div class="callout callout-alert">Supported in WordPress from version 5.9.</div>
 -->
> WordPress Version 5.9 以降でサポートされます。

<!--
Within this field themes can list the custom templates present in the `templates` folder. For example, for a custom template named `my-custom-template.html`, the `theme.json` can declare what post types can use it and what's the title to show the user:
 -->
このフィールド内にテーマは、`templates` フォルダー内にあるカスタムテンプレートをリストできます。たとえば、カスタムテンプレート `my-custom-template.html` に対して、`theme.json` はどの投稿タイプが使用でき、ユーザーにどのようなタイトルを表示するか宣言できます。

<!--
- name: mandatory.
- title: mandatory, translatable.
- postTypes: optional, only applies to the `page` by default.
 -->
- name: 必須
- title: 必須。翻訳可能
- postTypes: オプション。デフォルトでは `page` のみに適用

```json
{
    "version": 2,
	"customTemplates": [
		{
			"name": "my-custom-template",
			"title": "The template title",
			"postTypes": [
				"page",
				"post",
				"my-cpt"
			]
		}
	]
}
```

### templateParts

<!-- 
<div class="callout callout-alert">Supported in WordPress from version 5.9.</div>
 -->
> WordPress Version 5.9 以降でサポートされます。

<!--
Within this field themes can list the template parts present in the `parts` folder. For example, for a template part named `my-template-part.html`, the `theme.json` can declare the area term for the template part entity which is responsible for rendering the corresponding block variation (Header block, Footer block, etc.) in the editor. Defining this area term in the json will allow the setting to persist across all uses of that template part entity, as opposed to a block attribute that would only affect one block. Defining area as a block attribute is not recommended as this is only used 'behind the scenes' to aid in bridging the gap between placeholder flows and entity creation.
 -->
このフィールド内にテーマは、`parts` フォルダーにあるテンプレートパーツをリストできます。たとえば、テンプレートパーツ `my-template-part.html` に対して、`theme.json` は、テンプレートパーツのエンティティのための area タームを宣言できます。エンティティはエディター内で、対応するブロックバリエーション (ヘッダーブロック、フッターブロックなど) をレンダリングする責任があります。json 内で area タームを定義するとテンプレートパーツエンティティのすべての使用において設定を永続化できます。これは、ブロック属性が1つのブロックのみに影響するのとは対照的です。ブロック属性としての area 定義は推奨されません。これは「表舞台の裏側」で使用され、プレースホルダーフローとエンティティ作成のギャップの橋渡しを支援します。

<!--
Currently block variations exist for "header" and "footer" values of the area term, any other values and template parts not defined in the json will default to the general template part block. Variations will be denoted by specific icons within the editor's interface, will default to the corresponding semantic HTML element for the wrapper (this can also be overridden by the `tagName` attribute set on the template part block), and will contextualize the template part allowing more custom flows in future editor improvements.
 -->
現在、ブロックバリエーションは、area タームの header と footer の値に対して存在し、その他の値や json で定義されていないテンプレートパーツは、一般のテンプレートパーツブロックがデフォルトとなります。バリエーションはエディターのインターフェース内で特定のアイコンで示され、デフォルトでラッパーの対応するセマンティック HTML 要素となり (これも、テンプレートパーツブロック上の `tagName` 属性セットで上書きできます)、将来のエディターの改良でカスタムフローの実現のためテンプレートパーツをコンテキスト化します。

<!--
- name: mandatory.
- title: optional, translatable.
- area: optional, will be set to `uncategorized` by default and trigger no block variation.
 -->
- name: 必須
- title: オプション、翻訳可能
- area: オプション。デフォルトでは `uncategorized` に設定され、ブロックバリエーションをトリガーしない

```json
{
    "version": 2,
	"templateParts": [
		{
			"name": "my-template-part",
			"title": "Header",
			"area": "header"
		}
	]
}
```
<!-- 
### patterns
 -->
### patterns
<!-- 
<div class="callout callout-alert">
This field requires the Gutenberg plugin active and using the [version 2](https://developer.wordpress.org/block-editor/reference-guides/theme-json-reference/theme-json-living/) of `theme.json`.
</div>
 -->
<!-- 
注意: このフィールドは、Gutenberg プラグインが有効で、`theme.json`の [version 2](https://developer.wordpress.org/block-editor/reference-guides/theme-json-reference/theme-json-living/) が必要です。
 -->
<!-- 
<div class="callout callout-alert">Supported in WordPress from version 6.0 using [version 2](https://developer.wordpress.org/block-editor/reference-guides/theme-json-reference/theme-json-living/) of `theme.json`.</div>
 -->
> `theme.json` の [version 2](https://ja.wordpress.org/team/handbook/block-editor/reference-guides/theme-json-reference/theme-json-living/) を使用して、WordPress Version 6.0 からサポートされます。

<!-- 
Within this field themes can list patterns to register from [Pattern Directory](https://wordpress.org/patterns/). The `patterns` field is an array of pattern `slugs` from the Pattern Directory. Pattern slugs can be extracted by the `url` in single pattern view at the Pattern Directory. For example in this url `https://wordpress.org/patterns/pattern/partner-logos` the slug is `partner-logos`.
 -->
このフィールドには、[パターンディレクトリ](https://ja.wordpress.org/patterns/)から登録するパターンをリストアップできます。`patterns` フィールドはパターンディレクトリに登録されているパターンの `slugs` の配列です。パターンのスラッグは、パターンディレクトリの単一のパターンビューで `url` から抽出できます。例えば、URL `https://wordpress.org/patterns/pattern/partner-logos` でのスラッグは `partner-logos` です。

```json
{
	"version": 2,
	"patterns": [ "short-text-surrounded-by-round-images", "partner-logos" ]
}
```

<!-- 
## Developing with theme.json
 -->
## theme.json を使用した開発

<!-- 
It can be difficult to remember the theme.json settings and properties while you develop, so a JSON scheme was created to help. The schema is available at https://schemas.wp.org/trunk/theme.json

Code editors can pick up the schema and can provide help like tooltips, autocomplete, or schema validation in the editor. To use the schema in Visual Studio Code, add `"$schema": "https://schemas.wp.org/trunk/theme.json"` to the beginning of your theme.json file.
 -->
開発中に theme.json の設定やプロパティを覚えておくのは困難です。そのため、 JSON スキーマが作成されました。このスキーマは https://schemas.wp.org/trunk/theme.json で利用可能です。

コードエディターはスキーマを取り、ツールチップやオートコンプリート、エディタ内でのスキーマ検証などの支援機能を提供できます。Visual Studio Code でスキーマを使用するには、`"$schema": "https://schemas.wp.org/trunk/theme.json"` を theme.json ファイルの先頭に追加します。

<!-- 
![Example using validation with schema](https://developer.wordpress.org/files/2021/11/theme-json-schema-updated.gif)
 -->
![スキーマを使用した検証の例](https://developer.wordpress.org/files/2021/11/theme-json-schema-updated.gif)

<!--
## Frequently Asked Questions
 -->
## FAQ よくある質問と答え

<!--
### The naming schema of CSS Custom Properties
 -->
### CSS カスタムプロパティの命名体系

<!--
One thing you may have noticed is the naming schema used for the CSS Custom Properties the system creates, including the use of double hyphen, `--`, to separate the different "concepts". Take the following examples.
 -->
システムが作成する CSS カスタムプロパティの命名体系に気づいたかもしれません。ダブルハイフン `--` が異なる「コンセプト」を分離しています。以下に例を見ます。

<!--
**Presets** such as `--wp--preset--color--black` can be divided into the following chunks:
 -->
**プリセット** たとえば `--wp--preset--color--black` は次のように分割できます。

<!--
- `--wp`: prefix to namespace the CSS variable.
- `preset `: indicates is a CSS variable that belongs to the presets.
- `color`: indicates which preset category the variable belongs to. It can be `color`, `font-size`, `gradients`.
- `black`: the `slug` of the particular preset value.
 -->
- `--wp`: CSS 変数の名前空間の接頭辞。
- `preset`: プリセットに属する CSS 変数であることを示す。
- `color`: 変数がどのプリセットカテゴリーに属するかを示す。`color`、`font-size`、`gradients` を指定可。
- `black`: 特定のプリセット値の `slug` 。

<!--
**Custom** properties such as `--wp--custom--line-height--body`, which can be divided into the following chunks:
 -->
**Custom** プロパティ `--wp--custom--line-height--body` は次のように分割できます。

<!--
- `--wp`: prefix to namespace the CSS variable.
- `custom`: indicates is a "free-form" CSS variable created by the theme.
- `line-height--body`: the result of converting the "custom" object keys into a string.
 -->
- `--wp`: CSS 変数の名前空間の接頭辞。
- `custom`: テーマに作成された「自由形式」の CSS 変数であることを示す。
- `line-height--body`: 「カスタム」オブジェクトキーを文字列に変換した結果。

<!--
The `--` as a separator has two functions:

- Readability, for human understanding. It can be thought as similar to the BEM naming schema, it separates "categories".
- Parsability, for machine understanding. Using a defined structure allows machines to understand the meaning of the property `--wp--preset--color--black`: it's a value bounded to the color preset whose slug is "black", which then gives us room to do more things with them.
 -->
セパレータとしての `--` には2つの機能があります。

- 人間の理解を助ける可読性。「カテゴリー」を分ける、BEM 命名規約と同じと考えられます。
- 機械の理解を助けるパース容易性 (Parseability)。定義された構造を使用することで、機械もプロパティ `--wp--preset--color--black` の意味を理解でき、これがスラッグ「black」のカラープリセットに紐付いた値と分かり、ユーザーが更なる操作を行う余地を与えます。

<!--
### Why using `--` as a separator?
 -->
### なぜ、セパレータとして、`--` (2つのハイフン) を使用するのですか ?
<!--
We could have used any other separator, such as a single `-`.

However, that'd have been problematic, as it'd have been impossible to tell how `--wp-custom-line-height-template-header` should be converted back into an object, unless we force theme authors not to use `-` in their variable names.

By reserving `--` as a category separator and let theme authors use `-` for word-boundaries, the naming is clearer: `--wp--custom--line-height--template-header`.
 -->
他のセパレータ、たとえば `-` (単一のハイフン)を使うこともできました。

しかし、これは問題で、例えば `--wp-custom-line-height-template-header` をどのように変換してオブジェクトに戻すのか伝えることは不可能です。変数名に `-` を使わないよう作者に強制するしかありません。

カテゴリーセパレータとして `--` を予約し、作者は単語の境界に `-` を使えることで、命名も `--wp--custom--line-height--template-header` と、クリアになります。

<!--
### How settings under "custom" create new CSS Custom Properties
 -->
### 「custom」下の設定は、どのように新しい CSS カスタムプロパティを作成しますか ?

<!--
The algorithm to create CSS Variables out of the settings under the "custom" key works this way:

This is for clarity, but also because we want a mechanism to parse back a variable name such `--wp--custom--line-height--body` to its object form in theme.json. We use the same separation for presets.

For example:
 -->
「カスタム」キー下の設定から CSS 変数を作成するアルゴリズムは次のように動作します。

これは明快さのためですが、`--wp--custom--line-height--body` のような変数名をパースして theme.json 内のオブジェクト形式に戻す仕組みも必要なためです。プリセットにも同じセパレータを使用します。

例:

**入力**
{% codetabs %}
{% Input %}

```json
{
	"version": 2,
	"settings": {
		"custom": {
			"lineHeight": {
				"body": 1.7
			},
			"font-primary": "-apple-system, BlinkMacSystemFont, 'Segoe UI', Roboto, Oxygen-Sans, Ubuntu, Cantarell, 'Helvetica Neue', sans-serif"
		}
	}
}
```

**出力**
{% Output %}

```css
body {
	--wp--custom--line-height--body: 1.7;
	--wp--custom--font-primary: "-apple-system, BlinkMacSystemFont, 'Segoe UI', Roboto, Oxygen-Sans, Ubuntu, Cantarell, 'Helvetica Neue', sans-serif";
}
```

{% end %}

<!--
A few notes about this process:

- `camelCased` keys are transformed into its `kebab-case` form, as to follow the CSS property naming schema. Example: `lineHeight` is transformed into `line-height`.
- Keys at different depth levels are separated by `--`. That's why `line-height` and `body` are separated by `--`.
- You shouldn't use `--` in the names of the keys within the `custom` object. Example, **don't do** this:
 -->
このプロセスに対する注意:

- `camelCased` キーはその `kebab-case` フォームに変換し、CSS プロパティ命名体系に従います。例: `lineHeight` は `line-height` に変換されます。
- 異なる深さレベルのキーは `--` で分割されます。`line-height` と `body` が `--` で分かれている理由です。
- You shouldn't use `--` in the names of the keys within the `custom` オブジェクト内のキー名で `--` を使用しないでください。例: 次のような命名は**止めてください**。

```json
{
	"version": 2,
	"settings": {
		"custom": {
			"line--height": { // DO NOT DO THIS
				"body": 1.7
			}
		}
	}
}
```
<!-- 
### Global Stylesheet
 -->
### グローバルスタイルシート

<!-- 
In WordPress 5.8, the CSS for some of the presets defined by WordPress (font sizes, colors, and gradients) was loaded twice for most themes: in the block-library stylesheet plus in the global stylesheet. Additionally, there were slight differences in the CSS in both places.
 -->
WordPress 5.8では、WordPress が定義するプリセットの一部 (フォントサイズ、色、グラデーション) の CSS が、ほとんどのテーマで2回、ブロックライブラリのスタイルシートとグローバルスタイルシートで読み込まれていました。さらに、両方の CSS にわずかな違いがありました。

<!-- 
In WordPress 5.9 release, CSS of presets are consolidated into the global stylesheet, that is now loaded for all themes. Each preset value generates a single CSS Custom Property and a class, as in:
 -->
WordPress 5.9 リリースでは、プリセットの CSS はグローバルスタイルシートに統合され、すべてのテーマで読み込まれるようになりました。各プリセットの値は、次のように、単一のCSSカスタムプロパティとクラスを生成します。

```css
/* CSS Custom Properties for the preset values */
body {
  --wp--preset--<PRESET_TYPE>--<PRESET_SLUG>: <DEFAULT_VALUE>;
  --wp--preset--color--pale-pink: #f78da7;
  --wp--preset--font-size--large: 36px;
  /* etc. */
}

/* CSS classes for the preset values */
.has-<PRESET_SLUG>-<PRESET_TYPE> { ... }
.has-pale-pink-color { color: var(--wp--preset--color--pale-pink) !important; }
.has-large-font-size { font-size: var(--wp--preset--font-size--large) !important; }
```
<!-- 
For themes to override the default values they can use the `theme.json` and provide the same slug. Themes that do not use a `theme.json` can still override the default values by enqueuing some CSS that sets the corresponding CSS Custom Property.
 -->
テーマがデフォルト値をオーバーライドするには、`theme.json` を使用し、同じスラッグを提供します。`theme.json` を使用しないテーマでデフォルト値をオーバーライドするには、対応する CSS カスタムプロパティを設定する CSS をエンキューします。

<!-- 
`Example` (sets a new value for the default large font size):
 -->
`例` (デフォルトの large フォントサイズに新しい値を設定する):

```css
body {
 --wp--preset--font-size--large: <NEW_VALUE>;
}
```
<!-- 
### Specificity for link colors provided by the user
 -->
### ユーザーから提供されるリンクカラーの詳細度

<!-- 
In v1, when a user selected a link color for a specific block we attached a class to that block in the form of `.wp-element-<ID>` and then enqueued the following style:
 -->
v1 では、ユーザーが特定のブロックのリンク色を選択すると、そのブロックに `.wp-element-<ID>` という形でクラスをアタッチし、次のスタイルをキューに入れました。

```css
.wp-element-<ID> a { color: <USER_COLOR_VALUE> !important; }
```
<!-- 
While this preserved user preferences at all times, the specificity was too strong and conflicted with some blocks with legit uses of an HTML element that shouldn’t be considered links. To [address this issue](https://github.com/WordPress/gutenberg/pull/34689), in WordPress 5.9 release, the `!important` was removed and updated the corresponding blocks to style the a elements with a specificity higher than the user link color, which now is:
 -->
これは常にユーザーの好みを維持しますが、詳細度が強すぎて、リンクとみなせない HTML 要素を正当に使用している一部のブロックと衝突していました。[この問題に対処する](https://github.com/WordPress/gutenberg/pull/34689)ため、WordPress 5.9 リリースでは `!important` を削除し、対応するブロックを更新して、ユーザーのリンク色よりも高い詳細度で、a 要素をスタイルするようにしました。現在の様子です。

```css
.wp-element-<ID> a { color: <USER_COLOR_VALUE>; }
```
<!-- 
As a result of this change, it’s now the block author and theme author’s responsibility to make sure the user choices are respected at all times and that the link color provided by the user (specificity 011) is not overridden.
 -->
この変更により、ユーザーの選択を常に尊重し、ユーザーが提供したリンク色 (詳細度011) が上書きされないようにすることは、ブロック作成者とテーマ作成者の責任になりました。

<!-- 
### What is blockGap and how can I use it?
 -->
### blockGap とは何か、どう使うのか ?

<!-- 
For blocks that contain inner blocks, such as Group, Columns, Buttons, and Social Icons, `blockGap` controls the spacing between inner blocks. Depending on the layout of the block, the `blockGap` value will be output as either a vertical margin or a `gap` value. In the editor, the control for the `blockGap` value is called _Block spacing_, located in the Dimensions panel.
 -->
グループ、カラム、ボタン、ソーシャルアイコンなどのインナーブロックを含むブロックでは、 `blockGap` は、内部ブロック間の間隔を制御します。ブロックのレイアウトによって、 `blockGap` 値は垂直方向のマージンか `gap` 値として出力されます。エディタでは、`blockGap`の値のコントロールは「ブロックスペース」と呼ばれ、「寸法」パネル内にあります。

```json
{
	"version": 2,
	"settings": {
		"spacing": {
			"blockGap": true,
		}
	},
	"styles": {
		"spacing": {
			"blockGap": "1.5rem"
		}
	}
}
```

<!-- 
The setting for `blockGap` is either a boolean or `null` value and is `null` by default. This allows an extra level of control over style output. The `settings.spacing.blockGap` setting in a `theme.json` file accepts the following values:

- `true`: Opt into displaying _Block spacing_ controls in the editor UI and output `blockGap` styles.
- `false`: Opt out of displaying _Block spacing_ controls in the editor UI, with `blockGap` styles stored in `theme.json` still being rendered. This allows themes to use `blockGap` values without allowing users to make changes within the editor.
- `null` (default): Opt out of displaying _Block spacing_ controls, _and_ prevent the output of `blockGap` styles.

The value defined for the root `styles.spacing.blockGap` style is also output as a CSS property, named `--wp--style--block-gap`.
 -->
`blockGap` の設定は boolean か `null` 値で、デフォルトでは `null` です。この設定により、スタイル出力をより細かく制御できます。`theme.json` ファイル内の `settings.spacing.blockGap` 設定は、以下の値を受け取ります。

- `true`: エディター UI に_ブロックスペース_コントロールを表示し、`blockGap` スタイルを出力することを許可します。
- `false`: エディター UI で_ブロックスペース_コントロールを表示せず、`theme.json` に保存された `blockGap` スタイルをそのままレンダーします。この結果、テーマは、エディタ内でのユーザーの変更を禁止して、`blockGap` 値を使用できます。
- `null` (デフォルト): ブロック間隔コントロールの表示と、 `blockGap` スタイルの出力を停止します。

ルートの `styles.spacing.blockGap` スタイルに定義された値は、CSSプロパティ `--wp--style--block-gap` として出力されます。

<!-- 
### Why does it take so long to update the styles in the browser?
 -->
### なぜ、ブラウザのスタイルの更新に長い時間がかかるのか ?

<!-- 
When you are actively developing with theme.json you may notice it takes 30+ seconds for your changes to show up in the browser, this is because `theme.json` is cached. To remove this caching issue, set either [`WP_DEBUG`](https://wordpress.org/support/article/debugging-in-wordpress/#wp_debug) or [`SCRIPT_DEBUG`](https://wordpress.org/support/article/debugging-in-wordpress/#script_debug) to 'true' in your [`wp-config.php`](https://wordpress.org/support/article/editing-wp-config-php/). This tells WordPress to skip the cache and always use fresh data.
 -->
theme.json を使用して開発を行っていると、変更内容がブラウザに表示されるまでに30秒以上かかることに気がつくかもしれません。これは、`theme.json` がキャッシュされているためです。このキャッシュの問題を解決するには、[`wp-config.php`](https://wordpress.org/support/article/editing-wp-config-php/) の [`WP_DEBUG`](https://wordpress.org/support/article/debugging-in-wordpress/#wp_debug) または [`SCRIPT_DEBUG`](https://wordpress.org/support/article/debugging-in-wordpress/#script_debug) を 'true' に設定します。これにより、WordPress はキャッシュをスキップし、常に新しいデータを使用します。

[原文](https://github.com/WordPress/gutenberg/blob/trunk/docs/how-to-guides/themes/theme-json.md)<|MERGE_RESOLUTION|>--- conflicted
+++ resolved
@@ -29,10 +29,9 @@
 この文書ではテーマがブロックエディターの提供するさまざまなサブシステムとどのように連携するのか、その方向性と現在進行中の作業について記述します。
  -->
 <!--
-WordPress 5.8 comes with [a new mechanism](https://make.wordpress.org/core/2021/06/25/introducing-theme-json-in-wordpress-5-8/) to configure the editor that enables a finer-grained control and introduces the first step in managing styles for future WordPress releases: the `theme.json` file. This page documents its format.
 WordPress 5.8 comes with [a new mechanism](https://make.wordpress.org/core/2021/06/25/introducing-theme-json-in-wordpress-5-8/) to configure the editor that enables a finer-grained control and introduces the first step in managing styles for future WordPress releases: the `theme.json` file. Then `theme.json` [evolved to a v2](https://make.wordpress.org/core/2022/01/08/updates-for-settings-styles-and-theme-json/) with WordPress 5.9 release. This page documents its format.
  -->
-WordPress 5.8では、エディタを構成する[新しいメカニズム](https://make.wordpress.org/core/2021/06/25/introducing-theme-json-in-wordpress-5-8/)が搭載されます。このメカニズムは、きめ細かい制御を可能にし、将来の WordPress リリースでのスタイル管理の、最初のステップとなる `theme.json` ファイルを導入します。その後、WordPress 5.9リリースに伴い `theme.json` [v2へと進化](https://make.wordpress.org/core/2022/01/08/updates-for-settings-styles-and-theme-json/)しました。このページでは、`theme.json` ファイルのフォーマットについて説明します。
+WordPress 5.8ではエディターを構成する[新しいメカニズム](https://make.wordpress.org/core/2021/06/25/introducing-theme-json-in-wordpress-5-8/)が搭載されました。きめ細かな制御を可能にし、将来の WordPress リリースにおけるスタイル管理の最初のステップとなる `theme.json` ファイルです。その後、WordPress 5.9のリリースに伴い `theme.json` も [v2へと進化](https://make.wordpress.org/core/2022/01/08/updates-for-settings-styles-and-theme-json/)しました。このページでは、`theme.json` ファイルのフォーマットについて説明します。
 
 <!--
 - Rationale
@@ -185,9 +184,10 @@
 - **プリセット**: [カラーパレット](https://ja.wordpress.org/team/handbook/block-editor/how-to-guides/themes/theme-support/#block-color-palettes)、[フォントサイズ](https://ja.wordpress.org/team/handbook/block-editor/how-to-guides/themes/theme-support/#block-font-sizes)、[グラデーション](https://ja.wordpress.org/team/handbook/block-editor/how-to-guides/themes/theme-support/#block-gradient-presets) をテーマで宣言すると、CSS カスタムプロパティに変換され、フロントエンドとエディターの両方にエンキューされます。
 
 **入力**
+<!-- 
 {% codetabs %}
 {% Input %}
-
+ -->
 ```json
 {
 	"version": 2,
@@ -211,26 +211,28 @@
 ```
 
 **出力**
+<!-- 
 {% Output %}
-
+ -->
 ```css
 body {
 	--wp--preset--color--black: #000000;
 	--wp--preset--color--white: #ffffff;
 }
 ```
-
+<!-- 
 {% end %}
-
+ -->
 <!--
 -   **Custom properties**: there's also a mechanism to create your own CSS Custom Properties.
  -->
 - **カスタムプロパティ**: 自身の CSS カスタムプロパティを作成する仕組みもあります。
 
 **入力**
+<!-- 
 {% codetabs %}
 {% Input %}
-
+ -->
 ```json
 {
 	"version": 2,
@@ -246,17 +248,18 @@
 ```
 
 **出力**
+<!-- 
 {% Output %}
-
+ -->
 ```css
 body {
 	--wp--custom--line-height--body: 1.7;
 	--wp--custom--line-height--heading: 1.3;
 }
 ```
-
+<!-- 
 {% end %}
-
+ -->
 <!--
 ## Specification
  -->
@@ -566,7 +569,7 @@
 | `editor-font-sizes`         | Provide the list of font size via `typography.fontSizes`. |
 | `editor-gradient-presets`   | Provide the list of gradients via `color.gradients`.      |
 | `experimental-link-color`   | Set `color.link` to `true`. `experimental-link-color` will be removed when the plugin requires WordPress 5.9 as the minimum version. |
-<<<<<<< HEAD
+| `appearance-tools`          | Set `appearanceTools` to `true`.                          |
  -->
 | add_theme_support           | theme.json 設定                                        |
 | --------------------------- | --------------------------------------------------------- |
@@ -580,6 +583,7 @@
 | `editor-font-sizes`         | `typography.fontSizes` でフォントサイズのリストを渡す |
 | `editor-gradient-presets`   | `color.gradients` でグラデーションのリストを渡す      |
 | `experimental-link-color`   | `color.link` に `true` を設定。`experimental-link-color` は、プラグインのサポートする最低バージョンが WordPress 5.9 になった段階で、削除されます。                  |
+| `appearance-tools`          | `appearanceTools` に `true` を設定                          |
 
 <!--
 Let's say a theme author wants to enable custom colors only for the paragraph block. This is how it can be done:
@@ -606,9 +610,6 @@
 }
 ```
  -->
-=======
-| `appearance-tools`          | Set `appearanceTools` to `true`.                          |
->>>>>>> a029cb3d
 
 <!--
 #### Presets
@@ -653,6 +654,16 @@
 - `color.palette`:
     - プリセット値ごとに3つのクラスを生成します: color、background-color、border-color
     - プリセット値ごとに1つのカスタムプロパティを生成します。
+- `spacing.spacingScale`: padding、margin、gap の設定に使用する、spacing プリセットサイズの配列の生成に使用されます。
+    - `operator`: ステップを掛け算で計算するか(`*`)、足し算で計算するか(`+`)を指定します。
+    - `increment`: 各ステップの増加量。コアはデフォルトで `1.5` の掛け算、「完全五度」を使用します。
+    - `steps`: spacing スケールを生成するステップ数。デフォルトは7。spacing プリセットを生成せず、関連する UI を無効にするには、`0`に設定します。
+    - `mediumStep`: スケールのステップは、中間のステップから減少、増加の2方向に生成されるため、これは中間の space のサイズ値でなければならず、単位を含みません。デフォルトの中間のステップは `1.5rem` のため、mediumStep の値は `1.5` です。
+    - `unit`: スケールの使用する単位。例えば、`px, rem, em, %`。デフォルトは `rem`。
+- `spacing.spacingSizes`: 足し算や掛け算で生成できないサイズの並びがある場合、テーマは spacing プリセットサイズの静的配列 `spacing.spacingSizes` を含めることを選択できます。
+    - `name`: 人が読めるサイズの名前。例: `Small, Medium, Large`。
+    - `slug`: 機械が読める名前。サイトやテーマ間の互換性を保つため、slug は "10", "20", "30", "40", "50", "60" の形式で、"50"は `Medium` サイズの値を表してください。
+    - `size`: 単位を含むサイズ。例: `1.5rem`. fluid 値を含むことも可能。例: `clamp(2rem, 10vw, 20rem)`
 - `typography.fontSizes`: プリセット値ごとに1つのクラスとカスタムプロパティを生成します。
 - `typography.fontFamilies`: プリセット値ごとに1つのカスタムプロパティを生成します。
 
@@ -669,9 +680,10 @@
 - クラス: `.has-{preset-slug}-{preset-category}` 例: `.has-black-color`.
 
 **入力**
+<!-- 
 {% codetabs %}
 {% Input %}
-
+ -->
 ```json
 {
 	"version": 2,
@@ -784,8 +796,9 @@
 ```
 
 **出力**
+<!-- 
 {% Output %}
-
+ -->
 ```css
 /* Top-level custom properties */
 body {
@@ -833,9 +846,9 @@
 .wp-block-group.has-white-border-color { border-color: #444 !important; }
 
 ```
-
+<!-- 
 {% end %}
-
+ -->
 <!--
 To maintain backward compatibility, the presets declared via `add_theme_support` will also generate the CSS Custom Properties. If the `theme.json` contains any presets, these will take precedence over the ones declared via `add_theme_support`.
  -->
@@ -862,9 +875,10 @@
 例:
 
 **入力**
+<!-- 
 {% codetabs %}
 {% Input %}
-
+ -->
 ```json
 {
 	"version": 2,
@@ -889,8 +903,9 @@
 ```
 
 **出力**
+<!-- 
 {% Output %}
-
+ -->
 ```css
 body {
 	--wp--custom--base-font: 16;
@@ -902,9 +917,9 @@
 	--wp--custom--base-font: 32;
 }
 ```
-
+<!-- 
 {% end %}
-
+ -->
 <!--
 Note that the name of the variable is created by adding `--` in between each nesting level and `camelCase` fields are transformed to `kebab-case`.
  -->
@@ -1218,10 +1233,10 @@
 Styles found at the top-level will be enqueued using the `body` selector.
  -->
 トップレベルのスタイルは `body` セレクタを使用してエンキューされます。
-
+<!-- 
 {% codetabs %}
 {% Input %}
-
+ -->
 ```json
 {
 	"version": 1,
@@ -1232,17 +1247,17 @@
 	}
 }
 ```
-
+<!-- 
 {% Output %}
-
+ -->
 ```css
 body {
 	color: var( --wp--preset--color--primary );
 }
 ```
-
+<!-- 
 {% end %}
-
+ -->
 <!--
 ### Block styles
  -->
@@ -1732,9 +1747,10 @@
 例:
 
 **入力**
+<!-- 
 {% codetabs %}
 {% Input %}
-
+ -->
 ```json
 {
 	"version": 2,
@@ -1750,17 +1766,18 @@
 ```
 
 **出力**
+<!-- 
 {% Output %}
-
+ -->
 ```css
 body {
 	--wp--custom--line-height--body: 1.7;
 	--wp--custom--font-primary: "-apple-system, BlinkMacSystemFont, 'Segoe UI', Roboto, Oxygen-Sans, Ubuntu, Cantarell, 'Helvetica Neue', sans-serif";
 }
 ```
-
+<!-- 
 {% end %}
-
+ -->
 <!--
 A few notes about this process:
 
