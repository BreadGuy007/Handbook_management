<!--
# Global Settings & Styles (theme.json)
 -->
# グローバル設定とスタイル (theme.json)

<!--
<div class="callout callout-alert">
 -->
<!--
These features are still experimental. “Experimental” means this is an early implementation subject to drastic and breaking changes.
 -->
<!--
> この機能は現在、実験中です。初期の実装であり、将来、大規模で後方互換性のない変更があるという意味で、「実験中」です。
 -->
<!--
Documentation has been shared early to surface what’s being worked on and invite feedback from those experimenting with the APIs. Please share your feedback in the weekly #core-editor or #fse-outreach-experiment channels in Slack, or async in GitHub issues.
 -->
<!--
> 現在何を行っているのかを明らかにし、API を使用した実験からフィードバックを得るため、早い段階でドキュメントを共有します。フィードバックを Slack の週次の #core-editor または #fse-outreach-experiment チャンネルで共有するか、非同期に GitHub で issue を作成してください。
 -->
<!--
</div>
 -->

<!--
This is documentation for the current direction and work in progress about how themes can hook into the various sub-systems that the Block Editor provides.
 -->
<!--
この文書ではテーマがブロックエディターの提供するさまざまなサブシステムとどのように連携するのか、その方向性と現在進行中の作業について記述します。
 -->
<!--
WordPress 5.8 comes with [a new mechanism](https://make.wordpress.org/core/2021/06/25/introducing-theme-json-in-wordpress-5-8/) to configure the editor that enables a finer-grained control and introduces the first step in managing styles for future WordPress releases: the `theme.json` file. This page documents its format.
WordPress 5.8 comes with [a new mechanism](https://make.wordpress.org/core/2021/06/25/introducing-theme-json-in-wordpress-5-8/) to configure the editor that enables a finer-grained control and introduces the first step in managing styles for future WordPress releases: the `theme.json` file. Then `theme.json` [evolved to a v2](https://make.wordpress.org/core/2022/01/08/updates-for-settings-styles-and-theme-json/) with WordPress 5.9 release. This page documents its format.
 -->
WordPress 5.8では、エディタを構成する[新しいメカニズム](https://make.wordpress.org/core/2021/06/25/introducing-theme-json-in-wordpress-5-8/)が搭載されます。このメカニズムは、きめ細かい制御を可能にし、将来の WordPress リリースでのスタイル管理の、最初のステップとなる `theme.json` ファイルを導入します。その後、WordPress 5.9リリースに伴い `theme.json` [v2へと進化](https://make.wordpress.org/core/2022/01/08/updates-for-settings-styles-and-theme-json/)しました。このページでは、`theme.json` ファイルのフォーマットについて説明します。

<!--
- Rationale
    - Settings for the block editor
    - Settings can be controlled per block
    - Styles are managed
    - CSS Custom Properties: presets & custom
- Specification
    - version
    - settings
        - Backward compatibility with add_theme_support
        - Presets
        - Custom
        - Setting examples
    - styles
        - Top-level
        - Block-level
        - Elements
    - customTemplates
    - templateParts
    - patterns
- FAQ
    - The naming schema of CSS Custom Properties
    - Why using -- as a separator?
    - How settings under "custom" create new CSS Custom Properties
    - Why does it take so long to update the styles in the browser?

 -->
- 論拠
    - ブロックエディターのための設定
    - 設定をブロックごとに制御できる
    - スタイルは管理できる
    - CSS カスタムプロパティ: プリセット & カスタム
- 仕様
    - version
    - settings
	    - add_theme_support との後方互換性
        - プリセット
        - カスタム
		- 例
    - styles
        - トップレベル
        - ブロックレベル
        - 要素
    - customTemplates
    - templateParts
- FAQ
  - CSS カスタムプロパティの命名体系
  - なぜ、セパレータとして、「--」を使用するのか ?
  - 「custom」下の設定は、どのように新しい CSS カスタムプロパティとなるのか ?

<!--
## Rationale
 -->
## 論拠

<!--
The Block Editor API has evolved at different velocities and there are some growing pains, specially in areas that affect themes. Examples of this are: the ability to [control the editor programmatically](https://make.wordpress.org/core/2020/01/23/controlling-the-block-editor/), or [a block style system](https://github.com/WordPress/gutenberg/issues/9534) that facilitates user, theme, and core style preferences.
 -->
ブロックエディター API は、さまざまな速度で進化しているため、苦痛に感じられる部分が大きくなってきました。これは特にテーマに影響する部分で顕著です。たとえば、[エディターのプログラム的な制御](https://make.wordpress.org/core/2020/01/23/controlling-the-block-editor/)や、ユーザー、テーマ、コアスタイルの好みを取りまとめる[ブロックスタイルシステム](https://github.com/WordPress/gutenberg/issues/9534) などです。

<!--
This describes the current efforts to consolidate the various APIs related to styles into a single point – a `theme.json` file that should be located inside the root of the theme directory.
 -->
この文書では、現在行われている、スタイルに関連するさまざまな API を一箇所に集める努力について、すなわち、テーマディレクトリのルートに配置する `theme.json` ファイルについて説明します。

<!--
### Settings for the block editor
 -->
### ブロックエディターの設定

<!--
Instead of the proliferation of theme support flags or alternative methods, the `theme.json` files provides a canonical way to define the settings of the block editor. These settings includes things like:
 -->
ブロックエディターの設定を定義する際、ネズミ算式に増えるテーマサポートフラグや代替方式の代わりに、`theme.json` ファイルでは理想の正しい方法が提供されます。例えば以下の設定が可能です。

<!--
-   What customization options should be made available or hidden from the user.
-   What are the default colors, font sizes... available to the user.
-   Defines the default layout of the editor (widths and available alignments).
 -->
-   ユーザーが利用可能なカスタマイズオプション。隠すカスタマイズオプション。
-   ユーザーが利用可能なデフォルトの色、フォントサイズ、等々
-   エディターのデフォルトレイアウトの定義。幅、利用可能な配置

<!--
### Settings can be controlled per block
 -->
### 設定をブロックごとに制御できる

<!--
For more granularity, these settings also work at the block level in `theme.json`.
 -->
より詳細のため、これらの設定は `theme.json` 内のブロックレベルでも動作します。

<!--
Examples of what can be achieved are:
 -->
達成できることの例:

<!--
-   Use a particular preset for a block (e.g.: table) but the common one for the rest of blocks.
-   Enable font size UI controls for all blocks but the headings block.
-   etc.
 -->
- あるブロック(例: テーブル)に対して特定のプリセットを使用するが、残りのブロックでは一般的なものを使用する。
- サポートするすべてのブロックでフォントサイズ UI コントロールを有効化するが、見出しブロックは除く。
- など。

<!--
### Styles are managed
 -->
### スタイルを管理できる

<!--
By using the `theme.json` file to set style properties in a structured way, the Block Editor can "manage" the CSS that comes from different origins (user, theme, and core CSS). For example, if a theme and a user set the font size for paragraphs, we only enqueue the style coming from the user and not the theme's.
 -->
`theme.json` ファイルを使用して、構造化した形式のブロックスタイルプロパティを設定することで、ブロックエディターは異なるソース (ユーザー、テーマ、コア) から来る CSS を「管理」できます。たとえば、テーマとユーザーが段落にフォントサイズを設定すると、ユーザーから来たスタイルのみをエンキューします。

<!--
Some of the advantages are:
 -->
この方法の利点:

<!--
- Reduce the amount of CSS enqueued.
- Prevent specificity wars.
 -->
- エンキューされる CSS の量を減らす。
- 「CSS 詳細度の戦い」を抑止する。

<!--
### CSS Custom Properties: presets & custom
 -->
### CSS カスタムプロパティ: プリセットとカスタム

<!--
There are some areas of styling that would benefit from having shared values that can change across a site.
 -->
サイト内で一度に変更できる共有の値があることで便利になる、スタイリングの領域があります。

<!--
To address this need, we've started to experiment with CSS Custom Properties, aka CSS Variables, in some places:
 -->
このニーズを満たすためいくつかの場所で CSS カスタムプロパティの実験を始めました。なお、CSS カスタムプロパティは CSS 変数とも呼ばれます。

<!--
- **Presets**: [color palettes](/docs/how-to-guides/themes/theme-support.md#block-color-palettes), [font sizes](/docs/how-to-guides/themes/theme-support.md#block-font-sizes), or [gradients](/docs/how-to-guides/themes/theme-support.md#block-gradient-presets) declared by the theme are converted to CSS Custom Properties and enqueued both the front-end and the editors.
 -->
- **プリセット**: [カラーパレット](https://ja.wordpress.org/team/handbook/block-editor/how-to-guides/themes/theme-support/#block-color-palettes)、[フォントサイズ](https://ja.wordpress.org/team/handbook/block-editor/how-to-guides/themes/theme-support/#block-font-sizes)、[グラデーション](https://ja.wordpress.org/team/handbook/block-editor/how-to-guides/themes/theme-support/#block-gradient-presets) をテーマで宣言すると、CSS カスタムプロパティに変換され、フロントエンドとエディターの両方にエンキューされます。

**入力**
{% codetabs %}
{% Input %}

```json
{
	"version": 2,
	"settings": {
		"color": {
			"palette": [
				{
					"name": "Black",
					"slug": "black",
					"color": "#000000"
				},
				{
					"name": "White",
					"slug": "white",
					"color": "#ffffff"
				}
			]
		}
	}
}
```

**出力**
{% Output %}

```css
body {
	--wp--preset--color--black: #000000;
	--wp--preset--color--white: #ffffff;
}
```

{% end %}

<!--
-   **Custom properties**: there's also a mechanism to create your own CSS Custom Properties.
 -->
- **カスタムプロパティ**: 自身の CSS カスタムプロパティを作成する仕組みもあります。

**入力**
{% codetabs %}
{% Input %}

```json
{
	"version": 2,
	"settings": {
		"custom": {
			"line-height": {
				"body": 1.7,
				"heading": 1.3
			}
		}
	}
}
```

**出力**
{% Output %}

```css
body {
	--wp--custom--line-height--body: 1.7;
	--wp--custom--line-height--heading: 1.3;
}
```

{% end %}

<!--
## Specification
 -->
## 仕様

<!--
This specification is the same for the three different origins that use this format: core, themes, and users. Themes can override core's defaults by creating a file called `theme.json`. Users, via the site editor, will also be able to override theme's or core's preferences via an user interface that is being worked on.
 -->
この仕様は、同じフォーマットを仕様する3つの異なる主体、「コア」「テーマ」「ユーザー」で共通です。テーマは、ファイル `theme.json` を作成することでコアのデフォルトを上書きできます。ユーザーもまた、開発中のユーザーインターフェース、サイトエディターを介して、テーマやコアの設定を上書きできます。

<!--
The `experimental-theme.json` file declares how a theme wants the editor configured (`settings`) as well as the style properties it sets (`styles`).
 -->
<!--
`experimental-theme.json` ファイルでは、テーマがどのようにエディターを構成したいか (`settings`)、そして、設定するスタイルプロパティ (`styles`) を宣言します。

```
{
  "settings": { ... },
  "styles": { ... }
}
```
 -->
<!--
Both settings and styles can contain subsections for any registered block. As a general rule, the names of these subsections will be the block names ― we call them "block selectors". For example, the paragraph block ―whose name is `core/paragraph`― can be addressed in the settings using the key (or "block selector") `core/paragraph`:
 -->
任意の登録ブロックに対して settings も styles もサブセクションを含むことができます。一般的なルールとしてサブセクションの名前はブロック名で、これは「ブロックセレクタ」と呼ばれます。たとえば段落ブロック (名前は `core/paragraph`)は、settings 内ではキー (あるいは「ブロックセレクタ」) `core/paragraph` として処理されます。

```json
{
	"version": 2,
	"settings": {},
	"styles": {},
	"customTemplates": {},
	"templateParts": {}
}
```

<!--
There are a few cases in whiche a single block can represent different HTML markup. The heading block is one of these, as it represents h1 to h6 HTML elements. In these cases, the block will have as many block selectors as different markup variations ― `core/heading/h1`, `core/heading/h2`, etc, so they can be addressed separately:
 -->
単一ブロックが異なる HTML マークアップを表すケースがいくつかあります。見出しブロックはその一例で、h1 から h6 の HTML 要素を表します。この場合、見出しブロックは異なるマークアップ `core/heading/h1`、`core/heading/h2`、... と同じ数のブロックセレクタを持ち、それぞれ個別に処理します。

```
{
  "styles": {
    "core/heading/h1": { ... },
    // ...
    "core/heading/h6": { ... },
  }
}
```
 -->
<!--
Additionally, there are two other block selectors: `root` and `defaults`. The `root` block selector represents the root of the site. The `defaults` block selector represents the defaults to be used by blocks if they don't declare anything.
 -->
また、さらに2つの別のブロックセレクタ `root` と `defaults` があります。`root` ブロックセレクタは、サイトのルートを表します。`defaults` ブロックセレクタは、何もせんげされなかった場合にブロックで使用されるデフォルトを表します。

<!--
### Version
<<<<<<< HEAD
 -->
### version

<!--
This field describes the format of the `theme.json` file. The current and only version is 1.
 -->
<!--  
このフィールドは、`theme.json` ファイルのフォーマットを表します。現在の唯一のバージョンは1です。
 -->
<!-- 
=======

>>>>>>> ef6a1245
This field describes the format of the `theme.json` file. The current version is [v2](https://developer.wordpress.org/block-editor/reference-guides/theme-json-reference/theme-json-living/), [introduced in WordPress 5.9](https://make.wordpress.org/core/2022/01/08/updates-for-settings-styles-and-theme-json/). It also works with the current Gutenberg plugin.
 -->
このフィールドは、`theme.json` ファイルのフォーマットを表します。現在のバージョンは [v2](https://developer.wordpress.org/block-editor/reference-guides/theme-json-reference/theme-json-living/) で、[WordPress 5.9 で導入されました](https://make.wordpress.org/core/2022/01/08/updates-for-settings-styles-and-theme-json/)。現行の Gutenberg プラグインでも動作します。

<!-- 
If you have used [v1](https://developer.wordpress.org/block-editor/reference-guides/theme-json-reference/theme-json-v1/) previously, you don’t need to update the version in the v1 file to v2, as it’ll be [migrated](https://developer.wordpress.org/block-editor/reference-guides/theme-json-reference/theme-json-migrations/) into v2 at runtime for you.
 -->
過去に [v1](https://developer.wordpress.org/block-editor/reference-guides/theme-json-reference/theme-json-v1/) を使っていた場合、v1 ファイルの version を v2 に更新する必要はありません。実行時に v2 に [移行](https://developer.wordpress.org/block-editor/reference-guides/theme-json-reference/theme-json-migrations/) されます。

<!--
WordPress 5.8 will ignore the contents of any `theme.json` whose version is not equals to the current. Should the Gutenberg plugin need it, it'll update the version and will add the corresponding migration mechanisms from older versions.
 -->
<!-- 
WordPress 5.8 は、現行バージョンと異なる `theme.json` の内容を無視します。Gutenberg プラグインは必要があれば、バージョンを更新し、古いバージョンからの移行メカニズムを追加します。
 -->

<!--
### Settings
 -->
### settings

<!--
<div class="callout callout-alert">
The Gutenberg plugin extends the settings available from WordPress 5.8, so they can be used with other WordPress versions and they go through a maturation process before being ported to core.

The tabs below show WordPress 5.8 supported settings and the ones supported by the Gutenberg plugin.
</div>
 -->
> Gutenberg プラグインは、WordPress 5.8で利用可能な設定を拡張しています。このため、他のバージョンの WordPress でも利用でき、コアに移植される前に機能の成熟プロセスを経ます。
>
> 次のセクションでは、WordPress 5.8でサポートされる設定と、Gutenberg プラグインでサポートされる設定を示します。

<!--
The settings section has the following structure:
 -->
settings セクションは以下の構造を持ちます。

<!--
{% codetabs %}
{% WordPress %}
 -->
**WordPress**

```json
{
	"version": 2,
	"settings": {
		"border": {
			"radius": false,
			"color": false,
			"style": false,
			"width": false
		},
		"color": {
			"custom": true,
			"customDuotone": true,
			"customGradient": true,
			"duotone": [],
			"gradients": [],
			"link": false,
			"palette": [],
			"text": true,
			"background": true,
			"defaultGradients": true,
			"defaultPalette": true
		},
		"custom": {},
		"layout": {
			"contentSize": "800px",
			"wideSize": "1000px"
		},
		"spacing": {
			"margin": false,
			"padding": false,
			"blockGap": null,
			"units": [ "px", "em", "rem", "vh", "vw" ]
		},
		"typography": {
			"customFontSize": true,
			"lineHeight": false,
			"dropCap": true,
			"fontStyle": true,
			"fontWeight": true,
			"letterSpacing": true,
			"textDecoration": true,
			"textTransform": true,
			"fontSizes": [],
			"fontFamilies": []
		},
		"blocks": {
			"core/paragraph": {
				"color": {},
				"custom": {},
				"layout": {},
				"spacing": {},
				"typography": {}
			},
			"core/heading": {},
			"etc": {}
		}
	}
}
```

<!--
{% Gutenberg %}
 -->
**Gutenberg**

```json
{
	"version": 2,
	"settings": {
		"appearanceTools": false,
		"border": {
			"color": false,
			"radius": false,
			"style": false,
			"width": false
		},
		"color": {
			"background": true,
			"custom": true,
			"customDuotone": true,
			"customGradient": true,
			"defaultGradients": true,
			"defaultPalette": true,
			"duotone": [],
			"gradients": [],
			"link": false,
			"palette": [],
			"text": true
		},
		"custom": {},
		"layout": {
			"contentSize": "800px",
			"wideSize": "1000px"
		},
		"spacing": {
			"blockGap": null,
			"margin": false,
			"padding": false,
			"units": [ "px", "em", "rem", "vh", "vw" ]
		},
		"typography": {
			"customFontSize": true,
			"dropCap": true,
			"fontFamilies": [],
			"fontSizes": [],
			"fontStyle": true,
			"fontWeight": true,
			"letterSpacing": true,
			"lineHeight": false,
			"textDecoration": true,
			"textTransform": true
		},
		"blocks": {
			"core/paragraph": {
				"border": {},
				"color": {},
				"custom": {},
				"layout": {},
				"spacing": {},
				"typography": {}
			},
			"core/heading": {},
			"etc": {}
		}
	}
}
```

<!--
{% end %}
  -->
<!--
Each block can configure any of these settings separately, providing a more fine-grained control over what exists via `add_theme_support`. The settings declared at the top-level affect to all blocks, unless a particular block overwrites it. It's a way to provide inheritance and configure all blocks at once.
 -->
それぞれのブロックは個別にこれらの設定を構成でき、既存の `add_theme_support` を介したものよりも、詳細な制御を行えます。トップレベルで宣言されたブロック設定は、個別に上書きしない限り、すべてのブロックに影響します。継承のコンセプトを導入し、すべてのブロックを一度に構成できます。

<!--
Note, however, that not all settings are relevant for all blocks. The settings section provides an opt-in/opt-out mechanism for themes, but it's the block's responsibility to add support for the features that are relevant to it. For example, if a block doesn't implement the `dropCap` feature, a theme can't enable it for such a block through `theme.json`.
 -->
注意: ただし、すべての設定がすべてのブロックに関連するわけではありません。settings セクションはテーマに対してオプトイン、オプトアウトの仕組みを提供しますが、関連する機能のサポートの追加はブロックの責任です。たとえばブロックが `dropCap` 機能を実装しなければ、テーマは `theme.json` を介して有効化できません。

<!-- 
### Opt-in into UI controls
 -->
### UI コントロールへのオプトイン

<!-- 
There's one special setting property, `appearanceTools`, which is a boolean and its default value is false. Themes can use this setting to enable the following ones:
 -->
特別な設定プロパティとして `appearanceTools` があります。ブール値で、デフォルト値は false です。テーマはこの設定を使用して、以下を有効化できます。

<!-- 
- border: color, radius, style, width
- color: link
- spacing: blockGap, margin, padding
- typography: lineHeight
 -->
- border: color, radius, style, width
- color: link
- spacing: blockGap, margin, padding
- typography: lineHeight

<!--
#### Backward compatibility with add_theme_support
 -->
#### add_theme_support との後方互換性

<!--
To retain backward compatibility, the existing `add_theme_support` declarations that configure the block editor are retrofit in the proper categories for the top-level section. For example, if a theme uses `add_theme_support('disable-custom-colors')`, it'll be the same as setting `settings.color.custom` to `false`. If the `theme.json` contains any settings, these will take precedence over the values declared via `add_theme_support`. This is the complete list of equivalences:
 -->
後方互換性のため、ブロックエディターを構成する既存の `add_theme_support` の宣言は、トップレベルのセクションの適切なカテゴリーに割り当てられます。たとえば、テーマが `add_theme_support('disable-custom-colors')` を使用している場合、これは `settings.color.custom` に `false` を設定したことと同じです。`theme.json` 内に設定があれば、 `add_theme_support` を介して宣言された値に優先します。以下は、完全な対応リストです。

<!--
| add_theme_support           | theme.json setting                                        |
| --------------------------- | --------------------------------------------------------- |
| `custom-line-height`        | Set `typography.lineHeight` to `true`.              |
| `custom-spacing`            | Set `spacing.padding` to `true`.                    |
| `custom-units`              | Provide the list of units via `spacing.units`.            |
| `disable-custom-colors`     | Set `color.custom` to `false`.                            |
| `disable-custom-font-sizes` | Set `typography.customFontSize` to `false`.               |
| `disable-custom-gradients`  | Set `color.customGradient` to `false`.                    |
| `editor-color-palette`      | Provide the list of colors via `color.palette`.           |
| `editor-font-sizes`         | Provide the list of font size via `typography.fontSizes`. |
| `editor-gradient-presets`   | Provide the list of gradients via `color.gradients`.      |
| `experimental-link-color`   | Set `color.link` to `true`. `experimental-link-color` will be removed when the plugin requires WordPress 5.9 as the minimum version. |
 -->
| add_theme_support           | theme.json 設定                                        |
| --------------------------- | --------------------------------------------------------- |
| `custom-line-height`        | `typography.lineHeight` に `true` を設定       |
| `custom-spacing`            | `spacing.padding` に `true` を設定            |
| `custom-units`              | `spacing.units` で単位のリストを渡す            |
| `disable-custom-colors`     | `color.custom` に `false` を設定                       |
| `disable-custom-font-sizes` | `typography.customFontSize` に `false` を設定           |
| `disable-custom-gradients`  | `color.customGradient` に `false` を設定               |
| `editor-color-palette`      | `color.palette` で色のリストを渡す     |
| `editor-font-sizes`         | `typography.fontSizes` でフォントサイズのリストを渡す |
| `editor-gradient-presets`   | `color.gradients` でグラデーションのリストを渡す      |
| `experimental-link-color`   | `color.link` に `true` を設定。`experimental-link-color` は、プラグインのサポートする最低バージョンが WordPress 5.9 になった段階で、削除されます。                  |

<!--
Let's say a theme author wants to enable custom colors only for the paragraph block. This is how it can be done:
 -->
<!--
テーマ作者が段落ブロックのみにカスタムカラーを有効化したいとします。この場合、以下のようになります。
 -->
<!--
```json
{
	"version": 1,
	"settings": {
		"color": {
			"custom": false
		},
		"blocks": {
			"core/paragraph": {
				"color": {
					"custom": true
				}
			}
		}
	}
}
```
 -->

<!--
#### Presets
 -->
#### プリセット
<!--
Presets are part of the settings section. Each preset value will generate a CSS Custom Property that will be added to the new stylesheet, which follow this naming schema: `--wp--preset--{preset-category}--{preset-slug}`.
 -->
プリセットは settings セクションの一部です。各プリセット値は新しいスタイルシートに追加される CSS カスタムプロパティを生成します。CSS カスタムプロパティは命名スキーマ `--wp--preset--{preset-category}--{preset-slug}` に従います。

<!--
Presets are part of the settings section. They are values that are shown to the user via some UI controls. By defining them via `theme.json` the engine can do more for themes, such as automatically translate the preset name or enqueue the corresponding CSS classes and custom properties.
 -->
プリセットは settings セクションの一部で、UI コントロールを介してユーザーに表示される値です。`theme.json` で定義することでエンジンは、自動的にプリセット名を翻訳したり、対応する CSS クラスやカスタムプロパティをエンキューするなどテーマに対して多くを実行します。

<!--
The following presets can be defined via `theme.json`:
 -->
以下のプリセットを `theme.json` で定義できます。

<!--
- `color.duotone`: doesn't generate classes or custom properties.
- `color.gradients`: generates a single class and custom property per preset value.
- `color.palette`:
    - generates 3 classes per preset value: color, background-color, and border-color.
    - generates a single custom property per preset value
- `typography.fontSizes`: generates a single class and custom property per preset value.
- `typography.fontFamilies`: generates a single custom property per preset value.
 -->
- `color.duotone`: クラスやカスタムプロパティを生成しません。
- `color.gradients`: プリセット値ごとに1つのクラスとカスタムプロパティを生成します。
- `color.palette`:
    - プリセット値ごとに3つのクラスを生成します: color、background-color、border-color
    - プリセット値ごとに1つのカスタムプロパティを生成します。
- `typography.fontSizes`: プリセット値ごとに1つのクラスとカスタムプロパティを生成します。
- `typography.fontFamilies`: プリセット値ごとに1つのカスタムプロパティを生成します。

<!--
The naming schema for the classes and the custom properties is as follows:
 -->
クラスとカスタムプロパティは次の命名スキーマに従います。

<!--
- Custom Properties: `--wp--preset--{preset-category}--{preset-slug}` such as `--wp--preset--color--black`
- Classes: `.has-{preset-slug}-{preset-category}` such as `.has-black-color`.
 -->
- カスタムプロパティ: `--wp--preset--{preset-category}--{preset-slug}` 例: `--wp--preset--color--black`
- クラス: `.has-{preset-slug}-{preset-category}` 例: `.has-black-color`.

**入力**
{% codetabs %}
{% Input %}

```json
{
	"version": 2,
	"settings": {
		"color": {
			"duotone": [
				{
					"colors": [ "#000", "#FFF" ],
					"slug": "black-and-white",
					"name": "Black and White"
				}
			],
			"gradients": [
				{
					"slug": "blush-bordeaux",
					"gradient": "linear-gradient(135deg,rgb(254,205,165) 0%,rgb(254,45,45) 50%,rgb(107,0,62) 100%)",
					"name": "Blush bordeaux"
				},
				{
					"slug": "blush-light-purple",
					"gradient": "linear-gradient(135deg,rgb(255,206,236) 0%,rgb(152,150,240) 100%)",
					"name": "Blush light purple"
				}
			],
			"palette": [
				{
					"slug": "strong-magenta",
					"color": "#a156b4",
					"name": "Strong magenta"
				},
				{
					"slug": "very-dark-grey",
					"color": "rgb(131, 12, 8)",
					"name": "Very dark grey"
				}
			]
		},
		"typography": {
			"fontFamilies": [
				{
					"fontFamily": "-apple-system,BlinkMacSystemFont,\"Segoe UI\",Roboto,Oxygen-Sans,Ubuntu,Cantarell, \"Helvetica Neue\",sans-serif",
					"slug": "system-font",
					"name": "System Font"
				},
				{
					"fontFamily": "Helvetica Neue, Helvetica, Arial, sans-serif",
					"slug": "helvetica-arial",
					"name": "Helvetica or Arial"
				}
			],
			"fontSizes": [
				{
					"slug": "big",
					"size": 32,
					"name": "Big"
				},
				{
					"slug": "x-large",
					"size": 46,
					"name": "Large"
				},
			]
		},
		"blocks": {
			"core/group": {
				"color": {
					"palette": [
						{
							"slug": "black",
							"color": "#000000",
							"name": "Black"
						},
						{
							"slug": "white",
							"color": "#ffffff",
							"name": "White"
						}
					]
				}
			}
		}
	}
}
```

**出力**
{% Output %}

```css
/* Top-level custom properties */
body {
	--wp--preset--color--strong-magenta: #a156b4;
	--wp--preset--color--very-dark-grey: #444;
	--wp--preset--gradient--blush-bordeaux: linear-gradient( 135deg, rgb( 254, 205, 165 ) 0%, rgb( 254, 45, 45 ) 50%, rgb( 107, 0, 62 ) 100% );
	--wp--preset--gradient--blush-light-purple: linear-gradient( 135deg, rgb( 255, 206, 236 ) 0%, rgb( 152, 150, 240 ) 100% );
	--wp--preset--font-size--x-large: 46;
	--wp--preset--font-size--big: 32;
	--wp--preset--font-family--helvetica-arial: Helvetica Neue, Helvetica, Arial, sans-serif;
	--wp--preset--font-family--system: -apple-system,BlinkMacSystemFont,\"Segoe UI\",Roboto,Oxygen-Sans,Ubuntu,Cantarell, \"Helvetica Neue\",sans-serif;
}

/* Block-level custom properties (bounded to the group block) */
.wp-block-group {
	--wp--preset--color--black: #000000;
	--wp--preset--color--white: #ffffff;
}

/* Top-level classes */
.has-strong-magenta-color { color: #a156b4 !important; }
.has-strong-magenta-background-color { background-color: #a156b4 !important; }
.has-strong-magenta-border-color { border-color: #a156b4 !important; }
.has-very-dark-grey-color { color: #444 !important; }
.has-very-dark-grey-background-color { background-color: #444 !important; }
.has-very-dark-grey-border-color { border-color: #444 !important; }
.has-blush-bordeaux-background { background: linear-gradient( 135deg, rgb( 254, 205, 165 ) 0%, rgb( 254, 45, 45 ) 50%, rgb( 107, 0, 62 ) 100% ) !important; }
.has-blush-light-purple-background { background: linear-gradient( 135deg, rgb( 255, 206, 236 ) 0%, rgb( 152, 150, 240 ) 100% ) !important; }
.has-big-font-size { font-size: 32; }
.has-normal-font-size { font-size: 16; }

/* Block-level classes (bounded to the group block) */
.wp-block-group.has-black-color { color: #a156b4 !important; }
.wp-block-group.has-black-background-color { background-color: #a156b4 !important; }
.wp-block-group.has-black-border-color { border-color: #a156b4 !important; }
.wp-block-group.has-white-color { color: #444 !important; }
.wp-block-group.has-white-background-color { background-color: #444 !important; }
.wp-block-group.has-white-border-color { border-color: #444 !important; }

```

{% end %}

<!--
To maintain backward compatibility, the presets declared via `add_theme_support` will also generate the CSS Custom Properties. If the `theme.json` contains any presets, these will take precedence over the ones declared via `add_theme_support`.
 -->
後方互換性のため、`add_theme_support` を介して宣言されたプリセットもまた CSS カスタムプロパティを生成します。`theme.json` に含まれるプリセットは `add_theme_support` を介して宣言されたプリセットに優先します。

<!--
Preset classes are attached to the content of a post by some user action. That's why the engine will add `!important` to these, because user styles should take precedence over theme styles.
 -->
プリセットクラスは、ユーザーアクションにより、投稿のコンテンツに付加されます。ユーザーのスタイルをテーマのスタイルに優先させるため、エンジンは `!important` を追加します。

<!--
#### Custom
 -->
#### カスタム

<!--
In addition to create CSS Custom Properties for the presets, the `theme.json` also allows for themes to create their own, so they don't have to be enqueued separately. Any values declared within the `custom` field will be transformed to CSS Custom Properties following this naming schema: `--wp--custom--<variable-name>`.
 -->
プリセット用の CSS カスタムプロパティの作成に加えてテーマは `theme.json` を使用して独自のプロパティを作成できます。別々にエンキューする必要はありません。`custom` フィールド内に定義された任意の値は、命名スキーマ `--wp--custom--<variable-name>` を持つ CSS カスタムプロパティに変換されます。

<!--
For example:
 -->
例:

**入力**
{% codetabs %}
{% Input %}

```json
{
	"version": 2,
	"settings": {
		"custom": {
			"baseFont": 16,
			"lineHeight": {
				"small": 1.2,
				"medium": 1.4,
				"large": 1.8
			}
		},
		"blocks": {
			"core/group": {
				"custom": {
					"baseFont": 32
				}
			}
		}
	}
}
```

**出力**
{% Output %}

```css
body {
	--wp--custom--base-font: 16;
	--wp--custom--line-height--small: 1.2;
	--wp--custom--line-height--medium: 1.4;
	--wp--custom--line-height--large: 1.8;
}
.wp-block-group {
	--wp--custom--base-font: 32;
}
```

{% end %}

<!--
Note that the name of the variable is created by adding `--` in between each nesting level and `camelCase` fields are transformed to `kebab-case`.
 -->
注意: 変数名は各ネストレベルの間に `--` を追加し、`camelCase` フィールドは `kebab-case` に変換して作成されます。

<!--
#### Settings examples
 -->
#### settings の例

<!--
- Enable custom colors only for the paragraph block:
 -->
- 段落ブロックのみにカスタム色を有効化

```json
{
	"version": 2,
	"settings": {
		"color": {
			"custom": false
		},
		"blocks": {
			"core/paragraph": {
				"color": {
					"custom": true
				}
			}
		}
	}
}
```
<!--
- Disable border radius for the button block:
 -->
- ボタンブロックの枠の角丸を無効化

```json
{
	"version": 2,
	"settings": {
		"blocks": {
			"core/button": {
				"border": {
					"radius": false
				}
			}
		}
	}
}
```

- グループブロックのみに他と異なるパレットを設定

```json
{
	"version": 2,
	"settings": {
		"color": {
			"palette": [
				{
					"slug": "black",
					"color": "#000000",
					"name": "Black"
				},
				{
					"slug": "white",
					"color": "#FFFFFF",
					"name": "White"
				},
				{
					"slug": "red",
					"color": "#FF0000",
					"name": "Red"
				},
				{
					"slug": "green",
					"color": "#00FF00",
					"name": "Green"
				},
				{
					"slug": "blue",
					"color": "#0000FF",
					"name": "Blue"
				}
			]
		},
		"blocks": {
			"core/group": {
				"color": {
					"palette": [
						{
							"slug": "black",
							"color": "#000000",
							"name": "Black"
						},
						{
							"slug": "white",
							"color": "#FFF",
							"name": "White"
						}
					]
				}
			}
		}
	}
}
```

<!--
### Styles
 -->
### styles

<!--
<div class="callout callout-alert">
The Gutenberg plugin extends the styles available from WordPress 5.8, so they can be used with other WordPress versions and they go through a maturation process before being ported to core.

The tabs below show WordPress 5.8 supported styles and the ones supported by the Gutenberg plugin.
</div>
-->
> Gutenberg プラグインは、WordPress 5.8で利用可能なスタイルを拡張しています。このため、他のバージョンの WordPress でも利用でき、コアに移植される前に機能の成熟プロセスを経ます。
>
> 次のセクションでは、WordPress 5.8でサポートされるスタイルと、Gutenberg プラグインでサポートされるスタイルを示します。

<!--
Each block declares which style properties it exposes via the [block supports mechanism](/docs/reference-guides/block-api/block-supports.md). The support declarations are used to automatically generate the UI controls for the block in the editor. Themes can use any style property via the `theme.json` for any block ― it's the theme's responsibility to verify that it works properly according to the block markup, etc.
 -->
各ブロックは[ブロックサポート](https://ja.wordpress.org/team/handbook/block-editor/reference-guides/block-api/block-supports/)を介して、どのスタイルプロパティを公開するかを宣言します。サポートの宣言はエディター内でのブロックの UI コントロールを自動的に生成するために使用されます。テーマは `theme.json` を介して、任意のブロックのために、任意のスタイルプロパティを使用できます。ブロックマークアップ等に関して正しく動作するかどうかの検証は、テーマの責任です。

<!--
{% codetabs %}
{% WordPress %}
 -->
**WordPress**

```json
{
	"version": 2,
	"styles": {
		"border": {
			"radius": "value",
			"color": "value",
			"style": "value",
			"width": "value"
		},
		"filter": {
			"duotone": "value"
		},
		"color": {
			"background": "value",
			"gradient": "value",
			"text": "value"
		},
		"spacing": {
			"blockGap": "value",
			"margin": {
				"top": "value",
				"right": "value",
				"bottom": "value",
				"left": "value",
			},
			"padding": {
				"top": "value",
				"right": "value",
				"bottom": "value",
				"left": "value"
			}
		},
		"typography": {
			"fontSize": "value",
			"fontStyle": "value",
			"fontWeight": "value",
			"letterSpacing": "value",
			"lineHeight": "value",
			"textDecoration": "value",
			"textTransform": "value"
		},
		"elements": {
			"link": {
				"border": {},
				"color": {},
				"spacing": {},
				"typography": {}
			},
			"h1": {},
			"h2": {},
			"h3": {},
			"h4": {},
			"h5": {},
			"h6": {}
		},
		"blocks": {
			"core/group": {
				"border": {},
				"color": {},
				"spacing": {},
				"typography": {},
				"elements": {
					"link": {},
					"h1": {},
					"h2": {},
					"h3": {},
					"h4": {},
					"h5": {},
					"h6": {}
				}
			},
			"etc": {}
		}
	}
}
```

<!--
{% Gutenberg %}
 -->
**Gutenberg**

```json
{
	"version": 2,
	"styles": {
		"border": {
			"color": "value",
			"radius": "value",
			"style": "value",
			"width": "value"
		},
		"color": {
			"background": "value",
			"gradient": "value",
			"text": "value"
		},
		"filter": {
			"duotone": "value"
		},
		"spacing": {
			"blockGap": "value",
			"margin": {
				"top": "value",
				"right": "value",
				"bottom": "value",
				"left": "value"
			},
			"padding": {
				"top": "value",
				"right": "value",
				"bottom": "value",
				"left": "value"
			}
		},
		"typography": {
			"fontFamily": "value",
			"fontSize": "value",
			"fontStyle": "value",
			"fontWeight": "value",
			"letterSpacing": "value",
			"lineHeight": "value",
			"textDecoration": "value",
			"textTransform": "value"
		},
		"elements": {
			"link": {
				"border": {},
				"color": {},
				"spacing": {},
				"typography": {}
			},
			"h1": {},
			"h2": {},
			"h3": {},
			"h4": {},
			"h5": {},
			"h6": {},
			"heading": {},
			"button": {},
			"caption": {}
		},
		"blocks": {
			"core/group": {
				"border": {},
				"color": {},
				"spacing": {},
				"typography": {},
				"elements": {
					"link": {},
					"h1": {},
					"h2": {},
					"h3": {},
					"h4": {},
					"h5": {},
					"h6": {}
				}
			},
			"etc": {}
		}
	}
}
```
<!--
{% end %}
 -->

<!--
### Top-level styles
 -->
### トップレベルスタイル

<!--
Styles found at the top-level will be enqueued using the `body` selector.
 -->
トップレベルのスタイルは `body` セレクタを使用してエンキューされます。

{% codetabs %}
{% Input %}

```json
{
	"version": 1,
	"styles": {
		"color": {
			"text": "var(--wp--preset--color--primary)"
		}
	}
}
```

{% Output %}

```css
body {
	color: var( --wp--preset--color--primary );
}
```

{% end %}

<!--
### Block styles
 -->
### ブロックスタイル

<!--
Styles found within a block will be enqueued using the block selector.
 -->
ブロック内のスタイルは、ブロックセレクタを使用してエンキューされます。

<!--
By default, the block selector is generated based on its name such as `.wp-block-<blockname-without-namespace>`. For example, `.wp-block-group` for the `core/group` block. There are some blocks that want to opt-out from this default behavior. They can do so by explicitly telling the system which selector to use for them via the `__experimentalSelector` key within the `supports` section of its `block.json` file. Note that the block needs to be registered server-side for the `__experimentalSelector` field to be available to the style engine.
 -->
デフォルトでは、ブロックセレクタは `.wp-block-<blockname-without-namespace>` のような名前を基にして生成されます。たとえば、`core/group` ブロックの `.wp-block-group` です。このデフォルトの動作をオプトアウトしたいブロックもあります。これには明示的にシステムに対してどのセレクタを使用するか、`block.json` ファイルの `supports` セクション内の `__experimentalSelector` キーで指定します。注意: スタイルエンジンが `__experimentalSelector` フィールドを利用できるようにするには、このブロックをサーバーサイドで登録する必要があります。

<!-- 
{% codetabs %}
{% Input %}
 -->
**入力**

```json
{
	"version": 1,
	"styles": {
		"color": {
			"text": "var(--wp--preset--color--primary)"
		},
		"blocks": {
			"core/paragraph": {
				"color": {
					"text": "var(--wp--preset--color--secondary)"
				}
			},
			"core/group": {
				"color": {
					"text": "var(--wp--preset--color--tertiary)"
				}
			}
		}
	}
}
```
<!-- 
{% Output %}
 -->
**出力**

```css
body {
	color: var( --wp--preset--color--primary );
}
p { /* The core/paragraph opts out from the default behaviour and uses p as a selector. */
	color: var( --wp--preset--color--secondary );
}
.wp-block-group {
	color: var( --wp--preset--color--tertiary );
}
```
<!-- 
{% end %}
 -->

<<<<<<< HEAD
<!--
=======
#### Referencing a style

A block can be styled using a reference to a root level style. This feature is supported by Gutenberg.
If you register a background color for the root using styles.color.background:

```JSON
"styles": {
		"color": {
			"background": "var(--wp--preset--color--primary)"
		}
	}
```

You can use `ref: "styles.color.background"`  to re-use the style for a block:

```JSON
{
	"color": {
		"text": { ref: "styles.color.background" }
	}
}
```

>>>>>>> ef6a1245
#### Element styles
 -->
#### 要素スタイル

<<<<<<< HEAD
<!--
In addition to top-level and block-level styles, there's the concept of elements that can used in both places. There's a closed set of them:
 -->
トップレベル、ブロックレベルのスタイルに加えて、両方の場所で使用できる要素のコンセプトがあります。

<!--
- `link`: maps to the `a` CSS selector.
=======
In addition to top-level and block-level styles, there's the concept of elements that can be used in both places. There's a closed set of them:

Supported by Gutenberg:

- `button`: maps to the `wp-element-button` CSS class. Also maps to `wp-block-button__link` for backwards compatibility.
- `caption`: maps to the `.wp-element-caption, .wp-block-audio figcaption, .wp-block-embed figcaption, .wp-block-gallery figcaption, .wp-block-image figcaption, .wp-block-table figcaption, .wp-block-video figcaption` CSS classes.
- `heading`: maps to all headings, the `h1 to h6` CSS selectors.

Supported by WordPress:

>>>>>>> ef6a1245
- `h1`: maps to the `h1` CSS selector.
- `h2`: maps to the `h2` CSS selector.
- `h3`: maps to the `h3` CSS selector.
- `h4`: maps to the `h4` CSS selector.
- `h5`: maps to the `h5` CSS selector.
- `h6`: maps to the `h6` CSS selector.
<<<<<<< HEAD
 -->
- `link`: `a` CSS セレクタにマップ
- `h1`: `h1` CSS セレクタにマップ
- `h2`: `h2` CSS セレクタにマップ
- `h3`: `h3` CSS セレクタにマップ
- `h4`: `h4` CSS セレクタにマップ
- `h5`: `h5` CSS セレクタにマップ
- `h6`: `h6` CSS セレクタにマップ

<!--
=======
- `link`: maps to the `a` CSS selector.

>>>>>>> ef6a1245
If they're found in the top-level the element selector will be used. If they're found within a block, the selector to be used will be the element's appended to the corresponding block.
 -->
トップレベルにあれば、要素セレクタが使用されます。ブロック内にあれば、使用されるセレクタは、対応するブロックに追加された形の要素セレクタになります。

{% codetabs %}
{% Input %}

```json
{
	"version": 1,
	"styles": {
		"typography": {
			"fontSize": "var(--wp--preset--font-size--normal)"
		},
		"elements": {
			"h1": {
				"typography": {
					"fontSize": "var(--wp--preset--font-size--huge)"
				}
			},
			"h2": {
				"typography": {
					"fontSize": "var(--wp--preset--font-size--big)"
				}
			},
			"h3": {
				"typography": {
					"fontSize": "var(--wp--preset--font-size--medium)"
				}
			}
		},
		"blocks": {
			"core/group": {
				"elements": {
					"h2": {
						"typography": {
							"fontSize": "var(--wp--preset--font-size--small)"
						}
					},
					"h3": {
						"typography": {
							"fontSize": "var(--wp--preset--font-size--smaller)"
						}
					}
				}
			}
		}
	}
}
```

**出力**
{% Output %}

```css
body {
	font-size: var( --wp--preset--font-size--normal );
}
h1 {
	font-size: var( --wp--preset--font-size--huge );
}
h2 {
	font-size: var( --wp--preset--font-size--big );
}
h3 {
	font-size: var( --wp--preset--font-size--medium );
}
.wp-block-group h2 {
	font-size: var( --wp--preset--font-size--small );
}
.wp-block-group h3 {
	font-size: var( --wp--preset--font-size--smaller );
}
```

{% end %}

<<<<<<< HEAD
<!--
The `defaults` block selector can't be part of the `styles` section and will be ignored if it's present. The `root` block selector will generate a style rule with the `:root` CSS selector.
 -->
`defaults` ブロックセレクタは、`styles` セクションの一部にはなれず、あっても無視されます。`root` ブロックセレクタはなることはできず、`:root` CSS セレクタと共にスタイルルールを生成します。

<!--
### Other theme metadata
 -->
### その他のテーマのメタデータ

<!--
There's a growing need to add more theme metadata to the theme.json. This section lists those other fields:
 -->
theme.json にはさらに多くのテーマのメタデータを追加するニーズがあります。このセクションでは、それら他のフィールドを挙げます。

<!--
**customTemplates**: within this field themes can list the custom templates present in the `block-templates` folder. For example, for a custom template named `my-custom-template.html`, the `theme.json` can declare what post types can use it and what's the title to show the user:
 -->
**customTemplates**: このフィールド内にテーマは、`block-templates` フォルダー内にあるカスタムテンプレートをリストできます。たとえば、カスタムテンプレート `my-custom-template.html` に対して、`theme.json` はどの投稿タイプが使用でき、ユーザーにどのようなタイトルを表示するか宣言できます。

### customTemplates

<!--
<div class="callout callout-alert">
This field is only allowed when the Gutenberg plugin is active. In WordPress 5.8 will be ignored.
</div>
 -->
> このフィールドは、Gutenberg プラグインが有効な場合にのみ許可されます。WordPress 5.8では無視されます。
=======
##### Element pseudo selectors

Pseudo selectors `:hover`, `:focus`, `:visited` are supported by Gutenberg.

```json
"elements": {
		"link": {
			"color": {
				"text": "green"
			},
			":hover": {
				"color": {
					"text": "hotpink"
				}
			}
		}
	}
```

### customTemplates

<div class="callout callout-alert">Supported in WordPress from version 5.9.</div>
>>>>>>> ef6a1245

<!--
Within this field themes can list the custom templates present in the `templates` folder. For example, for a custom template named `my-custom-template.html`, the `theme.json` can declare what post types can use it and what's the title to show the user:
 -->
このフィールド内にテーマは、`templates` フォルダー内にあるカスタムテンプレートをリストできます。たとえば、カスタムテンプレート `my-custom-template.html` に対して、`theme.json` はどの投稿タイプが使用でき、ユーザーにどのようなタイトルを表示するか宣言できます。

<!--
- name: mandatory.
- title: mandatory, translatable.
- postTypes: optional, only applies to the `page` by default.
 -->
- name: 必須
- title: 必須。翻訳可能
- postTypes: オプション。デフォルトでは `page` のみに適用

```json
{
    "version": 2,
	"customTemplates": [
		{
			"name": "my-custom-template",
			"title": "The template title",
			"postTypes": [
				"page",
				"post",
				"my-cpt"
			]
		}
	]
}
```

### templateParts

<<<<<<< HEAD
<!--
<div class="callout callout-alert">
This field is only allowed when the Gutenberg plugin is active. In WordPress 5.8 will be ignored.
</div>
 -->
> このフィールドは、Gutenberg プラグインが有効な場合にのみ許可されます。WordPress 5.8では無視されます。
=======
<div class="callout callout-alert">Supported in WordPress from version 5.9.</div>
>>>>>>> ef6a1245

<!--
Within this field themes can list the template parts present in the `parts` folder. For example, for a template part named `my-template-part.html`, the `theme.json` can declare the area term for the template part entity which is responsible for rendering the corresponding block variation (Header block, Footer block, etc.) in the editor. Defining this area term in the json will allow the setting to persist across all uses of that template part entity, as opposed to a block attribute that would only affect one block. Defining area as a block attribute is not recommended as this is only used 'behind the scenes' to aid in bridging the gap between placeholder flows and entity creation.
 -->
このフィールド内にテーマは、`parts` フォルダーにあるテンプレートパーツをリストできます。たとえば、テンプレートパーツ `my-template-part.html` に対して、`theme.json` は、テンプレートパーツのエンティティのための area タームを宣言できます。エンティティはエディター内で、対応するブロックバリエーション (ヘッダーブロック、フッターブロックなど) をレンダリングする責任があります。json 内で area タームを定義するとテンプレートパーツエンティティのすべての使用において設定を永続化できます。これは、ブロック属性が1つのブロックのみに影響するのとは対照的です。ブロック属性としての area 定義は推奨されません。これは「表舞台の裏側」で使用され、プレースホルダーフローとエンティティ作成のギャップの橋渡しを支援します。

<!--
Currently block variations exist for "header" and "footer" values of the area term, any other values and template parts not defined in the json will default to the general template part block. Variations will be denoted by specific icons within the editor's interface, will default to the corresponding semantic HTML element for the wrapper (this can also be overridden by the `tagName` attribute set on the template part block), and will contextualize the template part allowing more custom flows in future editor improvements.
 -->
現在、ブロックバリエーションは、area タームの header と footer の値に対して存在し、その他の値や json で定義されていないテンプレートパーツは、一般のテンプレートパーツブロックがデフォルトとなります。バリエーションはエディターのインターフェース内で特定のアイコンで示され、デフォルトでラッパーの対応するセマンティック HTML 要素となり (これも、テンプレートパーツブロック上の `tagName` 属性セットで上書きできます)、将来のエディターの改良でカスタムフローの実現のためテンプレートパーツをコンテキスト化します。

<!--
- name: mandatory.
- title: optional, translatable.
- area: optional, will be set to `uncategorized` by default and trigger no block variation.
 -->
- name: 必須
- title: オプション、翻訳可能
- area: オプション。デフォルトでは `uncategorized` に設定され、ブロックバリエーションをトリガーしない

```json
{
    "version": 2,
	"templateParts": [
		{
			"name": "my-template-part",
			"title": "Header",
			"area": "header"
		}
	]
}
```
<!-- 
### patterns
<<<<<<< HEAD
 -->
### patterns
<!-- 
<div class="callout callout-alert">
This field requires the Gutenberg plugin active and using the [version 2](https://developer.wordpress.org/block-editor/reference-guides/theme-json-reference/theme-json-living/) of `theme.json`.
</div>
 -->
注意: このフィールドは、Gutenberg プラグインが有効で、`theme.json`の [version 2](https://developer.wordpress.org/block-editor/reference-guides/theme-json-reference/theme-json-living/) が必要です。
=======

<div class="callout callout-alert">Supported in WordPress from version 6.0 using [version 2](https://developer.wordpress.org/block-editor/reference-guides/theme-json-reference/theme-json-living/) of `theme.json`.</div>
>>>>>>> ef6a1245

<!-- 
Within this field themes can list patterns to register from [Pattern Directory](https://wordpress.org/patterns/). The `patterns` field is an array of pattern `slugs` from the Pattern Directory. Pattern slugs can be extracted by the `url` in single pattern view at the Pattern Directory. For example in this url `https://wordpress.org/patterns/pattern/partner-logos` the slug is `partner-logos`.
 -->
このフィールドには、[パターンディレクトリ](https://ja.wordpress.org/patterns/)から登録するパターンをリストアップできます。`patterns` フィールドはパターンディレクトリに登録されているパターンの `slugs` の配列です。パターンのスラッグは、パターンディレクトリの単一のパターンビューで `url` から抽出できます。例えば、URL `https://wordpress.org/patterns/pattern/partner-logos` でのスラッグは `partner-logos` です。

```json
{
	"version": 2,
	"patterns": [ "short-text-surrounded-by-round-images", "partner-logos" ]
}
```

<!-- 
## Developing with theme.json
 -->
## theme.json を使用した開発

<!-- 
It can be difficult to remember the theme.json settings and properties while you develop, so a JSON scheme was created to help. The schema is available at https://schemas.wp.org/trunk/theme.json

Code editors can pick up the schema and can provide help like tooltips, autocomplete, or schema validation in the editor. To use the schema in Visual Studio Code, add `"$schema": "https://schemas.wp.org/trunk/theme.json"` to the beginning of your theme.json file.
 -->
開発中に theme.json の設定やプロパティを覚えておくのは困難です。そのため、 JSON スキーマが作成されました。このスキーマは https://schemas.wp.org/trunk/theme.json で利用可能です。

コードエディターはスキーマを取り、ツールチップやオートコンプリート、エディタ内でのスキーマ検証などの支援機能を提供できます。Visual Studio Code でスキーマを使用するには、`"$schema": "https://schemas.wp.org/trunk/theme.json"` を theme.json ファイルの先頭に追加します。

<!-- 
![Example using validation with schema](https://developer.wordpress.org/files/2021/11/theme-json-schema-updated.gif)
 -->
![スキーマを使用した検証の例](https://developer.wordpress.org/files/2021/11/theme-json-schema-updated.gif)

<!--
## Frequently Asked Questions
 -->
## FAQ よくある質問と答え

<!--
### The naming schema of CSS Custom Properties
 -->
### CSS カスタムプロパティの命名体系

<!--
One thing you may have noticed is the naming schema used for the CSS Custom Properties the system creates, including the use of double hyphen, `--`, to separate the different "concepts". Take the following examples.
 -->
システムが作成する CSS カスタムプロパティの命名体系に気づいたかもしれません。ダブルハイフン `--` が異なる「コンセプト」を分離しています。以下に例を見ます。

<!--
**Presets** such as `--wp--preset--color--black` can be divided into the following chunks:
 -->
**プリセット** たとえば `--wp--preset--color--black` は次のように分割できます。

<!--
- `--wp`: prefix to namespace the CSS variable.
- `preset `: indicates is a CSS variable that belongs to the presets.
- `color`: indicates which preset category the variable belongs to. It can be `color`, `font-size`, `gradients`.
- `black`: the `slug` of the particular preset value.
 -->
- `--wp`: CSS 変数の名前空間の接頭辞。
- `preset`: プリセットに属する CSS 変数であることを示す。
- `color`: 変数がどのプリセットカテゴリーに属するかを示す。`color`、`font-size`、`gradients` を指定可。
- `black`: 特定のプリセット値の `slug` 。

<!--
**Custom** properties such as `--wp--custom--line-height--body`, which can be divided into the following chunks:
 -->
**Custom** プロパティ `--wp--custom--line-height--body` は次のように分割できます。

<!--
- `--wp`: prefix to namespace the CSS variable.
- `custom`: indicates is a "free-form" CSS variable created by the theme.
- `line-height--body`: the result of converting the "custom" object keys into a string.
 -->
- `--wp`: CSS 変数の名前空間の接頭辞。
- `custom`: テーマに作成された「自由形式」の CSS 変数であることを示す。
- `line-height--body`: 「カスタム」オブジェクトキーを文字列に変換した結果。

<!--
The `--` as a separator has two functions:

- Readability, for human understanding. It can be thought as similar to the BEM naming schema, it separates "categories".
- Parsability, for machine understanding. Using a defined structure allows machines to understand the meaning of the property `--wp--preset--color--black`: it's a value bounded to the color preset whose slug is "black", which then gives us room to do more things with them.
 -->
セパレータとしての `--` には2つの機能があります。

- 人間の理解を助ける可読性。「カテゴリー」を分ける、BEM 命名規約と同じと考えられます。
- 機械の理解を助けるパース容易性 (Parseability)。定義された構造を使用することで、機械もプロパティ `--wp--preset--color--black` の意味を理解でき、これがスラッグ「black」のカラープリセットに紐付いた値と分かり、ユーザーが更なる操作を行う余地を与えます。

<!--
### Why using `--` as a separator?
 -->
### なぜ、セパレータとして、`--` (2つのハイフン) を使用するのですか ?
<!--
We could have used any other separator, such as a single `-`.

However, that'd have been problematic, as it'd have been impossible to tell how `--wp-custom-line-height-template-header` should be converted back into an object, unless we force theme authors not to use `-` in their variable names.

By reserving `--` as a category separator and let theme authors use `-` for word-boundaries, the naming is clearer: `--wp--custom--line-height--template-header`.
 -->
他のセパレータ、たとえば `-` (単一のハイフン)を使うこともできました。

しかし、これは問題で、例えば `--wp-custom-line-height-template-header` をどのように変換してオブジェクトに戻すのか伝えることは不可能です。変数名に `-` を使わないよう作者に強制するしかありません。

カテゴリーセパレータとして `--` を予約し、作者は単語の境界に `-` を使えることで、命名も `--wp--custom--line-height--template-header` と、クリアになります。

<!--
### How settings under "custom" create new CSS Custom Properties
 -->
### 「custom」下の設定は、どのように新しい CSS カスタムプロパティを作成しますか ?

<!--
The algorithm to create CSS Variables out of the settings under the "custom" key works this way:

This is for clarity, but also because we want a mechanism to parse back a variable name such `--wp--custom--line-height--body` to its object form in theme.json. We use the same separation for presets.

For example:
 -->
「カスタム」キー下の設定から CSS 変数を作成するアルゴリズムは次のように動作します。

これは明快さのためですが、`--wp--custom--line-height--body` のような変数名をパースして theme.json 内のオブジェクト形式に戻す仕組みも必要なためです。プリセットにも同じセパレータを使用します。

例:

**入力**
{% codetabs %}
{% Input %}

```json
{
	"version": 2,
	"settings": {
		"custom": {
			"lineHeight": {
				"body": 1.7
			},
			"font-primary": "-apple-system, BlinkMacSystemFont, 'Segoe UI', Roboto, Oxygen-Sans, Ubuntu, Cantarell, 'Helvetica Neue', sans-serif"
		}
	}
}
```

**出力**
{% Output %}

```css
body {
	--wp--custom--line-height--body: 1.7;
	--wp--custom--font-primary: "-apple-system, BlinkMacSystemFont, 'Segoe UI', Roboto, Oxygen-Sans, Ubuntu, Cantarell, 'Helvetica Neue', sans-serif";
}
```

{% end %}

<!--
A few notes about this process:

- `camelCased` keys are transformed into its `kebab-case` form, as to follow the CSS property naming schema. Example: `lineHeight` is transformed into `line-height`.
- Keys at different depth levels are separated by `--`. That's why `line-height` and `body` are separated by `--`.
- You shouldn't use `--` in the names of the keys within the `custom` object. Example, **don't do** this:
 -->
このプロセスに対する注意:

- `camelCased` キーはその `kebab-case` フォームに変換し、CSS プロパティ命名体系に従います。例: `lineHeight` は `line-height` に変換されます。
- 異なる深さレベルのキーは `--` で分割されます。`line-height` と `body` が `--` で分かれている理由です。
- You shouldn't use `--` in the names of the keys within the `custom` オブジェクト内のキー名で `--` を使用しないでください。例: 次のような命名は**止めてください**。

```json
{
	"version": 2,
	"settings": {
		"custom": {
			"line--height": { // DO NOT DO THIS
				"body": 1.7
			}
		}
	}
}
```
<!-- 
### Global Stylesheet
 -->
### グローバルスタイルシート

<!-- 
In WordPress 5.8, the CSS for some of the presets defined by WordPress (font sizes, colors, and gradients) was loaded twice for most themes: in the block-library stylesheet plus in the global stylesheet. Additionally, there were slight differences in the CSS in both places.
 -->
WordPress 5.8では、WordPress が定義するプリセットの一部 (フォントサイズ、色、グラデーション) の CSS が、ほとんどのテーマで2回、ブロックライブラリのスタイルシートとグローバルスタイルシートで読み込まれていました。さらに、両方の CSS にわずかな違いがありました。

<!-- 
In WordPress 5.9 release, CSS of presets are consolidated into the global stylesheet, that is now loaded for all themes. Each preset value generates a single CSS Custom Property and a class, as in:
 -->
WordPress 5.9 リリースでは、プリセットの CSS はグローバルスタイルシートに統合され、すべてのテーマで読み込まれるようになりました。各プリセットの値は、次のように、単一のCSSカスタムプロパティとクラスを生成します。

```css
/* CSS Custom Properties for the preset values */
body {
  --wp--preset--<PRESET_TYPE>--<PRESET_SLUG>: <DEFAULT_VALUE>;
  --wp--preset--color--pale-pink: #f78da7;
  --wp--preset--font-size--large: 36px;
  /* etc. */
}

/* CSS classes for the preset values */
.has-<PRESET_SLUG>-<PRESET_TYPE> { ... }
.has-pale-pink-color { color: var(--wp--preset--color--pale-pink) !important; }
.has-large-font-size { font-size: var(--wp--preset--font-size--large) !important; }
```
<!-- 
For themes to override the default values they can use the `theme.json` and provide the same slug. Themes that do not use a `theme.json` can still override the default values by enqueuing some CSS that sets the corresponding CSS Custom Property.
 -->
テーマがデフォルト値をオーバーライドするには、`theme.json` を使用し、同じスラッグを提供します。`theme.json` を使用しないテーマでデフォルト値をオーバーライドするには、対応する CSS カスタムプロパティを設定する CSS をエンキューします。

<!-- 
`Example` (sets a new value for the default large font size):
 -->
`例` (デフォルトの large フォントサイズに新しい値を設定する):

```css
body {
 --wp--preset--font-size--large: <NEW_VALUE>;
}
```
<!-- 
### Specificity for link colors provided by the user
 -->
### ユーザーから提供されるリンクカラーの詳細度

<!-- 
In v1, when a user selected a link color for a specific block we attached a class to that block in the form of `.wp-element-<ID>` and then enqueued the following style:
 -->
v1 では、ユーザーが特定のブロックのリンク色を選択すると、そのブロックに `.wp-element-<ID>` という形でクラスをアタッチし、次のスタイルをキューに入れました。

```css
.wp-element-<ID> a { color: <USER_COLOR_VALUE> !important; }
```
<!-- 
While this preserved user preferences at all times, the specificity was too strong and conflicted with some blocks with legit uses of an HTML element that shouldn’t be considered links. To [address this issue](https://github.com/WordPress/gutenberg/pull/34689), in WordPress 5.9 release, the `!important` was removed and updated the corresponding blocks to style the a elements with a specificity higher than the user link color, which now is:
 -->
これは常にユーザーの好みを維持しますが、詳細度が強すぎて、リンクとみなせない HTML 要素を正当に使用している一部のブロックと衝突していました。[この問題に対処する](https://github.com/WordPress/gutenberg/pull/34689)ため、WordPress 5.9 リリースでは `!important` を削除し、対応するブロックを更新して、ユーザーのリンク色よりも高い詳細度で、a 要素をスタイルするようにしました。現在の様子です。

```css
.wp-element-<ID> a { color: <USER_COLOR_VALUE>; }
```
<!-- 
As a result of this change, it’s now the block author and theme author’s responsibility to make sure the user choices are respected at all times and that the link color provided by the user (specificity 011) is not overridden.
 -->
この変更により、ユーザーの選択を常に尊重し、ユーザーが提供したリンク色 (詳細度011) が上書きされないようにすることは、ブロック作成者とテーマ作成者の責任になりました。

<!-- 
### What is blockGap and how can I use it?
 -->
### blockGap とは何か、どう使うのか ?

<<<<<<< HEAD
<!-- 
blockGap adjusts the vertical margin, or gap, between blocks.
It is also used for margins between inner blocks in columns, buttons, and social icons.
In the editor, the control for the blockGap is called Block spacing, located in the Dimensions panel.
 -->
blockGap は、ブロック間の垂直方向のマージン、またはギャップを調整します。
また、カラム、ボタン、ソーシャルアイコン内のインナーブロック間のマージンにも使用できます。
エディタでは、blockGap のコントロールは、「ブロックスペース」と呼ばれ、「寸法」パネル内にあります。

<!-- 
The value you define for the blockGap style uses a CSS property, a preset, named `--wp--style--block-gap`.
The default value is 2em.
 -->
blockGapスタイルに定義する値は、プリセットされた CSS プロパティ `--wp--style--block-gap` を使用します。
デフォルト値は2emです。
=======
For blocks that contain inner blocks, such as Group, Columns, Buttons, and Social Icons, `blockGap` controls the spacing between inner blocks. Depending on the layout of the block, the `blockGap` value will be output as either a vertical margin or a `gap` value. In the editor, the control for the `blockGap` value is called _Block spacing_, located in the Dimensions panel.
>>>>>>> ef6a1245

```json
{
	"version": 2,
	"settings": {
		"spacing": {
			"blockGap": true,
		}
	},
	"styles": {
		"spacing": {
			"blockGap": "1.5rem"
		}
	}
}
```
<<<<<<< HEAD
<!-- 
=======

The setting for `blockGap` is either a boolean or `null` value and is `null` by default. This allows an extra level of control over style output. The `settings.spacing.blockGap` setting in a `theme.json` file accepts the following values:

- `true`: Opt into displaying _Block spacing_ controls in the editor UI and output `blockGap` styles.
- `false`: Opt out of displaying _Block spacing_ controls in the editor UI, with `blockGap` styles stored in `theme.json` still being rendered. This allows themes to use `blockGap` values without allowing users to make changes within the editor.
- `null` (default): Opt out of displaying _Block spacing_ controls, _and_ prevent the output of `blockGap` styles.

The value defined for the root `styles.spacing.blockGap` style is also output as a CSS property, named `--wp--style--block-gap`.

>>>>>>> ef6a1245
### Why does it take so long to update the styles in the browser?
 -->
### なぜ、ブラウザのスタイルの更新に長い時間がかかるのか ?

<!-- 
When you are actively developing with theme.json you may notice it takes 30+ seconds for your changes to show up in the browser, this is because `theme.json` is cached. To remove this caching issue, set either [`WP_DEBUG`](https://wordpress.org/support/article/debugging-in-wordpress/#wp_debug) or [`SCRIPT_DEBUG`](https://wordpress.org/support/article/debugging-in-wordpress/#script_debug) to 'true' in your [`wp-config.php`](https://wordpress.org/support/article/editing-wp-config-php/). This tells WordPress to skip the cache and always use fresh data.
 -->
theme.json を使用して開発を行っていると、変更内容がブラウザに表示されるまでに30秒以上かかることに気がつくかもしれません。これは、`theme.json` がキャッシュされているためです。このキャッシュの問題を解決するには、[`wp-config.php`](https://wordpress.org/support/article/editing-wp-config-php/) の [`WP_DEBUG`](https://wordpress.org/support/article/debugging-in-wordpress/#wp_debug) または [`SCRIPT_DEBUG`](https://wordpress.org/support/article/debugging-in-wordpress/#script_debug) を 'true' に設定します。これにより、WordPress はキャッシュをスキップし、常に新しいデータを使用します。

[原文](https://github.com/WordPress/gutenberg/blob/trunk/docs/how-to-guides/themes/theme-json.md)<|MERGE_RESOLUTION|>--- conflicted
+++ resolved
@@ -317,7 +317,6 @@
 
 <!--
 ### Version
-<<<<<<< HEAD
  -->
 ### version
 
@@ -328,9 +327,7 @@
 このフィールドは、`theme.json` ファイルのフォーマットを表します。現在の唯一のバージョンは1です。
  -->
 <!-- 
-=======
-
->>>>>>> ef6a1245
+
 This field describes the format of the `theme.json` file. The current version is [v2](https://developer.wordpress.org/block-editor/reference-guides/theme-json-reference/theme-json-living/), [introduced in WordPress 5.9](https://make.wordpress.org/core/2022/01/08/updates-for-settings-styles-and-theme-json/). It also works with the current Gutenberg plugin.
  -->
 このフィールドは、`theme.json` ファイルのフォーマットを表します。現在のバージョンは [v2](https://developer.wordpress.org/block-editor/reference-guides/theme-json-reference/theme-json-living/) で、[WordPress 5.9 で導入されました](https://make.wordpress.org/core/2022/01/08/updates-for-settings-styles-and-theme-json/)。現行の Gutenberg プラグインでも動作します。
@@ -1253,13 +1250,17 @@
 {% end %}
  -->
 
-<<<<<<< HEAD
-<!--
-=======
+<!-- 
 #### Referencing a style
-
+ -->
+#### スタイルの参照
+
+<!-- 
 A block can be styled using a reference to a root level style. This feature is supported by Gutenberg.
 If you register a background color for the root using styles.color.background:
+ -->
+ブロックは、ルートレベルのスタイルへの参照を使用して、スタイルを設定できます。この機能は Gutenberg でサポートされています。
+ルートの背景色を styles.color.background を使用して登録すると、
 
 ```JSON
 "styles": {
@@ -1268,8 +1269,10 @@
 		}
 	}
 ```
-
+<!-- 
 You can use `ref: "styles.color.background"`  to re-use the style for a block:
+ -->
+`ref: "styles.color.background"` を使用して、ブロックにスタイルを再利用できます。
 
 ```JSON
 {
@@ -1279,22 +1282,17 @@
 }
 ```
 
->>>>>>> ef6a1245
+<!--
 #### Element styles
  -->
 #### 要素スタイル
 
-<<<<<<< HEAD
-<!--
-In addition to top-level and block-level styles, there's the concept of elements that can used in both places. There's a closed set of them:
+<!--
+In addition to top-level and block-level styles, there's the concept of elements that can be used in both places. There's a closed set of them:
  -->
 トップレベル、ブロックレベルのスタイルに加えて、両方の場所で使用できる要素のコンセプトがあります。
 
-<!--
-- `link`: maps to the `a` CSS selector.
-=======
-In addition to top-level and block-level styles, there's the concept of elements that can be used in both places. There's a closed set of them:
-
+<!-- 
 Supported by Gutenberg:
 
 - `button`: maps to the `wp-element-button` CSS class. Also maps to `wp-block-button__link` for backwards compatibility.
@@ -1302,35 +1300,45 @@
 - `heading`: maps to all headings, the `h1 to h6` CSS selectors.
 
 Supported by WordPress:
-
->>>>>>> ef6a1245
+ -->
+Gutenberg によるサポート
+
+- `button`: `wp-element-button` CSS クラスにマップ。後方互換性のため、`wp-block-button__link` にもマップ
+- `caption`: `.wp-element-caption, .wp-block-audio figcaption, .wp-block-embed figcaption, .wp-block-gallery figcaption, .wp-block-image figcaption, .wp-block-table figcaption, .wp-block-video figcaption` CSS クラスにマップ
+- `heading`: すべての見出し、`h1` から `h6` CSS セレクタにマップ
+
+<!--
+Supported by WordPress:
+ -->
+WordPress によるサポート
+
+<!--
 - `h1`: maps to the `h1` CSS selector.
 - `h2`: maps to the `h2` CSS selector.
 - `h3`: maps to the `h3` CSS selector.
 - `h4`: maps to the `h4` CSS selector.
 - `h5`: maps to the `h5` CSS selector.
 - `h6`: maps to the `h6` CSS selector.
-<<<<<<< HEAD
- -->
-- `link`: `a` CSS セレクタにマップ
+- `link`: maps to the `a` CSS selector.
+ -->
 - `h1`: `h1` CSS セレクタにマップ
 - `h2`: `h2` CSS セレクタにマップ
 - `h3`: `h3` CSS セレクタにマップ
 - `h4`: `h4` CSS セレクタにマップ
 - `h5`: `h5` CSS セレクタにマップ
 - `h6`: `h6` CSS セレクタにマップ
-
-<!--
-=======
-- `link`: maps to the `a` CSS selector.
-
->>>>>>> ef6a1245
+- `link`: `a` CSS セレクタにマップ
+
+<!--
 If they're found in the top-level the element selector will be used. If they're found within a block, the selector to be used will be the element's appended to the corresponding block.
  -->
 トップレベルにあれば、要素セレクタが使用されます。ブロック内にあれば、使用されるセレクタは、対応するブロックに追加された形の要素セレクタになります。
 
+<!-- 
 {% codetabs %}
 {% Input %}
+ -->
+**入力**
 
 ```json
 {
@@ -1375,9 +1383,10 @@
 	}
 }
 ```
-
+<!-- 
+{% Output %}
+ -->
 **出力**
-{% Output %}
 
 ```css
 body {
@@ -1399,42 +1408,42 @@
 	font-size: var( --wp--preset--font-size--smaller );
 }
 ```
-
+<!-- 
 {% end %}
-
-<<<<<<< HEAD
+ -->
 <!--
 The `defaults` block selector can't be part of the `styles` section and will be ignored if it's present. The `root` block selector will generate a style rule with the `:root` CSS selector.
  -->
+<!--  
 `defaults` ブロックセレクタは、`styles` セクションの一部にはなれず、あっても無視されます。`root` ブロックセレクタはなることはできず、`:root` CSS セレクタと共にスタイルルールを生成します。
-
+ -->
 <!--
 ### Other theme metadata
  -->
+<!-- 
 ### その他のテーマのメタデータ
-
+ -->
 <!--
 There's a growing need to add more theme metadata to the theme.json. This section lists those other fields:
  -->
+<!-- 
 theme.json にはさらに多くのテーマのメタデータを追加するニーズがあります。このセクションでは、それら他のフィールドを挙げます。
-
+ -->
 <!--
 **customTemplates**: within this field themes can list the custom templates present in the `block-templates` folder. For example, for a custom template named `my-custom-template.html`, the `theme.json` can declare what post types can use it and what's the title to show the user:
  -->
+<!-- 
 **customTemplates**: このフィールド内にテーマは、`block-templates` フォルダー内にあるカスタムテンプレートをリストできます。たとえば、カスタムテンプレート `my-custom-template.html` に対して、`theme.json` はどの投稿タイプが使用でき、ユーザーにどのようなタイトルを表示するか宣言できます。
-
-### customTemplates
-
-<!--
-<div class="callout callout-alert">
-This field is only allowed when the Gutenberg plugin is active. In WordPress 5.8 will be ignored.
-</div>
- -->
-> このフィールドは、Gutenberg プラグインが有効な場合にのみ許可されます。WordPress 5.8では無視されます。
-=======
+ -->
+ 
+<!-- 
 ##### Element pseudo selectors
-
+ -->
+##### 要素疑似セレクタ
+<!-- 
 Pseudo selectors `:hover`, `:focus`, `:visited` are supported by Gutenberg.
+ -->
+疑似セレクタ `:hover`、`:focus`、`:visited` を Gutenberg はサポートします。
 
 ```json
 "elements": {
@@ -1453,8 +1462,10 @@
 
 ### customTemplates
 
+<!-- 
 <div class="callout callout-alert">Supported in WordPress from version 5.9.</div>
->>>>>>> ef6a1245
+ -->
+> WordPress Version 5.9 以降でサポートされます。
 
 <!--
 Within this field themes can list the custom templates present in the `templates` folder. For example, for a custom template named `my-custom-template.html`, the `theme.json` can declare what post types can use it and what's the title to show the user:
@@ -1489,16 +1500,10 @@
 
 ### templateParts
 
-<<<<<<< HEAD
-<!--
-<div class="callout callout-alert">
-This field is only allowed when the Gutenberg plugin is active. In WordPress 5.8 will be ignored.
-</div>
- -->
-> このフィールドは、Gutenberg プラグインが有効な場合にのみ許可されます。WordPress 5.8では無視されます。
-=======
+<!-- 
 <div class="callout callout-alert">Supported in WordPress from version 5.9.</div>
->>>>>>> ef6a1245
+ -->
+> WordPress Version 5.9 以降でサポートされます。
 
 <!--
 Within this field themes can list the template parts present in the `parts` folder. For example, for a template part named `my-template-part.html`, the `theme.json` can declare the area term for the template part entity which is responsible for rendering the corresponding block variation (Header block, Footer block, etc.) in the editor. Defining this area term in the json will allow the setting to persist across all uses of that template part entity, as opposed to a block attribute that would only affect one block. Defining area as a block attribute is not recommended as this is only used 'behind the scenes' to aid in bridging the gap between placeholder flows and entity creation.
@@ -1533,7 +1538,6 @@
 ```
 <!-- 
 ### patterns
-<<<<<<< HEAD
  -->
 ### patterns
 <!-- 
@@ -1541,11 +1545,13 @@
 This field requires the Gutenberg plugin active and using the [version 2](https://developer.wordpress.org/block-editor/reference-guides/theme-json-reference/theme-json-living/) of `theme.json`.
 </div>
  -->
+<!-- 
 注意: このフィールドは、Gutenberg プラグインが有効で、`theme.json`の [version 2](https://developer.wordpress.org/block-editor/reference-guides/theme-json-reference/theme-json-living/) が必要です。
-=======
-
+ -->
+<!-- 
 <div class="callout callout-alert">Supported in WordPress from version 6.0 using [version 2](https://developer.wordpress.org/block-editor/reference-guides/theme-json-reference/theme-json-living/) of `theme.json`.</div>
->>>>>>> ef6a1245
+ -->
+> `theme.json` の [version 2](https://ja.wordpress.org/team/handbook/block-editor/reference-guides/theme-json-reference/theme-json-living/) を使用して、WordPress Version 6.0 からサポートされます。
 
 <!-- 
 Within this field themes can list patterns to register from [Pattern Directory](https://wordpress.org/patterns/). The `patterns` field is an array of pattern `slugs` from the Pattern Directory. Pattern slugs can be extracted by the `url` in single pattern view at the Pattern Directory. For example in this url `https://wordpress.org/patterns/pattern/partner-logos` the slug is `partner-logos`.
@@ -1799,25 +1805,10 @@
  -->
 ### blockGap とは何か、どう使うのか ?
 
-<<<<<<< HEAD
-<!-- 
-blockGap adjusts the vertical margin, or gap, between blocks.
-It is also used for margins between inner blocks in columns, buttons, and social icons.
-In the editor, the control for the blockGap is called Block spacing, located in the Dimensions panel.
- -->
-blockGap は、ブロック間の垂直方向のマージン、またはギャップを調整します。
-また、カラム、ボタン、ソーシャルアイコン内のインナーブロック間のマージンにも使用できます。
-エディタでは、blockGap のコントロールは、「ブロックスペース」と呼ばれ、「寸法」パネル内にあります。
-
-<!-- 
-The value you define for the blockGap style uses a CSS property, a preset, named `--wp--style--block-gap`.
-The default value is 2em.
- -->
-blockGapスタイルに定義する値は、プリセットされた CSS プロパティ `--wp--style--block-gap` を使用します。
-デフォルト値は2emです。
-=======
+<!-- 
 For blocks that contain inner blocks, such as Group, Columns, Buttons, and Social Icons, `blockGap` controls the spacing between inner blocks. Depending on the layout of the block, the `blockGap` value will be output as either a vertical margin or a `gap` value. In the editor, the control for the `blockGap` value is called _Block spacing_, located in the Dimensions panel.
->>>>>>> ef6a1245
+ -->
+グループ、カラム、ボタン、ソーシャルアイコンなどのインナーブロックを含むブロックでは、 `blockGap` は、内部ブロック間の間隔を制御します。ブロックのレイアウトによって、 `blockGap` 値は垂直方向のマージンか `gap` 値として出力されます。エディタでは、`blockGap`の値のコントロールは「ブロックスペース」と呼ばれ、「寸法」パネル内にあります。
 
 ```json
 {
@@ -1834,10 +1825,8 @@
 	}
 }
 ```
-<<<<<<< HEAD
-<!-- 
-=======
-
+
+<!-- 
 The setting for `blockGap` is either a boolean or `null` value and is `null` by default. This allows an extra level of control over style output. The `settings.spacing.blockGap` setting in a `theme.json` file accepts the following values:
 
 - `true`: Opt into displaying _Block spacing_ controls in the editor UI and output `blockGap` styles.
@@ -1845,8 +1834,16 @@
 - `null` (default): Opt out of displaying _Block spacing_ controls, _and_ prevent the output of `blockGap` styles.
 
 The value defined for the root `styles.spacing.blockGap` style is also output as a CSS property, named `--wp--style--block-gap`.
-
->>>>>>> ef6a1245
+ -->
+`blockGap` の設定は boolean か `null` 値で、デフォルトでは `null` です。この設定により、スタイル出力をより細かく制御できます。`theme.json` ファイル内の `settings.spacing.blockGap` 設定は、以下の値を受け取ります。
+
+- `true`: エディター UI に_ブロックスペース_コントロールを表示し、`blockGap` スタイルを出力することを許可します。
+- `false`: エディター UI で_ブロックスペース_コントロールを表示せず、`theme.json` に保存された `blockGap` スタイルをそのままレンダーします。この結果、テーマは、エディタ内でのユーザーの変更を禁止して、`blockGap` 値を使用できます。
+- `null` (デフォルト): ブロック間隔コントロールの表示と、 `blockGap` スタイルの出力を停止します。
+
+ルートの `styles.spacing.blockGap` スタイルに定義された値は、CSSプロパティ `--wp--style--block-gap` として出力されます。
+
+<!-- 
 ### Why does it take so long to update the styles in the browser?
  -->
 ### なぜ、ブラウザのスタイルの更新に長い時間がかかるのか ?
