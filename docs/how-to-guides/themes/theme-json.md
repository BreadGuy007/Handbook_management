--- conflicted
+++ resolved
@@ -8,30 +8,16 @@
 >
 > Documentation has been shared early to surface what’s being worked on and invite feedback from those experimenting with the APIs. Please, be welcomed to share yours in the weekly #core-editor chats as well as async via the Github issues and Pull Requests.
  -->
-> **この機能は現在、実験中です**。「実験中」とは初期の実装であり、将来、大規模で後方互換性のない変更があることを意味します。
+> **この機能は現在、実験中です**。初期の実装であり、将来、大規模で後方互換性のない変更があるという意味で、「実験中」です。
 >
-> 現在何が行われているかを明らかにし、API を使用した実験からフィードバックを得るため、早い段階でドキュメントを共有します。わたしたちはフィードバックを歓迎します。意見のある方は週次の #core-editor 会議で共有するか、非同期が良ければ GitHub で issue やプルリクを作成してください。
+> 現在何を行っているのかを明らかにし、API を使用した実験からフィードバックを得るため、早い段階でドキュメントを共有します。フィードバックを歓迎します。意見のある方は週次の #core-editor 会議で共有するか、GitHub で issue やプルリクを作成してください。
 
 <!-- 
 This is documentation for the current direction and work in progress about how themes can hook into the various sub-systems that the Block Editor provides.
  -->
 この文書ではテーマがブロックエディターの提供するさまざまなサブシステムとどのように連携するのか、その方向性と現在進行中の作業について記述します。
 
-<<<<<<< HEAD
-<!-- 
-- Rationale
-    - Settings can be controlled per block
-    - Some block styles are managed
-    - CSS Custom Properties: presets & custom
-- Specification
-    - Settings
-    - Styles
-    - Other theme metadata
-- FAQ
-  - The naming schema of CSS Custom Properties
-  - Why using -- as a separator?
-  - How settings under "custom" create new CSS Custom Properties
-=======
+<!--
 -   Rationale
     -   Settings can be controlled per block
     -   Some block styles are managed
@@ -44,7 +30,6 @@
     -   The naming schema of CSS Custom Properties
     -   Why using -- as a separator?
     -   How settings under "custom" create new CSS Custom Properties
->>>>>>> c9618f6a
 
  -->
 - 論拠
@@ -68,42 +53,34 @@
 <!-- 
 The Block Editor API has evolved at different velocities and there are some growing pains, specially in areas that affect themes. Examples of this are: the ability to [control the editor programmatically](https://make.wordpress.org/core/2020/01/23/controlling-the-block-editor/), or [a block style system](https://github.com/WordPress/gutenberg/issues/9534) that facilitates user, theme, and core style preferences.
  -->
-ブロックエディター API は異なる速度で進化しているため、特にテーマに影響を与える部分で苦痛に感じられる部分が大きくなっています。例として [エディターのプログラム的な制御](https://make.wordpress.org/core/2020/01/23/controlling-the-block-editor/)や、ユーザー、テーマ、コアスタイルの好みを取りまとめる[ブロックスタイルシステム](https://github.com/WordPress/gutenberg/issues/9534) があります。
+ブロックエディター API は、さまざまな速度で進化しているため、苦痛に感じられる部分が大きくなってきました。これは特にテーマに影響する部分で顕著です。たとえば、[エディターのプログラム的な制御](https://make.wordpress.org/core/2020/01/23/controlling-the-block-editor/)や、ユーザー、テーマ、コアスタイルの好みを取りまとめる[ブロックスタイルシステム](https://github.com/WordPress/gutenberg/issues/9534) などです。
 
 <!-- 
 This describes the current efforts to consolidate the various APIs related to styles into a single point – a `experimental-theme.json` file that should be located inside the root of the theme directory.
  -->
-この文書では現在行われている、スタイルに関連するさまざまな API を一箇所に集める努力、テーマディレクトリのルートに配置する `experimental-theme.json` ファイルについて説明します。
+この文書では、現在行われている、スタイルに関連するさまざまな API を一箇所に集める努力について、すなわち、テーマディレクトリのルートに配置する `experimental-theme.json` ファイルについて説明します。
 
 <!-- 
 ### Global settings for the block editor
  -->
-### Global settings for the block editor
+### ブロックエディターのグローバル設定
 
 <!-- 
 Instead of the proliferation of theme support flags or alternative methods, the `experimental-theme.json` files provides a canonical way to define the settings of the block editor. These settings includes things like:
  -->
-Instead of the proliferation of theme support flags or alternative methods, the `experimental-theme.json` files provides a canonical way to define the settings of the block editor. These settings includes things like:
-
-<<<<<<< HEAD
-<!-- 
- - What customization options should be made available or hidden from the user.
- - What are the default colors, font sizes... available to the user.
- - Defines the default layout of the editor. (widths and available alignments).
- -->
- - What customization options should be made available or hidden from the user.
- - What are the default colors, font sizes... available to the user.
- - Defines the default layout of the editor. (widths and available alignments).
-=======
+ブロックエディターの設定を定義する際、ネズミ算式に増えるテーマサポートフラグや代替方式の代わりに、`experimental-theme.json` ファイルでは理想の正しい方法が提供されます。例えば以下の設定が可能です。
+
+<!-- 
 -   What customization options should be made available or hidden from the user.
 -   What are the default colors, font sizes... available to the user.
 -   Defines the default layout of the editor. (widths and available alignments).
-
+ -->
+-   ユーザーが利用可能なカスタマイズオプション。隠すカスタマイズオプション。
+-   ユーザーが利用可能なデフォルトの色、フォントサイズ、等々
+-   エディターのデフォルトレイアウトの定義。幅、利用可能な配置
+
+<!-- 
 ### Settings can be controlled per block
->>>>>>> c9618f6a
-
-<!-- 
-### Settings can be controlled per block
  -->
 ### 設定をブロックごとに制御できる
 
@@ -123,20 +100,14 @@
  -->
 達成できることの例:
 
-<<<<<<< HEAD
-<!-- 
-- Use a particular preset for a block (e.g.: table) but the common one for the rest of blocks.
-- Enable font size UI controls for all blocks but the headings block.
-- etc.
+<!-- 
+-   Use a particular preset for a block (e.g.: table) but the common one for the rest of blocks.
+-   Enable font size UI controls for all blocks but the headings block.
+-   etc.
  -->
 - あるブロック(例: テーブル)に対して特定のプリセットを使用するが、残りのブロックでは一般的なものを使用する。
 - サポートするすべてのブロックでフォントサイズ UI コントロールを有効化するが、見出しブロックは除く。
 - など。
-=======
--   Use a particular preset for a block (e.g.: table) but the common one for the rest of blocks.
--   Enable font size UI controls for all blocks but the headings block.
--   etc.
->>>>>>> c9618f6a
 
 <!-- 
 ### Some block styles are managed
@@ -153,17 +124,12 @@
  -->
 この方法の利点:
 
-<<<<<<< HEAD
-<!-- 
-- Reduce the amount of CSS enqueued. 
-- Prevent specificity wars.
+<!-- 
+-   Reduce the amount of CSS enqueued.
+-   Prevent specificity wars.
  -->
 - エンキューされる CSS の量を減らす。 
 - 「CSS 詳細度の戦い」を抑止する。
-=======
--   Reduce the amount of CSS enqueued.
--   Prevent specificity wars.
->>>>>>> c9618f6a
 
 <!-- 
 ### CSS Custom Properties
@@ -178,17 +144,12 @@
 <!-- 
 To address this need, we've started to experiment with CSS Custom Properties, aka CSS Variables, in some places:
  -->
-To address this need, we've started to experiment with CSS Custom Properties, aka CSS Variables, in some places:
 このニーズを満たすためいくつかの場所で CSS カスタムプロパティの実験を始めました。なお、CSS カスタムプロパティは CSS 変数とも呼ばれます。
 
-<<<<<<< HEAD
-<!-- 
-- **Presets**: [color palettes](https://developer.wordpress.org/block-editor/developers/themes/theme-support/#block-color-palettes), [font sizes](https://developer.wordpress.org/block-editor/developers/themes/theme-support/#block-font-sizes), or [gradients](https://developer.wordpress.org/block-editor/developers/themes/theme-support/#block-gradient-presets) declared by the theme are converted to CSS Custom Properties and enqueued both the front-end and the editors.
+<!-- 
+-   **Presets**: [color palettes](https://developer.wordpress.org/block-editor/developers/themes/theme-support/#block-color-palettes), [font sizes](https://developer.wordpress.org/block-editor/developers/themes/theme-support/#block-font-sizes), or [gradients](https://developer.wordpress.org/block-editor/developers/themes/theme-support/#block-gradient-presets) declared by the theme are converted to CSS Custom Properties and enqueued both the front-end and the editors.
  -->
 - **プリセット**: [カラーパレット](https://ja.wordpress.org/team/handbook/block-editor/developers/themes/theme-support/#block-color-palettes)、[フォントサイズ](https://ja.wordpress.org/team/handbook/block-editor/developers/themes/theme-support/#block-font-sizes)、[グラデーション](https://ja.wordpress.org/team/handbook/block-editor/developers/themes/theme-support/#block-gradient-presets) をテーマで宣言すると、CSS カスタムプロパティに変換され、フロントエンドとエディターの両方にエンキューされます。
-=======
--   **Presets**: [color palettes](https://developer.wordpress.org/block-editor/developers/themes/theme-support/#block-color-palettes), [font sizes](https://developer.wordpress.org/block-editor/developers/themes/theme-support/#block-font-sizes), or [gradients](https://developer.wordpress.org/block-editor/developers/themes/theme-support/#block-gradient-presets) declared by the theme are converted to CSS Custom Properties and enqueued both the front-end and the editors.
->>>>>>> c9618f6a
 
 **入力**
 {% codetabs %}
@@ -216,11 +177,8 @@
 	}
 }
 ```
-<<<<<<< HEAD
+
 **出力**
-=======
-
->>>>>>> c9618f6a
 {% Output %}
 
 ```css
@@ -232,14 +190,10 @@
 
 {% end %}
 
-<<<<<<< HEAD
-<!-- 
-- **Custom properties**: there's also a mechanism to create your own CSS Custom Properties.
+<!-- 
+-   **Custom properties**: there's also a mechanism to create your own CSS Custom Properties.
  -->
 - **カスタムプロパティ**: 自身の CSS カスタムプロパティを作成する仕組みもあります。
-=======
--   **Custom properties**: there's also a mechanism to create your own CSS Custom Properties.
->>>>>>> c9618f6a
 
 **入力**
 {% codetabs %}
@@ -259,11 +213,8 @@
 	}
 }
 ```
-<<<<<<< HEAD
+
 **出力**
-=======
-
->>>>>>> c9618f6a
 {% Output %}
 
 ```css
@@ -491,11 +442,8 @@
 	}
 }
 ```
-<<<<<<< HEAD
+
 **出力**
-=======
-
->>>>>>> c9618f6a
 {% Output %}
 
 ```css
@@ -560,11 +508,8 @@
 	}
 }
 ```
-<<<<<<< HEAD
+
 **出力**
-=======
-
->>>>>>> c9618f6a
 {% Output %}
 
 ```css
@@ -577,6 +522,7 @@
 ```
 
 {% end %}
+
 <!-- 
 Note that, the name of the variable is created by adding `--` in between each nesting level.
  -->
@@ -662,11 +608,8 @@
 	}
 }
 ```
-<<<<<<< HEAD
+
 **出力**
-=======
-
->>>>>>> c9618f6a
 {% Output %}
 
 ```css
@@ -700,14 +643,10 @@
  -->
 theme.json にはさらに多くのテーマのメタデータを追加するニーズがあります。このセクションでは、それら他のフィールドを挙げます。
 
-<<<<<<< HEAD
-<!-- 
-**customTemplates**: within this field themes can list the custom templates present in the `block-templates` folder, the keys should match the custom template name. For example, for a custom template named `my-custom-template.html`, the `theme.json` can declare what post types can use it and what's the title to show the user:
- -->
-**customTemplates**: このフィールド内に、テーマは、`block-templates` フォルダー内にあるカスタムテンプレートをリストできます。キーはカスタムテンプレート名と同じ必要があります。たとえば、カスタムテンプレート `my-custom-template.html` に対して、`theme.json` はどの投稿タイプが使用でき、ユーザーにどのようなタイトルを表示するか宣言できます。
-=======
+<!-- 
 **customTemplates**: within this field themes can list the custom templates present in the `block-templates` folder. For example, for a custom template named `my-custom-template.html`, the `theme.json` can declare what post types can use it and what's the title to show the user:
->>>>>>> c9618f6a
+ -->
+**customTemplates**: このフィールド内にテーマは、`block-templates` フォルダー内にあるカスタムテンプレートをリストできます。たとえば、カスタムテンプレート `my-custom-template.html` に対して、`theme.json` はどの投稿タイプが使用でき、ユーザーにどのようなタイトルを表示するか宣言できます。
 
 <!-- 
 ```json
@@ -725,11 +664,33 @@
 	]
 }
 ```
-
+ -->
+```json
+{
+	"customTemplates": [
+		{
+			"name": "my-custom-template" /* 必須 */,
+			"title": "The template title" /* 必須、翻訳可能 */,
+			"postTypes": [
+				"page",
+				"post",
+				"my-cpt"
+			] /* オプション。デフォルトでは page のみに適用する。 */
+		}
+	]
+}
+```
+<!-- 
 **templateParts**: within this field themes can list the template parts present in the `block-template-parts` folder. For example, for a template part named `my-template-part.html`, the `theme.json` can declare the area term for the template part entity which is responsible for rendering the corresponding block variation (Header block, Footer block, etc.) in the editor.  Defining this area term in the json will allow the setting to persist across all uses of that template part entity, as opposed to a block attribute that would only affect one block.  Defining area as a block attribute is not recommended as this is only used 'behind the scenes' to aid in bridging the gap between placeholder flows and entity creation.
-
+ -->
+**templateParts**: このフィールド内にテーマは、`block-template-parts` フォルダーにあるテンプレートパーツをリストできます。たとえば、テンプレートパーツ `my-template-part.html` に対して、`theme.json` は、テンプレートパーツのエンティティのための area タームを宣言できます。エンティティはエディター内で、対応するブロックバリエーション (ヘッダーブロック、フッターブロックなど) をレンダリングする責任があります。json 内で area タームを定義するとテンプレートパーツエンティティのすべての使用において設定を永続化できます。これは、ブロック属性が1つのブロックのみに影響するのとは対照的です。ブロック属性としての area 定義は推奨されません。これは「表舞台の裏側」で使用され、プレースホルダーフローとエンティティ作成のギャップの橋渡しを支援します。
+
+<!-- 
 Currently block variations exist for "header" and "footer" values of the area term, any other values and template parts not defined in the json will default to the general template part block.  Variations will be denoted by specific icons within the editor's interface, will default to the corresponding semantic HTML element for the wrapper (this can also be overridden by the `tagName` attribute set on the template part block), and will contextualize the template part allowing more custom flows in future editor improvements.
-
+ -->
+現在、ブロックバリエーションは、area タームの header と footer の値に対して存在し、その他の値や json で定義されていないテンプレートパーツは、一般のテンプレートパーツブロックがデフォルトとなります。バリエーションはエディターのインターフェース内で特定のアイコンで示され、デフォルトでラッパーの対応するセマンティック HTML 要素となり (これも、テンプレートパーツブロック上の `tagName` 属性セットで上書きできます)、将来のエディターの改良でカスタムフローの実現のためテンプレートパーツをコンテキスト化します。
+
+<!-- 
 ```json
 {
 	"templateParts": [
@@ -743,14 +704,15 @@
  -->
 ```json
 {
-  "customTemplates": {
-    "my-custom-template": {
-      "title": "The template title", /* 必須 */
-      "postTypes": [ "page", "post", "my-cpt" ] /* オプション。デフォルトでは page のみに適用する。 */
-    }
-  }
-}
-```
+	"templateParts": [
+		{
+			"name": "my-template-part" /* 必須 */,
+			"area": "header" /* オプション。デフォルトでは 'uncategorized' に設定され、ブロックバリエーションをトリガーしない */,
+		}
+	]
+}
+```
+
 <!-- 
 ## Frequently Asked Questions
  -->
@@ -768,56 +730,41 @@
 
 <!-- 
 **Presets** such as `--wp--preset--color--black` can be divided into the following chunks:
-<<<<<<< HEAD
  -->
 **プリセット** たとえば `--wp--preset--color--black` は次のように分割できます。
-<!-- 
-- `--wp`: prefix to namespace the CSS variable.
-- `preset `: indicates is a CSS variable that belongs to the presets.
-- `color`: indicates which preset category the variable belongs to. It can be `color`, `font-size`, `gradients`.
-- `black`: the `slug` of the particular preset value.
+
+<!-- 
+-   `--wp`: prefix to namespace the CSS variable.
+-   `preset `: indicates is a CSS variable that belongs to the presets.
+-   `color`: indicates which preset category the variable belongs to. It can be `color`, `font-size`, `gradients`.
+-   `black`: the `slug` of the particular preset value.
  -->
 - `--wp`: CSS 変数の名前空間の接頭辞。
 - `preset`: プリセットに属する CSS 変数であることを示す。
 - `color`: 変数がどのプリセットカテゴリーに属するかを示す。`color`、`font-size`、`gradients` を指定可。
 - `black`: 特定のプリセット値の `slug` 。
+
 <!-- 
 **Custom** properties such as `--wp--custom--line-height--body`, which can be divided into the following chunks:
  -->
 **Custom** プロパティ `--wp--custom--line-height--body` は次のように分割できます。
-<!-- 
-- `--wp`: prefix to namespace the CSS variable.
-- `custom`: indicates is a "free-form" CSS variable created by the theme.
-- `line-height--body`: the result of converting the "custom" object keys into a string.
+
+<!-- 
+-   `--wp`: prefix to namespace the CSS variable.
+-   `custom`: indicates is a "free-form" CSS variable created by the theme.
+-   `line-height--body`: the result of converting the "custom" object keys into a string.
  -->
 - `--wp`: CSS 変数の名前空間の接頭辞。
 - `custom`: テーマに作成された「自由形式」の CSS 変数であることを示す。
 - `line-height--body`: 「カスタム」オブジェクトキーを文字列に変換した結果。
-<!-- 
-The `--` as a separator has two functions:
-
-- Readibility, for human understanding. It can be thought as similar to the BEM naming schema, it separates "categories".
-- Parseability, for machine understanding. Using a defined structure allows machines to understand the meaning of the property `--wp--preset--color--black`: it's a value bounded to the color preset whose slug is "black", which then gives us room to do more things with them.
- -->
-セパレータとしての `--` には2つの機能があります。
-=======
-
--   `--wp`: prefix to namespace the CSS variable.
--   `preset `: indicates is a CSS variable that belongs to the presets.
--   `color`: indicates which preset category the variable belongs to. It can be `color`, `font-size`, `gradients`.
--   `black`: the `slug` of the particular preset value.
-
-**Custom** properties such as `--wp--custom--line-height--body`, which can be divided into the following chunks:
-
--   `--wp`: prefix to namespace the CSS variable.
--   `custom`: indicates is a "free-form" CSS variable created by the theme.
--   `line-height--body`: the result of converting the "custom" object keys into a string.
-
+
+<!-- 
 The `--` as a separator has two functions:
 
 -   Readibility, for human understanding. It can be thought as similar to the BEM naming schema, it separates "categories".
 -   Parseability, for machine understanding. Using a defined structure allows machines to understand the meaning of the property `--wp--preset--color--black`: it's a value bounded to the color preset whose slug is "black", which then gives us room to do more things with them.
->>>>>>> c9618f6a
+ -->
+セパレータとしての `--` には2つの機能があります。
 
 - 人間の理解を助ける可読性。「カテゴリー」を分ける、BEM 命名規約と同じと考えられます。
 - 機械の理解を助けるパース容易性 (Parseability)。定義された構造を使用することで、機械もプロパティ `--wp--preset--color--black` の意味を理解でき、これがスラッグ「black」のカラープリセットに紐付いた値と分かり、ユーザーが更なる操作を行う余地を与えます。
@@ -875,11 +822,8 @@
 	}
 }
 ```
-<<<<<<< HEAD
+
 **出力**
-=======
-
->>>>>>> c9618f6a
 {% Output %}
 
 ```css
@@ -894,21 +838,15 @@
 <!-- 
 A few notes about this process:
 
-<<<<<<< HEAD
-- `camelCased` keys are transformed into its `kebab-case` form, as to follow the CSS property naming schema. Example: `lineHeight` is transformed into `line-height`.
-- Keys at different depth levels are separated by `--`. That's why `line-height` and `body` are separated by `--`.
-- You shouldn't use `--` in the names of the keys within the `custom` object. Example, **don't do** this:
+-   `camelCased` keys are transformed into its `kebab-case` form, as to follow the CSS property naming schema. Example: `lineHeight` is transformed into `line-height`.
+-   Keys at different depth levels are separated by `--`. That's why `line-height` and `body` are separated by `--`.
+-   You shouldn't use `--` in the names of the keys within the `custom` object. Example, **don't do** this:
  -->
 このプロセスに対する注意:
 
 - `camelCased` キーはその `kebab-case` フォームに変換し、CSS プロパティ命名体系に従います。例: `lineHeight` は `line-height` に変換されます。
 - 異なる深さレベルのキーは `--` で分割されます。`line-height` と `body` が `--` で分かれている理由です。
 - You shouldn't use `--` in the names of the keys within the `custom` オブジェクト内のキー名で `--` を使用しないでください。例: 次のような命名は**止めてください**。
-=======
--   `camelCased` keys are transformed into its `kebab-case` form, as to follow the CSS property naming schema. Example: `lineHeight` is transformed into `line-height`.
--   Keys at different depth levels are separated by `--`. That's why `line-height` and `body` are separated by `--`.
--   You shouldn't use `--` in the names of the keys within the `custom` object. Example, **don't do** this:
->>>>>>> c9618f6a
 
 ```json
 {
