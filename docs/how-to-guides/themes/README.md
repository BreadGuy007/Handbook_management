<!--
# Theming for the Block Editor
 -->
<!--
# ブロックエディター対応のテーマ
 -->
<!--
The new editor provides a number of options for theme designers and developers, including theme-defined color settings, font size control, and much more.

In this section, you'll learn about the ways that themes can customize the editor.
 -->
<!--
新しいエディターには、テーマ定義の色設定やサイズコントロールなどテーマデザイナーやテーマ開発者のためのオプションが多数あります。

このセクションではテーマからエディターをカスタマイズする方法について解説します。
 -->
<!--
# Themes
 -->
# テーマ

<!--
The block editor provides a number of options for theme designers and developers, including theme-defined color settings, font size control, and much more.
The block editor provides a number of options for theme designers and developers, to interact with it, including theme-defined color settings, font size control, and much more.
 -->
ブロックエディターには、テーマデザイナーやテーマ開発者がエディターと対話するためのオプションが多数あります。これにはテーマで定義する、色設定やサイズコントロール等が含まれます。
<!-- 
## Types of themes
 -->
## テーマの種類

<!-- 
### Classic theme
 -->
### クラシックテーマ

<!-- 
In terms of block editor terminology this is any theme that defines its templates in the traditional `.php` file format, and that doesn't have an `index.html` format template in the `/block-templates` or `/templates` folders. A `Classic` theme has the ability to provide configuration and styling options to the block editor, and block content, via [Theme Supports](/docs/how-to-guides/themes/theme-support.md), or by including a [theme.json](/docs/how-to-guides/themes/theme-json.md) file. A theme does not have to be a `Block` theme in order to take advantage of some of the flexibility provided by the use of a `theme.json` file.
 -->
ブロックエディターの用語として「クラシックテーマ」は、伝統的な `.php` ファイル形式でテンプレートを定義し、`/block-templates` または `/templates` フォルダ内に `index.html` 形式のテンプレートを持たないテーマを指します。クラシックテーマは、[テーマサポート](https://ja.wordpress.org/team/handbook/block-editor/how-to-guides/themes/theme-support/) や [theme.json](https://ja.wordpress.org/team/handbook/block-editor/how-to-guides/themes/theme-json/) ファイルを介して、ブロックエディタやブロックコンテンツに構成やスタイルオプションを提供する機能があります。ブロックテーマでないテーマでも `theme.json` ファイルの使用により得られる柔軟性の一部を利用できます。

<!-- 
### Block theme
 -->
### ブロックテーマ

<!-- 
This is any theme that has, at a minimum, an `index.html` format template in the `/block-templates` or `/templates` folders, and with templates  provided in form of block content markup. While many `Block` themes will make use of a `theme.json` file to provide configuration and styling settings, a `theme.json` is not a requirement of `Block` themes. The advantage of `Block` themes is that the block editor can be used to edit all areas of the site: headers, footers, sidebars, etc.
 -->
ブロックテーマは、少なくとも `/block-templates` または `/templates` フォルダに `index.html` 形式のテンプレートがあり、オプションで、ブロックコンテンツのマークアップ形式のテンプレートを提供するテーマです。多くのブロックテーマは `theme.json` ファイルを利用して、構成やスタイル設定を提供しますが、 `theme.json` はブロックテーマに必須ではありません。ブロックテーマの利点は、ヘッダー、フッター、サイドバーなど、サイト内のすべての領域をブロックエディタで編集できる点です。

<<<<<<< HEAD
<!--
=======
### Full site editing (FSE)

There isn't an FSE specific theme type. In WordPress > 5.9 FSE is enabled for any `Block` theme, ie. any theme that has an `index.html` format template in the `/block-templates` or `/templates` folders.

>>>>>>> 7ef01539
**Contents**
 -->
**コンテンツ**

<!--
- [Block Theme Overview](/docs/how-to-guides/themes/block-theme-overview.md)
- [Global Settings (theme.json)](/docs/how-to-guides/themes/theme-json.md)
- [Theme Support](/docs/how-to-guides/themes/theme-support.md)
 -->
- [ブロックテーマ概要](https://ja.wordpress.org/team/handbook/block-editor/how-to-guides/themes/block-theme-overview)
- [ブロックテーマの作成](https://ja.wordpress.org/team/handbook/block-editor/how-to-guides/themes/create-block-theme)
- [グローバル設定 (theme.json)](https://ja.wordpress.org/team/handbook/block-editor/how-to-guides/themes/theme-json)
- [テーマサポート](https://ja.wordpress.org/team/handbook/block-editor/how-to-guides/themes/theme-support)

[原文](https://github.com/WordPress/gutenberg/blob/trunk/docs/how-to-guides/themes/README.md)<|MERGE_RESOLUTION|>--- conflicted
+++ resolved
@@ -18,6 +18,8 @@
 # Themes
  -->
 # テーマ
+
+*(2022/5/2) 訳注: このセクションの多くが、[Theme Developer Handbook](https://developer.wordpress.org/themes/block-themes/) に移動されました。便宜上、しばらく訳文を掲載しますが、最新の情報については、[Theme Developer Handbook](https://developer.wordpress.org/themes/block-themes/) を参照してください。*
 
 <!--
 The block editor provides a number of options for theme designers and developers, including theme-defined color settings, font size control, and much more.
@@ -49,14 +51,17 @@
  -->
 ブロックテーマは、少なくとも `/block-templates` または `/templates` フォルダに `index.html` 形式のテンプレートがあり、オプションで、ブロックコンテンツのマークアップ形式のテンプレートを提供するテーマです。多くのブロックテーマは `theme.json` ファイルを利用して、構成やスタイル設定を提供しますが、 `theme.json` はブロックテーマに必須ではありません。ブロックテーマの利点は、ヘッダー、フッター、サイドバーなど、サイト内のすべての領域をブロックエディタで編集できる点です。
 
-<<<<<<< HEAD
+<!-- 
+### Full site editing (FSE)
+ -->
+### フルサイト編集 (Full site editing, FSE)
+
+<!-- 
+There isn't an FSE specific theme type. In WordPress > 5.9 FSE is enabled for any `Block` theme, ie. any theme that has an `index.html` format template in the `/block-templates` or `/templates` folders.
+ -->
+テーマの種類に、「フルサイト編集」に特化したものはありません。WordPress 5.9以上では、`Block` テーマ、つまり `/block-templates` または `/templates` フォルダに `index.html` 形式のテンプレートを持つすべてのテーマで、フルサイト編集は有効です。
+
 <!--
-=======
-### Full site editing (FSE)
-
-There isn't an FSE specific theme type. In WordPress > 5.9 FSE is enabled for any `Block` theme, ie. any theme that has an `index.html` format template in the `/block-templates` or `/templates` folders.
-
->>>>>>> 7ef01539
 **Contents**
  -->
 **コンテンツ**
