<!--
# Theming for the Block Editor
 -->
<!--
# ブロックエディター対応のテーマ
 -->
<!--
The new editor provides a number of options for theme designers and developers, including theme-defined color settings, font size control, and much more.

In this section, you'll learn about the ways that themes can customize the editor.
 -->
<!--
新しいエディターには、テーマ定義の色設定やサイズコントロールなどテーマデザイナーやテーマ開発者のためのオプションが多数あります。

このセクションではテーマからエディターをカスタマイズする方法について解説します。
 -->
<!--
# Themes
 -->
# テーマ

<<<<<<< HEAD
<!--
The block editor provides a number of options for theme designers and developers, including theme-defined color settings, font size control, and much more.
 -->
ブロックエディターには、テーマデザイナーやテーマ開発者のためのオプションが多数あります。これにはテーマで定義する、色設定やサイズコントロール等が含まれます。
<!--
=======
The block editor provides a number of options for theme designers and developers, to interact with it, including theme-defined color settings, font size control, and much more.

## Types of themes

### Classic theme

In terms of block editor terminology this is any theme that defines its templates in the traditional `.php` file format, and that doesn't have an `index.html` format template in the `/block-templates` or `/templates` folders. A `Classic` theme has the ability to provide configuration and styling options to the block editor, and block content, via [Theme Supports](/docs/how-to-guides/themes/theme-support.md), or by including a [theme.json](/docs/how-to-guides/themes/theme-json.md) file. A theme does not have to be a `Block` theme in order to take advantage of some of the flexibility provided by the use of a `theme.json` file.

### Block theme

This is any theme that has, at a minimum, an `index.html` format template in the `/block-templates` or `/templates` folders, and with templates  provided in form of block content markup. While many `Block` themes will make use of a `theme.json` file to provide configuration and styling settings, a `theme.json` is not a requirement of `Block` themes. The advantage of `Block` themes is that the block editor can be used to edit all areas of the site: headers, footers, sidebars, etc.

>>>>>>> a5b79142
**Contents**
 -->
**コンテンツ**

<!--
- [Block Theme Overview](/docs/how-to-guides/themes/block-theme-overview.md)
- [Create a Block Theme](/docs/how-to-guides/themes/create-block-theme.md)
- [Global Settings (theme.json)](/docs/how-to-guides/themes/theme-json.md)
- [Theme Support](/docs/how-to-guides/themes/theme-support.md)
 -->
- [ブロックテーマ概要](https://ja.wordpress.org/team/handbook/block-editor/how-to-guides/themes/block-theme-overview)
- [ブロックテーマの作成](https://ja.wordpress.org/team/handbook/block-editor/how-to-guides/themes/create-block-theme)
- [グローバル設定 (theme.json)](https://ja.wordpress.org/team/handbook/block-editor/how-to-guides/themes/theme-json)
- [テーマサポート](https://ja.wordpress.org/team/handbook/block-editor/how-to-guides/themes/theme-support)

[原文](https://github.com/WordPress/gutenberg/blob/trunk/docs/how-to-guides/themes/README.md)<|MERGE_RESOLUTION|>--- conflicted
+++ resolved
@@ -19,26 +19,37 @@
  -->
 # テーマ
 
-<<<<<<< HEAD
 <!--
 The block editor provides a number of options for theme designers and developers, including theme-defined color settings, font size control, and much more.
+The block editor provides a number of options for theme designers and developers, to interact with it, including theme-defined color settings, font size control, and much more.
  -->
-ブロックエディターには、テーマデザイナーやテーマ開発者のためのオプションが多数あります。これにはテーマで定義する、色設定やサイズコントロール等が含まれます。
+ブロックエディターには、テーマデザイナーやテーマ開発者がエディターと対話するためのオプションが多数あります。これにはテーマで定義する、色設定やサイズコントロール等が含まれます。
+<!-- 
+## Types of themes
+ -->
+## テーマの種類
+
+<!-- 
+### Classic theme
+ -->
+### クラシックテーマ
+
+<!-- 
+In terms of block editor terminology this is any theme that defines its templates in the traditional `.php` file format, and that doesn't have an `index.html` format template in the `/block-templates` or `/templates` folders. A `Classic` theme has the ability to provide configuration and styling options to the block editor, and block content, via [Theme Supports](/docs/how-to-guides/themes/theme-support.md), or by including a [theme.json](/docs/how-to-guides/themes/theme-json.md) file. A theme does not have to be a `Block` theme in order to take advantage of some of the flexibility provided by the use of a `theme.json` file.
+ -->
+ブロックエディターの用語として「クラシックテーマ」は、伝統的な `.php` ファイル形式でテンプレートを定義し、`/block-templates` または `/templates` フォルダ内に `index.html` 形式のテンプレートを持たないテーマを指します。クラシックテーマは、[テーマサポート](https://ja.wordpress.org/team/handbook/block-editor/how-to-guides/themes/theme-support/) や [theme.json](https://ja.wordpress.org/team/handbook/block-editor/how-to-guides/themes/theme-json/) ファイルを介して、ブロックエディタやブロックコンテンツに構成やスタイルオプションを提供する機能があります。ブロックテーマでないテーマでも `theme.json` ファイルの使用により得られる柔軟性の一部を利用できます。
+
+<!-- 
+### Block theme
+ -->
+### ブロックテーマ
+
+<!-- 
+This is any theme that has, at a minimum, an `index.html` format template in the `/block-templates` or `/templates` folders, and with templates  provided in form of block content markup. While many `Block` themes will make use of a `theme.json` file to provide configuration and styling settings, a `theme.json` is not a requirement of `Block` themes. The advantage of `Block` themes is that the block editor can be used to edit all areas of the site: headers, footers, sidebars, etc.
+ -->
+ブロックテーマは、少なくとも `/block-templates` または `/templates` フォルダに `index.html` 形式のテンプレートがあり、オプションで、ブロックコンテンツのマークアップ形式のテンプレートを提供するテーマです。多くのブロックテーマは `theme.json` ファイルを利用して、構成やスタイル設定を提供しますが、 `theme.json` はブロックテーマに必須ではありません。ブロックテーマの利点は、ヘッダー、フッター、サイドバーなど、サイト内のすべての領域をブロックエディタで編集できる点です。
+
 <!--
-=======
-The block editor provides a number of options for theme designers and developers, to interact with it, including theme-defined color settings, font size control, and much more.
-
-## Types of themes
-
-### Classic theme
-
-In terms of block editor terminology this is any theme that defines its templates in the traditional `.php` file format, and that doesn't have an `index.html` format template in the `/block-templates` or `/templates` folders. A `Classic` theme has the ability to provide configuration and styling options to the block editor, and block content, via [Theme Supports](/docs/how-to-guides/themes/theme-support.md), or by including a [theme.json](/docs/how-to-guides/themes/theme-json.md) file. A theme does not have to be a `Block` theme in order to take advantage of some of the flexibility provided by the use of a `theme.json` file.
-
-### Block theme
-
-This is any theme that has, at a minimum, an `index.html` format template in the `/block-templates` or `/templates` folders, and with templates  provided in form of block content markup. While many `Block` themes will make use of a `theme.json` file to provide configuration and styling settings, a `theme.json` is not a requirement of `Block` themes. The advantage of `Block` themes is that the block editor can be used to edit all areas of the site: headers, footers, sidebars, etc.
-
->>>>>>> a5b79142
 **Contents**
  -->
 **コンテンツ**
