--- conflicted
+++ resolved
@@ -1,8 +1,8 @@
-<!-- 
+<!--
 # Creating a block-based theme
  -->
 # ブロックベーステーマの作成
-<!-- 
+<!--
 The purpose of this tutorial is to show how to create a basic block based theme
 and help theme developers transition to full site editing.
 
@@ -12,28 +12,27 @@
 このチュートリアルの目的は基本的なブロックベーステーマの作り方の紹介と、テーマ開発者の「フルサイト編集 (full site editing)」への移行の支援です。
 
 このチュートリアルでは、ブロックベーステーマに必要なファイルの一覧、テンプレートとテンプレートパーツの組み合わせ、グローバルスタイルへのプリセットの追加、サイトエディターでのブロックの追加とテンプレートのエクスポートについて学びます。
-<!-- 
+<!--
 Full site editing is an experimental feature and the workflow in this tutorial is likely to change.
  -->
 「フルサイト編集」は実験中の機能のため、以下の手順も変わる可能性があります。
 
-<!-- 
+<!--
 This tutorial is up to date as of Gutenberg version 9.1.
  -->
 このチュートリアルは Gutenberg Version 9.1 時点の最新です。
 
-<!-- 
+<!--
 ## Table of Contents
  -->
 ## 目次
 
-<<<<<<< HEAD
-<!-- 
- 1. [What is needed to create a block-based theme?](/docs/how-to-guides/block-based-themes/README.md#what-is-needed-to-create-a-block-based-theme)
- 2. [Creating the theme](/docs/how-to-guides/block-based-themes/README.md#creating-the-theme)
- 3. [Creating the templates and template parts](/docs/how-to-guides/block-based-themes/README.md#creating-the-templates-and-template-parts)
- 4. [experimental-theme.json - Global styles](/docs/how-to-guides/block-based-themes/README.md#experimental-theme-json-global-styles)
- 5. [Adding blocks](/docs/how-to-guides/block-based-themes/block-based-themes-2-adding-blocks.md)
+<!--
+1.  [What is needed to create a block-based theme?](/docs/how-to-guides/block-based-themes/README.md#what-is-needed-to-create-a-block-based-theme)
+2.  [Creating the theme](/docs/how-to-guides/block-based-themes/README.md#creating-the-theme)
+3.  [Creating the templates and template parts](/docs/how-to-guides/block-based-themes/README.md#creating-the-templates-and-template-parts)
+4.  [experimental-theme.json - Global styles](/docs/how-to-guides/block-based-themes/README.md#experimental-theme-json-global-styles)
+5.  [Adding blocks](/docs/how-to-guides/block-based-themes/block-based-themes-2-adding-blocks.md)
  -->
  1. ブロックベーステーマを作成するには何が必要か ?
  2. テーマの作成
@@ -41,52 +40,44 @@
  4. experimental-theme.json - グローバルスタイル
  5. [ブロックの追加](https://ja.wordpress.org/team/handbook/block-editor/how-to-guides/block-based-themes/block-based-themes-2-adding-blocks/)
 
-<!-- 
-=======
-1.  [What is needed to create a block-based theme?](/docs/how-to-guides/block-based-themes/README.md#what-is-needed-to-create-a-block-based-theme)
-2.  [Creating the theme](/docs/how-to-guides/block-based-themes/README.md#creating-the-theme)
-3.  [Creating the templates and template parts](/docs/how-to-guides/block-based-themes/README.md#creating-the-templates-and-template-parts)
-4.  [experimental-theme.json - Global styles](/docs/how-to-guides/block-based-themes/README.md#experimental-theme-json-global-styles)
-5.  [Adding blocks](/docs/how-to-guides/block-based-themes/block-based-themes-2-adding-blocks.md)
-
->>>>>>> 3712ce0a
+<!--
 ## What is needed to create a block-based theme?
  -->
 ## ブロックベーステーマを作成するには何が必要か ?
 
-<!-- 
+<!--
 To use a block based theme you need to have Gutenberg installed and full site editing must be enabled.
 
 Full site editing can be enabled from the Gutenberg experiments menu in the WordPress admin area.
  -->
 ブロックベーステーマを使用するには Gutenberg をインストールし、「フルサイト編集」を有効化する必要があります。「フルサイト編集」は WordPress 管理画面の「Gutenberg」->「実験中」メニューから有効化できます。
 
-<!-- 
+<!--
 A block-based theme is built using HTML templates and template parts. Templates are the main files used in the [template hierarchy](https://developer.wordpress.org/themes/basics/template-hierarchy/), for example index, single or archive. Templates can optionally include structural template parts, for example a header, footer or sidebar.
  -->
 ブロックベーステーマは HTML テンプレートとテンプレートパーツから構成されています。テンプレートは[テンプレート階層](https://developer.wordpress.org/themes/basics/template-hierarchy/)内で使用されるメインのファイルで、たとえば index、single、archive などがあります。テンプレートはオプションで、ヘッダー、フッター、サイドバーなどの構造化テンプレートパーツを含むことができます。
 
-<!-- 
+<!--
 Each template or template part contains the [block grammar](https://developer.wordpress.org/block-editor/principles/key-concepts/#blocks), the HTML, for the selected blocks. The block HTML is generated in and exported from the **site editor**. It can also be added to the theme's HTML files manually.
  -->
 各テンプレート、テンプレートパーツは、選択したブロックの HTML、[ブロック文法](https://developer.wordpress.org/block-editor/principles/key-concepts/#blocks)を含みます。ブロック HTML は **サイトエディター** で生成し、エクスポートします。手動でテーマの HTML ファイルに追加することもできます。
 
-<!-- 
+<!--
 ### Required files and file structure
  -->
 ### 必要なファイルとファイル構造
 
-<!-- 
+<!--
 A block based theme requires an `index.php` file, an index template file, a `style.css` file, and a `functions.php` file.
  -->
 ブロックベーステーマには index テンプレートファイルの `index.php` ファイル、スタイル用 `style.css` ファイル、`functions.php` ファイルが必要です。
 
-<!-- 
+<!--
 The theme may optionally include an [experimental-theme.json file](/docs/how-to-guides/themes/theme-json.md) to manage global styles. You decide what additional templates and template parts to include in your theme.
  -->
 テーマはグローバルなスタイルを管理する experimental-theme.json ファイルをオプションで含むこともできます。さらにテーマには追加のテンプレートやテンプレートパーツを含めることができます。
 
-<!-- 
+<!--
 Templates are placed inside the `block-templates` folder, and template parts are placed inside the `block-template-parts` folder:
  -->
 テンプレートは `block-templates` フォルダー内に、テンプレートパーツは `block-template-parts` フォルダー内に配置します。
@@ -109,19 +100,19 @@
 	|__ ...
 ```
 
-<!-- 
+<!--
 ## Creating the theme
  -->
 ## テーマの作成
 
-<!-- 
+<!--
 Create a new folder for your theme in `/wp-content/themes/`.
 Inside this folder, create the `block-templates` and `block-template-parts` folders.
  -->
 `/wp-content/themes/` 下にテーマ用の新しいフォルダーを作成してください。
 フォルダーの中に `block-templates` フォルダーと `block-template-parts` フォルダーを作成します。
 
-<!-- 
+<!--
 Create a `style.css` file. The file header in the `style.css` file has [the same items that you would use in a traditional theme](https://developer.wordpress.org/themes/basics/main-stylesheet-style-css/#explanations).
  -->
 `style.css` ファイルを作成してください。style.css ファイルのヘッダーには[通常のテーマと同じ要素を記述します](https://developer.wordpress.org/themes/basics/main-stylesheet-style-css/#explanations)。
@@ -147,17 +138,17 @@
 Use it to make something cool, have fun, and share what you've learned with others.
 */
 ```
-<!-- 
+<!--
 Create a `functions.php` file.
  -->
 `functions.php` ファイルを作成してください。
 
-<!-- 
+<!--
 In this file, you will enqueue the `style.css` file and add any theme support that you want to use. For example colors, wide blocks and featured images.
  -->
 このファイルで `style.css` ファイルをエンキューし、色、幅広ブロック、アイキャッチ画像など使用したいテーマサポートを追加します。
 
-<!-- 
+<!--
 _You no longer need to add theme support for the title tag. It is already enabled with full site editing._
 
 https://developer.wordpress.org/themes/basics/theme-functions/#what-is-functions-php
@@ -224,7 +215,7 @@
 }
 add_action( 'wp_enqueue_scripts', 'myfirsttheme_scripts' );
 ```
-<!-- 
+<!--
 Create an `index.php` file.
 This file is used as a fallback if the theme is activated when full site editing is not enabled.
 You may leave the file empty for this tutorial.
@@ -246,28 +237,28 @@
  |__ block-template-parts
  	|__ (empty folder)
 ```
-<!-- 
+<!--
 ### Creating the templates and template parts
  -->
 ### テンプレートとテンプレートパーツの作成
 
-<!-- 
+<!--
 Create two template parts called `footer.html` and `header.html` and place them inside the `block-template-parts` folder. You can leave the files empty for now.
  -->
 2つのテンプレートパーツ `footer.html`、`header.html` を作成し、`block-template-parts` フォルダー内に保存してください。
 ファイルの中身は空で構いません。
 
-<!-- 
+<!--
 Inside the block-templates folder, create an `index.html` file.
  -->
 block-templates フォルダー内に `index.html` ファイルを作成してください。
 
-<!-- 
+<!--
 In `index.html`, include the template parts by adding two HTML comments.
  -->
 2つの HTML コメントを追加することで `index.html` にテンプレートパーツを含めます。
 
-<!-- 
+<!--
 The HTML comments starts with `wp:template-part` which is the name of the template-part block type. Inside the curly brackets are two keys and their values: The slug of the template part, and the theme name.
  -->
 HTML コメントは `wp:template-part` で始めます。これは template-part ブロックタイプの名前です。中括弧の中には2つのキーと値、テンプレートパーツのスラッグとテーマ名を含めます。
@@ -277,7 +268,7 @@
 
 <!-- wp:template-part {"slug":"footer","theme":"myfirsttheme"} /-->
 ```
-<!-- 
+<!--
 If you used a different theme name, adjust the value for the theme key.
 
 Eventually, you will be able to create and combine templates and template parts directly in the site editor.
@@ -286,35 +277,28 @@
 
 将来的にはテンプレートやテンプレートパーツを直接サイトエディターで作成し、組み合わせできるようになります。
 
-<!-- 
+<!--
 ### Experimental-theme.json - Global styles
  -->
 ### experimental-theme.json - グローバルスタイル
 
-<!-- 
+<!--
 The purpose of the `experimental-theme.json` file is to make it easier to style blocks by setting defaults.
  -->
 `experimental-theme.json` ファイルはブロックのスタイルにデフォルトを設定し、ブロックのスタイルを支援します。
 
-<!-- 
+<!--
 It is used to:
-<<<<<<< HEAD
- * Create CSS variables (also called CSS custom properties) that can be used to style blocks both on the front and in the editor.
- * Set global styles.
- * Set styles for individual block types.
- -->
-experimental-theme.json ファイルを使用することで以下が可能です。
- * CSS 変数 (または CSS カスタムプロパティとも呼ばれる) の作成。CSS 変数はフロントエンドでも、エディター内でもブロックのスタイルに使用されます。
- * グローバルスタイルの設定
- * 個別ブロックタイプのスタイルの設定
-=======
-
 -   Create CSS variables (also called CSS custom properties) that can be used to style blocks both on the front and in the editor.
 -   Set global styles.
 -   Set styles for individual block types.
->>>>>>> 3712ce0a
-
-<!-- 
+ -->
+experimental-theme.json ファイルを使用することで以下が可能です。
+- CSS 変数 (または CSS カスタムプロパティとも呼ばれる) の作成。CSS 変数はフロントエンドでも、エディター内でもブロックのスタイルに使用されます。
+- グローバルスタイルの設定
+- 個別ブロックタイプのスタイルの設定
+
+<!--
 [The documentation for global styles contains a list of available block and style combinations.](https://developer.wordpress.org/block-editor/developers/themes/theme-json/)
 
 Create a file called `experimental-theme.json` and save it inside the main folder.
@@ -323,12 +307,12 @@
 
 メインのフォルダー内に `experimental-theme.json` ファイルを作成してください。
 
-<!-- 
+<!--
 CSS variables are generated using **Global presets**. The variables are added to the `:root` on the front, and to the `.editor-styles-wrapper` class in the editor.
  -->
 CSS 変数は **グローバルプリセット** を使用して生成されます。変数は、フロント表示時の `:root` と、エディター表示時の `.editor-styles-wrapper` クラスに追加されます。
 
-<!-- 
+<!--
 Styles that are added to the themes `style.css` file or an editor style sheet are loaded after global styles.
 
 Add the following global presets to the `experimental-theme.json` file:
@@ -370,13 +354,10 @@
 	}
 }
 ```
-<!-- 
+<!--
 This code generates the following variables:
-<<<<<<< HEAD
  -->
 このコードは次の変数を生成します。
-=======
->>>>>>> 3712ce0a
 
 ```
 	--wp--preset--color--strong-magenta: #a156b4;
@@ -386,19 +367,16 @@
 	--wp--custom--line-height--medium: 2;
 	--wp--custom--line-height--large: 2.5;
 ```
-<!-- 
+<!--
 **Global styles** are used to set default values for the website and for the blocks.
 
 This example will add the dark grey color as the website background color.
 Add the code inside the globals, after the presets:
-<<<<<<< HEAD
  -->
 **グローバルスタイル** を使用すると Web サイトとブロックのデフォルト値を設定できます。
 
 この例では Web サイトの背景色としてダークグレイを追加します。
 globals の中、presets の下にこのコードを追加してください。
-=======
->>>>>>> 3712ce0a
 
 ```
 	"styles": {
@@ -407,7 +385,7 @@
 		}
 	}
 ```
-<!-- 
+<!--
 **Block styles** sets default values for all blocks of a specific type.
 
 This example uses the CSS variables to add text color and line height to the H2 heading block,
@@ -417,7 +395,7 @@
 
 この例では CSS 変数を使用して h2 見出しブロックに、カスタムフォントサイズと組み合わせてテキスト色と行高を追加します。
 
-<!-- 
+<!--
 When adding styles for the headings block, include the heading level, h1 to h6.
 
 Block styles are separate from global styles. Add the code after the globals, but before the closing brace.
@@ -439,7 +417,7 @@
 	}
 },
 ```
-<!-- 
+<!--
 CSS variables for font sizes are generated using the `editor-font-sizes` theme support or by adding a global preset.
 
 https://developer.wordpress.org/block-editor/developers/themes/theme-support/#block-font-sizes
@@ -447,7 +425,7 @@
 フォントサイズ用の CSS 変数は、`editor-font-sizes` テーマサポートを使用するか、グローバルプリセットに追加することで生成されます。
 https://ja.wordpress.org/team/handbook/block-editor/how-to-guides/themes/theme-support/#block-font-sizes
 
-<!-- 
+<!--
 If the theme does not add any custom font sizes, variables are created using the default sizes.
 This example adds the default medium font size to the paragraph block.
 
@@ -468,7 +446,7 @@
 },
 ```
 
-<!-- 
+<!--
 Using the CSS variables is optional. In this example, the default background color for the group block is changed to white using a color code:
  -->
 CSS 変数の仕様はオプションです。この例ではグループブロックのデフォルトの背景色をカラーコードを使用して白に変更します。
@@ -482,7 +460,7 @@
 	}
 }
 ```
-<!-- 
+<!--
 Below are the presets and styles combined:
  -->
 以下はプリセットとスタイルを組み合わせた結果です。
@@ -548,7 +526,7 @@
 	}
 }
 ```
-<!-- 
+<!--
 ## [Adding blocks](/docs/how-to-guides/block-based-theme/block-based-themes-2-adding-blocks.md)
  -->
 ## [ブロックの追加](https://ja.wordpress.org/team/handbook/block-editor/how-to-guides/block-based-themes/block-based-themes-2-adding-blocks/)
