--- conflicted
+++ resolved
@@ -544,31 +544,48 @@
 -->
 `post_meta` コンテンツの更新に使用可能な、カスタムサイドバーを作成しました。
 
-<<<<<<< HEAD
 <!--
 A complete example is available, download the [plugin-sidebar example](https://github.com/WordPress/gutenberg-examples/tree/trunk/plugin-sidebar) from the [gutenberg-examples](https://github.com/WordPress/gutenberg-examples) repository.
 A complete example is available, download the [plugin-sidebar example](https://github.com/WordPress/gutenberg-examples/tree/trunk/blocks-non-jsx/plugin-sidebar) from the [gutenberg-examples](https://github.com/WordPress/gutenberg-examples) repository.
 -->
 完全なサンプルは、[gutenberg-examples](https://github.com/WordPress/gutenberg-examples) リポジトリから、[plugin-sidebar サンプル](https://github.com/WordPress/gutenberg-examples/tree/trunk/blocks-non-jsx/plugin-sidebar)をダウンロードしてください。
 
-[原文](https://github.com/WordPress/gutenberg/blob/trunk/docs/how-to-guides/plugin-sidebar-0.md)
-=======
-A complete example is available, download the [plugin-sidebar example](https://github.com/WordPress/gutenberg-examples/tree/trunk/blocks-non-jsx/plugin-sidebar) from the [gutenberg-examples](https://github.com/WordPress/gutenberg-examples) repository.
-
+<!-- 
 ### Note
-
+ -->
+### 注意
+
+<!-- 
 If you have enabled Custom Fields in the 'Panels' page of the Editor 'Preferences' (via the three dots in top right), a field with the same name as the TextControl, in this case `sidebar_plugin_meta_block_field`, will also appear in the custom fields panel at the bottom of the editor window. These two fields have access to the same meta property.
-
+ -->
+エディターの「設定」の「パネル」ページ内で (右上の3つの点から) カスタムフィールドを有効にすると、TextControl と同じ名前のフィールド、この場合は `sidebar_plugin_meta_block_field` が、エディターウィンドウの下部にあるカスタムフィールドパネルにも表示されます。これら2つのフィールドは、同じメタプロパティにアクセスします。
+
+<!-- 
 ![Text Control and Custom Field](https://raw.githubusercontent.com/WordPress/gutenberg/HEAD/docs/assets/plugin-sidebar-text-control-custom-field.png)
-
+ -->
+![TextControl とカスタムフィールド](https://raw.githubusercontent.com/WordPress/gutenberg/HEAD/docs/assets/plugin-sidebar-text-control-custom-field.png)
+
+<!-- 
 On saving the post the value in the TextControl will be saved first and the value in the custom field will be saved second, so that is the one that ends up persisting in the database. So if you change the value in the TextControl it is still the one in the custom field that ends up getting saved.
-
+ -->
+投稿を保存すると、TextControl の値が最初に保存され、次にカスタムフィールドの値が保存されるため、最終的にデータベースに永続化される値はカスタムフィールドの値です。このため、TextControl の値を変更しても、最終的にはカスタムフィールドの値が保存されます。
+
+<!-- 
 This problem does not exist if Custom Fields is not enabled.
-
+ -->
+この問題はカスタムフィールドが有効でなければ発生しません。
+
+<!-- 
 If you need to have Custom Fields enabled and also have post meta in the sidebar there are two possible solutions:
-
+ -->
+カスタムフィールドを有効にし、かつ、サイドバーに投稿メタを表示する必要がある場合は、2つの解決策があります。
+
+<!-- 
 1. Precede the name of the meta field with an underscore, so the name in the above example would be `_sidebar_plugin_meta_block_field`. This indicates that the post meta should be treated as private so it will not be visible in the Custom Fields section of a post. With this solution an error will be generated when you save the post unless you add an `auth_callback` property to the `args` array passed to `register_post_meta` with a function that ultimately returns `true`.  See the `args` documentation in the [post_meta](https://developer.wordpress.org/reference/functions/register_meta/#parameters) page for more info.
 2. In the TextControl's `onChange` function, target the Value field textarea and set the value there to be the same as the value in the TextControl meta field. The value will then be identical in both places and so you can be assured that if the value is changed in the TextControl then it will still be saved to the database.
+ -->
+1. メタフィールドの名前の前にアンダースコアを付ける。上の例では名前は `_sidebar_plugin_meta_block_field` になります。これで投稿メタはプライベートとして扱われるため、投稿のカスタムフィールドセクションに表示されません。ただしこのままでは投稿を保存する際にエラーが発生するため、`register_post_meta` に渡す `args` 配列に `auth_callback` プロパティと、最終的に `true` を返す関数を追加する必要があります。詳しくは [post_meta](https://developer.wordpress.org/reference/functions/register_meta/#parameters) ページの `args` ドキュメントを参照してください。
+2. TextControl の `onChange` 関数内で、Value フィールドの textarea に対して、TextControl の meta フィールド値と同じになるように設定する。両方の場所で値が同じになるため、TextControl で値を変更しても、データベースに保存されることを保証できます。
 
 ```js
 return el( TextControl, {
@@ -582,4 +599,5 @@
   },
 } );
 ```
->>>>>>> 401260c6
+
+[原文](https://github.com/WordPress/gutenberg/blob/trunk/docs/how-to-guides/plugin-sidebar-0.md)