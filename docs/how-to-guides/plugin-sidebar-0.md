--- conflicted
+++ resolved
@@ -38,14 +38,10 @@
 -->
 ## ステップバイステップガイド
 
-<<<<<<< HEAD
-<!--
-### Step 1: Get a Sidebar up and Running
+<!--
+### Step 1: Get a sidebar up and running
 -->
 ### ステップ 1: サイドバーの起動
-=======
-### Step 1: Get a sidebar up and running
->>>>>>> e09412eb
 
 <!--
 The first step is to tell the editor that there is a new plugin that will have its own sidebar. Use the [registerPlugin](/packages/plugins/README.md), [PluginSidebar](/packages/edit-post/README.md#pluginsidebar), and [createElement](/packages/element/README.md) utilities provided by the `@wordpress/plugins`, `@wordpress/edit-post`, and `react` packages, respectively.
@@ -254,14 +250,10 @@
 -->
 このコードは、データの保存も取得もしません。次のステップでは、メタブロックフィールドとの接続方法を見ていきます。
 
-<<<<<<< HEAD
-<!--
-### Step 3: Register the Meta Field
+<!--
+### Step 3: Register the meta field
 -->
 ### ステップ 3: メタフィールドの登録
-=======
-### Step 3: Register the meta field
->>>>>>> e09412eb
 
 <!--
 To work with fields in the `post_meta` table, use the [register_post_meta](https://developer.wordpress.org/reference/functions/register_post_meta/). function to create a new field called `sidebar_plugin_meta_block_field`.
@@ -305,14 +297,10 @@
 -->
 コードが `undefined` を返す場合、[投稿の登録時](https://developer.wordpress.org/reference/functions/register_post_type/#supports)または [add_post_type_support 関数](https://developer.wordpress.org/reference/functions/add_post_type_support/)で投稿タイプが `custom-fields` をサポートすることを確認してください。
 
-<<<<<<< HEAD
-<!--
-### Step 4: Initialize the Input Control
+<!--
+### Step 4: Initialize the input control
 -->
 ### ステップ 4: 入力コントロールの初期化
-=======
-### Step 4: Initialize the input control
->>>>>>> e09412eb
 
 <!--
 With the field available in the editor store, it can now be surfaced to the UI. We extract the input control to a function to keep the code clean as we add functionality.
@@ -436,14 +424,10 @@
 -->
 入力コンポーネントのコンテンツが変更されることを確認できます。
 
-<<<<<<< HEAD
-<!--
-### Step 5: Update the Meta Field When the Input's Content Changes
+<!--
+### Step 5: Update the meta field when the input's content changes
 -->
 ### ステップ 5: 入力コントロールの変更でメタフィールドを更新する
-=======
-### Step 5: Update the meta field when the input's content changes
->>>>>>> e09412eb
 
 <!--
 The last step is to update the meta field when the input content changes.
