--- conflicted
+++ resolved
@@ -1,9 +1,9 @@
-<!-- 
+<!--
 # Add a Button to the Toolbar
  -->
 # ツールバーへのボタンの追加
 
-<!-- 
+<!--
 Now that the format is available, the next step is to surface it to the UI. You can make use of the [`RichTextToolbarButton`](https://github.com/WordPress/gutenberg/tree/HEAD/packages/block-editor/src/components/rich-text#richtexttoolbarbutton) component to extend the format toolbar.
 
 Paste this code in `my-custom-format.js`:
@@ -37,11 +37,7 @@
 } )( window.wp );
 ```
 
-<<<<<<< HEAD
 **ESNext**
-
-=======
->>>>>>> 3712ce0a
 {% ESNext %}
 
 ```js
@@ -69,7 +65,7 @@
 ```
 
 {% end %}
-<!-- 
+<!--
 **Important**: note that this code is using two new utilities (`wp.element.createElement`, and `wp.editor.RichTextToolbarButton`) so don't forget adding the corresponding `wp-element` and `wp-editor` packages to the dependencies array in the PHP file along with the existing `wp-rich-text`.
 -->
 **重要**: このコードは新しいユーティリティー (`wp.element.createElement` と `wp.editor.RichTextToolbarButton`) を使用しています。忘れずに対応する `wp-element` と `wp-editor` のパッケージを既存の `wp-rich-text` とともに PHP ファイル内の依存性配列に追加してください。
@@ -83,12 +79,12 @@
 
 ![カスタムボタンのツールバー](https://raw.githubusercontent.com/WordPress/gutenberg/HEAD/docs/designers-developers/assets/toolbar-with-custom-button.png)
 
-<!-- 
+<!--
 You may also want to check that upon clicking the button the `toggle format` message is shown in your browser's console.
  -->
 またボタンをクリックするとメッセージ `toggle format` がブラウザーのコンソールに表示されます。
 
-<!-- 
+<!--
 ## Show the button only for specific blocks
 
 By default, the button is rendered on every rich text toolbar (image captions, buttons, paragraphs, etc).
@@ -143,11 +139,7 @@
 } )( window.wp );
 ```
 
-<<<<<<< HEAD
 **ESNext**
-
-=======
->>>>>>> 3712ce0a
 {% ESNext %}
 
 ```js
@@ -190,7 +182,7 @@
 ```
 
 {% end %}
-<!-- 
+<!--
 Don't forget adding `wp-compose` and `wp-data` to the dependencies array in the PHP script.
 
 More advanced conditions can be used, e.g., only render the button depending on specific attributes of the block.
