<!-- 
# Register a New Format
 -->
# 新しいフォーマットの登録

<!-- 
The first thing you're going to do in this tutorial is to register the new format that the plugin intends to apply. WordPress has the [`registerFormatType`](/packages/rich-text/README.md#registerFormatType) function to do so.

Let's prepare a minimal plugin to make this work. Create a new folder and a file named `my-custom-format.php` within it containing the necessary PHP code to register and enqueue the JavaScript assets:
 -->

まずはじめにプラグインで適用する新しいフォーマットを登録します。これには WordPress の [`registerFormatType`](https://developer.wordpress.org/block-editor/packages/packages-rich-text/#registerFormatType) 関数を使用します。

最小限のプラグインを準備します。新しいフォルダーにファイル `my-custom-format.php` を作成し、中に登録と JavaScript アセットのエンキューに必要な PHP コードを記述します。

```php
<?php
/**
 * Plugin Name: My custom format
 */

function my_custom_format_script_register() {
	wp_register_script(
		'my-custom-format-js',
		plugins_url( 'my-custom-format.js', __FILE__ ),
		array( 'wp-rich-text' )
	);
}
add_action( 'init', 'my_custom_format_script_register' );

function my_custom_format_enqueue_assets_editor() {
	wp_enqueue_script( 'my-custom-format-js' );
}
add_action( 'enqueue_block_editor_assets', 'my_custom_format_enqueue_assets_editor' );
```
<!-- 
Then add a new file named `my-custom-format.js` with the following contents:
 -->
次に新しいファイル `my-custom-format.js` を次の内容で作成します。

**ES5**

{% codetabs %}
{% ES5 %}

```js
( function ( wp ) {
	wp.richText.registerFormatType( 'my-custom-format/sample-output', {
		title: 'Sample output',
		tagName: 'samp',
		className: null,
	} );
} )( window.wp );
```

<<<<<<< HEAD
**ESNext**

=======
>>>>>>> 3712ce0a
{% ESNext %}

```js
import { registerFormatType } from '@wordpress/rich-text';

registerFormatType( 'my-custom-format/sample-output', {
	title: 'Sample output',
	tagName: 'samp',
	className: null,
} );
```

{% end %}

<!-- 
Make that plugin available in your WordPress setup and activate it. Then, load a new page/post.

The list of available format types is maintained in the `core/rich-text` store. You can query the store to check that your custom format is now available. To do so, run this code in your browser's console:

    wp.data.select( 'core/rich-text' ).getFormatTypes();

It'll return an array containing the format types, including your own.
 -->
WordPress にインストールして有効化し、新しい投稿または固定ページをロードしてください。

利用可能なフォーマットタイプは `core/rich-text` ストア内で管理されます。ストアを照会し、作成したカスタムフォーマットが利用可能かどうかを確認します。ブラウザーのコンソールで以下を実行してください。

	wp.data.select( 'core/rich-text' ).getFormatTypes();

作成したものを含むフォーマットタイプの配列が返されます。<|MERGE_RESOLUTION|>--- conflicted
+++ resolved
@@ -1,9 +1,9 @@
-<!-- 
+<!--
 # Register a New Format
  -->
 # 新しいフォーマットの登録
 
-<!-- 
+<!--
 The first thing you're going to do in this tutorial is to register the new format that the plugin intends to apply. WordPress has the [`registerFormatType`](/packages/rich-text/README.md#registerFormatType) function to do so.
 
 Let's prepare a minimal plugin to make this work. Create a new folder and a file named `my-custom-format.php` within it containing the necessary PHP code to register and enqueue the JavaScript assets:
@@ -33,7 +33,7 @@
 }
 add_action( 'enqueue_block_editor_assets', 'my_custom_format_enqueue_assets_editor' );
 ```
-<!-- 
+<!--
 Then add a new file named `my-custom-format.js` with the following contents:
  -->
 次に新しいファイル `my-custom-format.js` を次の内容で作成します。
@@ -53,11 +53,7 @@
 } )( window.wp );
 ```
 
-<<<<<<< HEAD
 **ESNext**
-
-=======
->>>>>>> 3712ce0a
 {% ESNext %}
 
 ```js
@@ -72,7 +68,7 @@
 
 {% end %}
 
-<!-- 
+<!--
 Make that plugin available in your WordPress setup and activate it. Then, load a new page/post.
 
 The list of available format types is maintained in the `core/rich-text` store. You can query the store to check that your custom format is now available. To do so, run this code in your browser's console:
@@ -87,4 +83,6 @@
 
 	wp.data.select( 'core/rich-text' ).getFormatTypes();
 
-作成したものを含むフォーマットタイプの配列が返されます。+作成したものを含むフォーマットタイプの配列が返されます。
+
+[原文](https://github.com/WordPress/gutenberg/blob/trunk/docs/how-to-guides/format-api/1-register-format.md)