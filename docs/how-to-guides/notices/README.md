<<<<<<< HEAD
<!-- 
# Displaying Notices from Your Plugin or Theme
 -->
# プラグインやテーマからの通知の表示
=======
# Notices
>>>>>>> c614fdee

<!-- 
Notices are informational UI displayed near the top of admin pages. WordPress core, themes, and plugins all use notices to indicate the result of an action, or to draw the user's attention to necessary information.

In the classic editor, notices hooked onto the `admin_notices` action can render whatever HTML they'd like. In the block editor, notices are restricted to a more formal API.
 -->
「通知」は管理画面の先頭付近に表示される情報用のユーザーインターフェースです。WordPress コア、テーマ、プラグインのすべてでアクションの結果を知らせたり、必須の情報にユーザーの注意を集めるために使用されます。

クラシックエディターでは、`admin_notices` アクションをフックして自由な HTML をレンダリングして通知としましたが、ブロックエディターでは、より正式な API に制限されています。

<!-- 
## Notices in the Classic Editor

In the classic editor, here's an example of the "Post draft updated" notice:

![Post draft updated in the classic editor](https://raw.githubusercontent.com/WordPress/gutenberg/HEAD/docs/how-to-guides/notices/classic-editor-notice.png)

Producing an equivalent "Post draft updated" notice would require code like this:
 -->
## クラシックエディターでの通知

クラシックエディターで投稿の下書きが更新された (Post draft updated) 際の通知の例です。

![クラシックエディターの通知 - 投稿の下書きが更新された](https://raw.githubusercontent.com/WordPress/gutenberg/HEAD/docs/how-to-guides/notices/classic-editor-notice.png)

同等の通知を実装したとすると、次のようなコードになります。

<!-- 
```php
/**
 * Hook into the 'admin_notices' action to render
 * a generic HTML notice.
 */
function myguten_admin_notice() {
	$screen = get_current_screen();
	// Only render this notice in the post editor.
	if ( ! $screen || 'post' !== $screen->base ) {
		return;
	}
	// Render the notice's HTML.
	// Each notice should be wrapped in a <div>
	// with a 'notice' class.
	echo '<div class="notice notice-success is-dismissible"><p>';
	echo sprintf( __( 'Post draft updated. <a href="%s" target="_blank">Preview post</a>' ), get_preview_post_link() );
	echo '</p></div>';
};
add_action( 'admin_notices', 'myguten_admin_notice' );
```
 -->
```php
/**
 * 'admin_notices' アクションにフックして、
 * 一般的な HTML 通知をレンダリングする
 */
function myguten_admin_notice() {
	$screen = get_current_screen();
	// この通知は投稿エディターでのみレンダリングする。
	if ( ! $screen || 'post' !== $screen->base ) {
		return;
	}
	// 通知の HTML をレンダリングする
	// 通知は 'notice' クラスの <div> で囲む
	echo '<div class="notice notice-success is-dismissible"><p>';
	echo sprintf( __( 'Post draft updated. <a href="%s" target="_blank">Preview post</a>' ), get_preview_post_link() );
	echo '</p></div>';
};
add_action( 'admin_notices', 'myguten_admin_notice' );
```

<!-- 
Importantly, the `admin_notices` hook allows a developer to render whatever HTML they'd like. One advantage is that the developer has a great amount of flexibility. The key disadvantage is that arbitrary HTML makes future iterations on notices more difficult, if not possible, because the iterations need to accommodate for arbitrary HTML. This is why the block editor has a formal API.
 -->
`admin_notices` フックを使用すると開発者は希望するどのような HTML でもレンダリングできます。これは開発者に対して最大限の柔軟性を与える一方、自由な HTML は将来の拡張を不可能あるいは困難にします。なぜならこの自由な HTML も含めて対応する必要があるためです。これがブロックエディターに公式の API が準備された理由です。

<!-- 
## Notices in the Block Editor

In the block editor, here's an example of the "Post published" notice:

![Post published in the block editor](https://raw.githubusercontent.com/WordPress/gutenberg/HEAD/docs/how-to-guides/notices/block-editor-notice.png)

Producing an equivalent "Post published" notice would require code like this:
 -->
## ブロックエディターでの通知

ブロックエディターで投稿が公開された (Post published) 際の通知の例です。

![ブロックエディターの通知 - 投稿が公開された](https://raw.githubusercontent.com/WordPress/gutenberg/HEAD/docs/how-to-guides/notices/block-editor-notice.png)

同等の通知を実装したとすると、次のようなコードになります。

<!-- 
```js
( function ( wp ) {
	wp.data.dispatch( 'core/notices' ).createNotice(
		'success', // Can be one of: success, info, warning, error.
		'Post published.', // Text string to display.
		{
			isDismissible: true, // Whether the user can dismiss the notice.
			// Any actions the user can perform.
			actions: [
				{
					url: '#',
					label: 'View post',
				},
			],
		}
	);
} )( window.wp );
```
 -->
```js
( function( wp ) {
	wp.data.dispatch( 'core/notices' ).createNotice(
		'success', // 次のどれか: success, info, warning, error.
		'Post published.', // 出力されるテキスト文字列
		{
			isDismissible: true, // ユーザーが通知を消せるかどうか
			// ユーザーが実行可能な任意のアクション
			actions: [
				{
					url: '#',
					label: 'View post',
				},
			],
		}
	);
} )( window.wp );
```

<!-- 
You'll want to use this _Notices Data API_ when producing a notice from within the JavaScript application lifecycle.

To better understand the specific code example above:

-   `wp` is WordPress global window variable.
-   `wp.data` is an object provided by the block editor for accessing the block editor data store.
-   `wp.data.dispatch('core/notices')` accesses functionality registered to the block editor data store by the Notices package.
-   `createNotice()` is a function offered by the Notices package to register a new notice. The block editor reads from the notice data store in order to know which notices to display.

Check out the [_Loading JavaScript_](/docs/how-to-guides/javascript/loading-javascript.md) tutorial for a primer on how to load your custom JavaScript into the block editor.
 -->
JavaScript アプリケーションコード内から通知を生成する場合には、この _Notices Data API_ を使うことになります。

上のサンプルコードを補足します。

* `wp` は WordPress グローバル window 変数です。
* `wp.data` ブロックエディターから提供されるオブジェクトです。ブロックエディターのデータストアにアクセスします。
* `wp.data.dispatch('core/notices')` Notices パッケージによりブロックエディターのデータストアに登録された機能にアクセスします。
* `createNotice()` Notices パッケージから提供される関数です。新しい通知を登録します。ブロックエディターはどの通知を出力するかを通知データストアから読み取ります。

ブロックエディターにカスタム JavaScript をロードする方法が分からない場合は、[_JavaScript のロード_](https://ja.wordpress.org/team/handbook/block-editor/how-to-guides/javascript/loading-javascript/) チュートリアルを参照してください。

<!-- 
## Learn More

The block editor offers a complete API for generating notices. The official documentation is a great place to review what's possible.

For a full list of the available actions and selectors, refer to the [Notices Data Handbook](/docs/reference-guides/data/data-core-notices.md) page.
 -->
## もっと学習するには

ブロックエディターでは、通知の生成に関して完全な API が提供されています。どんな機能があるかを調べるには公式ドキュメントを参照してください。

利用可能なアクションとセレクタの完全なリストは [Notices Data Handbook](https://developer.wordpress.org/block-editor/data/data-core-notices/) を参照してください。

[原文](https://github.com/WordPress/gutenberg/blob/trunk/docs/how-to-guides/notices/README.md)<|MERGE_RESOLUTION|>--- conflicted
+++ resolved
@@ -1,20 +1,16 @@
-<<<<<<< HEAD
 <!-- 
-# Displaying Notices from Your Plugin or Theme
+# Notices
  -->
-# プラグインやテーマからの通知の表示
-=======
-# Notices
->>>>>>> c614fdee
+# 通知
 
 <!-- 
 Notices are informational UI displayed near the top of admin pages. WordPress core, themes, and plugins all use notices to indicate the result of an action, or to draw the user's attention to necessary information.
 
 In the classic editor, notices hooked onto the `admin_notices` action can render whatever HTML they'd like. In the block editor, notices are restricted to a more formal API.
  -->
-「通知」は管理画面の先頭付近に表示される情報用のユーザーインターフェースです。WordPress コア、テーマ、プラグインのすべてでアクションの結果を知らせたり、必須の情報にユーザーの注意を集めるために使用されます。
+「通知」は、管理画面の先頭付近に表示される情報用のユーザーインターフェースです。WordPress コア、テーマ、プラグインのすべてでアクションの結果を知らせたり、必須の情報にユーザーの注意を集めるために使用されます。
 
-クラシックエディターでは、`admin_notices` アクションをフックして自由な HTML をレンダリングして通知としましたが、ブロックエディターでは、より正式な API に制限されています。
+クラシックエディターでは、`admin_notices` アクションにフックされた通知は、どのような HTML でも自由にレンダーできましたが、ブロックエディターでは、より正式な API に制限されます。
 
 <!-- 
 ## Notices in the Classic Editor
