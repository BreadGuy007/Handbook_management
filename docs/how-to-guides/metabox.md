--- conflicted
+++ resolved
@@ -23,14 +23,10 @@
 -->
 エディターの外部で投稿メタを操作したい場合は、[サイドバーチュートリアル](https://ja.wordpress.org/team/handbook/block-editor/how-to-guides/plugin-sidebar-0/)を参照してください。
 
-<<<<<<< HEAD
-<!--
-### Use Blocks to Store Meta
+<!--
+### Use blocks to store meta
 -->
 ## ブロックを使用したメタ情報の保存
-=======
-### Use blocks to store meta
->>>>>>> e09412eb
 
 <!--
 Typically, blocks store attribute values in the serialized block HTML. However, you can also create a block that saves its attribute values as post meta, that can be accessed programmatically anywhere in your template.
@@ -92,14 +88,10 @@
 3. 投稿メタデータの使用
 4. 最後の仕上げ
 
-<<<<<<< HEAD
-<!--
-### Step 1: Register Meta Field
+<!--
+### Step 1: Register meta field
 -->
 ### ステップ 1: メタフィールドの登録
-=======
-### Step 1: Register meta field
->>>>>>> e09412eb
 
 <!--
 A post meta field is a WordPress object used to store extra data about a post. You need to first register a new meta field prior to use. See Managing [Post Metadata](https://developer.wordpress.org/plugins/metadata/managing-post-metadata/) to learn more about post meta.
@@ -148,14 +140,10 @@
 add_action( 'init', 'myguten_register_post_meta' );
 ```
 
-<<<<<<< HEAD
-<!--
-### Step 2: Add Meta Block
+<!--
+### Step 2: Add meta block
 -->
 ### ステップ 2: メタブロックの追加
-=======
-### Step 2: Add meta block
->>>>>>> e09412eb
 
 <!--
 With the meta field registered in the previous step, next create a new block to display the field value to the user.
@@ -271,28 +259,20 @@
 -->
 **トラブルシューティング**: 変更の合間に忘れずにコードをビルドしてください。ステップ 1から PHP コードを更新し、JavaScript ファイルをエンキューしています。ビルドの出力と開発者コンソールのエラーを確認してください。
 
-<<<<<<< HEAD
-<!--
-### Step 3: Use Post Meta Data
+<!--
+### Step 3: Use post meta data
 -->
 ### ステップ 3: 投稿メタデータの使用
-=======
-### Step 3: Use post meta data
->>>>>>> e09412eb
 
 <!--
 You can use the post meta data stored in the last step in multiple ways.
 -->
 前のステップで保存した投稿メタデータはいくつかの方法で使用できます。
 
-<<<<<<< HEAD
-<!--
-#### Use Post Meta in PHP
+<!--
+#### Use post meta in PHP
 -->
 #### PHP での投稿メタの使用
-=======
-#### Use post meta in PHP
->>>>>>> e09412eb
 
 <!--
 The first example uses the value from the post meta field and appends it to the end of the post content wrapped in a `H4` tag.
@@ -311,14 +291,10 @@
 add_filter( 'the_content', 'myguten_content_filter' );
 ```
 
-<<<<<<< HEAD
-<!--
-#### Use Post Meta in Block
+<!--
+#### Use post meta in a block
 -->
 #### ブロックでの投稿メタデータの使用
-=======
-#### Use post meta in a block
->>>>>>> e09412eb
 
 <!--
 You can also use the post meta data in other blocks. For this example the data is loaded at the end of every Paragraph block when it is rendered, ie. shown to the user. You can replace this for any core or custom block types as needed.
@@ -365,14 +341,10 @@
 ) );
 ```
 
-<<<<<<< HEAD
-<!--
-### Step 4: Use Block Templates (optional)
+<!--
+### Step 4: Use block templates (optional)
 -->
 ### ステップ 4: ブロックテンプレートの使用 (オプション)
-=======
-### Step 4: Use block templates (optional)
->>>>>>> e09412eb
 
 <!--
 One problem using a meta block is the block is easy for an author to forget, since it requires being added to each post. You solve this by using [block templates](/docs/reference-guides/block-api/block-templates.md). A block template is a predefined list of block items per post type. Templates allow you to specify a default initial state for a post type.
@@ -414,21 +386,15 @@
 -->
 このガイドでは、ブロックを使って投稿メタの読み書きを行う方法を紹介しました。既存のメタボックスとの後方互換性については、以下のセクションを参照してください。
 
-<<<<<<< HEAD
-<!--
-## Backward Compatibility
+<!--
+## Backward compatibility
 -->
 ## 後方互換性
 
 <!--
-### Testing, Converting, and Maintaining Existing Meta Boxes
+### Testing, converting, and maintaining existing meta boxes
 -->
 ### 既存のメタボックスのテスト、変換、メンテナンス
-=======
-## Backward compatibility
-
-### Testing, converting, and maintaining existing meta boxes
->>>>>>> e09412eb
 
 <!--
 Before converting meta boxes to blocks, it may be easier to test if a meta box works with the block editor, and explicitly mark it as such.
@@ -473,14 +439,10 @@
 -->
 このメタボックスは後方互換性のためにのみ存在するため、ブロックエディターではメタボックス領域に表示されません。クラシックエディターでは、従来どおり表示されます。
 
-<<<<<<< HEAD
-<!--
-### Meta Box Data Collection
+<!--
+### Meta box data collection
 -->
 ### メタボックスデータコレクション
-=======
-### Meta box data collection
->>>>>>> e09412eb
 
 <!--
 On each block editor page load, we register an action that collects the meta box data to determine if an area is empty. The original global state is reset upon collection of meta box data.
@@ -512,14 +474,10 @@
 -->
 理想的には、この処理をエディターのインスタンス化時に行うことで、フローを簡素化できます。しかし、`initializeEditor()` 呼び出し時の、 `admin_enqueue_scripts` より前に、メタボックスの状態を知ることはできません。フッターや `admin_head` より後に `initializeEditor()` を実行しない限り、現在の方法で対応するしかありません。ただし、最近のエディターのブートストラップに関する変更で、可能になったかもしれません。念のため、ACFでテストしてみてください。
 
-<<<<<<< HEAD
-<!--
-### Redux and React Meta Box Management
+<!--
+### Redux and React meta box management
 -->
 ### Redux と React のメタボックス管理
-=======
-### Redux and React meta box management
->>>>>>> e09412eb
 
 <!--
 When rendering the block editor, the meta boxes are rendered to a hidden div `#metaboxes`.
@@ -533,14 +491,10 @@
 _Redux store は、デフォルトですべてのメタボックスを非アクティブとして保持します_。このとき
 `INITIALIZE_META_BOX_STATE` が来ると、store は、任意のアクティブなメタボックス領域を更新し、`isActive` フラグを `true` にセットします。これが起きると、React は、`MetaBox` コンポーネントの Redux から送られた、新しい props をチェックします。その `MetaBox` がアクティブなら、null をレンダリングする代わりに、`MetaBoxArea` コンポーネントがレンダーされます。`MetaBox` コンポーネントはコンテナコンポーネントで、 `MetaBoxArea` と Redux Sotre の間を仲立ちします。_アクティブなメタボックスがなければ、何も起きません。すべてのコアのメタボックスは除外されているため、これがデフォルトの動作です。_
 
-<<<<<<< HEAD
-<!--
-#### MetaBoxArea Component
+<!--
+#### MetaBoxArea component
 -->
 #### MetaBoxArea コンポーネント
-=======
-#### MetaBoxArea component
->>>>>>> e09412eb
 
 <!--
 When the component renders it will store a reference to the meta boxes container and retrieve the meta boxes HTML from the prefetch location.
@@ -577,14 +531,10 @@
 -->
 このページは `post.php` の投稿フォームを真似ており、送信されると通常のフックとアクションをすべて起動し、既存のコードを変更しなくても、任意の PHP メタボックスのあれこれを正しく起動する、適切なグローバル state を持ちます。送信が成功すると、React は `handleMetaBoxReload` をシグナルして、更新中のオーバーレイを削除します。
 
-<<<<<<< HEAD
-<!--
-### Common Compatibility Issues
+<!--
+### Common compatibility issues
 -->
 ### 一般的な互換性の問題
-=======
-### Common compatibility issues
->>>>>>> e09412eb
 
 <!--
 Most PHP meta boxes should continue to work in the block editor, but some meta boxes that include advanced functionality could break. Here are some common reasons why meta boxes might not work as expected in the block editor:
