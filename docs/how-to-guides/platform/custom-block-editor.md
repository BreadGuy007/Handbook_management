<!-- 
# Building a custom block editor
 -->
# カスタムブロックエディターの構築

<!-- 
The WordPress block editor is a powerful tool that allows you to create and format content in various ways. It is powered, in part, by the [`@wordpress/block-editor`](/packages/block-editor/README.md) package, which is a JavaScript library that provides the core functionality of the editor.
 -->
WordPress のブロックエディターはパワフルなツールです。様々な方法でコンテンツを作成、フォーマットできます。ブロックエディター (の一部) は、[`@wordpress/block-editor`](https://github.com/WordPress/gutenberg/blob/trunk/packages/block-editor/README.md) パッケージによって実装されています。これはエディターのコア機能を提供する JavaScript ライブラリです。

<!-- 
This package can also be used to create custom block editors for virtually any other web application. This means that you can use the same blocks and block editing experience outside of WordPress.
 -->
このパッケージを使用すると、事実上あらゆるウェブアプリケーション用のカスタムブロックエディターも作成できます。つまり WordPress の外でも、同じブロックと、ブロック編集の体験を利用できます。

<!-- 
![alt text](https://developer.wordpress.org/files/2023/07/custom-block-editor.png 'The Standalone Editor instance populated with example Blocks within a custom WordPress admin page.')
 -->
![alt text](https://developer.wordpress.org/files/2023/07/custom-block-editor.png 'スタンドアロンエディターインスタンス。カスタム WordPress 管理ページ内にサンプルのブロックがある。')

<!-- 
This flexibility and interoperability makes blocks a powerful tool for building and managing content across multiple applications. It also makes it simpler for developers to create content editors that work best for their users.

This guide covers the basics of creating your first custom block editor.
 -->
この柔軟性と相互運用性によりブロックは、複数のアプリケーションに渡ってコンテンツを構築、管理できる強力なツールとなります。また開発者は、ユーザーにとって最適なコンテンツエディターを簡単に作成できます。

このガイドでは、はじめてのカスタムブロックエディターを作成するための、基礎を紹介します。

<!-- 
## Table of contents
 -->
## 目次

<!-- 
-   [Introduction](#introduction)
- 	[Code Syntax](#code-syntax)
-   [What you're going to be building](#what-youre-going-to-be-building)
-   [Plugin setup and organization](#plugin-setup-and-organization)
-   [The "Core" of the editor](#the-core-of-the-editor)
-   [Creating the custom "Block Editor" page](#creating-the-custom-block-editor-page)
-   [Registering and rendering the custom block editor](#registering-and-rendering-the-custom-block-editor)
-   [Reviewing the `<Editor>` component](#reviewing-the-editor-component)
-   [The custom `<BlockEditor>`](#the-custom-blockeditor)
-   [Reviewing the sidebar](#reviewing-the-sidebar)
-   [Block persistence](#block-persistence)
-   [Wrapping up](#wrapping-up)
 -->
- [はじめに](https://ja.wordpress.org/team/handbook/block-editor/how-to-guides/platform/custom-block-editor/#%E3%81%AF%E3%81%98%E3%82%81%E3%81%AB)
- [コード構文](https://ja.wordpress.org/team/handbook/block-editor/how-to-guides/platform/custom-block-editor/#%E3%82%B3%E3%83%BC%E3%83%89%E6%A7%8B%E6%96%87)
- [何を構築するのか](https://ja.wordpress.org/team/handbook/block-editor/how-to-guides/platform/custom-block-editor/#%E4%BD%95%E3%82%92%E6%A7%8B%E7%AF%89%E3%81%99%E3%82%8B%E3%81%AE%E3%81%8B)
- [プラグインのセットアップと構造](https://ja.wordpress.org/team/handbook/block-editor/how-to-guides/platform/custom-block-editor/#%E3%83%97%E3%83%A9%E3%82%B0%E3%82%A4%E3%83%B3%E3%81%AE%E3%82%BB%E3%83%83%E3%83%88%E3%82%A2%E3%83%83%E3%83%97%E3%81%A8%E6%A7%8B%E9%80%A0)
- [エディターの「コア」](https://ja.wordpress.org/team/handbook/block-editor/how-to-guides/platform/custom-block-editor/#%E3%82%A8%E3%83%87%E3%82%A3%E3%82%BF%E3%83%BC%E3%81%AE%E3%80%8C%E3%82%B3%E3%82%A2%E3%80%8D)
- [カスタムページ「ブロックエディター」の作成](https://ja.wordpress.org/team/handbook/block-editor/how-to-guides/platform/custom-block-editor/#%E3%82%AB%E3%82%B9%E3%82%BF%E3%83%A0%E3%83%9A%E3%83%BC%E3%82%B8%E3%80%8C%E3%83%96%E3%83%AD%E3%83%83%E3%82%AF%E3%82%A8%E3%83%87%E3%82%A3%E3%82%BF%E3%83%BC%E3%80%8D%E3%81%AE%E4%BD%9C%E6%88%90)
- [カスタムブロックエディターの登録とレンダー](https://ja.wordpress.org/team/handbook/block-editor/how-to-guides/platform/custom-block-editor/tutorial/#%3Ceditor%3E-%E3%82%B3%E3%83%B3%E3%83%9D%E3%83%BC%E3%83%8D%E3%83%B3%E3%83%88%E3%81%AE%E3%83%AC%E3%83%93%E3%83%A5%E3%83%BC)
- [`<Editor>` コンポーネントのレビュー](https://ja.wordpress.org/team/handbook/block-editor/how-to-guides/platform/custom-block-editor/#ltEditorgt-%E3%82%B3%E3%83%B3%E3%83%9D%E3%83%BC%E3%83%8D%E3%83%B3%E3%83%88%E3%81%AE%E3%83%AC%E3%83%93%E3%83%A5%E3%83%BC)
- [カスタム `<BlockEditor>`](https://ja.wordpress.org/team/handbook/block-editor/how-to-guides/platform/custom-block-editor/#%E3%82%AB%E3%82%B9%E3%82%BF%E3%83%A0-ltBlockEditorgt)
- [サイドバーのレビュー](https://ja.wordpress.org/team/handbook/block-editor/how-to-guides/platform/custom-block-editor/#%E3%82%B5%E3%82%A4%E3%83%89%E3%83%90%E3%83%BC%E3%81%AE%E3%83%AC%E3%83%93%E3%83%A5%E3%83%BC)
- [ブロックの永続性](https://ja.wordpress.org/team/handbook/block-editor/how-to-guides/platform/custom-block-editor/#%E3%83%96%E3%83%AD%E3%83%83%E3%82%AF%E3%81%AE%E6%B0%B8%E7%B6%9A%E6%80%A7)
- [まとめ](https://ja.wordpress.org/team/handbook/block-editor/how-to-guides/platform/custom-block-editor/#%E3%81%BE%E3%81%A8%E3%82%81)

<!-- 
## Introduction
 -->
## はじめに

<!-- 
With its many packages and components, the Gutenberg codebase can be daunting at first. But at its core, it's all about managing and editing blocks. So if you want to work on the editor, it's essential to understand how block editing works at a fundamental level.
 -->
多くのパッケージやコンポーネントが介在する Gutenberg のコードベースは、最初はとっつきにくく感じられるかもしれません。しかしその中核は、ブロックの管理と編集に過ぎません。そのため、エディターで開発したいのであれば、ブロックの編集がどのように行われているのかを基礎レベルで理解することが重要です。

<!-- 
This guide will walk you through building a fully functioning, custom block editor "instance" within WordPress. Along the way, we'll introduce you to the key packages and components, so you can see how the block editor works under the hood.
 -->
このガイドでは、WordPress 内で完全に機能するカスタムブロックエディターの「インスタンス」を構築する方法を説明します。その過程で、主要なパッケージやコンポーネントを紹介し、ブロックエディターがどのように動作するのかを見ていきます。

<!-- 
By the end of this article, you will have a solid understanding of the block editor's inner workings and be well on your way to creating your own block editor instances.
 -->
この記事を読み終える頃には、ブロックエディターの内部動作を確実に理解し、独自のブロックエディターインスタンスを作成する準備ができていることでしょう。

<!-- 
<div class="callout callout-tip">
	The code used throughout this guide is available for download in the <a href="https://github.com/getdave/standalone-block-editor">accompanying WordPress plugin</a>. The demo code in this plugin as an essential resource.
</div>
 -->
**注意**: このガイドで使用しているコードは、<a href="https://github.com/getdave/standalone-block-editor">付属の WordPress プラグイン</a>からダウンロードできます。このプラグインのデモコードは重要な情報源です。

<!-- 
## Code syntax
 -->
## コード構文
<!-- 
The code snippets in this guide use JSX syntax. However, you could use plain JavaScript if you prefer. However, once familiar with JSX, many developers find it easier to read and write, so most code examples in the Block Editor Handbook use this syntax.
 -->
このガイドのコードスニペットでは JSX 構文を使用します。そちらの方が好みであれば、プレーンな JavaScript も使えますが、一度 JSX に慣れると、多くの開発者が、JSX の方が読みやすく書きやすいと感じます。このため、ブロックエディターハンドブックのほとんどのコード例では、JSX 構文を使用しています。

<!-- 
## What you're going to be building
 -->
## 何を構築するのか

<!-- 
Throughout this guide, you will create an (almost) fully functioning block editor instance. The result will look something like this:
 -->
このガイドを通して、(ほぼ) 完全に機能するブロックエディターインスタンスを作成します。結果は以下のようになります。

<!-- 
![The Standalone Editor instance populated with example Blocks within a custom WordPress admin page](https://developer.wordpress.org/files/2023/07/custom-block-editor.png)
 -->
![スタンドアロンエディターインスタンス。カスタム WordPress 管理ページ内にサンプルのブロックがある。](https://developer.wordpress.org/files/2023/07/custom-block-editor.png)

<!-- 
While it looks similar, this editor will not be the same _Block Editor_ you are familiar with when creating posts and pages in WordPress. Instead, it will be an entirely custom instance that will live within a custom WordPress admin page called "Block Editor."
 -->
見た目は似ていますが、このエディターは WordPress で投稿やページを作成する際におなじみの _ブロックエディター_ ではありません。WordPress のカスタム管理ページ内に設置される、完全なカスタムインスタンス「ブロックエディター」です。

<!-- 
The editor will have the following features:
 -->
このエディターには次の機能があります。

<!-- 
-   Ability to add and edit all Core blocks.
-   Familiar visual styles and main/sidebar layout.
-   _Basic_ block persistence between page reloads.
 -->
- すべてのコアブロックを追加、編集可能
- おなじみのビジュアルスタイルとメイン & サイドバーレイアウト
- ページリロード間での _基本的な_ ブロックの永続性

<!-- 
## Plugin setup and organization
 -->
## プラグインのセットアップと構造

<!-- 
The custom editor is going to be built as a WordPress plugin. To keep things simple, the plugin will be named `Standalone Block Editor Demo` because that is what it does.

The plugin file structure will look like this:
 -->
カスタムエディターは WordPress プラグインとして構築します。簡便のため、プラグインの目的に合わせて「スタンドアロンブロックエディターデモ」と名付けます。

プラグインのファイル構造は以下のようになります。

<!-- 
![alt text](https://wordpress.org/gutenberg/files/2020/03/repo-files.png 'Screenshot showing file structure of the Plugin at https://github.com/getdave/standalone-block-editor.')
 -->
![alt text](https://wordpress.org/gutenberg/files/2020/03/repo-files.png 'プラグイン https://github.com/getdave/standalone-block-editor のファイル構造を示すスクリーンショット。')

<!-- 
Here is a brief summary of what's going on:
 -->
ファイルを簡単に紹介します。

<!-- 
-   `plugin.php` – Standard plugin "entry" file with comment meta data, which requires `init.php`.
-   `init.php` - Handles the initialization of the main plugin logic.
-   `src/` (directory) - This is where the JavaScript and CSS source files will live. These files are _not_ directly enqueued by the plugin.
-   `webpack.config.js` - A custom Webpack config extending the defaults provided by the [`@wordpress/scripts`](https://developer.wordpress.org/block-editor/reference-guides/packages/packages-scripts/) npm package to allow for custom CSS styles (via Sass).
 -->
- `plugin.php` – コメントメタデータの付いた標準的なプラグインの「入り口」ファイル。`init.php` が必要。
- `init.php` - プラグインのメインロジックの初期化を処理する。
- `src/` (ディレクトリ) - JavaScript と CSS ファイルの置き場所。これらのファイルはプラグインによって直接 _エンキューされない_ 。
- `webpack.config.js` - カスタム Webpack 構成。[`@wordpress/scripts`](https://developer.wordpress.org/block-editor/reference-guides/packages/packages-scripts/) npm パッケージよって提供されるデフォルトを拡張し、Sass 経由のカスタム CSS スタイルをサポートする。

<!-- 
The only item not shown above is the `build/` directory, which is where the _compiled_ JS and CSS files are outputted by `@wordpress/scripts`. These files are enqueued by the plugin seperately.
 -->
上で紹介していない唯一の要素が `build/` ディレクトリです。ここには `@wordpress/scripts` で _コンパイルした_ JS と CSS ファイルが出力されます。ファイルは個別にプラグインがエンキューします。

<!-- 
<div class="callout callout-info">
	Throughout this guide, filename references will be placed in a comment at the top of each code snippet so you can follow along.
</div>
 -->
**注意:** このチュートリアルを通してコードの先頭にはファイル名を記述したコメントがあります。適宜、参照してください。

<!-- 
With the basic file structure in place, let's look at what packages will be needed.
 -->
ファイル構造を準備できたところで次に、必要なパッケージを見ていきます。

<!-- 
## The "Core" of the editor
 -->
## エディターの「コア」

<!-- 
While the WordPress Editor is comprised of many moving parts, at its core is the [`@wordpress/block-editor`](/packages/block-editor/README.md) package, which is best summarized by its own `README` file:
 -->
Gutenberg エディターは多くの動作パーツから構成されますが、中核は [`@wordpress/block-editor`](https://github.com/WordPress/gutenberg/blob/trunk/packages/block-editor/README.md) パッケージです。その概要は `README` ファイルにもっとも上手く表現されています。

<!-- 
> This module allows you to create and use standalone block editors.
 -->
> このモジュールを使用してスタンドアロンのブロックエディターを作成し、使用できます。

<!-- 
Perfect, this is the main package you will use to create the custom block editor instance. But first, you need to create a home for the editor.
 -->
完璧です。これがカスタムブロックエディターのインスタンスを作成で使用するメインのパッケージです。しかしその前に、エディターのホームを作成する必要があります。
<!-- 
## Creating the custom "Block Editor" page
 -->
## カスタムページ「ブロックエディター」の作成

<!-- 
Let's begin by creating a custom page within WordPress admin that will house the custom block editor instance.
 -->
まずWordPress の管理画面内に、カスタムブロックエディターのインスタンスを格納する、カスタムページを作成しましょう。

<!-- 
<div class="callout callout-info">
	If you're already comfortable with the process of creating custom admin pages in WordPress, you might want to <a href="#registering-and-rendering-our-custom-block-editor">skip ahead</a>.
</div>
 -->
**注意**: すでに WordPress 管理画面のカスタムページ作成について詳しい方は、この節をスキップしても構いません。

<!-- 
### Registering the page
 -->
### ページの登録

<!-- 
To do this, you need to [register a custom admin page](https://developer.wordpress.org/reference/functions/add_menu_page/) using the standard WordPress [`add_menu_page()`](https://developer.wordpress.org/reference/functions/add_menu_page/) helper:
 -->
ページの登録には標準の WordPress ヘルパー関数 [`add_menu_page()`](https://developer.wordpress.org/reference/functions/add_menu_page/) を使用して、[管理画面カスタムページを登録](https://developer.wordpress.org/reference/functions/add_menu_page/) します。

<!-- 
```php
// File: init.php

add_menu_page(
    'Standalone Block Editor',         // Visible page name
    'Block Editor',                    // Menu label
    'edit_posts',                      // Required capability
    'getdavesbe',                      // Hook/slug of page
    'getdave_sbe_render_block_editor', // Function to render the page
    'dashicons-welcome-widgets-menus'  // Custom icon
);
```
 -->
```php
// File: init.php

add_menu_page(
    'Standalone Block Editor',         // 表示されるページ名
    'Block Editor',                    // メニューのラベル
    'edit_posts',                      // 必要な権限
    'getdavesbe',                      // ページのフック / スラッグ
    'getdave_sbe_render_block_editor', // ページをレンダーする関数
    'dashicons-welcome-widgets-menus'  // カスタムアイコン
);
```
<!-- 
The `getdave_sbe_render_block_editor` function will be used to render the contents of the admin page. As a reminder, the source code for each step is available in the [accompanying plugin](https://github.com/getdave/standalone-block-editor).
 -->
`getdave_sbe_render_block_editor` 関数を使用して、管理画面のコンテンツをレンダーします。なお繰り返しになりますが、各ステップのソースコードは[付属プラグイン](https://github.com/getdave/standalone-block-editor)にあります。

<!-- 
### Adding the target HTML
 -->
### ターゲット HTML の追加
<!-- 
Since the block editor is a React-powered application, you need to output some HTML into the custom page where JavaScript can render the block editor.

Let's use the `getdave_sbe_render_block_editor` function referenced in the step above.
 -->
ブロックエディターは React で動作するアプリケーションですので、JavaScript がブロックエディターをレンダーするカスタムページ内に HTML を出力する必要があります。

上の手順で参照した `getdave_sbe_render_block_editor` 関数を使用します。

```php
// File: init.php

function getdave_sbe_render_block_editor() {
	?>
	<div
		id="getdave-sbe-block-editor"
		class="getdave-sbe-block-editor"
	>
		Loading Editor...
	</div>
	<?php
}
```

<!-- 
The function outputs some basic placeholder HTML. Note the `id` attribute `getdave-sbe-block-editor`, which will be used shortly.
 -->
この関数は基本的なプレースホルダ HTML を出力します。`id` 属性 `getdave-sbe-block-editor` はすぐ後で使います。

<!-- 
### Enqueuing JavaScript and CSS
 -->
### JavaScript と CSS のエンキュー

<!-- 
With the target HTML in place, you can now enqueue some JavaScript and CSS so that they will run on the custom admin page.

To do this, let's hook into [`admin_enqueue_scripts`](https://developer.wordpress.org/reference/hooks/admin_enqueue_scripts/).

First, you must ensure the custom code is only run on the custom admin page. So, at the top of the callback function, exit early if the page doesn't match the page's identifier:
 -->
ターゲットのHTMLを配置したら、カスタム管理ページで実行できるように JavaScript と CSS をエンキューします。

これには [`admin_enqueue_scripts`](https://developer.wordpress.org/reference/hooks/admin_enqueue_scripts/) にフックします。

まずカスタムコードが、カスタム管理ページでのみ実行されるようにしなければなりません。そこで、コールバック関数の先頭で、ページがページの識別子と一致しない場合はすぐに終了します。

<!-- 
```php
// File: init.php

function getdave_sbe_block_editor_init( $hook ) {

    // Exit if not the correct page.
	if ( 'toplevel_page_getdavesbe' !== $hook ) {
		return;
    }
}

add_action( 'admin_enqueue_scripts', 'getdave_sbe_block_editor_init' );
```
 -->
```php
// File: init.php

function getdave_sbe_block_editor_init( $hook ) {

    // 正しいページでなければ終了。
	if ( 'toplevel_page_getdavesbe' !== $hook ) {
		return;
    }
}

add_action( 'admin_enqueue_scripts', 'getdave_sbe_block_editor_init' );
```

<!-- 
With this in place, you can then safely register the main JavaScript file using the standard WordPress [`wp_enqueue_script()`](https://developer.wordpress.org/reference/functions/wp_enqueue_script/) function:
 -->
これでメインの JavaScript ファイルを安全に登録できます。WordPress 標準の [`wp_enqueue_script()`](https://developer.wordpress.org/reference/functions/wp_enqueue_script/) 関数を使用します。

```php
// File: init.php

wp_enqueue_script( $script_handle, $script_url, $script_asset['dependencies'], $script_asset['version'] );
```

<!-- 
To save time and space, the `$script_` variables assignment has been omitted. You can [review these here](https://github.com/getdave/standalone-block-editor/blob/974a59dcbc539a0595e8fa34670e75ec541853ab/init.php#L19).
 -->
時間とスペースの節約のため、`$script_` 変数の代入は省略しました。詳細は[ここで参照](https://github.com/getdave/standalone-block-editor/blob/974a59dcbc539a0595e8fa34670e75ec541853ab/init.php#L19)してください。

<!-- 
Note the third arguement for script dependencies, `$script_asset['dependencies']`. These dependencies are
dynamically generated using [@wordpress/dependency-extraction-webpack-plugin](https://developer.wordpress.org/block-editor/packages/packages-dependency-extraction-webpack-plugin/) which will
[ensure that](https://developer.wordpress.org/block-editor/packages/packages-scripts/#default-webpack-config) WordPress provided scripts are not included in the built
bundle.
 -->
スクリプトの依存関係の3番目の引数 `$script_asset['dependencies']` に注意してください。この依存関係は
[wordpress/dependency-extraction-webpack-plugin](https://developer.wordpress.org/block-editor/packages/packages-dependency-extraction-webpack-plugin/) を使用して動的に生成されます。これで WordPress 提供のスクリプトが、ビルドされたバンドルに含まれないことが[保証されます](https://developer.wordpress.org/block-editor/packages/packages-scripts/#default-webpack-config)。 

<!-- 
You also need to register both your custom CSS styles and the WordPress default formatting library to take advantage of some nice default styling:
 -->
またデフォルトの美しいスタイルを利用するには、カスタム CSS スタイルと、WordPress デフォルトの書式設定ライブラリの両方を登録する必要があります。

<!-- 
```php
// File: init.php

// Enqueue default editor styles.
wp_enqueue_style( 'wp-format-library' );

// Enqueue custom styles.
wp_enqueue_style(
    'getdave-sbe-styles',                       // Handle
    plugins_url( 'build/index.css', __FILE__ ), // Block editor CSS
    array( 'wp-edit-blocks' ),                  // Dependency to include the CSS after it
    filemtime( __DIR__ . '/build/index.css' )
);
```
 -->
```php
// File: init.php

// デフォルトのエディタースタイルをエンキュー
wp_enqueue_style( 'wp-format-library' );

// カスタムスタイルをエンキュー
wp_enqueue_style(
    'getdave-sbe-styles',                       // ハンドル
    plugins_url( 'build/index.css', __FILE__ ), // ブロックエディター CSS
    array( 'wp-edit-blocks' ),                  // この下に CSS を含むための依存
    filemtime( __DIR__ . '/build/index.css' )
);
```
<!-- 
### Inlining the editor settings
 -->
### エディター設定のインライン化
<!-- 
Looking at the `@wordpress/block-editor` package, you can see that it accepts a [settings object](https://github.com/WordPress/gutenberg/tree/4c472c3443513d070a50ba1e96f3a476861447b3/packages/block-editor#SETTINGS_DEFAULTS) to configure the default settings for the editor. These are available on the server side, so you need to expose them for use within JavaScript.

To do this, let's [inline the settings object as JSON](https://github.com/getdave/standalone-block-editor/blob/974a59dcbc539a0595e8fa34670e75ec541853ab/init.php#L48) assigned to the global `window.getdaveSbeSettings` object:
 -->
`wordpress/block-editor` パッケージを見ると、エディターのデフォルト設定の構成に [settingsオブジェクト](https://github.com/WordPress/gutenberg/tree/4c472c3443513d070a50ba1e96f3a476861447b3/packages/block-editor#SETTINGS_DEFAULTS)を受け取ります。これらはサーバーサイドで利用できるため、JavaScript 内で使用できるようにエクスポーズする必要があります。

それには、グローバルな `window.getdaveSbeSettings` オブジェクトに割り当てられた設定オブジェクトを [JSON としてインライン化](https://github.com/getdave/standalone-block-editor/blob/974a59dcbc539a0595e8fa34670e75ec541853ab/init.php#L48)します。

<!-- 
```php
// File: init.php

// Get custom editor settings.
$settings = getdave_sbe_get_block_editor_settings();

// Inline all settings.
wp_add_inline_script( $script_handle, 'window.getdaveSbeSettings = ' . wp_json_encode( $settings ) . ';' );
```
 -->
```php
// File: init.php

// カスタムエディター設定を取得。
$settings = getdave_sbe_get_block_editor_settings();

// すべての設定をインライン化。
wp_add_inline_script( $script_handle, 'window.getdaveSbeSettings = ' . wp_json_encode( $settings ) . ';' );
```

<!-- 
## Registering and rendering the custom block editor
 -->
## カスタムブロックエディターの登録とレンダー

<!-- 
With the PHP above in place to create the admin page, you’re now finally ready to use JavaScript to render a block editor into the page’s HTML.

Begin by opening the main `src/index.js` file. Then pull in the required JavaScript packages and import the CSS styles. Note that using Sass requires [extending](https://github.com/getdave/standalone-block-editor/blob/974a59dcbc539a0595e8fa34670e75ec541853ab/webpack.config.js#L13) the default `@wordpress/scripts` Webpack config.
 -->
上の PHP で管理ページが作成できたので、ようやく JavaScript を使用してページの HTML の中にブロックエディターをレンダーできます。

まずメインの `src/index.js` ファイルを開きます。次に、必要な JavaScript パッケージを取り込み、CSS スタイルをインポートします。Sass を使用するには、デフォルトの `@wordpress/scripts` Webpack 構成を [拡張](https://github.com/getdave/standalone-block-editor/blob/974a59dcbc539a0595e8fa34670e75ec541853ab/webpack.config.js#L13) する必要があることに注意してください。

<!-- 
```js
// File: src/index.js

// WordPress dependencies.
import domReady from '@wordpress/dom-ready';
import { render } from '@wordpress/element';
import { registerCoreBlocks } from '@wordpress/block-library';

// Internal dependencies.
import Editor from './editor';
import './styles.scss';
```
 -->
```js
// File: src/index.js

// WordPress の依存。
import domReady from '@wordpress/dom-ready';
import { render } from '@wordpress/element';
import { registerCoreBlocks } from '@wordpress/block-library';

// 内部の依存。
import Editor from './editor';
import './styles.scss';
```

<!-- 
Next, once the DOM is ready you will need to run a function which:
 -->
次に、DOM の準備ができた後で、以下を行う関数を実行する必要があります。

<!-- 
- Grabs the editor settings from `window.getdaveSbeSettings` (previously inlined from PHP).
- Registers all the Core WordPress blocks using `registerCoreBlocks`.
- Renders an `<Editor>` component into the waiting `<div>` on the custom admin page.
 -->
- `window.getdaveSbeSettings` からエディターの設定を取得する (以前、PHPでインライン化された）。
- `RegisterCoreBlocks` を使用してすべての WordPress のコアブロックを登録する。
- カスタム管理ページで待機中の `<div>` 内に `<Editor>` コンポーネントをレンダーする。

```jsx
domReady( function () {
	const settings = window.getdaveSbeSettings || {};
	registerCoreBlocks();
	render(
		<Editor settings={ settings } />,
		document.getElementById( 'getdave-sbe-block-editor' )
	);
} );
```
<!-- 
<div class="callout callout-info">
	It is possible to render the editor from PHP without creating an unnecessary JS global. Check out the <a href="https://href.li/?https://github.com/WordPress/gutenberg/blob/c6821d7e64a54eb322583a35daedc6c192ece850/lib/edit-site-page.php#L135">Edit Site</a> package in the Gutenberg plugin for an example of this.
</div>
 -->
**注意**: 不要な JS グローバルを作成しなくても PHP からエディターをレンダーできます。例として、Gutenberg プラグイン内の [Edit Site](https://href.li/?https://github.com/WordPress/gutenberg/blob/c6821d7e64a54eb322583a35daedc6c192ece850/lib/edit-site-page.php#L135) パッケージを参照してください。

<!-- 
## Reviewing the `<Editor>` component
 -->
## `<Editor>` コンポーネントのレビュー

<!-- 
Let's take a closer look at the `<Editor>` component that was used in the code above and lives in `src/editor.js` of the [companion plugin](https://github.com/getdave/standalone-block-editor).

Despite its name, this is not the actual core of the block editor. Rather, it is a _wrapper_ component that will contain the components that form the custom editor's main body.
 -->
上のコードで使用された `<Editor>` コンポーネントを見ていきます。このコンポーネントは[関連するプラグイン](https://github.com/getdave/standalone-block-editor)の `src/editor.js` 内にあります。

名前とは裏腹に、これはブロックエディターの実際のコアではありません。むしろ、カスタムエディターの本体を形成するコンポーネントを含む _ラッパー_ コンポーネントです。

<!-- 
### Dependencies
 -->
### 依存

<!-- 
The first thing to do inside `<Editor>` is to pull in some dependencies.
 -->
`<Editor>` 内部ではまず、いくつかの依存関係を取り込みます。

```jsx
// File: src/editor.js

import Notices from 'components/notices';
import Header from 'components/header';
import Sidebar from 'components/sidebar';
import BlockEditor from 'components/block-editor';
```
<!-- 
The most important of these are the internal components `BlockEditor` and `Sidebar`, which will be covered shortly.

The remaining components consist mostly of static elements that form the editor's layout and surrounding user interface (UI). These elements include the header and notice areas, among others.
 -->
これらの中で最も重要なものが内部コンポーネントの `BlockEditor` と `Sidebar` です。すぐ後で説明します。

残りのコンポーネントは、ほぼエディターのレイアウトと周辺のユーザーインターフェース (UI) を形成する、静的な要素で構成されます。これらの要素には、ヘッダーや通知エリア等があります。

<!-- 
### Editor render
 -->
### Editor のレンダー

<!-- 
With these components available, you can define the `<Editor>` component.
 -->
これらのコンポーネントを利用することで、`<Editor>` コンポーネントを定義できます。

```jsx
// File: src/editor.js

function Editor( { settings } ) {
	return (
		<DropZoneProvider>
			<div className="getdavesbe-block-editor-layout">
				<Notices />
				<Header />
				<Sidebar />
				<BlockEditor settings={ settings } />
			</div>
		</DropZoneProvider>
	);
}
```
<!-- 
In this process, the core of the editor's layout is being scaffolded, along with a few specialized [context providers](https://reactjs.org/docs/context.html#contextprovider) that make specific functionality available throughout the component hierarchy.

Let's examine these in more detail:
 -->
このプロセスでは、エディターのレイアウトの核となる部分を自動生成します。同時にいくつかの特殊な[コンテキストプロバイダー](https://reactjs.org/docs/context.html#contextprovider)も出力し、コンポーネントの階層全体で利用可能な特定の機能を作成します。

詳しく見ていきます。

<!-- 
-   `<DropZoneProvider>` – Enables the use of [dropzones for drag and drop functionality](https://github.com/WordPress/gutenberg/tree/e38dbe958c04d8089695eb686d4f5caff2707505/packages/components/src/drop-zone)
-   `<Notices>` – Provides a "snack bar" Notice that will be rendered if any messages are dispatched to the `core/notices` store
-   `<Header>` – Renders the static title "Standalone Block Editor" at the top of the editor UI
-   `<BlockEditor>` – The custom block editor component
 -->
- `<DropZoneProvider>` – [ドラッグアンドドロップのためドロップゾーン機能](https://github.com/WordPress/gutenberg/tree/e38dbe958c04d8089695eb686d4f5caff2707505/packages/components/src/drop-zone) の使用を有効化します。
- `<Notices>` – 「スナックバー」型通知 (一瞬出てきて、すぐに消える通知) を提供します。`core/notices` ストアにメッセージがディスパッチされるとレンダーされます。
- `<Header>` – エディター UI の先頭に静的なタイトル「Standalone Block Editor」をレンダーします。
- `<BlockEditor>` – カスタムブロックエディターコンポーネント。

<!-- 
### Keyboard navigation
 -->
### キーボードナビゲーション
<!-- 
With this basic component structure in place, the only remaining thing left to do
is wrap everything in the [`navigateRegions` HOC](https://github.com/WordPress/gutenberg/tree/e38dbe958c04d8089695eb686d4f5caff2707505/packages/components/src/higher-order/navigate-regions) to provide keyboard navigation between the different "regions" in the layout.
 -->
基本的なコンポーネント構造が整ったため、あとはすべてを 
[`navigateRegions` HOC](https://github.com/WordPress/gutenberg/tree/e38dbe958c04d8089695eb686d4f5caff2707505/packages/components/src/higher-order/navigate-regions)でラップして、レイアウト内の異なる「リージョン」間のキーボードナビゲーションを提供します。

```jsx
// File: src/editor.js

export default navigateRegions( Editor );
```
<!-- 
## The custom `<BlockEditor>`
 -->
## カスタム `<BlockEditor>`

<!-- 
Now the core layouts and components are in place. It's time to explore the custom implementation of the block editor itself.

The component for this is called `<BlockEditor>`, and this is where the magic happens.

Opening `src/components/block-editor/index.js` reveals that it's the most complex component encountered thus far. A lot going on, so start by focusing on what is being rendered by the `<BlockEditor>` component:
 -->
これでコアとなるレイアウトとコンポーネントが揃いました。次は、いよいよブロックエディターそのもののカスタム実装を探索します。

このためのコンポーネントが `<BlockEditor>`であり、こここそが魔法が起きる場所です。

`src/components/block-editor/index.js` を開くと、これまでに見てきた中でもっとも複雑なコンポーネントであることがわかります。多くのことが起きていますので、まず `<BlockEditor>` コンポーネントによってレンダーされるものに集中します

```js
// File: src/components/block-editor/index.js

return (
	<div className="getdavesbe-block-editor">
		<BlockEditorProvider
			value={ blocks }
			onInput={ updateBlocks }
			onChange={ persistBlocks }
			settings={ settings }
		>
			<Sidebar.InspectorFill>
				<BlockInspector />
			</Sidebar.InspectorFill>
			<BlockCanvas height="400px" />
		</BlockEditorProvider>
	</div>
);
```
<!-- 
The key components are `<BlockEditorProvider>` and `<BlockList>`. Let's examine these.
 -->
キーとなるコンポーネントが `<BlockEditorProvider>` と `<BlockList>` です。調べていきましょう。 

<!-- 
### Understanding the `<BlockEditorProvider>` component
 -->
### `<BlockEditorProvider>` コンポーネントの理解
<!-- 
[`<BlockEditorProvider>`](https://github.com/WordPress/gutenberg/tree/e38dbe958c04d8089695eb686d4f5caff2707505/packages/block-editor/src/components/provider) is one of the most important components in the hierarchy. It establishes a new block editing context for a new block editor.
 -->
[`<BlockEditorProvider>`](https://github.com/WordPress/gutenberg/tree/e38dbe958c04d8089695eb686d4f5caff2707505/packages/block-editor/src/components/provider)は階層の中で最も重要なコンポーネントの1つです。新しいブロックエディターのために、新しいブロック編集コンテキストを確立します。

<!-- 
As a result, it is _fundamental_ to the entire goal of this project.

The children of `<BlockEditorProvider>` comprise the UI for the block editor. These components then have access to data (via `Context`), enabling them to _render_ and _manage_ the blocks and their behaviors within the editor.
 -->
結果として、これがこのプロジェクトの最終ゴールの _基礎_ となります。

`<BlockEditorProvider>` の子コンポーネントはブロックエディターの UI を構成します。これらのコンポーネントは`Context` を介してデータにアクセスし、エディター内でのブロックとその動作の _レンダー_ および _管理_ を可能にします。

<!-- ```jsx
// File: src/components/block-editor/index.js

<BlockEditorProvider
	value={ blocks }           // Array of block objects
	onInput={ updateBlocks }   // Handler to manage Block updates
	onChange={ persistBlocks } // Handler to manage Block updates/persistence
	settings={ settings }      // Editor "settings" object
/>
```
 -->
```jsx
// File: src/components/block-editor/index.js

<BlockEditorProvider
	value={ blocks }           // ブロックオブジェクトの配列
	onInput={ updateBlocks }   // ブロック更新を管理するハンドラ
	onChange={ persistBlocks } // ブロック更新 / 永続化を管理するハンドラ
	settings={ settings }      // エディター settings オブジェクト
/>
```
<!-- 
#### `BlockEditor` props
 -->
#### BlockEditor props

<!-- 
You can see that `<BlockEditorProvider>` accepts an array of (parsed) block objects as its `value` prop and, when there's a change detected within the editor, calls the `onChange` and/or `onInput` handler prop (passing the new Blocks as an argument).
 -->
上で見るように `<BlockEditorProvider>`は (パースされた) ブロックオブジェクトの配列を `value` プロパティとして受け取り、エディター内で変更が検出されると、(新しいブロックを引数として渡して) `onChange` ハンドラプロパティと `onInput` ハンドラプロパティを呼び出します。

<!-- 
Internally it does this by subscribing to the provided `registry` (via the [`withRegistryProvider` HOC](https://github.com/WordPress/gutenberg/blob/e38dbe958c04d8089695eb686d4f5caff2707505/packages/block-editor/src/components/provider/index.js#L158)), listening to block change events, determining whether the block changing was persistent, and then calling the appropriate `onChange|Input` handler accordingly.
 -->
内部的には、与えられた `registry` を [`withRegistryProvider` HOC](https://github.com/WordPress/gutenberg/blob/e38dbe958c04d8089695eb686d4f5caff2707505/packages/block-editor/src/components/provider/index.js#L158) を介してサブスクライブし、ブロック変更イベントをリッスンし、変更されたブロックが永続的かどうかを判断し、それに応じて適切な `onChange|Input` ハンドラを呼び出します。

<!-- 
For the purposes of this simple project, these features allow you to:
 -->
このシンプルなプロジェクトの目的のため、これらの機能により以下が可能です。

<!-- 
-   Store the array of current blocks in state as `blocks`.
-   Update the `blocks` state in memory on `onInput` by calling the hook setter
    `updateBlocks(blocks)`.
-   Handle basic persistence of blocks into `localStorage` using `onChange`. This is [fired when block updates are considered "committed"](https://github.com/WordPress/gutenberg/tree/HEAD/packages/block-editor/src/components/provider#onchange).
 -->
- 現在のブロックの配列を `blocks` としてステートに格納する。
- フックセッター `updateBlocks(blocks)` を呼び出して、`onInput` でメモリー内の `blocks` のステートを更新する。
- `onChange` を使用して `localStorage` 内へのブロックの基本的な永続化を処理する。これは[ブロックの更新が 「コミット」されたとみなされたときに発火します](https://github.com/WordPress/gutenberg/tree/HEAD/packages/block-editor/src/components/provider#onchange)。

<!-- 
It's also worth recalling that the component accepts a `settings` property. This is where you will add the editor settings inlined earlier as JSON within `init.php`. You can use these settings to configure features such as custom colors, available image sizes, and [much more](https://github.com/WordPress/gutenberg/tree/4c472c3443513d070a50ba1e96f3a476861447b3/packages/block-editor#SETTINGS_DEFAULTS).
 -->
コンポーネントが `settings` プロパティを受け取ることも思い出してください。このプロパティに、先ほど  `init.php` 内で JSON としてインライン化したエディタ設定を追加します。これらの設定を使用して、カスタム色、使用可能な画像サイズ、[その他](https://github.com/WordPress/gutenberg/tree/4c472c3443513d070a50ba1e96f3a476861447b3/packages/block-editor#SETTINGS_DEFAULTS)の機能を設定できます。
<!-- 
### Understanding the `<BlockList>` component
 -->
### <BlockList> コンポーネントの理解

<!-- 
Alongside `<BlockEditorProvider>` the next most interesting component is [`<BlockList>`](https://github.com/WordPress/gutenberg/blob/e38dbe958c04d8089695eb686d4f5caff2707505/packages/block-editor/src/components/block-list/index.js).

This is one of the most important components as it's role is to **render a list of blocks into the editor**.

It does this in part thanks to being placed as a child of `<BlockEditorProvider>`, which affords it full access to all information about the state of the current blocks in the editor.
 -->
`<BlockEditorProvider>` と並んで次に興味深いコンポーネントが [`<BlockList>`](https://github.com/WordPress/gutenberg/blob/e38dbe958c04d8089695eb686d4f5caff2707505/packages/block-editor/src/components/block-list/index.js) です。

最も重要なコンポーネントのひとつであり、**エディター内でのブロックのリストのレンダー**を担います。

`<BlockEditorProvider>` の子として配置されているため、エディター内の現行ブロックのすべてのステート情報にフルアクセスできます。

<!-- 
#### How does `BlockList` work?
 -->
#### BlockList はどのように動作するか ?

<!-- 
Under the hood, `<BlockList>` relies on several other lower-level components in order to render the list of blocks.

The hierarchy of these components can be _approximated_ as follows:
 -->
ブロックリストのレンダーに、`<BlockList>` は内部でいくつかの他の低レベルコンポーネントに依存しています。

これらのコンポーネントの階層は _おおよそ_ 次のとおりです。

<!-- 
```jsx
// Pseudo code for example purposes only.

<BlockList>
	/* renders a list of blocks from the rootClientId. */
	<BlockListBlock>
		/* renders a single block from the BlockList. */
		<BlockEdit>
			/* renders the standard editable area of a block. */
			<Component /> /* renders the block UI as defined by its `edit()` implementation.
			*/
		</BlockEdit>
	</BlockListBlock>
</BlockList>
```
 -->
```jsx
// 説明を目的とした擬似コード

<BlockList>
	/* rootClientId からブロックのリストをレンダーする。 */
	<BlockListBlock>
		/* BlockList から単一ブロックをレンダーする。 */
		<BlockEdit>
			/* ブロックの標準の編集可能領域をレンダーする。 */
			<Component /> /* edit() 実装で定義されたようにブロック UI をレンダーする。
			*/
		</BlockEdit>
	</BlockListBlock>
</BlockList>
```

<!-- 
Here is roughly how this works together to render the list of blocks:
 -->
これらが一緒に動作して、ブロックリストをレンダーする様子を簡単に説明します。

<!-- 
-   `<BlockList>` loops over all the block `clientIds` and
    renders each via [`<BlockListBlock />`](https://github.com/WordPress/gutenberg/blob/e38dbe958c04d8089695eb686d4f5caff2707505/packages/block-editor/src/components/block-list/block.js).
-   `<BlockListBlock />`, in turn, renders the individual block
    using its own subcomponent [`<BlockEdit>`](https://github.com/WordPress/gutenberg/blob/def076809d25e2ad680beda8b9205ab9dea45a0f/packages/block-editor/src/components/block-edit/index.js).
-   Finally, the [block itself](https://github.com/WordPress/gutenberg/blob/def076809d25e2ad680beda8b9205ab9dea45a0f/packages/block-editor/src/components/block-edit/edit.js) is rendered using the `Component` placeholder component.
 -->
- `<BlockList>` はすべてのブロックの clientId をループし、それぞれを [`<BlockListBlock />`](https://github.com/WordPress/gutenberg/blob/e38dbe958c04d8089695eb686d4f5caff2707505/packages/block-editor/src/components/block-list/block.js) でレンダーします。
- 次に `<BlockListBlock />` は、個々のブロックを自身のサブコンポーネント [`<BlockEdit>`](https://github.com/WordPress/gutenberg/blob/def076809d25e2ad680beda8b9205ab9dea45a0f/packages/block-editor/src/components/block-edit/index.js) でレンダーします。
- 最後に [ブロック自身](https://github.com/WordPress/gutenberg/blob/def076809d25e2ad680beda8b9205ab9dea45a0f/packages/block-editor/src/components/block-edit/edit.js)が、`Component` プレースホルダーコンポーネントを使用してレンダーされます。

<!-- 
The `@wordpress/block-editor` package components are among the most complex and involved. Understanding them is crucial if you want to grasp how the editor functions at a fundamental level. Studying these components is strongly advised.
 -->
`@wordpress/block-editor` パッケージのコンポーネントは、最も複雑で、中核に存在します。エディターがどのように機能するのかを基本的なレベルで把握したいのであれば、これらのコンポーネントの理解は非常に重要です。コンポーネントの学習を強く推奨します。

<<<<<<< HEAD
<!-- 
### Utility components in the custom block editor
 -->
### カスタムブロックエディター内のユーティリティコンポーネント

<!-- 
Jumping back to your custom `<BlockEditor>` component, it is also worth noting the following "utility" components:
 -->
カスタム `<BlockEditor>` コンポーネントに話しを戻すと、次の「ユーティリティ」コンポーネントにも注意してください。

```js
// File: src/components/block-editor/index.js

<div className="editor-styles-wrapper">
	<BlockEditorKeyboardShortcuts /> /* 1. */
	<WritingFlow>
		/* 2. */
		<BlockList className="getdavesbe-block-editor__block-list" />
	</WritingFlow>
</div>
```
<!-- 
These provide other important elements of functionality for the editor instance.
 -->
これらはエディターインスタンスの機能の他の重要な要素を提供します。

<!-- 
1. [`<BlockEditorKeyboardShortcuts />`](https://github.com/WordPress/gutenberg/blob/e38dbe958c04d8089695eb686d4f5caff2707505/packages/block-editor/src/components/keyboard-shortcuts/index.js) – Enables and usage of keyboard shortcuts within the editor
2. [`<WritingFlow>`](https://github.com/WordPress/gutenberg/blob/e38dbe958c04d8089695eb686d4f5caff2707505/packages/block-editor/src/components/writing-flow/index.js) – Handles selection, focus management, and navigation across blocks
 -->
1. [`<BlockEditorKeyboardShortcuts />`](https://github.com/WordPress/gutenberg/blob/e38dbe958c04d8089695eb686d4f5caff2707505/packages/block-editor/src/components/keyboard-shortcuts/index.js) – エディター内でキーボードショートカットを有効化し、使用する。
2. [`<WritingFlow>`](https://github.com/WordPress/gutenberg/blob/e38dbe958c04d8089695eb686d4f5caff2707505/packages/block-editor/src/components/writing-flow/index.js) – ブロック間の選択、フォーカス管理、ナビゲーションを処理する。

<!-- 
=======
>>>>>>> 32bbf508
## Reviewing the sidebar
 -->
## サイドバーのレビュー
<!-- 
Also within the render of the `<BlockEditor>`, is the `<Sidebar>` component.
 -->
また、`<BlockEditor>` のレンダー内には、`<Sidebar>` コンポーネントがあります。

<!-- 
```jsx
// File: src/components/block-editor/index.js

return (
    <div className="getdavesbe-block-editor">
        <BlockEditorProvider>
            <Sidebar.InspectorFill> /* <-- SIDEBAR */
                <BlockInspector />
            </Sidebar.InspectorFill>
            <BlockCanvas height="400px" />
        </BlockEditorProvider>
    </div>
);
```
 -->
```jsx
// File: src/components/block-editor/index.js

return (
    <div className="getdavesbe-block-editor">
        <BlockEditorProvider>
            <Sidebar.InspectorFill> /* <-- サイドバー */
                <BlockInspector />
            </Sidebar.InspectorFill>
            <div className="editor-styles-wrapper">
                // 省略
            </div>
        </BlockEditorProvider>
    </div>
);
```
<!-- 
This is used, in part, to display advanced block settings via the `<BlockInspector>` component.
 -->
これは (ある部分)、`<BlockInspector>` コンポーネントを介した高度なブロック設定の表示に使用されます。

```jsx
<Sidebar.InspectorFill>
	<BlockInspector />
</Sidebar.InspectorFill>
```
<!-- 
However, the keen-eyed readers amongst you will have already noted the presence of a `<Sidebar>` component within the `<Editor>` (`src/editor.js`) component's
layout:
 -->
しかし、注意深い読者であれば、すでに `<Editor>` (`src/editor.js`) コンポーネントのレイアウト内の `<Sidebar>` コンポーネントの存在に気づいたかもしれません。

<!-- 
```jsx
// File: src/editor.js
<Notices />
<Header />
<Sidebar /> // <-- What's this?
<BlockEditor settings={ settings } />

```
 -->
```jsx
// File: src/editor.js
<Notices />
<Header />
<Sidebar /> // <-- これは何 ?
<BlockEditor settings={ settings } />

```

<!-- 
Opening the `src/components/sidebar/index.js` file, you can see that this is, in fact, the component rendered within `<Editor>` above. However, the implementation utilises
Slot/Fill to expose a `Fill` (`<Sidebar.InspectorFill>`), which is subsequently imported and rendered inside of the `<BlockEditor>` component (see above).
 -->
`src/components/sidebar/index.js` ファイルを開くと、確かにこれが上の `<Editor>` 内でレンダーされているコンポーネントだとわかります。しかし、この実装では Slot/Fill を利用して `Fill` (`<Sidebar.InspectorFill>`) をエスポーズし、その後、`<BlockEditor>`コンポーネントの内部でレンダーします (上の説明を参照)。

<!-- 
With this in place, you then can render `<BlockInspector />` as a child of the `Sidebar.InspectorFill`. This has the result of allowing you to keep `<BlockInspector>` within the React context of `<BlockEditorProvider>` whilst allowing it to be rendered into the DOM in a separate location (i.e. in the `<Sidebar>`).
 -->
これで、`<BlockInspector />` を `Sidebar.InspectorFill` の子としてレンダーできます。これにより、`<BlockEditorProvider>` の React コンテキスト内に `<BlockInspector>` を保持しながら、別の場所 (つまり `<Sidebar>` 内) で DOM にレンダーできます。

<!-- 
This might seem overly complex, but it is required in order for `<BlockInspector>` to have access to information about the current block. Without Slot/Fill, this setup would be extremely difficult to achieve.

And with that you have covered the render of you custom `<BlockEditor>`.
 -->
過度に複雑に見えるかもしれませんが、`<BlockInspector>` が現在のブロックの情報にアクセスするには必要です。Slot/Fill がなければ、この設定の実現は非常に難しかったと思います。

これでカスタム `<BlockEditor>` のレンダーは完了です。

<!-- 
<div class="callout callout-tip">
<a href="https://github.com/WordPress/gutenberg/blob/def076809d25e2ad680beda8b9205ab9dea45a0f/packages/block-editor/src/components/block-inspector/index.js"><code>&lt;BlockInspector&gt;</code></a>
itself actually renders a <code>Slot</code> for <a href="https://github.com/WordPress/gutenberg/tree/HEAD/packages/block-editor/src/components/inspector-controls"><code>&lt;InspectorControls&gt;</code></a>. This is what allows you <a href="https://github.com/WordPress/gutenberg/blob/def076809d25e2ad680beda8b9205ab9dea45a0f/packages/block-library/src/paragraph/edit.js#L127">render</a> a <code>&lt;InspectorControls>&gt;</code> component inside
the <code>edit()</code> definition for your block and have
it display within the editor's sidebar. Exploring this component in more detail is recommended.
</div>
 -->
なお、[`<BlockInspector>`](https://github.com/WordPress/gutenberg/blob/def076809d25e2ad680beda8b9205ab9dea45a0f/packages/block-editor/src/components/block-inspector/index.js) 自体は、実際には [`<InspectorControls>`](https://github.com/WordPress/gutenberg/tree/HEAD/packages/block-editor/src/components/inspector-controls) 用の `Slot` をレンダーします。これでブロックの `edit()` 定義の中で <InspectorControls> コンポーネントを[レンダー](https://github.com/WordPress/gutenberg/blob/def076809d25e2ad680beda8b9205ab9dea45a0f/packages/block-library/src/paragraph/edit.js#L127)し、エディターのサイドバー内に表示できます。このコンポーネントを詳細に調べることを推奨します。
<!-- 
## Block Persistence
 -->
## ブロックの永続性

<!-- 
You have come a long way on your journey to create a custom block editor. But there is one major area left to touch upon - block persistence. In other words, having your
blocks saved and available _between_ page refreshes.
 -->
ここまでカスタムブロックエディターを作成する長い旅を続けてきました。しかし、まだ触れなければならない大きなエリアが1つ残っています。ブロックの永続性です。言い換えれば、ブロックの保存と、ページの更新の _間_ での利用を実現します。

<!-- 
![alt text](https://developer.wordpress.org/files/2023/07/custom-block-editor-persistance.gif 'Screencapture showing blocks being restored between page refreshes.')
 -->
![alt text](https://developer.wordpress.org/files/2023/07/custom-block-editor-persistance.gif 'ベージ更新の間でリストアされるブロックを示すスクリーンキャプチャ。')

<!-- 
As this is only an _experiment_, this guide has opted to utilize the browser's `localStorage` API to handle saving block data. In a real-world scenario, you would likely choose a more reliable and robust system (e.g. a database).

That said, let's take a closer look at how to handle save blocks.
 -->
このガイドはあくまで「実験」ですので、ブロックデータの保存に処理に、ブラウザの `localStorage` API を利用します。実際のシナリオでは、より信頼性が高く堅牢なシステム (データベースなど) を選択することになるでしょう。

ブロックを保存する処理を見ていきます。

<!-- 
### Storing blocks in state
 -->
### ステートへのブロックの保存

<!-- 
Looking at the `src/components/block-editor/index.js` file, you will notice that some state has been created to store the blocks as an array:
 -->
`src/components/block-editor/index.js` ファイルを見ると、ブロックを配列として保存するためのステートが作成されていることに気づきます。

```jsx
// File: src/components/block-editor/index.js

const [ blocks, updateBlocks ] = useState( [] );
```
<!-- 
As mentioned earlier, `blocks` is passed to the "controlled" component `<BlockEditorProvider>` as its `value` prop. This "hydrates" it with an initial set of blocks. Similarly, the `updateBlocks` setter is hooked up to the `onInput` callback on `<BlockEditorProvider>`, which ensures that the block state is kept in sync with changes made to blocks within the editor.
 -->
前述したように `blocks` は、「コントロールされた」コンポーネント `<BlockEditorProvider>` に `value` prop として渡され、ブロックの初期セットを与えます。同様に `updateBlocks` セッターは `<BlockEditorProvider>` の `onInput` コールバックにフックされ、ブロックのステートと、エディター内でのブロックの変更との同期が保たれることを保証します。

<!-- 
### Saving block data
 -->
### ブロックデータの保存

<!-- 
If you now turn your attention to the `onChange` handler, you will notice it is hooked up to a function `persistBlocks()` which is defined as follows:
 -->
ここで注意を `onChange` ハンドラーに向けると、以下のように定義される関数 `persistBlocks()` に紐付いていることがわかります。

```js
// File: src/components/block-editor/index.js

function persistBlocks( newBlocks ) {
	updateBlocks( newBlocks );
	window.localStorage.setItem( 'getdavesbeBlocks', serialize( newBlocks ) );
}
```
<!-- 
This function accepts an array of "committed" block changes and calls the state setter `updateBlocks`. It also stores the blocks within LocalStorage under the key `getdavesbeBlocks`. In order to achieve this, the block data is serialized into [Gutenberg "Block Grammar"](https://developer.wordpress.org/block-editor/principles/key-concepts/#blocks) format, meaning it can be safely stored as a string.
 -->
この関数は「コミットされた」ブロックの変更の配列を受け取り、ステートセッター `updateBlocks` を呼び出します。またそのブロックを LocalStorage 内にキー `getdavesbeBlocks` で格納します。この実現のために、ブロックデータは [Gutenberg 「ブロックグラマー」](https://developer.wordpress.org/block-editor/principles/key-concepts/#blocks) 形式でシリアライズされ、文字列として安全に保存されます。

<!-- 
If you open DeveloperTools and inspect the LocalStorage you will see serialized block data stored and updated as changes occur within the editor. Below is an example of the format:
 -->
開発者ツールを開いて LocalStorage を調べると、シリアライズされたブロックデータが保存され、エディター内で変更が発生すると更新されることがわかります。以下はこの形式の例です。

```
<!-- wp:heading -->
<h2>An experiment with a standalone Block Editor in the WordPress admin</h2>
<!-- /wp:heading -->

<!-- wp:paragraph -->
<p>This is an experiment to discover how easy (or otherwise) it is to create a standalone instance of the Block Editor in the WordPress admin.</p>
<!-- /wp:paragraph -->
```
<!-- 
### Retrieving previous block data
 -->
### 以前のブロックデータの取得
<!-- 
Having persistence in place is all well and good, but it's only useful if that data is retrieved and _restored_ within the editor upon each full page reload.

Accessing data is a side effect, so you must use the `useEffect` hook to handle this.
 -->
永続化自体はこれで良いのですが、ページをリロードするたびにエディター内でデータが取得され、_リストア_ されて初めて有用になります。

データへのアクセスは副作用ですので、これを処理するには `useEffect` フックを使用する必要があります。

```jsx
// File: src/components/block-editor/index.js

useEffect( () => {
	const storedBlocks = window.localStorage.getItem( 'getdavesbeBlocks' );

	if ( storedBlocks && storedBlocks.length ) {
		updateBlocks( () => parse( storedBlocks ) );
		createInfoNotice( 'Blocks loaded', {
			type: 'snackbar',
			isDismissible: true,
		} );
	}
}, [] );
```
<!-- 
This handler:
 -->
このハンドラは、

<!-- 
-   Grabs the serialized block data from local storage.
-   Converts the serialized blocks back to JavaScript objects using the `parse()` utility.
-   Calls the state setter `updateBlocks` causing the `blocks` value to be updated in state to reflect the blocks retrieved from LocalStorage.
 -->
- ローカルストレージからシリアライズされたブロックデータを取得する。
- `parse()` ユーティリティを使用してシリアライズされたブロックを JavaScript オブジェクトに変換し直す。
-  ステートセッター `updateBlocks` を呼び出して、ステート内の `blocks` 値を更新し、LocalStorage から取り出したブロックを反映する。

<!-- 
As a result of these operations, the controlled `<BlockEditorProvider>` component is updated with the blocks restored from LocalStorage, causing the editor to show these blocks.

Finally, you will want to generate a notice - which will display in the `<Notice>` component as a "snackbar" notice - to indicate that the blocks have been restored.
 -->
この操作の結果、コントロールされた `<BlockEditorProvider>` コンポーネントは LocalStorage からリストアされたブロックで更新され、エディターにブロックが表示されます。

最後に、通知を生成します。ブロックがリストアされたことを示すために、`<Notice>` コンポーネントに「スナックバー」通知として表示します。

<!-- 
## Wrapping up
 -->
## まとめ

<!-- 
Congratulations for completing this guide. You should now have a better understanding of how the block editor works under the hood. 
 -->
このガイドの完了、おめでとうございます。これでブロックエディター内部がどのように動作しているのかをよく理解できたと思います。

<!-- 
The full code for the custom block editor you have just built is [available on GitHub](https://github.com/getdave/standalone-block-editor). Download and try it out for yourself. Experiment, then and take things even further.
 -->
ここで構築したカスタムブロックエディターの完全なコードは、[GitHub から利用可能](https://github.com/getdave/standalone-block-editor)です。ダウンロードし、自分で動かしてみてください。実験し、更にその先まで進んでみてください。

[原文](https://github.com/WordPress/gutenberg/blob/trunk/docs/how-to-guides/platform/custom-block-editor.md)<|MERGE_RESOLUTION|>--- conflicted
+++ resolved
@@ -808,17 +808,19 @@
  -->
 `@wordpress/block-editor` パッケージのコンポーネントは、最も複雑で、中核に存在します。エディターがどのように機能するのかを基本的なレベルで把握したいのであれば、これらのコンポーネントの理解は非常に重要です。コンポーネントの学習を強く推奨します。
 
-<<<<<<< HEAD
 <!-- 
 ### Utility components in the custom block editor
  -->
+<!-- 
 ### カスタムブロックエディター内のユーティリティコンポーネント
-
+ -->
 <!-- 
 Jumping back to your custom `<BlockEditor>` component, it is also worth noting the following "utility" components:
  -->
+<!-- 
 カスタム `<BlockEditor>` コンポーネントに話しを戻すと、次の「ユーティリティ」コンポーネントにも注意してください。
-
+ -->
+<!-- 
 ```js
 // File: src/components/block-editor/index.js
 
@@ -830,21 +832,23 @@
 	</WritingFlow>
 </div>
 ```
+ -->
 <!-- 
 These provide other important elements of functionality for the editor instance.
  -->
+<!-- 
 これらはエディターインスタンスの機能の他の重要な要素を提供します。
-
+ -->
 <!-- 
 1. [`<BlockEditorKeyboardShortcuts />`](https://github.com/WordPress/gutenberg/blob/e38dbe958c04d8089695eb686d4f5caff2707505/packages/block-editor/src/components/keyboard-shortcuts/index.js) – Enables and usage of keyboard shortcuts within the editor
 2. [`<WritingFlow>`](https://github.com/WordPress/gutenberg/blob/e38dbe958c04d8089695eb686d4f5caff2707505/packages/block-editor/src/components/writing-flow/index.js) – Handles selection, focus management, and navigation across blocks
  -->
+<!-- 
 1. [`<BlockEditorKeyboardShortcuts />`](https://github.com/WordPress/gutenberg/blob/e38dbe958c04d8089695eb686d4f5caff2707505/packages/block-editor/src/components/keyboard-shortcuts/index.js) – エディター内でキーボードショートカットを有効化し、使用する。
 2. [`<WritingFlow>`](https://github.com/WordPress/gutenberg/blob/e38dbe958c04d8089695eb686d4f5caff2707505/packages/block-editor/src/components/writing-flow/index.js) – ブロック間の選択、フォーカス管理、ナビゲーションを処理する。
-
-<!-- 
-=======
->>>>>>> 32bbf508
+ -->
+
+<!-- 
 ## Reviewing the sidebar
  -->
 ## サイドバーのレビュー
@@ -853,7 +857,6 @@
  -->
 また、`<BlockEditor>` のレンダー内には、`<Sidebar>` コンポーネントがあります。
 
-<!-- 
 ```jsx
 // File: src/components/block-editor/index.js
 
@@ -868,23 +871,7 @@
     </div>
 );
 ```
- -->
-```jsx
-// File: src/components/block-editor/index.js
-
-return (
-    <div className="getdavesbe-block-editor">
-        <BlockEditorProvider>
-            <Sidebar.InspectorFill> /* <-- サイドバー */
-                <BlockInspector />
-            </Sidebar.InspectorFill>
-            <div className="editor-styles-wrapper">
-                // 省略
-            </div>
-        </BlockEditorProvider>
-    </div>
-);
-```
+
 <!-- 
 This is used, in part, to display advanced block settings via the `<BlockInspector>` component.
  -->
