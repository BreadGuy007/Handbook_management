<!--
# Development Platform
 -->
# 開発プラットフォーム

<!--
The Gutenberg Project is not only building a better editor for WordPress, but also creating a platform to build upon. This platform consists of a set of JavaScript packages and tools that you can use in your web application. [View the list of packages available on npm](https://www.npmjs.com/org/wordpress).
 -->
Gutenberg プロジェクトは、より良い WordPress エディターを作るだけでなく、その上で構築するプラットフォームの作成を目指しています。プラットフォームは JavaScript パッケージとツールから構成され、Web アプリケーションで利用できます。[npm で利用可能なパッケージのリストを参照してください](https://www.npmjs.com/org/wordpress)。

<!--
## UI Components
 -->
## UI コンポーネント

<!--
The [WordPress Components package](/packages/components/README.md) contains a set of UI components you can use in your project. See the [WordPress Storybook site](https://wordpress.github.io/gutenberg/) for an interactive guide to the available components and settings.

Here is a quick example, how to use components in your project.

Install the dependency:
 -->
[WordPress コンポーネントパッケージ](https://ja.wordpress.org/team/handbook/block-editor/components/) にはユーザーがプロジェクトで利用可能な一連の UI コンポーネントが含まれています。コンポーネントと設定のインタラクティブなガイドについては [WordPress Storybook サイト](https://wordpress.github.io/gutenberg/) を参照してください。

プロジェクト内から wp-scripts を使用する簡単な例を示します。

まず、依存をインストールします。

```bash
npm install --save @wordpress/components
```
<!--
Usage in React:
 -->
React での使用方法は次のとおりです。

```jsx
import { Button } from '@wordpress/components';

function MyApp() {
	return <Button>Hello Button</Button>;
}
```
<!--
Many components include CSS to add style, you will need to include for the components to appear correctly. The component stylesheet can be found in `node_modules/@wordpress/components/build-style/style.css`, you can link directly or copy and include it in your project.
 -->
多くのコンポーネントはスタイルの追加のために CSS を含むため、コンポーネントを正しく表示するには追加が必要です。コンポーネントのスタイルシートは `node_modules/@wordpress/components/build-style/style.css` にあります。直接リンクするか、プロジェクトにコピーして include してください。

<!--
## Development Scripts
 -->
## 開発スクリプト

<!--
The [wp-scripts package](https://developer.wordpress.org/block-editor/packages/packages-scripts/) is a collection of reusable scripts for JavaScript development — includes scripts for building, linting, and testing — all with no additional configuration files.

Here is a quick example, on how to use wp-scripts in your project.

Install the dependency:
 -->
[wp-scripts パッケージ](https://developer.wordpress.org/block-editor/packages/packages-scripts/)は JavaScript 開発用の再利用可能なスクリプト集です。ビルド、lint、テスト用のスクリプトが含まれ、すべてのスクリプトで追加の構成ファイルは不要です。

プロジェクト内から wp-scripts を使用する簡単な例を示します。

まず、依存をインストールします。

```bash
npm install --save-dev @wordpress/scripts
```
<!--
You can then add a scripts section to your package.json file, for example:
 -->
次に package.json ファイルに scripts セクションを追加します。

```json
	"scripts": {
		"build": "wp-scripts build",
		"format": "wp-scripts format",
		"lint:js": "wp-scripts lint-js",
		"start": "wp-scripts start"
	}
```
<<<<<<< HEAD
<!--
You can then use `npm run build` to build your project with all the default webpack settings already configured, likewise for formating and linting. The `start` command is used for development mode. See [the scripts package](https://www.npmjs.com/package/@wordpress/scripts) for full documentation.
=======

You can then use `npm run build` to build your project with all the default webpack settings already configured, likewise for formatting and linting. The `start` command is used for development mode. See [the scripts package](https://www.npmjs.com/package/@wordpress/scripts) for full documentation.
>>>>>>> ef6a1245

You can also play with the [Gutenberg Example #03](https://github.com/WordPress/gutenberg-examples/tree/HEAD/03-editable-esnext) for a complete setup using the wp-scripts package.
 -->
これで `npm run build` と実行すると、構成済みのすべてのデフォルトの webpack 、たとえばフォーマットや lint を実行してプロジェクトをビルドします。`start` コマンドは開発モードで使用します。完全なドキュメントについては [スクリプトのパッケージ](https://www.npmjs.com/package/@wordpress/scripts) を参照してください。

wp-scripts パッケージを使用した完全なセットアップ方法については [Gutenberg Example #03](https://github.com/WordPress/gutenberg-examples/tree/HEAD/03-editable-esnext) を参照してください。

<!--
## Block Editor
 -->
## ブロックエディター

<!--
The [`@wordpress/block-editor` package](https://developer.wordpress.org/block-editor/packages/packages-block-editor/) allows you to create and use standalone block editors.

You can learn more by reading the [tutorial "Building a custom block editor"](/docs/reference-guides/platform/custom-block-editor/README.md).
 -->
[`@wordpress/block-editor` パッケージ](https://developer.wordpress.org/block-editor/packages/packages-block-editor/) を使用するとスタンドアロンのブロックエディターを作成し、使用できます。

詳細については [チュートリアル - カスタムブロックエディターの構築](https://ja.wordpress.org/team/handbook/block-editor/how-to-guides/platform/custom-block-editor/) を参照してください。

[原文](https://github.com/WordPress/gutenberg/blob/trunk/docs/how-to-guides/platform/README.md)<|MERGE_RESOLUTION|>--- conflicted
+++ resolved
@@ -80,13 +80,8 @@
 		"start": "wp-scripts start"
 	}
 ```
-<<<<<<< HEAD
 <!--
-You can then use `npm run build` to build your project with all the default webpack settings already configured, likewise for formating and linting. The `start` command is used for development mode. See [the scripts package](https://www.npmjs.com/package/@wordpress/scripts) for full documentation.
-=======
-
 You can then use `npm run build` to build your project with all the default webpack settings already configured, likewise for formatting and linting. The `start` command is used for development mode. See [the scripts package](https://www.npmjs.com/package/@wordpress/scripts) for full documentation.
->>>>>>> ef6a1245
 
 You can also play with the [Gutenberg Example #03](https://github.com/WordPress/gutenberg-examples/tree/HEAD/03-editable-esnext) for a complete setup using the wp-scripts package.
  -->
