--- conflicted
+++ resolved
@@ -259,15 +259,11 @@
 <!--
 Here we simply output some basic placeholder HTML.
 
-<<<<<<< HEAD
-Note that we've included an `id` attribute `getdave-sbe-block-editor`. Keep a note of that, a we'll be using it shortly.
+Note that we've included an `id` attribute `getdave-sbe-block-editor`. Keep a note of that, as we'll be using it shortly.
  -->
 ここでは単純に基本的なプレースホルダー HTML を出力します。
 
-`id` 属性  `getdave-sbe-block-editor` を加えました。すぐに使いますので覚えておいてください。
-=======
-Note that we've included an `id` attribute `getdave-sbe-block-editor`. Keep a note of that, as we'll be using it shortly.
->>>>>>> a029cb3d
+注意: `id` 属性  `getdave-sbe-block-editor` を加えました。すぐに使いますので覚えておいてください。
 
 <!--
 ### Enqueuing JavaScript and CSS
