<!-- 
# Building a custom block editor
 -->
# カスタムブロックエディターの構築

<!-- 
The purpose of [this tutorial](/docs/reference-guides/platform/custom-block-editor/tutorial.md) is to step through the fundamentals of creating a custom instance of a "block editor".
 -->
[このチュートリアル](https://ja.wordpress.org/team/handbook/block-editor/how-to-guides/platform/custom-block-editor/tutorial/)では「ブロックエディター」のカスタムインスタンスを作成する基礎を順に説明します。

<<<<<<< HEAD
<!-- 
![alt text](https://wordpress.org/gutenberg/files/2020/03/editor.png "The Standalone Editor instance populated with example Blocks within a custom WP Admin page.")
 -->
![alt text](https://wordpress.org/gutenberg/files/2020/03/editor.png "カスタム WordPress 管理画面の中にサンプルのブロックを持つ、スタンドアロンエディターインスタンス")
<!-- 
The editor you will see in this tutorial (as above) is **__not__ the same Block Editor you are familiar with when creating Posts** in with WordPress. Rather it is an entirely **custom block editor instance** built using the lower-level [`@wordpress/block-editor`](https://developer.wordpress.org/block-editor/packages/packages-block-editor/) package (and friends).
 -->
上図のようにこのチュートリアルでのエディターは WordPress 内で **投稿を編集する際に見慣れたブロックエディターではありません**。下層レベルの [`@wordpress/block-editor`](https://developer.wordpress.org/block-editor/packages/packages-block-editor/) パッケージ (とその友だち) を使用して構築された完全な**カスタムブロックエディターインスタンス** です。
=======
![alt text](https://wordpress.org/gutenberg/files/2020/03/editor.png 'The Standalone Editor instance populated with example Blocks within a custom WP Admin page.')

The editor you will see in this tutorial (as above) is **_not_ the same Block Editor you are familiar with when creating Posts** in with WordPress. Rather it is an entirely **custom block editor instance** built using the lower-level [`@wordpress/block-editor`](https://developer.wordpress.org/block-editor/packages/packages-block-editor/) package (and friends).
>>>>>>> 3712ce0a

<!-- 
## Following this tutorial
 -->
## このチュートリアルを試すには
<!-- 
To follow along with this tutorial, you can [download the accompanying WordPress plugin](https://github.com/getdave/standalone-block-editor) which includes all of the examples for you to try on your own site.
 -->
このチュートリアルを試すには[付属のWordPress プラグイン](https://github.com/getdave/standalone-block-editor) をダウンロードしてください。サイトで試せるすべてのサンプルが含まれています。
<!-- 
## Code Syntax
<<<<<<< HEAD
 -->
## コード構文
<!-- 
=======

>>>>>>> 3712ce0a
Code snippets are provided in "ESNext". ESNext refers to the next versions of the language standard, plus JSX syntax.
 -->
コード例は「ESNext」で示されます。言語仕様の次のバージョンである ESNext に加えて JSX 構文を使用します。
<!-- 
Note that it is not required to use ESNext to create blocks or extend the editor, you can use classic JavaScript. However, once familiar with ESNext, developers find it is easier to read and write, thus most code examples you'll find use the ESNext syntax.
 -->
注意: ブロックの作成やエディターの拡張に ESNext の使用は必須ではありません。従来の JavaScript も使えます。しかし、いったん ESNext に慣れると開発者にとっては読むのも書くのもラクなため、紹介するほとんどのコード例は ESNext 構文を使用します。

<!-- 
* [Start custom block editor tutorial](/docs/reference-guides/platform/custom-block-editor/tutorial.md)
 -->
* [カスタムブロックエディターチュートリアルを始める](https://ja.wordpress.org/team/handbook/block-editor/how-to-guides/platform/custom-block-editor/tutorial/)


<<<<<<< HEAD
[原文](https://github.com/WordPress/gutenberg/blob/master/docs/designers-developers/developers/platform/custom-block-editor/README.md)
=======
-   [Start custom block editor tutorial](/docs/reference-guides/platform/custom-block-editor/tutorial.md)
>>>>>>> 3712ce0a
<|MERGE_RESOLUTION|>--- conflicted
+++ resolved
@@ -1,61 +1,49 @@
-<!-- 
+<!--
 # Building a custom block editor
  -->
 # カスタムブロックエディターの構築
 
-<!-- 
+<!--
 The purpose of [this tutorial](/docs/reference-guides/platform/custom-block-editor/tutorial.md) is to step through the fundamentals of creating a custom instance of a "block editor".
  -->
 [このチュートリアル](https://ja.wordpress.org/team/handbook/block-editor/how-to-guides/platform/custom-block-editor/tutorial/)では「ブロックエディター」のカスタムインスタンスを作成する基礎を順に説明します。
 
-<<<<<<< HEAD
-<!-- 
-![alt text](https://wordpress.org/gutenberg/files/2020/03/editor.png "The Standalone Editor instance populated with example Blocks within a custom WP Admin page.")
+<!--
+![alt text](https://wordpress.org/gutenberg/files/2020/03/editor.png 'The Standalone Editor instance populated with example Blocks within a custom WP Admin page.')
  -->
 ![alt text](https://wordpress.org/gutenberg/files/2020/03/editor.png "カスタム WordPress 管理画面の中にサンプルのブロックを持つ、スタンドアロンエディターインスタンス")
-<!-- 
-The editor you will see in this tutorial (as above) is **__not__ the same Block Editor you are familiar with when creating Posts** in with WordPress. Rather it is an entirely **custom block editor instance** built using the lower-level [`@wordpress/block-editor`](https://developer.wordpress.org/block-editor/packages/packages-block-editor/) package (and friends).
+
+<!--
+The editor you will see in this tutorial (as above) is **_not_ the same Block Editor you are familiar with when creating Posts** in with WordPress. Rather it is an entirely **custom block editor instance** built using the lower-level [`@wordpress/block-editor`](https://developer.wordpress.org/block-editor/packages/packages-block-editor/) package (and friends).
  -->
 上図のようにこのチュートリアルでのエディターは WordPress 内で **投稿を編集する際に見慣れたブロックエディターではありません**。下層レベルの [`@wordpress/block-editor`](https://developer.wordpress.org/block-editor/packages/packages-block-editor/) パッケージ (とその友だち) を使用して構築された完全な**カスタムブロックエディターインスタンス** です。
-=======
-![alt text](https://wordpress.org/gutenberg/files/2020/03/editor.png 'The Standalone Editor instance populated with example Blocks within a custom WP Admin page.')
 
-The editor you will see in this tutorial (as above) is **_not_ the same Block Editor you are familiar with when creating Posts** in with WordPress. Rather it is an entirely **custom block editor instance** built using the lower-level [`@wordpress/block-editor`](https://developer.wordpress.org/block-editor/packages/packages-block-editor/) package (and friends).
->>>>>>> 3712ce0a
 
-<!-- 
+<!--
 ## Following this tutorial
  -->
 ## このチュートリアルを試すには
-<!-- 
+<!--
 To follow along with this tutorial, you can [download the accompanying WordPress plugin](https://github.com/getdave/standalone-block-editor) which includes all of the examples for you to try on your own site.
  -->
 このチュートリアルを試すには[付属のWordPress プラグイン](https://github.com/getdave/standalone-block-editor) をダウンロードしてください。サイトで試せるすべてのサンプルが含まれています。
-<!-- 
+<!--
 ## Code Syntax
-<<<<<<< HEAD
  -->
 ## コード構文
-<!-- 
-=======
+<!--
 
->>>>>>> 3712ce0a
 Code snippets are provided in "ESNext". ESNext refers to the next versions of the language standard, plus JSX syntax.
  -->
 コード例は「ESNext」で示されます。言語仕様の次のバージョンである ESNext に加えて JSX 構文を使用します。
-<!-- 
+<!--
 Note that it is not required to use ESNext to create blocks or extend the editor, you can use classic JavaScript. However, once familiar with ESNext, developers find it is easier to read and write, thus most code examples you'll find use the ESNext syntax.
  -->
 注意: ブロックの作成やエディターの拡張に ESNext の使用は必須ではありません。従来の JavaScript も使えます。しかし、いったん ESNext に慣れると開発者にとっては読むのも書くのもラクなため、紹介するほとんどのコード例は ESNext 構文を使用します。
 
-<!-- 
-* [Start custom block editor tutorial](/docs/reference-guides/platform/custom-block-editor/tutorial.md)
+<!--
+-   [Start custom block editor tutorial](/docs/reference-guides/platform/custom-block-editor/tutorial.md)
  -->
-* [カスタムブロックエディターチュートリアルを始める](https://ja.wordpress.org/team/handbook/block-editor/how-to-guides/platform/custom-block-editor/tutorial/)
+- [カスタムブロックエディターチュートリアルを始める](https://ja.wordpress.org/team/handbook/block-editor/how-to-guides/platform/custom-block-editor/tutorial/)
 
-
-<<<<<<< HEAD
 [原文](https://github.com/WordPress/gutenberg/blob/master/docs/designers-developers/developers/platform/custom-block-editor/README.md)
-=======
--   [Start custom block editor tutorial](/docs/reference-guides/platform/custom-block-editor/tutorial.md)
->>>>>>> 3712ce0a
