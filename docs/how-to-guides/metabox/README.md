<!-- 
# Meta Boxes
 -->
# メタボックス

<!-- 
Prior to the block editor, custom meta boxes were used to extend the editor. With the new editor there are new ways to extend, giving more power to the developer and a better experience for the authors. Porting older custom meta boxes to one of these new methods is encouraged as to create a more unified and consistent experience for those using the editor.

The new block editor does support most existing meta boxes, see [this backward compatibility article](/docs/reference-guides/backward-compatibility/meta-box.md) for more support details .

Here are two mini-tutorials for creating similar functionality to meta boxes in the block editor.
 -->
ブロックエディター以前のエディターを拡張する際にはカスタムメタボックスが使用されていました。新しいブロックエディターでは、開発者にさらなるパワーを与えユーザーにより良い体験を与える新しい拡張方法があります。古いカスタムメタボックスを新しい方法に移植することが推奨されています。エディターの使用において統一され一貫性のあるユーザー体験を生み出すことができます。

なお、新しいブロックエディターはほとんどの既存のメタボックスをサポートします。サポートの詳細については[この後方互換性に関する記事](/docs/designers-developers/developers/backward-compatibility/meta-box.md)を参照してください。

以下の2つの簡単なチュートリアルではブロックエディター内でメタボックスと同じ機能を作成します。

<!-- 
## Use Blocks to Store Meta

The first method is to use Blocks to store extra data with a post. The data is stored in a post meta field, similar to how meta boxes store information.

<<<<<<< HEAD
* [Store Post Meta with a Block](/docs/how-to-guides/metabox/meta-block-1-intro.md)
 -->
## ブロックを使用したメタ情報の保存

最初の方法はブロックを使用して外部データを投稿に保存します。メタボックスが情報を保存する場合と同じくデータは投稿メタフィールドに保存されます。
=======
-   [Store Post Meta with a Block](/docs/how-to-guides/metabox/meta-block-1-intro.md)
>>>>>>> 3712ce0a

* [投稿メタをブロックで保存](https://ja.wordpress.org/team/handbook/block-editor/how-to-guides/metabox/meta-block-1-intro/)

<!-- 
## Sidebar Plugin

<<<<<<< HEAD
If you are interested in working with the post meta outside the editor, check out the [Sidebar Tutorial](/docs/how-to-guides/sidebar-tutorial/plugin-sidebar-0.md/).
 -->
## サイドバープラグイン

エディターの外部で投稿メタを操作したい場合は、[サイドバーチュートリアル](https://ja.wordpress.org/team/handbook/block-editor/how-to-guides/plugin-sidebar-0/)を参照してください。

[参考](https://github.com/WordPress/gutenberg/blob/HEAD/docs/how-to-guides/metabox/README.md)
=======
If you are interested in working with the post meta outside the editor, check out the [Sidebar Tutorial](/docs/how-to-guides/sidebar-tutorial/plugin-sidebar-0.md/).
>>>>>>> 3712ce0a
<|MERGE_RESOLUTION|>--- conflicted
+++ resolved
@@ -1,9 +1,9 @@
-<!-- 
+<!--
 # Meta Boxes
  -->
 # メタボックス
 
-<!-- 
+<!--
 Prior to the block editor, custom meta boxes were used to extend the editor. With the new editor there are new ways to extend, giving more power to the developer and a better experience for the authors. Porting older custom meta boxes to one of these new methods is encouraged as to create a more unified and consistent experience for those using the editor.
 
 The new block editor does support most existing meta boxes, see [this backward compatibility article](/docs/reference-guides/backward-compatibility/meta-box.md) for more support details .
@@ -16,34 +16,26 @@
 
 以下の2つの簡単なチュートリアルではブロックエディター内でメタボックスと同じ機能を作成します。
 
-<!-- 
+<!--
 ## Use Blocks to Store Meta
 
 The first method is to use Blocks to store extra data with a post. The data is stored in a post meta field, similar to how meta boxes store information.
 
-<<<<<<< HEAD
-* [Store Post Meta with a Block](/docs/how-to-guides/metabox/meta-block-1-intro.md)
+-   [Store Post Meta with a Block](/docs/how-to-guides/metabox/meta-block-1-intro.md)
  -->
 ## ブロックを使用したメタ情報の保存
 
 最初の方法はブロックを使用して外部データを投稿に保存します。メタボックスが情報を保存する場合と同じくデータは投稿メタフィールドに保存されます。
-=======
--   [Store Post Meta with a Block](/docs/how-to-guides/metabox/meta-block-1-intro.md)
->>>>>>> 3712ce0a
 
-* [投稿メタをブロックで保存](https://ja.wordpress.org/team/handbook/block-editor/how-to-guides/metabox/meta-block-1-intro/)
+- [投稿メタをブロックで保存](https://ja.wordpress.org/team/handbook/block-editor/how-to-guides/metabox/meta-block-1-intro/)
 
-<!-- 
+<!--
 ## Sidebar Plugin
 
-<<<<<<< HEAD
 If you are interested in working with the post meta outside the editor, check out the [Sidebar Tutorial](/docs/how-to-guides/sidebar-tutorial/plugin-sidebar-0.md/).
  -->
 ## サイドバープラグイン
 
 エディターの外部で投稿メタを操作したい場合は、[サイドバーチュートリアル](https://ja.wordpress.org/team/handbook/block-editor/how-to-guides/plugin-sidebar-0/)を参照してください。
 
-[参考](https://github.com/WordPress/gutenberg/blob/HEAD/docs/how-to-guides/metabox/README.md)
-=======
-If you are interested in working with the post meta outside the editor, check out the [Sidebar Tutorial](/docs/how-to-guides/sidebar-tutorial/plugin-sidebar-0.md/).
->>>>>>> 3712ce0a
+[参考](https://github.com/WordPress/gutenberg/blob/HEAD/docs/how-to-guides/metabox/README.md)