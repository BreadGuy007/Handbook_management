<!-- 
# Create Meta Block
 -->
# メタブロックの作成

<!-- 
With the meta field registered in the previous step, next you will create a new block used to display the field value to the user. See the [Block Tutorial](/docs/how-to-guides/block-tutorial/README.md) for a deeper understanding of creating custom blocks.

For this block, you will use the TextControl component, which is similar to an HTML input text field. For additional components, check out the [Component Reference](/packages/components/README.md).
 -->
前のステップではメタフィールドを登録しました。このステップではユーザーにフィールド値を表示する新しいブロックを作成します。カスタムブロック作成の詳細については [ブロックチュートリアル](https://ja.wordpress.org/team/handbook/block-editor/how-to-guides/block-tutorial/) を参照してください。

このブロックでは HTML インプットテキストフィールドに似た、TextControl コンポーネントを使用します。その他のコンポーネントについては [コンポーネント](https://ja.wordpress.org/team/handbook/block-editor/components/) を参照してください。

<!-- 
The hook `useEntityProp` can be used by the blocks to get or change meta values.

Add this code to your JavaScript file (this tutorial will call the file `myguten.js`):
 -->
メタの値を取得したり変更するにはブロックからフック `useEntityProp` を使用します。

以下のコードを JavaScript ファイルに追加してください。このチュートリアルではファイル名を `myguten.js` とします。

 **ESNext**

{% codetabs %}
{% ESNext %}

```js
import { registerBlockType } from '@wordpress/blocks';
import { TextControl } from '@wordpress/components';
import { useSelect } from '@wordpress/data';
import { useEntityProp } from '@wordpress/core-data';
import { useBlockProps } from '@wordpress/block-editor';

registerBlockType( 'myguten/meta-block', {
	title: 'Meta Block',
	icon: 'smiley',
	category: 'text',

	edit( { setAttributes, attributes } ) {
		const blockProps = useBlockProps();
		const postType = useSelect(
			( select ) => select( 'core/editor' ).getCurrentPostType(),
			[]
		);
		const [ meta, setMeta ] = useEntityProp( 'postType', postType, 'meta' );
		const metaFieldValue = meta[ 'myguten_meta_block_field' ];
		function updateMetaValue( newValue ) {
			setMeta( { ...meta, myguten_meta_block_field: newValue } );
		}

		return (
			<div { ...blockProps }>
				<TextControl
					label="Meta Block Field"
					value={ metaFieldValue }
					onChange={ updateMetaValue }
				/>
			</div>
		);
	},

	// No information saved to the block
	// Data is saved to post meta via the hook
	save() {
		return null;
	},
} );
```

<<<<<<< HEAD
**ES5**

=======
>>>>>>> 3712ce0a
{% ES5 %}

```js
( function ( wp ) {
	var el = wp.element.createElement;
	var registerBlockType = wp.blocks.registerBlockType;
	var TextControl = wp.components.TextControl;
	var useSelect = wp.data.useSelect;
	var useEntityProp = wp.coreData.useEntityProp;
	var useBlockProps = wp.blockEditor.useBlockProps;

	registerBlockType( 'myguten/meta-block', {
		title: 'Meta Block',
		icon: 'smiley',
		category: 'text',

		edit: function ( props ) {
			var blockProps = useBlockProps();
			var postType = useSelect( function ( select ) {
				return select( 'core/editor' ).getCurrentPostType();
			}, [] );
			var entityProp = useEntityProp( 'postType', postType, 'meta' );
			var meta = entityProp[ 0 ];
			var setMeta = entityProp[ 1 ];

			var metaFieldValue = meta[ 'myguten_meta_block_field' ];
			function updateMetaValue( newValue ) {
				setMeta(
					Object.assign( {}, meta, {
						myguten_meta_block_field: newValue,
					} )
				);
			}

			return el(
				'div',
				blockProps,
				el( TextControl, {
					label: 'Meta Block Field',
					value: metaFieldValue,
					onChange: updateMetaValue,
				} )
			);
		},

		// No information saved to the block
		// Data is saved to post meta via attributes
		save: function () {
			return null;
		},
	} );
} )( window.wp );
```

{% end %}
<!-- 
**Important:** Before you test, you need to enqueue your JavaScript file and its dependencies. Note the WordPress packages used above are `wp.element`, `wp.blocks`, `wp.components`, `wp.data`, and `wp.coreData`. Each of these need to be included in the array of dependencies. Update the `myguten-meta-block.php` file adding the enqueue function:
 -->
**重要:** テストの前に JavaScript ファイルと依存性をエンキューする必要があります。上の例では WordPress パッケージ `wp.element`、`wp.blocks`、`wp.components`、`wp.data`、`wp.coreData` が使われていることに注意してください。それぞれを依存性の配列に含める必要があります。`myguten-meta-block.php` ファイルを更新してエンキュー関数を加えてください。

```php
function myguten_enqueue() {
	wp_enqueue_script(
		'myguten-script',
		plugins_url( 'myguten.js', __FILE__ ),
		array( 'wp-blocks', 'wp-element', 'wp-components', 'wp-data', 'wp-core-data', 'wp-block-editor' )
	);
}
add_action( 'enqueue_block_editor_assets', 'myguten_enqueue' );
```
<!-- 
You can now edit a draft post and add a Meta Block to the post. You will see your field that you can type a value in. When you save the post, either as a draft or published, the post meta value will be saved too. You can verify by saving and reloading your draft, the form will still be filled in on reload.

![Meta Block](https://raw.githubusercontent.com/WordPress/gutenberg/HEAD/docs/how-to-guides/metabox/meta-block.png)

You can now use the post meta data in a template, or another block. See next section for [using post meta data](/docs/how-to-guides/metabox/meta-block-4-use-data.md). You could also confirm the data is saved by checking the database table `wp_postmeta` and confirm the new post id contains the new field data.
 -->

これで投稿の下書きを編集し、メタブロックを追加できます。ブロックにはフィールドが表示され文字を入力することができます。下書き、あるいは公開状態で投稿を保存すると、投稿メタ値も保存されます。確認するには投稿の下書きを保存し再ロードします。リロードされたフォームには数値が入力されているはずです。データが保存されたことはデータベーステーブル `wp_postmeta` を調べ、新しい投稿 ID が新しいフィールドデータを含むことでも確認できます。

![メタブロック](https://raw.githubusercontent.com/WordPress/gutenberg/HEAD/docs/how-to-guides/metabox/meta-block.png)

投稿メタデータはテンプレートでも、あるいは別のブロックでも使用できます。次のセクションでは[投稿メタデータを使用します](https://ja.wordpress.org/team/handbook/block-editor/how-to-guides/metabox/meta-block-4-use-data/)。

[原文](https://github.com/WordPress/gutenberg/blob/trunk/docs/how-to-guides/metabox/meta-block-3-add.md)<|MERGE_RESOLUTION|>--- conflicted
+++ resolved
@@ -1,9 +1,9 @@
-<!-- 
+<!--
 # Create Meta Block
  -->
 # メタブロックの作成
 
-<!-- 
+<!--
 With the meta field registered in the previous step, next you will create a new block used to display the field value to the user. See the [Block Tutorial](/docs/how-to-guides/block-tutorial/README.md) for a deeper understanding of creating custom blocks.
 
 For this block, you will use the TextControl component, which is similar to an HTML input text field. For additional components, check out the [Component Reference](/packages/components/README.md).
@@ -12,7 +12,7 @@
 
 このブロックでは HTML インプットテキストフィールドに似た、TextControl コンポーネントを使用します。その他のコンポーネントについては [コンポーネント](https://ja.wordpress.org/team/handbook/block-editor/components/) を参照してください。
 
-<!-- 
+<!--
 The hook `useEntityProp` can be used by the blocks to get or change meta values.
 
 Add this code to your JavaScript file (this tutorial will call the file `myguten.js`):
@@ -69,11 +69,7 @@
 } );
 ```
 
-<<<<<<< HEAD
 **ES5**
-
-=======
->>>>>>> 3712ce0a
 {% ES5 %}
 
 ```js
@@ -129,7 +125,7 @@
 ```
 
 {% end %}
-<!-- 
+<!--
 **Important:** Before you test, you need to enqueue your JavaScript file and its dependencies. Note the WordPress packages used above are `wp.element`, `wp.blocks`, `wp.components`, `wp.data`, and `wp.coreData`. Each of these need to be included in the array of dependencies. Update the `myguten-meta-block.php` file adding the enqueue function:
  -->
 **重要:** テストの前に JavaScript ファイルと依存性をエンキューする必要があります。上の例では WordPress パッケージ `wp.element`、`wp.blocks`、`wp.components`、`wp.data`、`wp.coreData` が使われていることに注意してください。それぞれを依存性の配列に含める必要があります。`myguten-meta-block.php` ファイルを更新してエンキュー関数を加えてください。
@@ -144,7 +140,7 @@
 }
 add_action( 'enqueue_block_editor_assets', 'myguten_enqueue' );
 ```
-<!-- 
+<!--
 You can now edit a draft post and add a Meta Block to the post. You will see your field that you can type a value in. When you save the post, either as a draft or published, the post meta value will be saved too. You can verify by saving and reloading your draft, the form will still be filled in on reload.
 
 ![Meta Block](https://raw.githubusercontent.com/WordPress/gutenberg/HEAD/docs/how-to-guides/metabox/meta-block.png)
