<!-- 
# Scope Your Code

Historically, JavaScript files loaded in a web page share the same scope. This means that a global variable declared in one file will be seen by the code in other files.

To see how this works, create a web page that loads three JavaScript files. The `first.js` file will be:
 -->
# コードのスコープ

歴史的に、Web ページにロードされた JavaScript ファイルは同じスコープを共有します。すなわち、1つのファイルで宣言されたグローバル変数は他のファイルのコードからも参照できます。

この動きを見るために3つの JavaScript ファイルをロードする Web ページを作成します。最初の `first.js` ファイルは以下です。

```js
var pluginName = 'MyPlugin';
console.log( 'Plugin name is ', pluginName );
```
<!-- 
Let's create `second.js` as:
 -->
2つめの `second.js` です。

```js
var pluginName = 'DifferentPlugin';
console.log( 'Plugin name is ', pluginName );
```
<!-- 
And, finally, `third.js`:
 -->
そして最後の `third.js` です。

```js
console.log( 'Plugin name is ', pluginName );
```
<!-- 
When loaded on the same page, `first.js` and `second.js` will output the plugin name declared within itself. They will override the value of the global `pluginName` variable if one was already declared. It's not known what gets printed in the console when `third.js` is executed, though - it depends on the value of the global `pluginName` variable when `third.js` is executed, which will depend on the order the files are loaded.

This behavior can be problematic, and is the reason we need to scope the code. By scoping the code—ensuring each file is isolated from each other—we can prevent values unexpectedly changing.
 -->
同じページにロードされると `first.js` と `second.js` はそれぞれ内部で宣言したプラグイン名を表示します。そしてグローバル変数 `pluginName` を、仮に値があっても上書きします。`third.js` を実行してコンソールにどちらの値が表示されるかは不定です。出力は `third.js` が実行されたときのグローバル変数 `pluginName` の値によりますが、これはロードされたファイルの順番によります。

この動きは問題となります。これがコードにスコープを設定する理由です。コードにスコープを設定することで、各ファイルを他のファイルから分離し、値の期待しない変更を防止できます。

<!-- 
## Scoping Code Within a Function

In JavaScript, you can scope your code by writing it within a function. Functions have "local scope", or a scope that is specific only to that function. Additionally, in JavaScript you can write anonymous functions, functions without a name, which will also prevent your function name from being overridden in the global scope.

Taking advantage of these two JavaScript features, `first.js` could be scoped as:
 -->
## 関数内でコードにスコープを設定する

JavaScript ではコードを関数内に書くことでスコープを設定できます。関数には関数のみで有効なスコープ「ローカルスコープ」があります。また JavaScript では名前のない関数「無名関数」を書くことで、グローバルスコープでの関数名の上書きを防止できます。

この JavaScript 機能を活用するには `first.js` を以下のように書いてスコープを設定します。

```js
function() {
	var pluginName = 'MyPlugin';
	console.log( 'Plugin name is ', pluginName );
}
```
<!-- 
`second.js` as:
 -->
`second.js` です。

```js
function() {
	var pluginName = 'DifferentPlugin';
	console.log( 'Plugin name is ', pluginName );
}
```
<!-- 
And `third.js`:
 -->
そして `third.js` です。

```js
function() {
	console.log( 'Plugin name is ', pluginName );
}
```
<!-- 
With this trick, the different files won't override each other's variables. Unfortunately, they also won't work as expected, because these functions are being called by no one. We've only _defined_ the functions; we haven't _executed_ them yet.
 -->
このトリックによりファイルが他のファイルの変数を上書きすることはありません。ただし残念ながら期待どおりに動作しません。関数が誰からも呼び出されないためです。関数は _定義_ しただけで、まだ _実行_ していません。
<!-- 
## Automatically Execute Anonymous Functions

It turns out there are a few ways to execute anonymous functions in JavaScript, but the most popular is this:
 -->
## 無名関数の自動実行

JavaScript での無名関数の実行にはいくつかの方法がありますが、次の方法がもっとも人気があります。

```js
<<<<<<< HEAD
( function() {
	// コードをここに
} )( )
=======
( function () {
	// your code goes here
} )();
>>>>>>> 3712ce0a
```

<!-- 
You wrap your function between parentheses, and then call it like any other named function. This pattern is known as [Immediately-Invoked Function Expression](http://benalman.com/news/2010/11/immediately-invoked-function-expression/), or IIFE for short.

This is `first.js` written as an IIFE:
 -->

関数を括弧で囲み、他の名前付き関数のように呼び出します。このパターンは[即時実行関数式 (Immediately-Invoked Function Expression)](http://benalman.com/news/2010/11/immediately-invoked-function-expression/)、あるいは IIFE と呼ばれます。

IIFE で書いた `first.js` です。

```js
( function () {
	var pluginName = 'MyPlugin';
	console.log( 'Plugin name is ', pluginName );
} )();
```

<!-- 
And this is `second.js`:
 -->
`second.js` です。

```js
( function () {
	var pluginName = 'DifferentPlugin';
	console.log( 'Plugin name is ', pluginName );
} )();
```

<!-- 
And this is `third.js`:
 -->
そして `third.js` です。

```js
( function () {
	console.log( 'Plugin name is ', pluginName );
} )();
```

<!-- 
The code in `first.js` and `second.js` is unaffected by other variables in the global scope, so it's safe and deterministic.

On the other hand, `third.js` doesn't declare a `pluginName` variable, but needs to be provided one. IIFEs still allow you to take a variable from the global scope and pass it into your function. Provided that there was a global `window.pluginName` variable, we could rewrite `third.js` as:
 -->
`first.js` と `second.js` の中のコードはグローバルスコープの他の変数の影響を受けません。したがって安全で不変です。

一方、`third.js` は変数 `pluginName` を宣言しないため、提供する必要があります。IIFE でもグローバルスコープから変数を取得し、関数にわたすことができます。グローバル変数  `window.pluginName` を使用して、次のように `third.js` を書き換えます。

```js
( function ( name ) {
	console.log( 'Plugin name is ', name );
} )( window.pluginName );
```
<!-- 
## Future Changes

At the beginning we mentioned that:

> Historically, JavaScript files loaded in a web page share the same scope.

Notice the _historically_.
 -->

## 将来の変更

冒頭に次の文章がありました。

> 歴史的に、Web ページにロードされた JavaScript ファイルは同じスコープを共有します。

「歴史的」に注意してください。

<!-- 
JavaScript has evolved quite a bit since its creation. As of 2015, the language supports modules, also known as _ES6 modules_, that introduce separate scope per file: a global variable in `first.js` wouldn't be exposed to `second.js`. This feature is already [supported by modern browsers](https://caniuse.com/#feat=es6-module), but not all of them do. If your code needs to run in browsers that don't support modules, your last resort is using IIFEs.
 -->
JavaScript は誕生してから大きく進化してきました。2015 年にはファイルごとの個別のスコープを導入する「モジュール」あるいは「ES6 モジュール」をサポートしました。`first.js` のグローバル変数は `second.js` にエクスポーズされません。この機能はすでに[モダンなブラウザーでサポートされています](https://caniuse.com/#feat=es6-module)が、すべてではありません。モジュールをサポートしないブラウザーで動作する必要があるのであれば、IIFE の使用が最後の砦です。<|MERGE_RESOLUTION|>--- conflicted
+++ resolved
@@ -1,4 +1,4 @@
-<!-- 
+<!--
 # Scope Your Code
 
 Historically, JavaScript files loaded in a web page share the same scope. This means that a global variable declared in one file will be seen by the code in other files.
@@ -15,7 +15,7 @@
 var pluginName = 'MyPlugin';
 console.log( 'Plugin name is ', pluginName );
 ```
-<!-- 
+<!--
 Let's create `second.js` as:
  -->
 2つめの `second.js` です。
@@ -24,7 +24,7 @@
 var pluginName = 'DifferentPlugin';
 console.log( 'Plugin name is ', pluginName );
 ```
-<!-- 
+<!--
 And, finally, `third.js`:
  -->
 そして最後の `third.js` です。
@@ -32,7 +32,7 @@
 ```js
 console.log( 'Plugin name is ', pluginName );
 ```
-<!-- 
+<!--
 When loaded on the same page, `first.js` and `second.js` will output the plugin name declared within itself. They will override the value of the global `pluginName` variable if one was already declared. It's not known what gets printed in the console when `third.js` is executed, though - it depends on the value of the global `pluginName` variable when `third.js` is executed, which will depend on the order the files are loaded.
 
 This behavior can be problematic, and is the reason we need to scope the code. By scoping the code—ensuring each file is isolated from each other—we can prevent values unexpectedly changing.
@@ -41,7 +41,7 @@
 
 この動きは問題となります。これがコードにスコープを設定する理由です。コードにスコープを設定することで、各ファイルを他のファイルから分離し、値の期待しない変更を防止できます。
 
-<!-- 
+<!--
 ## Scoping Code Within a Function
 
 In JavaScript, you can scope your code by writing it within a function. Functions have "local scope", or a scope that is specific only to that function. Additionally, in JavaScript you can write anonymous functions, functions without a name, which will also prevent your function name from being overridden in the global scope.
@@ -60,7 +60,7 @@
 	console.log( 'Plugin name is ', pluginName );
 }
 ```
-<!-- 
+<!--
 `second.js` as:
  -->
 `second.js` です。
@@ -71,7 +71,7 @@
 	console.log( 'Plugin name is ', pluginName );
 }
 ```
-<!-- 
+<!--
 And `third.js`:
  -->
 そして `third.js` です。
@@ -81,11 +81,11 @@
 	console.log( 'Plugin name is ', pluginName );
 }
 ```
-<!-- 
+<!--
 With this trick, the different files won't override each other's variables. Unfortunately, they also won't work as expected, because these functions are being called by no one. We've only _defined_ the functions; we haven't _executed_ them yet.
  -->
 このトリックによりファイルが他のファイルの変数を上書きすることはありません。ただし残念ながら期待どおりに動作しません。関数が誰からも呼び出されないためです。関数は _定義_ しただけで、まだ _実行_ していません。
-<!-- 
+<!--
 ## Automatically Execute Anonymous Functions
 
 It turns out there are a few ways to execute anonymous functions in JavaScript, but the most popular is this:
@@ -94,19 +94,20 @@
 
 JavaScript での無名関数の実行にはいくつかの方法がありますが、次の方法がもっとも人気があります。
 
+<!--
 ```js
-<<<<<<< HEAD
-( function() {
-	// コードをここに
-} )( )
-=======
 ( function () {
 	// your code goes here
 } )();
->>>>>>> 3712ce0a
+```
+ -->
+```js
+( function () {
+	// コードをここに
+} )();
 ```
 
-<!-- 
+<!--
 You wrap your function between parentheses, and then call it like any other named function. This pattern is known as [Immediately-Invoked Function Expression](http://benalman.com/news/2010/11/immediately-invoked-function-expression/), or IIFE for short.
 
 This is `first.js` written as an IIFE:
@@ -123,7 +124,7 @@
 } )();
 ```
 
-<!-- 
+<!--
 And this is `second.js`:
  -->
 `second.js` です。
@@ -135,7 +136,7 @@
 } )();
 ```
 
-<!-- 
+<!--
 And this is `third.js`:
  -->
 そして `third.js` です。
@@ -146,7 +147,7 @@
 } )();
 ```
 
-<!-- 
+<!--
 The code in `first.js` and `second.js` is unaffected by other variables in the global scope, so it's safe and deterministic.
 
 On the other hand, `third.js` doesn't declare a `pluginName` variable, but needs to be provided one. IIFEs still allow you to take a variable from the global scope and pass it into your function. Provided that there was a global `window.pluginName` variable, we could rewrite `third.js` as:
@@ -160,7 +161,7 @@
 	console.log( 'Plugin name is ', name );
 } )( window.pluginName );
 ```
-<!-- 
+<!--
 ## Future Changes
 
 At the beginning we mentioned that:
@@ -178,7 +179,9 @@
 
 「歴史的」に注意してください。
 
-<!-- 
+<!--
 JavaScript has evolved quite a bit since its creation. As of 2015, the language supports modules, also known as _ES6 modules_, that introduce separate scope per file: a global variable in `first.js` wouldn't be exposed to `second.js`. This feature is already [supported by modern browsers](https://caniuse.com/#feat=es6-module), but not all of them do. If your code needs to run in browsers that don't support modules, your last resort is using IIFEs.
  -->
-JavaScript は誕生してから大きく進化してきました。2015 年にはファイルごとの個別のスコープを導入する「モジュール」あるいは「ES6 モジュール」をサポートしました。`first.js` のグローバル変数は `second.js` にエクスポーズされません。この機能はすでに[モダンなブラウザーでサポートされています](https://caniuse.com/#feat=es6-module)が、すべてではありません。モジュールをサポートしないブラウザーで動作する必要があるのであれば、IIFE の使用が最後の砦です。+JavaScript は誕生してから大きく進化してきました。2015 年にはファイルごとの個別のスコープを導入する「モジュール」あるいは「ES6 モジュール」をサポートしました。`first.js` のグローバル変数は `second.js` にエクスポーズされません。この機能はすでに[モダンなブラウザーでサポートされています](https://caniuse.com/#feat=es6-module)が、すべてではありません。モジュールをサポートしないブラウザーで動作する必要があるのであれば、IIFE の使用が最後の砦です。
+
+[原文](https://github.com/WordPress/gutenberg/blob/trunk/docs/how-to-guides/javascript/scope-your-code.md)