<!-- 
# JavaScript Build Setup
 -->
# JavaScript ビルド環境のセットアップ

<!-- 
ESNext is JavaScript written using syntax and features only available in a version newer than browser support—the support browser versions is referred to as ECMAScript 5 (ES5). [JSX](https://reactjs.org/docs/introducing-jsx.html) is a custom syntax extension to JavaScript, created by React project, that allows you to write JavaScript using a familiar HTML tag-like syntax.
 -->
ESNext は、ブラウザーのサポートする JavaScript よりも新しいバージョンで利用可能な構文や機能を使用して書かれた JavaScript です。サポートするブラウザーのバージョンは ECMAScript 5 (ES5) と参照されます。[JSX](https://reactjs.org/docs/introducing-jsx.html) は React プロジェクトで作成された JavaScript に対するカスタム構文拡張です。馴染みのある HTML タグに似た構文を使用して JavaScript を書くことができます。

<!-- 
See the [ESNext syntax documentation](/docs/how-to-guides/javascript/esnext-js.md) for explanation and examples about common code differences between standard JavaScript and ESNext.
 -->
標準の JavaScript と ESNext との一般的なコードの違いに関する説明と例については [ESNext 構文ドキュメント](https://ja.wordpress.org/team/handbook/block-editor/how-to-guides/javascript/esnext-js/) を参照してください。

<!-- 
Let's set up your development environment to use these syntaxes, we'll cover development for your plugin to work with the Gutenberg project (ie: the block editor). If you want to develop on Gutenberg itself, see the [Getting Started](/docs/contributors/code/getting-started-with-code-contribution.md) documentation.
 -->
これらの構文を使用する開発環境をセットアップしましょう。このドキュメントではブロックエディターを始めとする Gutenberg プロジェクトと一緒に動作するプラグインの開発方法について説明します。Gutenberg 自身の開発については [入門](https://ja.wordpress.org/team/handbook/block-editor/contributors/develop/getting-started-with-code-contribution/) を参照してください。

<!-- 
Browsers cannot interpret or run ESNext and JSX syntaxes, so we must use a transformation step to convert these syntaxes to code that browsers can understand.
 -->
ブラウザーは ESNext や JSX 構文を解釈したり実行することはできません。変換ステップを使用してすべてのブラウザが理解できるよう構文を変換する必要があります。

<!--
There are a few reasons to use ESNext and this extra step of transformation:

-   It makes for simpler code that is easier to read and write.
-   Using a transformation step allows for tools to optimize the code to work on the widest variety of browsers.
-   By using a build step you can organize your code into smaller modules and files that can be bundled together into a single download.

There are different tools that can perform this transformation or build step; WordPress uses webpack and Babel.

[webpack](https://webpack.js.org/) is a pluggable tool that processes JavaScript and creates a compiled bundle that runs in a browser. [Babel](https://babeljs.io/) transforms JavaScript from one format to another. You use Babel as a plugin to webpack to transform both ESNext and JSX to JavaScript.

The [@wordpress/scripts](https://www.npmjs.com/package/@wordpress/scripts) package abstracts these libraries away to standardize and simplify development, so you won't need to handle the details for configuring webpack or babel. See the [@wordpress/scripts package documentation](https://developer.wordpress.org/block-editor/packages/packages-scripts/) for configuration details.
 -->
ESNext を使用し、さらに追加の変換手順を実行するのにはいくつかの理由があります。

- コードがシンプルになり、読みやすく、そして書きやすくなります。 
- 変換ステップの途中で可能な限り多くのブラウザーをサポートするようにコードを最適化できます。
- ビルドステップを使用することで、コードを小さなモジュールやファイルに整理し、かつ、1つのダウンロードモジュールにバンドリングできます。

変換を実行するツールにはいくつかありますが WordPress では webpack と Babel を使用します。

[webpack](https://webpack.js.org/) は JavaScript を処理するプラガブルなツールで、ブラウザー上で動作するコンパイル済みバンドルを作成します。[Babel](https://babeljs.io/) は JavaScript をある形式から別の形式に変換します。webpack のプラグインとして Babel を使用することで ESNext と JSX の両方を JavaScript に変換します。

[@wordpress/scripts](https://www.npmjs.com/package/@wordpress/scripts) パッケージはこれらのライブラリーを標準化されたシンプルな開発に抽象化します。このため webpack や babel を細かく構成する必要はありません。構成の詳細については [@wordpress/scripts パッケージのドキュメント](https://developer.wordpress.org/block-editor/packages/packages-scripts/)を参照してください。

<!-- 
## Quick Start

<<<<<<< HEAD
If you prefer a quick start, you can use one of the examples from the [Gutenberg Examples repository](https://github.com/wordpress/gutenberg-examples/) and skip below. Each one of the `-esnext` directories in the examples repository contain the necessary files for working with ESNext and JSX.
 -->
## クイックスタート
=======
If you prefer a quick start, you can use one of the examples from the [Block Development Examples repository](https://github.com/wordpress/block-development-examples/) and skip below. Each one of the `-esnext` directories in the examples repository contain the necessary files for working with ESNext and JSX.
>>>>>>> f09e3b56

すぐに始めたいという方は以下の手順を省略し、[Gutenberg Examples リポジトリー](https://github.com/wordpress/gutenberg-examples/) のサンプルを使用してください。Examples リポジトリーのそれぞれのサンプルの `-esnext` ディレクトリ下に ESNext や JSX の動作に必要なファイルが含まれています。

<!-- 
## Setup

Both webpack and Babel are tools written in JavaScript and run using [Node.js](https://nodejs.org/) (node). Node.js is a runtime environment for JavaScript outside of a browser. Simply put, node allows you to run JavaScript code on the command-line.

First, you need to set up Node.js for your development environment. The steps required depend on your operating system, if you have a package manager installed, setup can be as straightforward as:
 -->
## セットアップ

webpack も Babel も JavaScript で書かれており [Node.js](https://nodejs.org/) (node) を使用して動作します。Node.js はブラウザーの外での JavaScript 実行環境です。必要なファイルをコピーするだけでコマンドラインから JavaScript コードを実行できます。

はじめに開発環境に Node.js をセットアップする必要があります。手順はオペレーティングシステムによって異なりますが、パッケージマネージャーをインストールしていればセットアップは単純です。

-   Ubuntu: `apt install nodejs npm`
-   macOS: `brew install node`
-   Windows: `choco install node`

<!-- 
If you are not using a package manager, see the [developer environment setup documentation](/docs/getting-started/devenv/README.md) for setting up Node using nvm, or see the official [Node.js download page](https://nodejs.org/en/download/) for installers and binaries.

**Note:** The build tools and process occur on the command-line, so basic familiarity using a terminal application is required. Some text editors have a terminal built-in that is fine to use; Visual Studio Code and PhpStorm are two popular options.
 -->
パッケージマネージャーをインストールしていない場合は、nvm を使用した Node のセットアップについて [開発環境セットアップドキュメント](https://ja.wordpress.org/team/handbook/block-editor/getting-started/devenv/) を参照するか、または公式 [Node.js ダウンロードページ](https://nodejs.org/en/download/) を参照してインストーラーとバイナリーを入手してください。

**注意:** ビルドツールやプロセスはコマンドライン上で動作するため、ターミナルアプリケーションの基本的な使い方は覚える必要があります。テキストエディターの中には便利なビルトインターミナル機能があるものもあります。Visual Studio Code と PhpStorm は人気のあるエディターです。

<!-- 
### Node Package Manager (npm)

The Node Package Manager (npm) is a tool included with node. npm allows you to install and manage JavaScript packages. npm can also generate and process a special file called `package.json`, that contains information about your project and the packages your project uses.

To start a new node project, first create a directory to work in:
 -->
### node パッケージマネージャー (npm)

node パッケージマネージャー (npm) は node に含まれる、JavaScript パッケージをインストールしたり管理するツールです。npm は専用のファイル `package.json` を生成し、処理します。`package.json` にはプロジェクトやプロジェクトの使用するパッケージ情報が含まれます。

新しい node プロジェクトを開始するには、まず作業用のディレクトリを作成します。

```sh
mkdir myguten-block
cd myguten-block
```

<!-- 
You create a new package.json running `npm init` in your terminal. This will walk you through creating your package.json file:
 -->
次に、ターミナルで `npm init` を実行して新しい package.json を作成します。出力される画面の指示に従ってください。

```sh
npm init

package name: (myguten-block) myguten-block
version: (1.0.0)
description: Test block
entry point: (index.js) build/index.js
test command:
git repository:
keywords:
author: mkaz
license: (ISC) GPL-2.0-only
About to write to /home/mkaz/src/wp/scratch/package.json:

{
  "name": "myguten-block",
  "version": "1.0.0",
  "description": "Test block",
  "main": "block.js",
  "scripts": {
    "test": "echo \"Error: no test specified\" && exit 1"
  },
  "author": "mkaz",
  "license": "GPL-2.0-only"
}


Is this OK? (yes) yes
```

<!-- 
### Using npm to install packages

The next step is to install the packages required. You can install packages using the npm command `npm install`. If you pass the `--save-dev` parameter, npm will write the package as a dev dependency in the package.json file. The `--save-exact` parameter instructs npm to save an exact version of a dependency, not a range of valid versions. See [npm install documentation](https://docs.npmjs.com/cli/install) for more details.

Run `npm install --save-dev --save-exact @wordpress/scripts`

After installing, a `node_modules` directory is created with the modules and their dependencies.

Also, if you look at package.json file it will include a new section:
 -->
### npm を使用したパッケージのインストール

次に必要なパッケージをインストールします。パッケージは npm コマンド `npm install` を使用してインストールします。コマンドにパラメータ `--save-dev` を指定すると package.json ファイル内に依存性のあるパッケージを書き出します。`--save-exact` パラメーターを指定すると npm は互換性のある複数のバージョンを含む範囲ではなく、正確なバージョンのみを依存の対象として書き出します。詳細については [npm install ドキュメント](https://docs.npmjs.com/cli/install)を参照してください。

`npm install --save-dev --save-exact @wordpress/scripts` を実行してください。

インストール後、`node_modules` ディレクトリが作成され、モジュールと依存するパッケージがコピーされます。

package.json ファイルを参照すると次の新しいセクションが追加されています。

```json
"devDependencies": {
  "@wordpress/scripts": "6.0.0"
}
```

<!-- 
## Setting Up wp-scripts build

The `@wordpress/scripts` package handles the dependencies and default configuration for webpack and Babel. The scripts package expects the source file to compile to be found at `src/index.js`, and will save the compiled output to `build/index.js`.

With that in mind, let's set up a basic block. Create a file at `src/index.js` with the following content:
 -->
## wp-scripts ビルドのセットアップ

`@wordpress/scripts` パッケージは webpack や Babel の依存性やデフォルトの構成を処理します。scripts パッケージはコンパイル対象のファイルが `src/index.js` にあることを期待し、コンパイルした結果を `build/index.js` に出力します。

以上を念頭に基本的なブロックを構成しましょう。以下の内容のファイル `src/index.js` を作成してください。

```js
import { registerBlockType } from '@wordpress/blocks';

registerBlockType( 'myguten/test-block', {
	title: 'Basic Example',
	icon: 'smiley',
	category: 'design',
	edit: () => <div>Hola, mundo!</div>,
	save: () => <div>Hola, mundo!</div>,
} );
```
<!-- 
To configure npm to run a script, you use the scripts section in `package.json` webpack:
 -->
スクリプトを実行するよう npm を構成するには、`package.json` の scripts セクションを使用します。

```json
  "scripts": {
    "build": "wp-scripts build"
  },
```

<!-- 
You can then run the build using: `npm run build`.

After the build finishes, you will see the built file created at `build/index.js`. Enqueue this file in the admin screen as you would any JavaScript in WordPress, see [loading JavaScript step in this tutorial](/docs/how-to-guides/javascript/loading-javascript.md), and the block will load in the editor.
 -->
これで次のコマンドでビルドを実行できます。 `npm run build`

ビルドが終わるとファイル `build/index.js` が作成されます。このファイルは、通常の WordPress での JavaScript ファイルと同様に管理画面にエンキューできます。[このチュートリアルの JavaScript のロード](https://ja.wordpress.org/team/handbook/block-editor/how-to-guides/javascript/loading-javascript/)を参照してください。エディターにブロックがロードされます。

<!-- 
## Development Mode

The **build** command in `@wordpress/scripts` runs in "production" mode. This shrinks the code down so it downloads faster, but makes it difficult to read in the process. You can use the **start** command which runs in development mode that does not shrink the code, and additionally continues a running process to watch the source file for more changes and rebuilds as you develop.

The start command can be added to the same scripts section of `package.json`:
 -->
## 開発モード

`@wordpress/scripts` の **build** コマンドは本番モードで動作します。コードはダウンロード時間が短くなるよう圧縮されますが、結果、コードは読むことが難しくなります。**start** コマンドは開発モードで動作しコードを圧縮しません。プロセスは動作し続け、ソースファイルを変更するたびに再ビルドされます。

`package.json` の同じ scripts セクションに start コマンドを追加できます。

```json
  "scripts": {
    "start": "wp-scripts start",
    "build": "wp-scripts build"
  },
```

<!-- 
Now, when you run `npm start` a watcher will run in the terminal. You can then edit away in your text editor; after each save, it will automatically build. You can then use the familiar edit/save/reload development process.

**Note:** keep an eye on your terminal for any errors. If you make a typo or syntax error, the build will fail and the error will be in the terminal.
 -->
`npm start` を実行するとターミナルでウオッチャーが動作します。以降はテキストエディターでコードを編集し保管するごとに自動でビルドが実行されるため、編集、保存、リロードという通常の開発プロセスを回すことが出来ます。

**注意:** ターミナルに表示されるエラーには注意してください。編集ミスや構文のエラーがあるとビルドは失敗し、ターミナルにエラーが表示されます。

<!-- 
## Source Control

Because a typical `node_modules` folder will contain thousands of files that change with every software update, you should exclude `node_modules/` from your source control. If you ever start from a fresh clone, simply run `npm install` in the same folder your `package.json` is located to pull your required packages.

Likewise, you do not need to include `node_modules` or any of the above configuration files in your plugin because they will be bundled inside the file that webpack builds. **Be sure to enqueue the `build/index.js` file** in your plugin PHP. This is the main JavaScript file needed for your block to run.
 -->
## ソースコントロール

一般に `node_modules` フォルダーには大量のファイルが含まれ、バージョンが上がるたびにファイルが更新されるため `node_modules/` はソースコントロールの対象から外します。リポジトリーのクローンから始める場合でも、`package.json` のあるフォルダーで `npm install` を実行すれば必要なパッケージがダウンロードされます。

同様に `node_modules` や構成ファイルをプラグインに含める必要はありません。webpack ビルド内部にバンドリングされます。プラグイン PHP の中では **`build/index.js` ファイルを必ずエンキューしてください**。このファイルが、ブロックの実行に必要なメインの JavaScript ファイルになります。

<!-- 
## Dependency Management

Using `wp-scripts` ver 5.0.0+ build step will also produce an `index.asset.php` file that contains an array of dependencies and a version number for your block. For our simple example above, it is something like:
`array('dependencies' => array('react', 'wp-polyfill'), 'version' => 'fc93c4a9675c108725227db345898bcc');`

Here is how to use this asset file to automatically set the dependency list for enqueuing the script. This prevents having to manually update the dependencies, it will be created based on the package imports used within your block.
 -->
## 依存性の管理

`wp-scripts` Version 5.0.0 以降を使用したビルドステップでは `index.asset.php` ファイルが生成され、中に依存性の配列とブロックのバージョンが記述されます。上のサンプルでは次のような内容になります。
```
array('dependencies' => array('wp-element', 'wp-polyfill'), 'version' => 'fc93c4a9675c108725227db345898bcc');
```
このアセットファイルを使用すると、エンキューするスクリプトの依存リストを自動で設定できます。手動で更新する必要はなくなり、依存性はブロック内で使用されるパッケージのインポートによって作成されます。 

```php
$asset_file = include( plugin_dir_path( __FILE__ ) . 'build/index.asset.php');

wp_register_script(
	'myguten-block',
	plugins_url( 'build/index.js', __FILE__ ),
	$asset_file['dependencies'],
	$asset_file['version']
);
```

<<<<<<< HEAD
<!-- 
See [ESNext blocks in gutenberg-examples repo](https://github.com/WordPress/gutenberg-examples) for full examples.
 -->
完全なサンプルについては [gutenberg-examples リポジトリー内の ESNext ブロック](https://github.com/WordPress/gutenberg-examples) を参照してください。
=======
See [blocks in the block-development-examples repo](https://github.com/WordPress/block-development-examples) for full examples.
>>>>>>> f09e3b56

<!-- 
## Summary

Yes, the initial setup is a bit more involved, but the additional features and benefits are usually worth the trade off in setup time.

With a setup in place, the standard workflow is:

1. Install dependencies: `npm install`
2. Start development builds: `npm start`
3. Develop. Test. Repeat.
4. Create production build: `npm run build`
 -->
## まとめ

最初のセットアップは少々大変で時間がかかりますが、その後の機能や手間を考えれば十分、元は取れると思います。

セットアップを終えると、標準的なワークフローは以下のようになります。

1. 依存性のインストール: `npm install`
2. 開発ビルドの開始: `npm start`
3. 開発とテストの繰り返し
4. リリースビルドの作成: `npm run build`

[原文](https://github.com/WordPress/gutenberg/blob/HEAD/docs/how-to-guides/javascript/js-build-setup.md)<|MERGE_RESOLUTION|>--- conflicted
+++ resolved
@@ -51,15 +51,13 @@
 <!-- 
 ## Quick Start
 
-<<<<<<< HEAD
 If you prefer a quick start, you can use one of the examples from the [Gutenberg Examples repository](https://github.com/wordpress/gutenberg-examples/) and skip below. Each one of the `-esnext` directories in the examples repository contain the necessary files for working with ESNext and JSX.
+
+If you prefer a quick start, you can use one of the examples from the [Block Development Examples repository](https://github.com/wordpress/block-development-examples/) and skip below. Each one of the `-esnext` directories in the examples repository contain the necessary files for working with ESNext and JSX.
  -->
 ## クイックスタート
-=======
-If you prefer a quick start, you can use one of the examples from the [Block Development Examples repository](https://github.com/wordpress/block-development-examples/) and skip below. Each one of the `-esnext` directories in the examples repository contain the necessary files for working with ESNext and JSX.
->>>>>>> f09e3b56
-
-すぐに始めたいという方は以下の手順を省略し、[Gutenberg Examples リポジトリー](https://github.com/wordpress/gutenberg-examples/) のサンプルを使用してください。Examples リポジトリーのそれぞれのサンプルの `-esnext` ディレクトリ下に ESNext や JSX の動作に必要なファイルが含まれています。
+
+すぐに始めたいという方は以下の手順を省略し、[Block Development Examples リポジトリー](https://github.com/wordpress/block-development-examples/) のサンプルを使用してください。Examples リポジトリーのそれぞれのサンプルの `-esnext` ディレクトリ下に ESNext や JSX の動作に必要なファイルが含まれています。
 
 <!-- 
 ## Setup
@@ -280,14 +278,11 @@
 );
 ```
 
-<<<<<<< HEAD
 <!-- 
 See [ESNext blocks in gutenberg-examples repo](https://github.com/WordPress/gutenberg-examples) for full examples.
- -->
-完全なサンプルについては [gutenberg-examples リポジトリー内の ESNext ブロック](https://github.com/WordPress/gutenberg-examples) を参照してください。
-=======
 See [blocks in the block-development-examples repo](https://github.com/WordPress/block-development-examples) for full examples.
->>>>>>> f09e3b56
+ -->
+完全なサンプルについては [blocks in the block-development-examples リポジトリ](https://github.com/WordPress/block-development-examples) を参照してください。
 
 <!-- 
 ## Summary
