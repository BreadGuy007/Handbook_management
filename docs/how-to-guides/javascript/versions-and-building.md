--- conflicted
+++ resolved
@@ -13,15 +13,10 @@
  -->
 「Plain」は、トランスパイラステップなしで、WordPress でサポートする[ブラウザーの最小要件](https://make.wordpress.org/core/handbook/best-practices/browser-support/) と互換の JavaScript コードです。なお、トランスパイラステップは一般にビルドプロセスと呼ばれます。
 
-<<<<<<< HEAD
 <!-- 
-"JSX" doesn't refer to a specific version of JavaScript, but refers to the latest language definition plus
-[JSX syntax](https://reactjs.org/docs/introducing-jsx.html), a syntax that blends HTML and JavaScript. JSX makes it easier to read and write markup code, but does require a build step to transpile into code compatible with browsers. Webpack and babel are the tools that perform this transpilation step.
+"JSX" doesn't refer to a specific version of JavaScript, but refers to the latest language definition plus [JSX syntax](https://reactjs.org/docs/introducing-jsx.html), a syntax that blends HTML and JavaScript. JSX makes it easier to read and write markup code, but does require a build step to transpile into code compatible with browsers. Webpack and babel are the tools that perform this transpilation step.
  -->
 「JSX」は、JavaScript の特定のバージョンを意味せず、最新の言語定義、そして、HTML と JavaScript を混ぜた [JSX 構文](https://reactjs.org/docs/introducing-jsx.html) を指します。JSX を使用するとマークアップコードの読み書きが楽になりますが、ブラウザと互換のコードにトランスパイルするビルド手順が必要です。Webpack や Babel はこのトランスパイルを実行するツールです。
-=======
-"JSX" doesn't refer to a specific version of JavaScript, but refers to the latest language definition plus [JSX syntax](https://reactjs.org/docs/introducing-jsx.html), a syntax that blends HTML and JavaScript. JSX makes it easier to read and write markup code, but does require a build step to transpile into code compatible with browsers. Webpack and babel are the tools that perform this transpilation step.
->>>>>>> 401260c6
 
 <!-- 
 For simplicity, the JavaScript tutorial uses the Plain definition, without JSX. This code can run straight in your browser and does not require an additional build step. In many cases, it is perfectly fine to follow the same approach for simple plugins or experimenting. As your codebase grows in complexity it might be a good idea to switch to JSX. You will find the majority of code and documentation across the block editor uses JSX.
