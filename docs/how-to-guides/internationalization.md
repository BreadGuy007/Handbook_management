<!--
# Internationalization
 -->
# 国際化
<!--
## What is Internationalization?
 -->
## 国際化とは何か ?
<!--
Internationalization is the process to provide multiple language support to software, in this case WordPress. Internationalization is often abbreviated as **i18n**, where 18 stands for the number of letters between the first _i_ and the last _n_.

Providing i18n support to your plugin and theme allows it to reach the largest possible audience, even without requiring you to provide the additional language translations. When you upload your software to WordPress.org, all JS and PHP files will automatically be parsed. Any detected translation strings are added to [translate.wordpress.org](https://translate.wordpress.org/) to allow the community to translate, ensuring WordPress plugins and themes are available in as many languages as possible.
 -->
 国際化とはソフトウエア、特にここでは WordPress に対して複数言語のサポートを提供するプロセスを指します。国際化は **i18n** とも表記されます。これは「国際化」の原語の「Internationalization」の先頭の _i_ と 最後の _n_ の間に18文字あることから来ています。

プラグインやテーマを国際化すると世界中のユーザーに使ってもらうことができます。あなた自身ですべての言語の翻訳ファイルを作成する必要はありません。作成したソフトウエアを WordPress.org にアップロードすると、すべての JavaScript と PHP ファイルは自動でパースされます。見つかった翻訳文字列は [translate.wordpress.org](https://translate.wordpress.org/) に追加され、コミュニティで翻訳できるようになります。結果、多くの言語でプラグインやテーマを利用することができます。

<!--
For PHP, WordPress has a long established process, see [How to Internationalize Your Plugin](https://developer.wordpress.org/plugins/internationalization/how-to-internationalize-your-plugin/). The release of WordPress 5.0 brings a similar process for translation to JavaScript code.
 -->
 PHP の翻訳に対して WordPress には歴史ある確立したプロセスがあります。[How to Internationalize Your Plugin](https://developer.wordpress.org/plugins/internationalization/how-to-internationalize-your-plugin/) を参照してください。WordPress 5.0 のリリースに際しても JavaScript コードの翻訳に対して同様のプロセスが導入されました。

<!--
## How to use i18n in JavaScript
 -->
## JavaScript での国際化

<!--
WordPress 5.0 introduced the wp-i18n JavaScript package that provides the functions needed to add translatable strings as you would in PHP.

First, add **wp-i18n** as a dependency when registering your script:
 -->
WordPress 5.0 では wp-i18n JavaScript パッケージが導入され、PHP 同様、文字列を翻訳可能とする場合に必要な関数が提供されました。

まずはじめにスクリプトを登録する際、依存性に **wp-i18n** を追加します。

<!--
```php
<?php
/**
 * Plugin Name: Myguten Plugin
 * Text Domain: myguten
 */
function myguten_block_init() {
    wp_register_script(
        'myguten-script',
        plugins_url( 'block.js', __FILE__ ),
        array( 'wp-blocks', 'react', 'wp-i18n', 'wp-block-editor' )
    );

    register_block_type( 'myguten/simple', array(
		'api_version' => 3,
        'editor_script' => 'myguten-script',
    ) );
}
add_action( 'init', 'myguten_block_init' );
```
 -->
```php
<?php
/**
 * Plugin Name: Simple Block
 * Text Domain: myguten
 */
function myguten_simple_block_init() {
    wp_register_script(
        'myguten-script',
        plugins_url( 'block.js', __FILE__ ),
        array( 'wp-blocks', 'wp-element', 'wp-i18n', 'wp-block-editor' )
    );

	register_block_type( 'myguten/simple-block', array(
		'api_version' => 2,
		'editor_script' => 'myguten-script',
	) );
}
add_action( 'init', 'myguten_simple_block_init' );
```
<!--
In your code, you can include the i18n functions. The most common function is **\_\_** (a double underscore) which provides translation of a simple string. Here is a basic block example:
 -->
これでコードに国際化関数を加えられます。もっともよく使われる関数が単純な文字列の翻訳を返す **__** (下線2個) です。以下は基本的なブロックの例です。


<<<<<<< HEAD
<!--
{% codetabs %}
{% JSX %}

=======
>>>>>>> f09e3b56
```js
import { __ } from '@wordpress/i18n';
import { registerBlockType } from '@wordpress/blocks';
import { useBlockProps } from '@wordpress/block-editor';

registerBlockType( 'myguten/simple', {
	apiVersion: 3,
	title: __( 'Simple Block', 'myguten' ),
	category: 'widgets',

	edit: () => {
		const blockProps = useBlockProps( { style: { color: 'red' } } );

		return <p { ...blockProps }>{ __( 'Hello World', 'myguten' ) }</p>;
	},

	save: () => {
		const blockProps = useBlockProps.save( { style: { color: 'red' } } );

		return <p { ...blockProps }>{ __( 'Hello World', 'myguten' ) }</p>;
	},
} );
```

<<<<<<< HEAD
{% Plain %}

```js
const el = React.createElement;
const { __ } = wp.i18n;
const { registerBlockType } = wp.blocks;
const { useBlockProps } = wp.blockEditor;

registerBlockType( 'myguten/simple', {
	title: __( 'Simple Block', 'myguten' ),
	category: 'widgets',

	edit: function () {
		const blockProps = useBlockProps( { style: { color: 'red' } } );

		return el( 'p', blockProps, __( 'Hello World', 'myguten' ) );
	},

	save: function () {
		const blockProps = useBlockProps.save( { style: { color: 'red' } } );
		return el( 'p', blockProps, __( 'Hello World', 'myguten' ) );
	},
} );
```

{% end %}
 -->

**JSX**

`npm init @wordpress/block --namespace myguten simple-block` を実行し、`src/index/js` に次のコードを記入してください。

```js
import { __ } from '@wordpress/i18n';
import { registerBlockType } from '@wordpress/blocks';
import { useBlockProps } from '@wordpress/block-editor';

registerBlockType('myguten/simple-block', {
	apiVersion: 2,
	title: __('Simple Block', 'myguten'),
	category: 'widgets',

	edit: () => {
		const blockProps = useBlockProps( { style: { color: 'red' } } );

		return (
			<p {...blockProps}>
				{ __( 'Hello World', 'myguten' ) }
			</p>
		);
	},

	save: () => {
		const blockProps = useBlockProps.save( { style: { color: 'red' } } );

		return (
			<p {...blockProps}>
				{ __( 'Hello World', 'myguten' ) }
			</p>
		);
	},
});
```

**Plain**

```js
const { __ } = wp.i18n;
const el = wp.element.createElement;
const { registerBlockType } = wp.blocks;
const { useBlockProps } = wp.blockEditor;

registerBlockType( 'myguten/simple', {
	title: __( 'Simple Block', 'myguten' ),
	category: 'widgets',

	edit: function() {
		const blockProps = useBlockProps( { style: { color: 'red' } } );

		return el(
			'p',
			blockProps,
			__( 'Hello World', 'myguten' )
		);
	},

	save: function() {
		const blockProps = useBlockProps.save( { style: { color: 'red' } } );
		return el(
			'p',
			blockProps,
			__( 'Hello World', 'myguten' )
		);
	},
} );
```

<!--
=======
>>>>>>> f09e3b56
In the above example, the function will use the first argument for the string to be translated. The second argument is the text domain which must match the text domain slug specified by your plugin.
 -->
上の例で関数は最初の引数に翻訳対象の文字列を取ります。2番めの引数はテキストドメインです。プラグインで指定したテキストドメインのスラッグに合致する必要があります。

<!--
Common functions available, these mirror their PHP counterparts are:

-   `__( 'Hello World', 'my-text-domain' )` - Translate a certain string.
-   `_n( '%s Comment', '%s Comments', numberOfComments, 'my-text-domain' )` - Translate and retrieve the singular or plural form based on the supplied number.
-   `_x( 'Default', 'block style', 'my-text-domain' )` - Translate a certain string with some additional context.

<div class="callout callout-alert">
<strong>Note:</strong> Every string displayed to the user should be wrapped in an i18n function.
</div>
 -->
利用可能な一般的な関数を挙げます。これらは PHP 関数のミラーです。

- `__( 'Hello World', 'my-text-domain' )` - 指定した文字列を翻訳します。
- `_n( '%s Comment', '%s Comments', numberOfComments, 'my-text-domain' )` - 与えた数値により単数形か複数形の翻訳を返します。
- `_x( 'Default', 'block style', 'my-text-domain' )` - 追加のコンテキストにより指定した文字列を翻訳します。

**注意:** ユーザーに表示されるすべての文字列は国際化関数でラップしてください。

<!--
After all strings in your code is wrapped, the final step is to tell WordPress your JavaScript contains translations, using the [wp_set_script_translations()](https://developer.wordpress.org/reference/functions/wp_set_script_translations/) function.

```php
<?php
	function myguten_set_script_translations() {
		wp_set_script_translations( 'myguten-script', 'myguten' );
	}
	add_action( 'init', 'myguten_set_script_translations' );
```
 -->

コードのすべての文字列を国際化関数でラップしたら、最後に WordPress に対して JavaScript に翻訳が含まれることを伝えます。[wp_set_script_translations()](https://developer.wordpress.org/reference/functions/wp_set_script_translations/) 関数を使用します。

```php
<?php
  function myguten_set_script_translations() {
    wp_set_script_translations( 'myguten-script', 'myguten' );
  }
add_action( 'init', 'myguten_set_script_translations' );
```
<!--
This is all you need to make your plugin JavaScript code translatable.

When you set script translations for a handle WordPress will automatically figure out if a translations file exists on translate.wordpress.org, and if so ensure that it's loaded into `wp.i18n` before your script runs. With translate.wordpress.org, plugin authors also do not need to worry about setting up their own infrastructure for translations and can rely on a global community with dozens of active locales. Read more about [WordPress Translations](https://make.wordpress.org/meta/handbook/documentation/translations/).
 -->
プラグインの JavaScript 翻訳にあたって必要な作業はすべてです。

スクリプトの翻訳を設定すると WordPress は自動的に translate.wordpress.org で翻訳ファイルの存在を確認し、プラグインの実行前に `wp.i18n` へロードします。プラグインの作者が translate.wordpress.org にて翻訳用のインフラを準備する必要はありません。グローバルコミュニティと多数のアクティブなロケールにまかせてください。詳細については [WordPress の翻訳](https://make.wordpress.org/meta/handbook/documentation/translations/) を参照してください。

<!--
## Provide Your Own Translations

You can create and ship your own translations with your plugin, if you have sufficient knowledge of the language(s) you can ensure the translations are available.
 -->
## 自分で翻訳を提供する場合

プラグイン作者が対象の言語に対して十分なスキルをもつ場合には、自身で翻訳を作成し、リリースすることも可能です。

<!--
### Create Translation File

The translation files must be in the JED 1.x JSON format.

To create a JED translation file, first you need to extract the strings from the text. Typically, the language files all live in a directory called `languages` in your plugin. Using [WP-CLI](https://wp-cli.org/), you create a `.pot` file using the following command from within your plugin directory:
 -->
### 翻訳ファイルの作成

翻訳ファイルは JED 1.x JSON フォーマットでなければなりません。

JED 翻訳ファイルを作成するには、まずテキストから文字列を抽出する必要があります。一般にすべての言語ファイルはプラグインの `languages` ディレクトリにあります。[WP-CLI](https://wp-cli.org/) の場合、プラグインディレクトリで以下のコマンドを実行すると `.pot` ファイルを作成できます。

```
mkdir languages
wp i18n make-pot ./ languages/myguten.pot
```
<!--
This will create the file `myguten.pot` which contains all the translatable strings from your project.
 -->
プロジェクトからのすべての翻訳可能文字列を含むファイル `myguten.pot` が生成されます。

<!--
```
msgid ""
msgstr ""
"Project-Id-Version: Scratch Plugin\n"
"Report-Msgid-Bugs-To: https://wordpress.org/support/plugin/scratch\n"
"Last-Translator: FULL NAME <EMAIL@ADDRESS>\n"
"Language-Team: LANGUAGE <LL@li.org>\n"
"MIME-Version: 1.0\n"
"Content-Type: text/plain; charset=UTF-8\n"
"Content-Transfer-Encoding: 8bit\n"
"POT-Creation-Date: 2019-03-08T11:26:56-08:00\n"
"PO-Revision-Date: YEAR-MO-DA HO:MI+ZONE\n"
"X-Generator: WP-CLI 2.1.0\n"
"X-Domain: myguten\n"

#. Plugin Name of the plugin
msgid "Scratch Plugin"
msgstr ""

#: block.js:6
msgid "Simple Block"
msgstr ""

#: block.js:13
#: block.js:21
msgid "Hello World"
msgstr ""
```
 -->
 ```
# Copyright (C) 2020
# This file is distributed under the same license as the Simple Block plugin.
msgid ""
msgstr ""
"Project-Id-Version: Simple Block\n"
"Report-Msgid-Bugs-To: https://wordpress.org/support/plugin/simple-block\n"
"Last-Translator: FULL NAME <EMAIL@ADDRESS>\n"
"Language-Team: LANGUAGE <LL@li.org>\n"
"MIME-Version: 1.0\n"
"Content-Type: text/plain; charset=UTF-8\n"
"Content-Transfer-Encoding: 8bit\n"
"POT-Creation-Date: 2020-05-04T10:48:26+00:00\n"
"PO-Revision-Date: YEAR-MO-DA HO:MI+ZONE\n"
"X-Generator: WP-CLI 2.4.0\n"
"X-Domain: myguten\n"

#. Plugin Name of the plugin
#: block.js:6
msgid "Simple Block"
msgstr ""

#: block.js:13
#: block.js:21
msgid "Hello World"
msgstr ""
```

<!--
Here, `msgid` is the string to be translated, and `msgstr` is the actual translation. In the POT file, `msgstr` will always be empty.

This POT file can then be used as the template for new translations. You should **copy the file** using the language code you are going to translate, this example will use the Esperanto (eo) language:
 -->
ここで `msgid` は翻訳される文字列で `msgstr` は実際の翻訳です。POT ファイルでは `msgstr` は常に空です。

この POT ファイルを新しい翻訳のテンプレートとして使ることができます。翻訳予定の言語コードを使用して **ファイルをコピー** してください。この例では日本語 (ja) を使用します。

```
cp myguten.pot myguten-ja.po
```
<!--
For this simple example, you can simply edit the `.po` file in your editor and add the translation to all the `msgstr` sets. For a larger, more complex set of translation, the [GlotPress](https://glotpress.blog/) and [Poedit](https://poedit.net/) tools exist to help.

You need also to add the `Language: eo` parameter. Here is full `myguten-eo.po` translated file
 -->
この簡単な例であればエディターで `.po` ファイルを編集し、すべての `msgstr` に対して翻訳を追加できますが、もっと大量で複雑な翻訳用に[GlotPress](https://glotpress.blog/) や [Poedit](https://poedit.net/) などの支援ツールがあります。

また `Language: ja` パラメータを追加する必要があります。完全な `myguten-ja.po` 翻訳ファイルは以下のようになります。

<!--
```
# Copyright (C) 2019
# This file is distributed under the same license as the Scratch Plugin plugin.
msgid ""
msgstr ""
"Project-Id-Version: Scratch Plugin\n"
"Report-Msgid-Bugs-To: https://wordpress.org/support/plugin/scratch\n"
"Last-Translator: Marcus Kazmierczak <marcus@mkaz.com>\n"
"Language-Team: Esperanto <marcus@mkaz.com>\n"
"Language: eo\n"
"MIME-Version: 1.0\n"
"Content-Type: text/plain; charset=UTF-8\n"
"Content-Transfer-Encoding: 8bit\n"
"POT-Creation-Date: 2019-02-18T07:20:46-08:00\n"
"PO-Revision-Date: 2019-02-18 08:16-0800\n"
"X-Generator: Poedit 2.2.1\n"
"X-Domain: myguten\n"

#. Plugin Name of the plugin
msgid "Scratch Plugin"
msgstr "Scratch kromprogrameto"

#: block.js:6
msgid "Simple Block"
msgstr "Simpla bloko"

#: block.js:13 block.js:21
msgid "Hello World"
msgstr "Saltuon mundo"
```
 -->
```
# Copyright (C) 2020
# This file is distributed under the same license as the Simple Block plugin.
msgid ""
msgstr ""
"Project-Id-Version: Simple Block\n"
"Report-Msgid-Bugs-To: https://wordpress.org/support/plugin/simple-block\n"
"Last-Translator: FULL NAME <EMAIL@ADDRESS>\n"
"Language-Team: LANGUAGE <LL@li.org>\n"
"Language: ja\n"
"MIME-Version: 1.0\n"
"Content-Type: text/plain; charset=UTF-8\n"
"Content-Transfer-Encoding: 8bit\n"
"POT-Creation-Date: 2020-05-04T10:48:26+00:00\n"
"PO-Revision-Date: YEAR-MO-DA HO:MI+ZONE\n"
"X-Generator: WP-CLI 2.4.0\n"
"X-Domain: myguten\n"

#. Plugin Name of the plugin
#: block.js:6
msgid "Simple Block"
msgstr "シンプルブロック"

#: block.js:13
#: block.js:21
msgid "Hello World"
msgstr "こんにちは"
```

<!--
The last step to create the translation file is to convert the `myguten-eo.po` to the JSON format needed. For this, you can use WP-CLI's [`wp i18n make-json` command](https://developer.wordpress.org/cli/commands/i18n/make-json/), which requires WP-CLI v2.2.0 and later.

```
wp i18n make-json myguten-eo.po --no-purge
```
 -->
翻訳ファイルを作成する最後のステップは `myguten-ja.po` から必要な JSON フォーマットへの変換です。これには WP-CLI の [`wp i18n make-json` コマンド](https://developer.wordpress.org/cli/commands/i18n/make-json/)を使うことができます。ただし WP-CLI v2.2.0 以上が必要です。

```
wp i18n make-json myguten-ja.po --no-purge
```
<!--
This will generate the JSON file `myguten-eo-[md5].json` with the contents:

```json
{
	"translation-revision-date": "2019-04-26T13:30:11-07:00",
	"generator": "WP-CLI/2.2.0",
	"source": "block.js",
	"domain": "messages",
	"locale_data": {
		"messages": {
			"": {
				"domain": "messages",
				"lang": "eo",
				"plural-forms": "nplurals=2; plural=(n != 1);"
			},
			"Simple Block": [ "Simpla Bloko" ],
			"Hello World": [ "Salunton mondo" ]
		}
	}
}
```
 -->
以下の内容で JSON ファイル `myguten-ja-[md5].json` が生成されます。

```json
{
    "translation-revision-date": "YEAR-MO-DA HO:MI+ZONE",
    "generator": "WP-CLI\/2.4.0",
    "source": "block.js",
    "domain": "messages",
    "locale_data": {
        "messages": {
            "": {
                "domain": "messages",
                "lang": "ja",
                "plural-forms": "nplurals=2; plural=(n != 1);"
            },
            "Simple Block": [
                "\u30b7\u30f3\u30d7\u30eb\u30d6\u30ed\u30c3\u30af"
            ],
            "Hello World": [
                "\u3053\u3093\u306b\u3061\u306f"
            ]
        }
    }
}
```

<!--
### Load Translation File

The final part is to tell WordPress where it can look to find the translation file. The `wp_set_script_translations` function accepts an optional third argument that is the path it will first check for translations. For example:
 -->
### 翻訳ファイルのロード

最後に WordPress に対して翻訳ファイルがどこにあるかを伝えます。`wp_set_script_translations` 関数はオプションで第3引数を取り、翻訳ファイルを最初に探す場所を指定できます。例えば

<!--

```php
<?php
	function myguten_set_script_translations() {
		wp_set_script_translations( 'myguten-script', 'myguten', plugin_dir_path( __FILE__ ) . 'languages' );
	}
	add_action( 'init', 'myguten_set_script_translations' );
```
 -->
```php
<?php
function myguten_set_script_translations() {
    wp_set_script_translations( 'myguten-script', 'myguten', plugin_dir_path( __FILE__ ) . 'languages' );
}
add_action( 'init', 'myguten_set_script_translations' );
```

<!--
WordPress will check for a file in that path with the format `${domain}-${locale}-${handle}.json` as the source of translations. Alternatively, instead of the registered handle you can use the md5 hash of the relative path of the file, `${domain}-${locale} in the form of ${domain}-${locale}-${md5}.json.`

Using `make-json` automatically names the file with the md5 hash, so it is ready as-is. You could rename the file to use the handle instead, in which case the file name would be `myguten-eo-myguten-script.json`.
 -->
WordPress は指定されたパスで `${domain}-${locale}-${handle}.json` 形式のファイルを翻訳元として調べます。代替として登録ハンドルの代わりにファイルの相対パス `${domain}-${locale}` の md5 ハッシュを `${domain}-${locale}-${md5}.json` の形式で使うこともできます。

`make-json` を使用すると自動的にファイルを md5 ハッシュで名前付けするため、そのままで準備が終わります。ファイルの名前を変更して代わりにハンドルを使うこともできます。この場合ファイル名は `myguten-ja-myguten-script.json` となります。

<!--
### Test Translations

You will need to set your WordPress installation to Esperanto language. Go to Settings > General and change your site language to Esperanto.

With the language set, create a new post, add the block, and you will see the translations used.
 -->
### 翻訳のテスト

WordPress の導入環境を日本語にする必要があります。設定 > 一般に移動し、サイトの言語を日本語に変更してください。

言語を設定したら、新規投稿を作成し、ブロックを追加し、翻訳が使われていることを確認します。

<!--
### Filtering Translations
 -->
### 翻訳のフィルタリング
<!--
The outputs of the translation functions (`__()`, `_x()`, `_n()`, and `_nx()`) are filterable, see [i18n Filters](/docs/reference-guides/filters/i18n-filters.md) for full information.
 -->
翻訳関数 (`__()`, `_x()`, `_n()`, `_nx()`) の出力はフィルターできます。詳細については [i18n フィルター](https://github.com/WordPress/gutenberg/blob/trunk/docs/reference-guides/filters/i18n-filters.md) を参照してください。

[原文](https://github.com/WordPress/gutenberg/blob/trunk/docs/how-to-guides/internationalization.md)<|MERGE_RESOLUTION|>--- conflicted
+++ resolved
@@ -81,14 +81,6 @@
  -->
 これでコードに国際化関数を加えられます。もっともよく使われる関数が単純な文字列の翻訳を返す **__** (下線2個) です。以下は基本的なブロックの例です。
 
-
-<<<<<<< HEAD
-<!--
-{% codetabs %}
-{% JSX %}
-
-=======
->>>>>>> f09e3b56
 ```js
 import { __ } from '@wordpress/i18n';
 import { registerBlockType } from '@wordpress/blocks';
@@ -113,107 +105,7 @@
 } );
 ```
 
-<<<<<<< HEAD
-{% Plain %}
-
-```js
-const el = React.createElement;
-const { __ } = wp.i18n;
-const { registerBlockType } = wp.blocks;
-const { useBlockProps } = wp.blockEditor;
-
-registerBlockType( 'myguten/simple', {
-	title: __( 'Simple Block', 'myguten' ),
-	category: 'widgets',
-
-	edit: function () {
-		const blockProps = useBlockProps( { style: { color: 'red' } } );
-
-		return el( 'p', blockProps, __( 'Hello World', 'myguten' ) );
-	},
-
-	save: function () {
-		const blockProps = useBlockProps.save( { style: { color: 'red' } } );
-		return el( 'p', blockProps, __( 'Hello World', 'myguten' ) );
-	},
-} );
-```
-
-{% end %}
- -->
-
-**JSX**
-
-`npm init @wordpress/block --namespace myguten simple-block` を実行し、`src/index/js` に次のコードを記入してください。
-
-```js
-import { __ } from '@wordpress/i18n';
-import { registerBlockType } from '@wordpress/blocks';
-import { useBlockProps } from '@wordpress/block-editor';
-
-registerBlockType('myguten/simple-block', {
-	apiVersion: 2,
-	title: __('Simple Block', 'myguten'),
-	category: 'widgets',
-
-	edit: () => {
-		const blockProps = useBlockProps( { style: { color: 'red' } } );
-
-		return (
-			<p {...blockProps}>
-				{ __( 'Hello World', 'myguten' ) }
-			</p>
-		);
-	},
-
-	save: () => {
-		const blockProps = useBlockProps.save( { style: { color: 'red' } } );
-
-		return (
-			<p {...blockProps}>
-				{ __( 'Hello World', 'myguten' ) }
-			</p>
-		);
-	},
-});
-```
-
-**Plain**
-
-```js
-const { __ } = wp.i18n;
-const el = wp.element.createElement;
-const { registerBlockType } = wp.blocks;
-const { useBlockProps } = wp.blockEditor;
-
-registerBlockType( 'myguten/simple', {
-	title: __( 'Simple Block', 'myguten' ),
-	category: 'widgets',
-
-	edit: function() {
-		const blockProps = useBlockProps( { style: { color: 'red' } } );
-
-		return el(
-			'p',
-			blockProps,
-			__( 'Hello World', 'myguten' )
-		);
-	},
-
-	save: function() {
-		const blockProps = useBlockProps.save( { style: { color: 'red' } } );
-		return el(
-			'p',
-			blockProps,
-			__( 'Hello World', 'myguten' )
-		);
-	},
-} );
-```
-
-<!--
-=======
->>>>>>> f09e3b56
+<!--
 In the above example, the function will use the first argument for the string to be translated. The second argument is the text domain which must match the text domain slug specified by your plugin.
  -->
 上の例で関数は最初の引数に翻訳対象の文字列を取ります。2番めの引数はテキストドメインです。プラグインで指定したテキストドメインのスラッグに合致する必要があります。
