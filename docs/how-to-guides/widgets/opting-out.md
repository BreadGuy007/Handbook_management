<!--
# Restoring the classic Widgets Editor
 -->
# 従来のウィジェットエディターに戻す

<!--
There are several ways to disable the new Widgets Block Editor.
 -->
新しいウィジェットブロックエディターを無効化する方法がいくつかあります。

<!--
## Using `remove_theme_support`
 -->
## remove_theme_support の使用

<!--
Themes may disable the Widgets Block Editor by calling `remove_theme_support( 'widgets-block-editor' )`.
 -->
テーマは、`remove_theme_support( 'widgets-block-editor' )` を呼び出して、ウィジェットブロックエディターを無効化できます。

<!--
For example, a theme may have the following PHP code in `functions.php`.
 -->
たとえば、テーマは `functions.php` に次の PHP コードを挿入します。

```php
function example_theme_support() {
	remove_theme_support( 'widgets-block-editor' );
}
add_action( 'after_setup_theme', 'example_theme_support' );
```

<!--
## Using the Classic Widgets plugin
 -->
## Classic Widgets プラグインの使用

<!--
End users may disable the Widgets Block Editor by installing and activating the [Classic Widgets plugin](https://wordpress.org/plugins/classic-widgets/).
 -->
エンドユーザーは、[Classic Widgets プラグイン](https://ja.wordpress.org/plugins/classic-widgets/) をインストールし、有効化することで、ウィジェットブロックエディターを無効化できます。

<!--
With this plugin installed, the Widgets Block Editor can be toggled on and off by deactivating and activating the plugin.
 -->
このプラグインをインストールすると、プラグインの無効、有効に応じて、ウィジェットブロックエディターの有効、無効も切り替わります。

<!--
## Using a filter
 -->
## フィルターの使用

<<<<<<< HEAD
<!--
the `gutenberg_use_widgets_block_editor` filter controls whether or not the Widgets Block Editor is enabled.
 -->
`gutenberg_use_widgets_block_editor` フィルターは、ウィジェットブロックエディターの有効、無効を制御できます。
=======
the `use_widgets_block_editor` filter controls whether or not the Widgets Block Editor is enabled.
>>>>>>> e3aff685

<!--
For example, a site administrator may include the following PHP code in a mu-plugin to disable the Widgets Block Editor.
 -->
たとえば、サイト管理者は mu-plugin に次の PHP コードを挿入して、ウィジェットブロックエディターを無効化できます。

```php
add_filter( 'use_widgets_block_editor', '__return_false' );
```
<!--
For more advanced uses, you may supply your own function. In this example, the Widgets Block Editor is disabled for a specific user.
 -->
スキルのあるユーザーは独自の関数を作成できます。この例では、特定のユーザーのウィジェットブロックエディターを無効化します。

```php
function example_use_widgets_block_editor( $use_widgets_block_editor ) {
	if ( 123 === get_current_user_id() ) {
		return false;
	}
	return $use_widgets_block_editor;
}
<<<<<<< HEAD
add_filter( 'gutenberg_use_widgets_block_editor', 'example_use_widgets_block_editor' );
```

[原文](https://github.com/WordPress/gutenberg/blob/trunk/docs/how-to-guides/widgets/opting-out.md)
=======
add_filter( 'use_widgets_block_editor', 'example_use_widgets_block_editor' );
```
>>>>>>> e3aff685
<|MERGE_RESOLUTION|>--- conflicted
+++ resolved
@@ -50,14 +50,11 @@
  -->
 ## フィルターの使用
 
-<<<<<<< HEAD
 <!--
 the `gutenberg_use_widgets_block_editor` filter controls whether or not the Widgets Block Editor is enabled.
+the `use_widgets_block_editor` filter controls whether or not the Widgets Block Editor is enabled.
  -->
-`gutenberg_use_widgets_block_editor` フィルターは、ウィジェットブロックエディターの有効、無効を制御できます。
-=======
-the `use_widgets_block_editor` filter controls whether or not the Widgets Block Editor is enabled.
->>>>>>> e3aff685
+`use_widgets_block_editor` フィルターは、ウィジェットブロックエディターの有効、無効を制御できます。
 
 <!--
 For example, a site administrator may include the following PHP code in a mu-plugin to disable the Widgets Block Editor.
@@ -67,6 +64,7 @@
 ```php
 add_filter( 'use_widgets_block_editor', '__return_false' );
 ```
+
 <!--
 For more advanced uses, you may supply your own function. In this example, the Widgets Block Editor is disabled for a specific user.
  -->
@@ -79,12 +77,7 @@
 	}
 	return $use_widgets_block_editor;
 }
-<<<<<<< HEAD
-add_filter( 'gutenberg_use_widgets_block_editor', 'example_use_widgets_block_editor' );
+add_filter( 'use_widgets_block_editor', 'example_use_widgets_block_editor' );
 ```
 
-[原文](https://github.com/WordPress/gutenberg/blob/trunk/docs/how-to-guides/widgets/opting-out.md)
-=======
-add_filter( 'use_widgets_block_editor', 'example_use_widgets_block_editor' );
-```
->>>>>>> e3aff685
+[原文](https://github.com/WordPress/gutenberg/blob/trunk/docs/how-to-guides/widgets/opting-out.md)