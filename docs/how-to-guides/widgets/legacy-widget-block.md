--- conflicted
+++ resolved
@@ -69,14 +69,10 @@
  -->
 レガシーウィジェットブロックは、選択されていない場合、ウィジェットのプレビューを表示します。
 
-<<<<<<< HEAD
-<!--
-A "No preview available." message is automatically shown by the Legacy Widget block when the widget's `widget()` function does not render anytihng or only renders empty HTML elements.
+<!--
+A "No preview available." message is automatically shown by the Legacy Widget block when the widget's `widget()` function does not render anything or only renders empty HTML elements.
  -->
 ウィジェットの `widget()` 関数が何もレンダーしない、または、空の HTML 要素しかレンダーしない場合、レガシーウィジェットブロックは、自動的にメッセージ「プレビューが利用できません。」を表示します。
-=======
-A "No preview available." message is automatically shown by the Legacy Widget block when the widget's `widget()` function does not render anything or only renders empty HTML elements.
->>>>>>> 7ab53a9b
 
 <!--
 Widgets may take advantage of this by returning early from `widget()` when a preview should not be displayed.
