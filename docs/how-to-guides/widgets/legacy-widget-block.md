--- conflicted
+++ resolved
@@ -146,24 +146,17 @@
  -->
 これは、以下の場合、安全に実行できます。
 
-<<<<<<< HEAD
-<!--
-- You know that all of the values stored by your widget in `$instance` can be represented as JSON; and
-- You know that your widget does not store any private data in `$instance` that should be kept hidden from users that have permission to customize the site.
- -->
-- ウィジェットが `$instance` 内に保存したすべての値が JSON で表せることを知っており、かつ、
-- サイトをカスタマイズする権限を持つユーザーからは秘匿すべきプレイベートデータを、ウィジェットが `$instance` 内に保存しないことを知っている。
-
-<!--
-If it is safe to do so, then set `$show_instance_in_rest` to `true` in the class that extends `WP_Widget`.
- -->
-これらが安全であれば、`WP_Widget` を拡張するクラス内で、`$show_instance_in_rest` を `true` に設定してください。
-=======
+<!--
 -   You know that all of the values stored by your widget in `$instance` can be represented as JSON; and
 -   You know that your widget does not store any private data in `$instance` that should be kept hidden from users that have permission to customize the site.
-
+ -->
+-   ウィジェットが `$instance` 内に保存したすべての値が JSON で表せることを知っており、かつ、
+-   サイトをカスタマイズする権限を持つユーザーからは秘匿すべきプレイベートデータを、ウィジェットが `$instance` 内に保存しないことを知っている。
+
+<!--
 If it is safe to do so, then include a widget option named `show_instance_in_rest` with its value set to `true` when registering your widget.
->>>>>>> a51e6eb9
+ -->
+これが安全であれば、ウィジェットの登録時に、`show_instance_in_rest` ウィジェットオプションを `true` に設定して含めてください。
 
 ```php
 class ExampleWidget extends WP_Widget {
@@ -188,10 +181,10 @@
  -->
 これで、ブロックエディターや他の REST API クライアントは、REST API レスポンスの `instance.raw` にアクセスすることでウィジェットのインスタンス配列を参照できます。
 
-<<<<<<< HEAD
-<!--
-=======
+<!--
 Note that [versions of WordPress prior to 5.8.0 allowed you to enable this feature by setting `$show_instance_in_rest` to `true`](https://core.trac.wordpress.org/ticket/53332) in the class that extends `WP_Widget`.
+ -->
+注意: [WordPress 5.8.0以前のバージョンでは、`WP_Widget` を継承したクラスで、`$show_instance_in_rest` を `true` に設定することで、この機能を有効化できました](https://core.trac.wordpress.org/ticket/53332)。
 
 ```php
 class ExampleWidget extends WP_Widget {
@@ -201,9 +194,12 @@
 }
 ```
 
+<!--
 This is now deprecated in favour of the widget option method.
-
->>>>>>> a51e6eb9
+ -->
+この方法は現在では非推奨で、ウィジェットオプションによる方法が採用されています。
+
+<!--
 #### 2) Add a block transform
  -->
 #### 2) ブロック変換の追加
@@ -264,18 +260,24 @@
 add_filter( 'widget_types_to_hide_from_legacy_widget_block', 'hide_example_widget' );
 ```
 
-<<<<<<< HEAD
-[原文](https://github.com/WordPress/gutenberg/blob/trunk/docs/how-to-guides/widgets/legacy-widget-block.md)
-=======
+<!--
 ## Using the Legacy Widget block in other block editors (Advanced)
-
+ -->
+## 他のブロックエディターでのレガシーウィジェットブロックの使用 (高度な話題)
+
+<!--
 You may optionally allow the Legacy Widget block in other block editors such as
 the WordPress post editor. This is not enabled by default.
-
+ -->
+オプションで、WordPress の投稿エディターのような他のブロックエディター内で、レガシーウィジェットブロックを許可できます。これはデフォルトでは有効になっていません。
+
+<!--
 First, ensure that any styles and scripts required by the legacy widgets are
 loaded onto the page. A convenient way of doing this is to manually perform all
 of the hooks that ordinarily run when a user browses to the widgets WP Admin
 screen.
+ -->
+まず、レガシーウィジェットに必要なスタイルとスクリプトがページに読み込まれていることを確認します。便利な方法として、ユーザーがウィジェットの管理画面にアクセスした際に通常実行される、すべてのフックを手動で実行します。
 
 ```php
 add_action( 'admin_print_styles', function() {
@@ -303,8 +305,11 @@
 } );
 ```
 
+<!--
 Then, register the Legacy Widget block using `registerLegacyWidgetBlock` which
 is defined in the `@wordpress/widgets` package.
+ -->
+次に、`@wordpress/widgets` パッケージで定義されている`registerLegacyWidgetBlock` を使用して、レガシーウィジェットブロックを登録します。
 
 ```php
 add_action( 'enqueue_block_editor_assets', function() {
@@ -312,4 +317,5 @@
 	wp_add_inline_script( 'wp-widgets', 'wp.widgets.registerLegacyWidgetBlock()' );
 } );
 ```
->>>>>>> a51e6eb9
+
+[原文](https://github.com/WordPress/gutenberg/blob/trunk/docs/how-to-guides/widgets/legacy-widget-block.md)