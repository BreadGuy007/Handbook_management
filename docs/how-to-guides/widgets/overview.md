<!--
# Widgets Block Editor overview
 -->
# ウィジェットブロックエディター概要

<!--
## Widgets Block Editor
 -->
## ウィジェットブロックエディター

<!--
The new Widgets Editor is a WordPress feature which upgrades widget areas to allow using blocks alongside widgets. It offers a new widget management experience built using the familiar WordPress block editor.
 -->
新しいウィジェットエディターは、WordPress の新しい機能です。ウィジェットエリアをアップグレードし、ウィジェットと一緒にブロックを使用できます。使い慣れた WordPress ブロックエディタを使用した、新しいウィジェット管理体験を実現します。

<<<<<<< HEAD
<!--
You can access the new Widgets Editor by navigating to Appearance → Widgets or Appearance → Cusomize → Widgets and choose a widget area.
 -->
新しいウィジェットエディターにアクセスするには「外観」 > 「ウィジェット」、または、「外観」 > 「カスタマイズ」 > 「ウィジェット」でウィジェットエリアを選択します。
=======
You can access the new Widgets Editor by navigating to Appearance → Widgets or Appearance → Customize → Widgets and choose a widget area.
>>>>>>> ac58c5d4

<!--
The Widgets Block Editor allows you to insert blocks and widgets into any of the [Widget Areas or Sidebars](https://developer.wordpress.org/themes/functionality/sidebars/) defined by the site's active theme, via a standalone editor or through the Customizer.
 -->
スタンドアロンエディター、またはカスタマイザー経由でウィジェットブロックエディターを使用すると、サイトで有効なテーマに定義された [ウィジェットエリア、または、サイドバー](https://developer.wordpress.org/themes/functionality/sidebars/) の任意の場所に、ブロックやウィジェットを挿入できます。

<!--
### Customizer Widgets Block Editor
 -->
### カスタマイザーウィジェットブロックエディター

<!--
The new Widgets Editor also replaces the Widgets section in the Customizer with the new block-based editor.
 -->
また、新しいウィジェットエディターはカスタマイザーのウィジェットセクションも、新しいブロックベースエディターで置き換えます。
<!--
You can access the Customizer Widgets Block Editor by navigating to Appearance → Customize, selecting Widgets, and then selecting a Widget Area.
 -->
カスタマイザーウィジェットエディターにアクセスするには、「外観」 > 「カスタマイズ」 > 「ウィジェット」を選択し、ウィジェットエリアを選択します。

<!--
Using the new Widgets Editor through the Customizer goes beyond inserting blocks and widgets into a selected Widget Area, makeing use of the live preview of the changes, to the right of the editor, and of all the other Customizer specific features such as scheduling and sharing changes.
 -->
カスタマイザーの新しいウィジェットエディタでは、選択したウィジェットエリアにブロックやウィジェットを挿入するだけでなく、エディタの右側に表示される変更のライブプレビューや、スケジューリングや変更の共有など、カスタマイザー固有の機能も利用できます。

<!--
## Compatibility
 -->
## 互換性

<!--
Widgets that were added to a Widget Area before the new Widgets Editor will continue to work - via the Legacy Widget block.
 -->
新しいウィジェットエディター以前にウィジェットエリアに追加されていたウィジェットは、「レガシーウィジェット」ブロックを介して、引き続き動作します。

<!--
The Legacy Widget block is the compatibility mechanism which allows us to edit and preview changes to a classic widget within the new block based Widgets Editor.
 -->
「レガシーウィジェット」ブロックは、新しいブロックベースのウィジェットエディター内で、従来のウィジェットの編集や変更のプレビューを可能にする互換機能です。

<!--
Any third party widgets registered by plugins can still be inserted in widget areas by adding and setting them up through a Legacy Widget block.
 -->
プラグインで登録されたサードパーティ製ウィジェットは、「レガシーウィジェット」ブロックを介して追加、設定することで、ウィジェットエリアに挿入できます。

<!--
The Widgets Editor stores blocks using an underlying "Block" widget that is invisible to the user. This means that plugins and themes will contibue to work normally, and that the Widgets Block Editor can be disabled without any data loss.
 -->
ウィジェットエディターは、ユーザーには見えない下層の「ブロック」ウィジェットを使用してブロックを保存します。このため、プラグインやテーマは通常通り動作し、データを失うことなくウィジェットブロックエディターを無効にできます。

<!--
Themes may disable the Widgets Block Editor using `remove_theme_support( 'widgets-block-editor' )`.
 -->
テーマは、`remove_theme_support( 'widgets-block-editor' )` を使用して、ウィジェットブロックエディターを無効化できます。

<!--
Users may disable the Widgets Block Editor by installing the [Classic Widgets plugin](https://wordpress.org/plugins/classic-widgets/).
 -->
ユーザーは、[Classic Widgetsプラグイン](https://ja.wordpress.org/plugins/classic-widgets/) をインストールして、ウィジェットブロックエディターを無効化できます。

[原文](https://github.com/WordPress/gutenberg/blob/trunk/docs/how-to-guides/widgets/overview.md)<|MERGE_RESOLUTION|>--- conflicted
+++ resolved
@@ -13,14 +13,10 @@
  -->
 新しいウィジェットエディターは、WordPress の新しい機能です。ウィジェットエリアをアップグレードし、ウィジェットと一緒にブロックを使用できます。使い慣れた WordPress ブロックエディタを使用した、新しいウィジェット管理体験を実現します。
 
-<<<<<<< HEAD
 <!--
-You can access the new Widgets Editor by navigating to Appearance → Widgets or Appearance → Cusomize → Widgets and choose a widget area.
+You can access the new Widgets Editor by navigating to Appearance → Widgets or Appearance → Customize → Widgets and choose a widget area.
  -->
 新しいウィジェットエディターにアクセスするには「外観」 > 「ウィジェット」、または、「外観」 > 「カスタマイズ」 > 「ウィジェット」でウィジェットエリアを選択します。
-=======
-You can access the new Widgets Editor by navigating to Appearance → Widgets or Appearance → Customize → Widgets and choose a widget area.
->>>>>>> ac58c5d4
 
 <!--
 The Widgets Block Editor allows you to insert blocks and widgets into any of the [Widget Areas or Sidebars](https://developer.wordpress.org/themes/functionality/sidebars/) defined by the site's active theme, via a standalone editor or through the Customizer.
