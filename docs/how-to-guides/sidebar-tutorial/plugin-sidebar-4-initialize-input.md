<!-- 
# Initialize the Input Control
 -->
# 入力コントロールの初期化

<!-- 
Now that the field is available in the editor store, it can be surfaced to the UI. The first step will be to extract the input control to a separate function so you can expand its functionality while the code stays clear.
 -->
エディターストア内でフィールドが利用可能になりました。これで UI を作成できます。まず最初の手順として入力コントロールを別の関数に分離します。コードをクリーンにしたまま機能を拡張できます。

```js
( function ( wp ) {
	var registerPlugin = wp.plugins.registerPlugin;
	var PluginSidebar = wp.editPost.PluginSidebar;
	var el = wp.element.createElement;
	var Text = wp.components.TextControl;

	var MetaBlockField = function () {
		return el( Text, {
			label: 'Meta Block Field',
			value: 'Initial value',
			onChange: function ( content ) {
				console.log( 'content changed to ', content );
			},
		} );
	};

	registerPlugin( 'my-plugin-sidebar', {
		render: function () {
			return el(
				PluginSidebar,
				{
					name: 'my-plugin-sidebar',
					icon: 'admin-post',
					title: 'My plugin sidebar',
				},
				el(
					'div',
					{ className: 'plugin-sidebar-content' },
					el( MetaBlockField )
				)
			);
		},
	} );
} )( window.wp );
```
<!-- 
Now you can focus solely on the `MetaBlockField` component. The goal is to initialize it with the value of `sidebar_plugin_meta_block_field`, but also to keep it updated when that value changes.

WordPress has [some utilities to work with data](/packages/data/README.md) from the stores. The first you're going to use is [withSelect](/packages/data/README.md#withselect-mapselecttoprops-function-function), whose signature is:
 -->
こここからは `MetaBlockField` コンポーネントのみに集中できます。ゴールは `sidebar_plugin_meta_block_field` 値による初期化と、同時に値が変更された場合の更新の維持です。

WordPress にはエディタストアからの[データを操作するユーティリティ](https://developer.wordpress.org/block-editor/packages/packages-data/)がいくつかありますが、最初に使用するのは恐らく [withSelect](https://developer.wordpress.org/block-editor/designers-developers/developers/packages/packages-data/#withselect-mapselecttoprops-function-function) でしょう。シグニチャーは以下です。

<!-- 
```js
withSelect()();
// a function that takes `select` as input
// and returns an object containing data
// a function that takes the previous data as input
// and returns a component
```
 -->
```js
withSelect(
	// `select` を入力として取り、
	// データを含むオブジェクトを返す関数
)(
	// 上のデータを入力として取り、
	// コンポーネントを返す関数
);
```

<!-- 
`withSelect` is used to pass data to other components, and update them when the original data changes. Let's update the code to use it:
 -->
`withSelect` はデータを他のコンポーネントに渡し、オリジナルのデータの変更を反映するために使用されます。コードを以下のように更新します。

```js
( function ( wp ) {
	var registerPlugin = wp.plugins.registerPlugin;
	var PluginSidebar = wp.editPost.PluginSidebar;
	var el = wp.element.createElement;
	var Text = wp.components.TextControl;
	var withSelect = wp.data.withSelect;

	var mapSelectToProps = function ( select ) {
		return {
			metaFieldValue: select( 'core/editor' ).getEditedPostAttribute(
				'meta'
			)[ 'sidebar_plugin_meta_block_field' ],
		};
	};

	var MetaBlockField = function ( props ) {
		return el( Text, {
			label: 'Meta Block Field',
			value: props.metaFieldValue,
			onChange: function ( content ) {
				console.log( 'content has changed to ', content );
			},
		} );
	};

	var MetaBlockFieldWithData = withSelect( mapSelectToProps )(
		MetaBlockField
	);

	registerPlugin( 'my-plugin-sidebar', {
		render: function () {
			return el(
				PluginSidebar,
				{
					name: 'my-plugin-sidebar',
					icon: 'admin-post',
					title: 'My plugin sidebar',
				},
				el(
					'div',
					{ className: 'plugin-sidebar-content' },
					el( MetaBlockFieldWithData )
				)
			);
		},
	} );
} )( window.wp );
```

<!-- 
Copy this code to the JavaScript file. Note that it now uses the `wp.data.withSelect` utility to be found in the `@wordpress/data` package. Go ahead and add `wp-data` as a dependency in the PHP script.
 -->
このコードを JavaScript ファイルにコピーしてください。ここで `@wordpress/data` パッケージにある `wp.data.withSelect` ユーティリティを使用していることに注意してください。PHP スクリプトの依存性に `wp-data` を追加してください。

<!-- 
This is how the code changes from the previous section:

<<<<<<< HEAD
* The `MetaBlockField` function has now a `props` argument as input. It contains the data object returned by the `mapSelectToProps` function, which it uses to initialize its value property.
* The component rendered within the `div` element was also updated, the plugin now uses `MetaBlockFieldWithData`. This will be updated every time the original data changes.
* [getEditedPostAttribute](/docs/reference-guides/data/data-core-editor.md#geteditedpostattribute) is used to retrieve data instead of [getCurrentPost](/docs/reference-guides/data/data-core-editor.md#getcurrentpost) because it returns the most recent values of the post, including user editions that haven't been yet saved.
 -->
前のセクションからコードは以下のように変わりました。 

* `MetaBlockField` 関数は入力として `props` 引数を取るようになりました。引数は `mapSelectToProps` 関数から返されたデータオブジェクトを含み、value プロパティの初期化に使用されます。
*  `div` 要素内にレンダリングされていたコンポーネントも更新され、プラグインは `MetaBlockFieldWithData` を使用します。オリジナルデータが変更されるたびに更新されます。
* [getCurrentPost](https://developer.wordpress.org/block-editor/designers-developers/developers/data/data-core-editor/#getcurrentpost) の代わりに [getEditedPostAttribute](/docs/designers-developers/developers/data/data-core-editor.md#geteditedpostattribute) を使用してデータを取得します。まだ保存されていないユーザーが編集中のものも含め最新の値が返されます。
=======
-   The `MetaBlockField` function has now a `props` argument as input. It contains the data object returned by the `mapSelectToProps` function, which it uses to initialize its value property.
-   The component rendered within the `div` element was also updated, the plugin now uses `MetaBlockFieldWithData`. This will be updated every time the original data changes.
-   [getEditedPostAttribute](/docs/reference-guides/data/data-core-editor.md#geteditedpostattribute) is used to retrieve data instead of [getCurrentPost](/docs/reference-guides/data/data-core-editor.md#getcurrentpost) because it returns the most recent values of the post, including user editions that haven't been yet saved.
>>>>>>> 3712ce0a

<!-- 
Update the code and open the sidebar. The input's content is no longer `Initial value` but a void string. Users can't type values yet, but let's check that the component is updated if the value in the store changes. Open the browser's console, execute
 -->
コードを更新しサイドバーを開いていください。入力コントロールのコンテンツはこれまでの `Initial value` ではなく空白文字列になります。まだ値を入力することはできませんが、エディターストアの値を変更するとコンポーネントが更新されます。ブラウザーのコンソールを開き、次のコードを実行してください。

```js
wp.data
	.dispatch( 'core/editor' )
	.editPost( { meta: { sidebar_plugin_meta_block_field: 'hello world!' } } );
```

<!-- 
and observe how the contents of the input component change!
 -->
入力コンポーネントのコンテンツが変更されることを確認してください。<|MERGE_RESOLUTION|>--- conflicted
+++ resolved
@@ -1,9 +1,9 @@
-<!-- 
+<!--
 # Initialize the Input Control
  -->
 # 入力コントロールの初期化
 
-<!-- 
+<!--
 Now that the field is available in the editor store, it can be surfaced to the UI. The first step will be to extract the input control to a separate function so you can expand its functionality while the code stays clear.
  -->
 エディターストア内でフィールドが利用可能になりました。これで UI を作成できます。まず最初の手順として入力コントロールを別の関数に分離します。コードをクリーンにしたまま機能を拡張できます。
@@ -44,7 +44,7 @@
 	} );
 } )( window.wp );
 ```
-<!-- 
+<!--
 Now you can focus solely on the `MetaBlockField` component. The goal is to initialize it with the value of `sidebar_plugin_meta_block_field`, but also to keep it updated when that value changes.
 
 WordPress has [some utilities to work with data](/packages/data/README.md) from the stores. The first you're going to use is [withSelect](/packages/data/README.md#withselect-mapselecttoprops-function-function), whose signature is:
@@ -53,7 +53,7 @@
 
 WordPress にはエディタストアからの[データを操作するユーティリティ](https://developer.wordpress.org/block-editor/packages/packages-data/)がいくつかありますが、最初に使用するのは恐らく [withSelect](https://developer.wordpress.org/block-editor/designers-developers/developers/packages/packages-data/#withselect-mapselecttoprops-function-function) でしょう。シグニチャーは以下です。
 
-<!-- 
+<!--
 ```js
 withSelect()();
 // a function that takes `select` as input
@@ -72,7 +72,7 @@
 );
 ```
 
-<!-- 
+<!--
 `withSelect` is used to pass data to other components, and update them when the original data changes. Let's update the code to use it:
  -->
 `withSelect` はデータを他のコンポーネントに渡し、オリジナルのデータの変更を反映するために使用されます。コードを以下のように更新します。
@@ -127,31 +127,25 @@
 } )( window.wp );
 ```
 
-<!-- 
+<!--
 Copy this code to the JavaScript file. Note that it now uses the `wp.data.withSelect` utility to be found in the `@wordpress/data` package. Go ahead and add `wp-data` as a dependency in the PHP script.
  -->
 このコードを JavaScript ファイルにコピーしてください。ここで `@wordpress/data` パッケージにある `wp.data.withSelect` ユーティリティを使用していることに注意してください。PHP スクリプトの依存性に `wp-data` を追加してください。
 
-<!-- 
+<!--
 This is how the code changes from the previous section:
 
-<<<<<<< HEAD
-* The `MetaBlockField` function has now a `props` argument as input. It contains the data object returned by the `mapSelectToProps` function, which it uses to initialize its value property.
-* The component rendered within the `div` element was also updated, the plugin now uses `MetaBlockFieldWithData`. This will be updated every time the original data changes.
-* [getEditedPostAttribute](/docs/reference-guides/data/data-core-editor.md#geteditedpostattribute) is used to retrieve data instead of [getCurrentPost](/docs/reference-guides/data/data-core-editor.md#getcurrentpost) because it returns the most recent values of the post, including user editions that haven't been yet saved.
- -->
-前のセクションからコードは以下のように変わりました。 
-
-* `MetaBlockField` 関数は入力として `props` 引数を取るようになりました。引数は `mapSelectToProps` 関数から返されたデータオブジェクトを含み、value プロパティの初期化に使用されます。
-*  `div` 要素内にレンダリングされていたコンポーネントも更新され、プラグインは `MetaBlockFieldWithData` を使用します。オリジナルデータが変更されるたびに更新されます。
-* [getCurrentPost](https://developer.wordpress.org/block-editor/designers-developers/developers/data/data-core-editor/#getcurrentpost) の代わりに [getEditedPostAttribute](/docs/designers-developers/developers/data/data-core-editor.md#geteditedpostattribute) を使用してデータを取得します。まだ保存されていないユーザーが編集中のものも含め最新の値が返されます。
-=======
 -   The `MetaBlockField` function has now a `props` argument as input. It contains the data object returned by the `mapSelectToProps` function, which it uses to initialize its value property.
 -   The component rendered within the `div` element was also updated, the plugin now uses `MetaBlockFieldWithData`. This will be updated every time the original data changes.
 -   [getEditedPostAttribute](/docs/reference-guides/data/data-core-editor.md#geteditedpostattribute) is used to retrieve data instead of [getCurrentPost](/docs/reference-guides/data/data-core-editor.md#getcurrentpost) because it returns the most recent values of the post, including user editions that haven't been yet saved.
->>>>>>> 3712ce0a
+ -->
+前のセクションからコードは以下のように変わりました。
 
-<!-- 
+- `MetaBlockField` 関数は入力として `props` 引数を取るようになりました。引数は `mapSelectToProps` 関数から返されたデータオブジェクトを含み、value プロパティの初期化に使用されます。
+-  `div` 要素内にレンダリングされていたコンポーネントも更新され、プラグインは `MetaBlockFieldWithData` を使用します。オリジナルデータが変更されるたびに更新されます。
+- [getCurrentPost](https://developer.wordpress.org/block-editor/designers-developers/developers/data/data-core-editor/#getcurrentpost) の代わりに [getEditedPostAttribute](/docs/designers-developers/developers/data/data-core-editor.md#geteditedpostattribute) を使用してデータを取得します。まだ保存されていないユーザーが編集中のものも含め最新の値が返されます。
+
+<!--
 Update the code and open the sidebar. The input's content is no longer `Initial value` but a void string. Users can't type values yet, but let's check that the component is updated if the value in the store changes. Open the browser's console, execute
  -->
 コードを更新しサイドバーを開いていください。入力コントロールのコンテンツはこれまでの `Initial value` ではなく空白文字列になります。まだ値を入力することはできませんが、エディターストアの値を変更するとコンポーネントが更新されます。ブラウザーのコンソールを開き、次のコードを実行してください。
@@ -162,7 +156,9 @@
 	.editPost( { meta: { sidebar_plugin_meta_block_field: 'hello world!' } } );
 ```
 
-<!-- 
+<!--
 and observe how the contents of the input component change!
  -->
-入力コンポーネントのコンテンツが変更されることを確認してください。+入力コンポーネントのコンテンツが変更されることを確認してください。
+
+[原文](https://github.com/WordPress/gutenberg/blob/trunk/docs/how-to-guides/sidebar-tutorial/plugin-sidebar-4-initialize-input.md)