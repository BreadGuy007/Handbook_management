<!-- 
# Update the Meta Field When the Input's Content Changes
 -->
# 入力コントロールの変更でメタフィールドを更新する

<<<<<<< HEAD
<!-- 
The last step in the journey is to update the meta field when the input content changes. To do that, you'll use another utility from the `@wordpress/data` package, [withDispatch](/packages/data/README.md#withdispatch-mapdispatchtoprops-function-function).

`withDispatch` works similarly to `withSelect`. It takes two functions, the first returns an object with data, and the second takes that data object as input and returns a new UI component. Let's see how to use it:
 -->
最後のステップでは入力コンテンツが変更された際にメタフィールドを更新します。これには `@wordpress/data` パッケージから別のユーティリティ [withDispatch](https://developer.wordpress.org/block-editor/packages/packages-data/#withdispatch-mapdispatchtoprops-function-function) を使用します。

`withDispatch` は `withSelect` と同様に動作し、2つの関数を取ります。最初の関数はデータのオブジェクトを返し、2番めの関数はそのデータオブジェクトを引数として取り新しい UI コンポーネントを返します。以下の例を参照してください。
=======
The last step in the journey is to update the meta field when the input content changes. To do that, you'll use another utility from the `@wordpress/data` package, [useDispatch](/packages/data/README.md#usedispatch). These utilities are also known as _hooks_.

The `useDispatch` takes store name as its only argument and returns methods that you can use to update the store.
>>>>>>> ac4d8073

```js
( function ( wp ) {
	var registerPlugin = wp.plugins.registerPlugin;
	var PluginSidebar = wp.editPost.PluginSidebar;
	var el = wp.element.createElement;
	var Text = wp.components.TextControl;
	var useSelect = wp.data.useSelect;
	var useDispatch = wp.data.useDispatch;

	var MetaBlockField = function ( props ) {
		var metaFieldValue = useSelect( function ( select ) {
			return select( 'core/editor' ).getEditedPostAttribute( 'meta' )[ 'sidebar_plugin_meta_block_field' ];
		}, [] );

		var editPost = useDispatch( 'core/editor' ).editPost;

		return el( Text, {
			label: 'Meta Block Field',
			value: metaFieldValue,
			onChange: function ( content ) {
				editPost( {
					meta: { sidebar_plugin_meta_block_field: content },
				} );
			},
		} );
	};

	registerPlugin( 'my-plugin-sidebar', {
		render: function () {
			return el(
				PluginSidebar,
				{
					name: 'my-plugin-sidebar',
					icon: 'admin-post',
					title: 'My plugin sidebar',
				},
				el(
					'div',
					{ className: 'plugin-sidebar-content' },
					el( MetaBlockField )
				)
			);
		},
	} );
} )( window.wp );
```
<!-- 
Here's how it changed from the previous section:

-   The component now use `editPost` function returned by `useDispatch` hook. These functions are also known as _actions_.
-   By calling `editPost` every time the user types something within the input control, we're effectively updating the editor store on each key stroke.

Copy this new code to the JavaScript file, load the sidebar and see how the input value gets updated as you type. You may want to check that the internal data structures are updated as well. Type something in the input control, and execute the following instruction in your browser's console:
 -->
前のセクションからコードは以下のように変わりました。

* 新しい関数 `mapDispatchToProps` を追加しました。この関数は `withDispatch` に渡されます。`dispatch` を引数として取り、エディターの内部データ構造を更新する関数を含むオブジェクトを返します。これらの関数は _アクション_ としても知られます。
* ユーザーが入力コントロール内で何か入力するたびに `setMetaFieldValue` を呼ぶことで、各キーストロークごとにエディターストアを効果的に更新しています。
* `MetaBlockField` コンポーネントの `props` 引数には `mapSelectToProps` から渡されたデータと `mapDispatchToProps` から渡されたアクションが含まれます。

この新しいコードを JavaScript ファイルにコピーしてサイドバーを再ロードし、タイプするたびに入力値が更新されることを確認してください。内部データ構造が更新されることも確認してください。確認には入力コントロールで何か入力し、次の命令をブラウザーのコンソールで実行します。

```js
wp.data.select( 'core/editor' ).getEditedPostAttribute( 'meta' )[
	'sidebar_plugin_meta_block_field'
];
```

<!-- 
The message displayed should be what you typed in the input.

Now, after doing some changes, hit the "Save draft" button or publish the post. Then, reload the editor page. The browser has now new content, fresh from the database. You want to confirm that what you typed was stored properly in the database, and has been reloaded in the current post data structure. Open the sidebar and make sure the input control is initialized with the last value you typed.

One last check. At this point, because you haven't edited the input yet, the current post and the edited attributes should be the same. Confirm that by executing this code in your browser's console:
 -->
入力コントロールにタイプしたメッセージが表示されるはずです。

何文字か入力したら「下書き保存」または「公開する」をクリックし、エディターページをリロードしてください。ブラウザーは新しいコンテンツを開き、データベースから更新します。タイプした文字列がデータベースに正しく保存され、現在の投稿データ構造にリロードされたことを確認します。サイドバーを開き、入力コントロールがタイプした最後の値で初期化されることを確認してください。

最後のチェックです。この時点ではまだ入力を編集していませんので、現在の投稿と編集された属性は同じはずです。次のコードをブラウザーのコンソールで実行し確認してください。

```js
wp.data.select( 'core/editor' ).getCurrentPost()[ 'meta' ][
	'sidebar_plugin_meta_block_field'
];
wp.data.select( 'core/editor' ).getEditedPostAttribute( 'meta' )[
	'sidebar_plugin_meta_block_field'
];
```
<!-- 
This is it! You now have a custom sidebar that updates `post_meta` contents.
 -->
以上です !  `post_meta` コンテンツを更新するカスタムサイドバーを作成しました。<|MERGE_RESOLUTION|>--- conflicted
+++ resolved
@@ -1,22 +1,22 @@
-<!-- 
+<!--
 # Update the Meta Field When the Input's Content Changes
  -->
 # 入力コントロールの変更でメタフィールドを更新する
 
-<<<<<<< HEAD
-<!-- 
-The last step in the journey is to update the meta field when the input content changes. To do that, you'll use another utility from the `@wordpress/data` package, [withDispatch](/packages/data/README.md#withdispatch-mapdispatchtoprops-function-function).
+<!--
+The last step in the journey is to update the meta field when the input content changes. To do that, you'll use another utility from the `@wordpress/data` package, [useDispatch](/packages/data/README.md#usedispatch). These utilities are also known as _hooks_.
 
 `withDispatch` works similarly to `withSelect`. It takes two functions, the first returns an object with data, and the second takes that data object as input and returns a new UI component. Let's see how to use it:
  -->
-最後のステップでは入力コンテンツが変更された際にメタフィールドを更新します。これには `@wordpress/data` パッケージから別のユーティリティ [withDispatch](https://developer.wordpress.org/block-editor/packages/packages-data/#withdispatch-mapdispatchtoprops-function-function) を使用します。
+最後のステップでは入力コンテンツが変更された際にメタフィールドを更新します。これには `@wordpress/data` パッケージから別のユーティリティ [useDispatch](https://developer.wordpress.org/block-editor/packages/packages-data/#usedispatch) を使用します。
 
+<!--
 `withDispatch` は `withSelect` と同様に動作し、2つの関数を取ります。最初の関数はデータのオブジェクトを返し、2番めの関数はそのデータオブジェクトを引数として取り新しい UI コンポーネントを返します。以下の例を参照してください。
-=======
-The last step in the journey is to update the meta field when the input content changes. To do that, you'll use another utility from the `@wordpress/data` package, [useDispatch](/packages/data/README.md#usedispatch). These utilities are also known as _hooks_.
-
+ -->
+<!--
 The `useDispatch` takes store name as its only argument and returns methods that you can use to update the store.
->>>>>>> ac4d8073
+ -->
+`useDispatch` は、唯一の引数としてストア名を取り、ストアの更新に利用可能なメソッドを返します。
 
 ```js
 ( function ( wp ) {
@@ -64,7 +64,7 @@
 	} );
 } )( window.wp );
 ```
-<!-- 
+<!--
 Here's how it changed from the previous section:
 
 -   The component now use `editPost` function returned by `useDispatch` hook. These functions are also known as _actions_.
@@ -74,9 +74,13 @@
  -->
 前のセクションからコードは以下のように変わりました。
 
+<!--
 * 新しい関数 `mapDispatchToProps` を追加しました。この関数は `withDispatch` に渡されます。`dispatch` を引数として取り、エディターの内部データ構造を更新する関数を含むオブジェクトを返します。これらの関数は _アクション_ としても知られます。
 * ユーザーが入力コントロール内で何か入力するたびに `setMetaFieldValue` を呼ぶことで、各キーストロークごとにエディターストアを効果的に更新しています。
 * `MetaBlockField` コンポーネントの `props` 引数には `mapSelectToProps` から渡されたデータと `mapDispatchToProps` から渡されたアクションが含まれます。
+ -->
+* コンポーネントは `useDispatch` フックから返された `editPost` 関数を使用しています。この関数はまた _アクション_ としても呼ばれます。
+* ユーザーが入力コントロール内で何か入力するたびに `editPost` を呼ぶことで、各キーストロークごとにエディターストアを効果的に更新しています。
 
 この新しいコードを JavaScript ファイルにコピーしてサイドバーを再ロードし、タイプするたびに入力値が更新されることを確認してください。内部データ構造が更新されることも確認してください。確認には入力コントロールで何か入力し、次の命令をブラウザーのコンソールで実行します。
 
@@ -86,7 +90,7 @@
 ];
 ```
 
-<!-- 
+<!--
 The message displayed should be what you typed in the input.
 
 Now, after doing some changes, hit the "Save draft" button or publish the post. Then, reload the editor page. The browser has now new content, fresh from the database. You want to confirm that what you typed was stored properly in the database, and has been reloaded in the current post data structure. Open the sidebar and make sure the input control is initialized with the last value you typed.
@@ -107,7 +111,9 @@
 	'sidebar_plugin_meta_block_field'
 ];
 ```
-<!-- 
+<!--
 This is it! You now have a custom sidebar that updates `post_meta` contents.
  -->
-以上です !  `post_meta` コンテンツを更新するカスタムサイドバーを作成しました。+以上です !  `post_meta` コンテンツを更新するカスタムサイドバーを作成しました。
+
+[原文](https://github.com/WordPress/gutenberg/blob/trunk/docs/how-to-guides/sidebar-tutorial/plugin-sidebar-5-update-meta.md)