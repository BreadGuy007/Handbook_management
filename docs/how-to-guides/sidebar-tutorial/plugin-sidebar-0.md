<<<<<<< HEAD
<!--
# Creating a Sidebar for Your Plugin
 -->
# プラグイン用サイドバーの作成

<!--
This tutorial starts with you having an existing plugin setup and ready to add PHP and JavaScript code. Please, refer to [Getting started with JavaScript](/docs/how-to-guides/javascript/) tutorial for an introduction to WordPress plugins and how to use JavaScript to extend the block editor.
=======
# Plugin Sidebar

How to add a sidebar to your plugin. A sidebar is the region to the far right of the editor. Your plugin can add an additional icon next to the InspectorControls (gear icon) that can be expanded.

![Example sidebar](https://raw.githubusercontent.com/WordPress/gutenberg/HEAD/docs/assets/sidebar-up-and-running.png)

**Prerequisite:**: The tutorial assumes you have an existing plugin setup and ready to add PHP and JavaScript code. Please, refer to [Getting started with JavaScript](/docs/how-to-guides/javascript/) tutorial for an introduction to WordPress plugins and how to use JavaScript to extend the block editor.
>>>>>>> c614fdee

In the next sections, you're going to create a custom sidebar for a plugin that contains a text control so the user can update a value that is stored in the `post_meta` table.
 -->
このチュートリアルはすでにプラグインがあると仮定し、PHP と JavaScript のコードを追加していきます。WordPress プラグインの入門、ブロックエディター拡張プラグインの使用法については [JavaScript 入門](https://ja.wordpress.org/team/handbook/block-editor/how-to-guides/javascript/) チュートリアルを参照してください。

次のセクション以降でプラグイン用のカスタムサイドバーを作成します。サイドバーにはテキストコントロールがあり、ユーザーは値を更新でき、値は `post_meta` テーブルに保存されます。

<!--
1. [Get a sidebar up and running](/docs/how-to-guides/sidebar-tutorial/plugin-sidebar-1-up-and-running.md)
2. [Tweak the sidebar style and add controls](/docs/how-to-guides/sidebar-tutorial/plugin-sidebar-2-styles-and-controls.md)
3. [Register a new meta field](/docs/how-to-guides/sidebar-tutorial/plugin-sidebar-3-register-meta.md)
4. [Initialize the input control with the meta field value](/docs/how-to-guides/sidebar-tutorial/plugin-sidebar-4-initialize-input.md)
5. [Update the meta field value when input's content changes](/docs/how-to-guides/sidebar-tutorial/plugin-sidebar-5-update-meta.md)
 -->
1. [サイドバーの起動](https://ja.wordpress.org/team/handbook/block-editor/how-to-guides/plugin-sidebar-0/plugin-sidebar-1-up-and-running/)
2. [サイドバースタイルの調整とコントロールの追加](https://ja.wordpress.org/team/handbook/block-editor/how-to-guides/plugin-sidebar-0/plugin-sidebar-2-styles-and-controls/)
3. [メタフィールドの登録](https://ja.wordpress.org/team/handbook/block-editor/how-to-guides/plugin-sidebar-0/plugin-sidebar-3-register-meta/)
4. [入力コントロールの初期化](https://ja.wordpress.org/team/handbook/block-editor/how-to-guides/plugin-sidebar-0/plugin-sidebar-4-initialize-input/)
5. [入力コントロールの変更でメタフィールドを更新する](https://ja.wordpress.org/team/handbook/block-editor/how-to-guides/plugin-sidebar-0/plugin-sidebar-5-update-meta/)

[原文](https://github.com/WordPress/gutenberg/blob/trunk/docs/how-to-guides/sidebar-tutorial/plugin-sidebar-0.md)<|MERGE_RESOLUTION|>--- conflicted
+++ resolved
@@ -1,25 +1,26 @@
-<<<<<<< HEAD
-<!--
-# Creating a Sidebar for Your Plugin
+<!-- 
+# Plugin Sidebar
  -->
-# プラグイン用サイドバーの作成
+# プラグイン用サイドバー
+
+<!-- 
+How to add a sidebar to your plugin. A sidebar is the region to the far right of the editor. Your plugin can add an additional icon next to the InspectorControls (gear icon) that can be expanded.
+ -->
+プラグインにサイドバーを追加する方法を説明します。サイドバーは、エディターの右端にある領域です。プラグインは、InspectorControls（歯車のアイコン）の横に、展開可能なアイコンを追加できます。
+
+<!-- 
+![Example sidebar](https://raw.githubusercontent.com/WordPress/gutenberg/HEAD/docs/assets/sidebar-up-and-running.png)
+ --> 
+![サイドバーの例](https://raw.githubusercontent.com/WordPress/gutenberg/HEAD/docs/assets/sidebar-up-and-running.png)
+
+<!-- 
+**Prerequisite:**: The tutorial assumes you have an existing plugin setup and ready to add PHP and JavaScript code. Please, refer to [Getting started with JavaScript](/docs/how-to-guides/javascript/) tutorial for an introduction to WordPress plugins and how to use JavaScript to extend the block editor.
+ -->
+**前提条件**: このチュートリアルでは、設定済みのプラグインがあり、PHP と JavaScript のコードを追加できることを前提としています。WordPress プラグインの入門、ブロックエディター拡張プラグインの使用法については [JavaScript 入門](https://ja.wordpress.org/team/handbook/block-editor/how-to-guides/javascript/) チュートリアルを参照してください。
 
 <!--
-This tutorial starts with you having an existing plugin setup and ready to add PHP and JavaScript code. Please, refer to [Getting started with JavaScript](/docs/how-to-guides/javascript/) tutorial for an introduction to WordPress plugins and how to use JavaScript to extend the block editor.
-=======
-# Plugin Sidebar
-
-How to add a sidebar to your plugin. A sidebar is the region to the far right of the editor. Your plugin can add an additional icon next to the InspectorControls (gear icon) that can be expanded.
-
-![Example sidebar](https://raw.githubusercontent.com/WordPress/gutenberg/HEAD/docs/assets/sidebar-up-and-running.png)
-
-**Prerequisite:**: The tutorial assumes you have an existing plugin setup and ready to add PHP and JavaScript code. Please, refer to [Getting started with JavaScript](/docs/how-to-guides/javascript/) tutorial for an introduction to WordPress plugins and how to use JavaScript to extend the block editor.
->>>>>>> c614fdee
-
 In the next sections, you're going to create a custom sidebar for a plugin that contains a text control so the user can update a value that is stored in the `post_meta` table.
  -->
-このチュートリアルはすでにプラグインがあると仮定し、PHP と JavaScript のコードを追加していきます。WordPress プラグインの入門、ブロックエディター拡張プラグインの使用法については [JavaScript 入門](https://ja.wordpress.org/team/handbook/block-editor/how-to-guides/javascript/) チュートリアルを参照してください。
-
 次のセクション以降でプラグイン用のカスタムサイドバーを作成します。サイドバーにはテキストコントロールがあり、ユーザーは値を更新でき、値は `post_meta` テーブルに保存されます。
 
 <!--
