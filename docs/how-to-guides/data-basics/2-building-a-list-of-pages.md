<!--
# Building a list of pages
-->
# ページリストの構築

<<<<<<< HEAD
<!--
In this part, we will build a filterable list of all WordPress pages. This is what the app will look like at the end of
this section:
-->
このパートでは、WordPress のすべての固定ページの、フィルタリング可能なリストを構築します。このセクションを終えると、以下のようなアプリが完成します。
=======
In this part, we will build a filterable list of all WordPress pages. This is what the app will look like at the end of this section:
>>>>>>> 97dcff56

![](https://raw.githubusercontent.com/WordPress/gutenberg/HEAD/docs/how-to-guides/data-basics/media/list-of-pages/part1-finished.jpg)

<!--
Let’s see how we can get there step by step.
-->
手順を一つずつ見ていきましょう。

<!--
## Step 1: Build the PagesList component
-->
## ステップ 1: PagesList コンポーネントの構築

<!--
Let’s start by building a minimal React component to display the list of pages:
-->
まず、ページのリストを表示する最小限の React コンポーネントを作ります。

```js
function MyFirstApp() {
	const pages = [{ id: 'mock', title: 'Sample page' }]
	return <PagesList pages={ pages }/>;
}

function PagesList( { pages } ) {
	return (
		<ul>
			{ pages?.map( page => (
				<li key={ page.id }>
					{ page.title }
				</li>
			) ) }
		</ul>
	);
}
```

<<<<<<< HEAD
<!--
Note that this component does not fetch any data yet, only presents the hardcoded list of pages. When you refresh the page,
you should see the following:
-->
注意: このコンポーネントはまだデータを取得しておらず、ハードコードされたページのリストを表示します。ページを更新すると、以下のように表示されます。
=======
Note that this component does not fetch any data yet, only presents the hardcoded list of pages. When you refresh the page, you should see the following:
>>>>>>> 97dcff56

![](https://raw.githubusercontent.com/WordPress/gutenberg/HEAD/docs/how-to-guides/data-basics/media/list-of-pages/simple-list.jpg)

<!--
## Step 2: Fetch the data
-->
## ステップ 2: データの取得

<<<<<<< HEAD
<!--
The hard-coded sample page isn’t very useful. We want to display your actual WordPress pages so let’s fetch the actual
list of pages from the [WordPress REST API](https://developer.wordpress.org/rest-api/).
-->
ハードコードされたサンプルページでは、何の役にも立ちません。実際の WordPress のページを表示するには、[WordPress REST API](https://developer.wordpress.org/rest-api/) から実際のページのリストを取得します。

<!--
Before we start, let’s confirm we actually have some pages to fetch. Within WPAdmin, Navigate to Pages using the sidebar menu and
ensure it shows at least four or five Pages:
-->
その前に、実際に取得するページがあることを確認しましょう。管理画面のサイドバーメニューから「ページ」に移動します。
少なくとも4～5ページはあることを確認します。

![](https://raw.githubusercontent.com/WordPress/gutenberg/HEAD/docs/how-to-guides/data-basics/media/list-of-pages/pages-list.jpg)

<!--
If it doesn’t, go ahead and create a few pages – you can use the same titles as on the screenshot above. Be sure to _
publish_ and not just _save_ them.
-->
固定ページがなければ、何ページか作成してください。上のスクリーンショットと同じタイトルを使用できます。このとき保存するだけでなく、必ず公開してください。

<!--
Now that we have the data to work with, let’s dive into the code. We will take advantage of the [`@wordpress/core-data` package](https://github.com/WordPress/gutenberg/tree/trunk/packages/core-data)
package which provides resolvers, selectors, and actions to work with the WordPress core API. `@wordpress/core-data` builds on top
of the [`@wordpress/data` package](https://github.com/WordPress/gutenberg/tree/trunk/packages/data).
-->
データが揃ったところで、コードを見ていきましょう。ここでは、[`@wordpress/core-data` パッケージ](https://github.com/WordPress/gutenberg/tree/trunk/packages/core-data) を利用します。このパッケージは、WordPress のコア API を操作するリゾルバ、セレクタ、アクションを提供します。`WordPress/core-data` は、[`@wordpress/data` パッケージ](https://github.com/WordPress/gutenberg/tree/trunk/packages/data)の上に構築されています。

<!--
To fetch the list of pages, we will use
the [`getEntityRecords`](/docs/reference-guides/data/data-core/#getentityrecords) selector. In broad strokes, it will
issue the correct API request, cache the results, and return the list of the records we need. Here’s how to use it:
-->
ページのリストの取得には、[`getEntityRecords`](https://github.com/WordPress/gutenberg/blob/trunk/docs/reference-guides/data/data-core.md) セレクタを使用します。このセレクタは主に、正しい API リクエストを発行し、結果をキャッシュし、必要なレコードのリストを返します。以下のように使用します。
=======
The hard-coded sample page isn’t very useful. We want to display your actual WordPress pages so let’s fetch the actual list of pages from the [WordPress REST API](https://developer.wordpress.org/rest-api/).

Before we start, let’s confirm we actually have some pages to fetch. Within WPAdmin, Navigate to Pages using the sidebar menu and ensure it shows at least four or five Pages:

![](https://raw.githubusercontent.com/WordPress/gutenberg/HEAD/docs/how-to-guides/data-basics/media/list-of-pages/pages-list.jpg)

If it doesn’t, go ahead and create a few pages – you can use the same titles as on the screenshot above. Be sure to _publish_ and not just _save_ them.

Now that we have the data to work with, let’s dive into the code. We will take advantage of the [`@wordpress/core-data` package](https://github.com/WordPress/gutenberg/tree/trunk/packages/core-data) package which provides resolvers, selectors, and actions to work with the WordPress core API. `@wordpress/core-data` builds on top of the [`@wordpress/data` package](https://github.com/WordPress/gutenberg/tree/trunk/packages/data).

To fetch the list of pages, we will use the [`getEntityRecords`](/docs/reference-guides/data/data-core/#getentityrecords) selector. In broad strokes, it will issue the correct API request, cache the results, and return the list of the records we need. Here’s how to use it:
>>>>>>> 97dcff56

```js
wp.data.select( 'core' ).getEntityRecords( 'postType', 'page' )
```

<<<<<<< HEAD
<!--
If you run that following snippet in your browser’s dev tools, you will see it returns `null`. Why? The pages are only
requested by the `getEntityRecords` resolver after first running the _selector_. If you wait a moment and re-run it, it
will return the list of all pages.
-->
以下のスニペットをブラウザの開発ツールで実行すると、`null` が返されます。なぜでしょう ? ページは、最初の _セレクタ_ の実行後、`getEntityRecords` リゾルバによってのみリクエストされます。しばらく待ってから再実行すると、すべてのページのリストが返されます。

<!--
Similarly, the `MyFirstApp` component needs to re-run the selector once the data is available. That’s exactly what
the `useSelect` hook does:
-->
同様に、`MyFirstApp` コンポーネントも、データが利用可能になった時点でセレクタを再実行する必要があります。まさに `useSelect` フックはこれを実行しています。
=======
If you run that following snippet in your browser’s dev tools, you will see it returns `null`. Why? The pages are only requested by the `getEntityRecords` resolver after first running the _selector_. If you wait a moment and re-run it, it will return the list of all pages.

Similarly, the `MyFirstApp` component needs to re-run the selector once the data is available. That’s exactly what the `useSelect` hook does:
>>>>>>> 97dcff56

```js
import { useSelect } from '@wordpress/data';
import { store as coreDataStore } from '@wordpress/core-data';

function MyFirstApp() {
	const pages = useSelect(
		select =>
			select( coreDataStore ).getEntityRecords( 'postType', 'page' ),
		[]
	);
	// ...
}
```

<!--
Note that we use an `import` statement inside index.js. This enables the plugin to automatically load the dependencies using `wp_enqueue_script`. Any references to `coreDataStore` are compiled to the same `wp.data` reference we use in browser's devtools.
-->
注意: index.js 内で `import` ステートメントを使用しています。これにより、プラグインは `wp_enqueue_script` を使用して自動的に依存関係を読み込めます。`coreDataStore` へのすべての参照は、ブラウザの devtools で使用しているのと同じ `wp.data` への参照にコンパイルされます。

<<<<<<< HEAD

<!--
`useSelect` takes two arguments: a callback and dependencies. In broad strokes, it re-runs the callback whenever either
the dependencies or the underlying data store changes. You can learn more about [useSelect](/packages/data/README.md#useselect) in
the [data module documentation](/packages/data/README.md#useselect).
-->
`useSelect` は、コールバックと依存関係の2つの引数を取ります。依存関係、または基礎となるデータストアが変更された場合はいつでも、コールバックを再実行します。詳細については[データモジュールのドキュメント](https://github.com/WordPress/gutenberg/blob/trunk/packages/data/README.md)の [useSelect](https://github.com/WordPress/gutenberg/blob/trunk/packages/data/README.md#useselect) を参照してください。
=======
`useSelect` takes two arguments: a callback and dependencies. In broad strokes, it re-runs the callback whenever either the dependencies or the underlying data store changes. You can learn more about [useSelect](/packages/data/README.md#useselect) in the [data module documentation](/packages/data/README.md#useselect).
>>>>>>> 97dcff56

<!--
Putting it together, we get the following code:
-->
これまでのコードをまとめると、以下のようになります。

```js
import { useSelect } from '@wordpress/data';
import { store as coreDataStore } from '@wordpress/core-data';
import { decodeEntities } from '@wordpress/html-entities';

function MyFirstApp() {
	const pages = useSelect(
		select =>
			select( coreDataStore ).getEntityRecords( 'postType', 'page' ),
		[]
	);
	return <PagesList pages={ pages }/>;
}

function PagesList( { pages } ) {
	return (
		<ul>
			{ pages?.map( page => (
				<li key={ page.id }>
					{ decodeEntities( page.title.rendered ) }
				</li>
			) ) }
		</ul>
	)
}
```

<!--
Note that post title may contain HTML entities like `&aacute;`, so we need to use the [`decodeEntities`](https://developer.wordpress.org/block-editor/reference-guides/packages/packages-html-entities/) function to replace them with the symbols they represent like `á`.
-->
注意: 投稿タイトルには `&aacute;` のようなHTMLエンティティが含まれることがあるため、 [`decodeEntities`](https://developer.wordpress.org/block-editor/reference-guides/packages/packages-html-entities/) 関数を使用して `á` のようなシンボルに置き換える必要があります。

<!--
Refreshing the page should display a list similar to this one:
-->
ページをリフレッシュすると、以下のようにリストが表示されます。

![](https://raw.githubusercontent.com/WordPress/gutenberg/HEAD/docs/how-to-guides/data-basics/media/list-of-pages/fetch-the-data.jpg)

<!--
## Step 3: Turn it into a table
-->
## ステップ 3: テーブルの中へ

```js
function PagesList( { pages } ) {
	return (
		<table className="wp-list-table widefat fixed striped table-view-list">
			<thead>
				<tr>
					<th>Title</th>
				</tr>
			</thead>
			<tbody>
				{ pages?.map( page => (
					<tr key={ page.id }>
						<td>{ decodeEntities( page.title.rendered ) }</td>
					</tr>
				) ) }
			</tbody>
		</table>
	);
}
```

![](https://raw.githubusercontent.com/WordPress/gutenberg/HEAD/docs/how-to-guides/data-basics/media/list-of-pages/make-a-table.jpg)

<!--
## Step 4: Add a search box
-->
## ステップ 4: 検索ボックスの追加

<<<<<<< HEAD
<!--
The list of pages is short for now; however, the longer it grows, the harder it is to work with. WordPress admins
typically solves this problem with a search box – let’s implement one too!
-->
ページのリストは今のところ短いですが、長くなればなるほど、作業が難しくなります。WordPress の管理では通常、この種の問題を検索ボックスで解決します。私たちも検索ボックスを実装してみましょう。
=======
The list of pages is short for now; however, the longer it grows, the harder it is to work with. WordPress admins typically solves this problem with a search box – let’s implement one too!
>>>>>>> 97dcff56

<!--
Let’s start by adding a search field:
-->
検索フィールドを追加するところから始めます。

```js
import { SearchControl } from '@wordpress/components';
import { useState, render } from '@wordpress/element';

function MyFirstApp() {
	const [searchTerm, setSearchTerm] = useState( '' );
	// ...
	return (
		<div>
			<SearchControl
				onChange={ setSearchTerm }
				value={ searchTerm }
			/>
			{/* ... */ }
		</div>
	)
}
```

<<<<<<< HEAD
<!--
Note that instead of using an `input` tag, we took advantage of
the [SearchControl](https://developer.wordpress.org/block-editor/reference-guides/components/search-control/) component.
This is what it looks like:
-->
注意: `input`タグを使用する代わりに、[SearchControl](https://developer.wordpress.org/block-editor/reference-guides/components/search-control/) コンポーネントを利用します。

![](https://raw.githubusercontent.com/WordPress/gutenberg/HEAD/docs/how-to-guides/data-basics/media/list-of-pages/filter-field.jpg)

<!--
The field starts empty, and the contents are stored in the `searchTerm` state value. If you aren’t familiar with
the [useState](https://reactjs.org/docs/hooks-state.html) hook, you can learn more
in [React’s documentation](https://reactjs.org/docs/hooks-state.html).
-->
フィールドは空で始まり、内容は `searchTerm` ステート値に格納されます。[useState](https://reactjs.org/docs/hooks-state.html) フックがよく分からない場合は、[Reactのドキュメント](https://reactjs.org/docs/hooks-state.html)を参照してください。
=======
Note that instead of using an `input` tag, we took advantage of the [SearchControl](https://developer.wordpress.org/block-editor/reference-guides/components/search-control/) component. This is what it looks like:

![](https://raw.githubusercontent.com/WordPress/gutenberg/HEAD/docs/how-to-guides/data-basics/media/list-of-pages/filter-field.jpg)

The field starts empty, and the contents are stored in the `searchTerm` state value. If you aren’t familiar with the [useState](https://reactjs.org/docs/hooks-state.html) hook, you can learn more in [React’s documentation](https://reactjs.org/docs/hooks-state.html).
>>>>>>> 97dcff56

<!--
We can now request only the pages matching the `searchTerm`.
-->
これで `searchTerm` にマッチするページのみをリクエストできます。

<<<<<<< HEAD
<!--
After checking with the [WordPress API documentation](https://developer.wordpress.org/rest-api/reference/pages/), we
see that the [/wp/v2/pages](https://developer.wordpress.org/rest-api/reference/pages/) endpoint accepts a `search`
query parameter and uses it to  _limit results to those matching a string_. But how can we use it? We can pass custom query
parameters as the third argument to `getEntityRecords` as below:
-->
[WordPress API ドキュメント](https://developer.wordpress.org/rest-api/reference/pages/) で確認すると、[wp/v2/pages](https://developer.wordpress.org/rest-api/reference/pages/) エンドポイントが `search` クエリパラメータを受け入れ、_文字列にマッチしたものに結果を限定する_ ことがわかります。しかし、どのように使えばよいでしょう ? それには、カスタムクエリパラメータを、`getEntityRecords` の第3引数として指定します。
=======
After checking with the [WordPress API documentation](https://developer.wordpress.org/rest-api/reference/pages/), we see that the [/wp/v2/pages](https://developer.wordpress.org/rest-api/reference/pages/) endpoint accepts a `search` query parameter and uses it to  _limit results to those matching a string_. But how can we use it? We can pass custom query parameters as the third argument to `getEntityRecords` as below:
>>>>>>> 97dcff56

```js
wp.data.select( 'core' ).getEntityRecords( 'postType', 'page', { search: 'home' } )
```

<<<<<<< HEAD
<!--
Running that snippet in your browser’s dev tools will trigger a request to `/wp/v2/pages?search=home` instead of
just `/wp/v2/pages`.
-->
ブラウザの開発ツールでこのスニペットを実行すると、`/wp/v2/pages` の代わりに、`/wp/v2/pages?search=home` へのリクエストが発生します。
=======
Running that snippet in your browser’s dev tools will trigger a request to `/wp/v2/pages?search=home` instead of just `/wp/v2/pages`.
>>>>>>> 97dcff56

<!--
Let’s mirror this in our `useSelect` call as follows:
-->
`useSelect` 呼び出しでもこれを真似します。
```js
import { useSelect } from '@wordpress/data';
import { store as coreDataStore } from '@wordpress/core-data';

function MyFirstApp() {
	// ...
	const { pages } = useSelect( select => {
		const query = {};
		if ( searchTerm ) {
			query.search = searchTerm;
		}
		return {
			pages: select( coreDataStore ).getEntityRecords( 'postType', 'page', query )
		}
	}, [searchTerm] );

	// ...
}
```

<<<<<<< HEAD
<!--
The `searchTerm` is now used as a `search` query parameter when provided. Note that `searchTerm` is also specified
inside the list of `useSelect` dependencies to make sure `getEntityRecords` is re-run when the `searchTerm` changes.
-->
`searchTerm` が指定された場合、`search` クエリパラメータとして使用されます。注意: `searchTerm` はまた、`useSelect` の依存関係のリスト内でも使用されます。これは、`searchTerm` が変更された際に、`getEntityRecords` を再実行するためです。
=======
The `searchTerm` is now used as a `search` query parameter when provided. Note that `searchTerm` is also specified inside the list of `useSelect` dependencies to make sure `getEntityRecords` is re-run when the `searchTerm` changes.
>>>>>>> 97dcff56

<!--
Finally, here’s how `MyFirstApp` looks once we wire it all together:
-->
最後に、全部をつなぐと、`MyFirstApp` はこうなります。


```js
import { SearchControl } from '@wordpress/components';
import { useState, render } from '@wordpress/element';
import { useSelect } from '@wordpress/data';
import { store as coreDataStore } from '@wordpress/core-data';

function MyFirstApp() {
	const [searchTerm, setSearchTerm] = useState( '' );
	const pages = useSelect( select => {
		const query = {};
		if ( searchTerm ) {
			query.search = searchTerm;
		}
		return select( coreDataStore ).getEntityRecords( 'postType', 'page', query );
	}, [searchTerm] );

	return (
		<div>
			<SearchControl
				onChange={ setSearchTerm }
				value={ searchTerm }
			/>
			<PagesList pages={ pages }/>
		</div>
	)
}
```

<!--
Voila! We can now filter the results:
-->
これで結果をフィルタリングできるようになりました。

![](https://raw.githubusercontent.com/WordPress/gutenberg/HEAD/docs/how-to-guides/data-basics/media/list-of-pages/filter.jpg)

<!--
### Using core-data instead vs calling the API directly
-->
### core-data を使用する代わりに、APIを直接呼び出す

<!--
Let’s take a pause for a moment to consider the downsides of an alternative approach we could have taken - working with the API directly. Imagine we sent the API requests directly:
-->
ここで少し小休止して、API を直接操作した場合のデメリットについて考えてみます。API リクエストを直接送ったと想像してください。

```js
import { apiFetch } from '@wordpress/api-fetch';
function MyFirstApp() {
	// ...
	const [pages, setPages] = useState( [] );
	useEffect( () => {
		const url = '/wp-json/wp/v2/pages?search=' + searchTerm;
		apiFetch( { url } )
			.then( setPages )
	}, [searchTerm] );
	// ...
}
```

<!--
Working outside of core-data, we would need to solve two problems here.
-->
core-data を使用せずに作業すると、2つの問題を解決する必要があります。

<<<<<<< HEAD
<!--
Firstly, out-of-order updates. Searching for „About” would trigger five API requests filtering for `A`, `Ab`, `Abo`, `Abou`, and
`About`. Theese requests could finish in a different order than they started. It is possible that _search=A_ would resolve after _
search=About_ and thus we’d display the wrong data.
-->
まず、ランダムな更新の問題です。「About」を検索すると、`A`、`Ab`、`Abo`、`Abou`、`About` をフィルタリングする、5つのAPIリクエストが発生します。このリクエストは、呼び出しと異なる順番で終了する可能性があります。つまり、_search=About_ の後に _search=A_ が解決される可能性があり、誤ったデータが表示されます。

<!--
Gutenberg data helps by handling the asynchronous part behind the scenes. `useSelect` remembers the most recent call and
returns only the data we expect.
-->
Gutenberg Data は、裏で非同期部分を処理します。`useSelect` は直近の呼び出しを記憶しており、期待するデータのみを返します。

<!--
Secondly, every keystroke would trigger an API request. If you typed `About`, deleted it, and retyped it, it would
issue 10 requests in total even though we could reuse the data.
-->
次に、キー操作のたびにAPIリクエストが発生する問題です。例えば、`About` と入力した後に、それを削除し、再度入力した場合、データを再利用できるにもかかわらず、合計で10回のリクエストが発生します。

<!--
Gutenberg data helps by caching the responses to API requests triggered by `getEntityRecords()`  and reuses them on
subsequent calls. This is especially important when other components rely on the same entity records.
-->
Gutenberg Data は、`getEntityRecords()` をトリガーとする API リクエストのレスポンスをキャッシュして、以降の呼び出しで再利用します。この動きは特に、他のコンポーネントが同じエンティティレコードに依存している場合に重要です。

<!--
All in all, the utilities built into core-data are designed to solve the typical problems so that you can focus on your application
instead.
-->
つまり、core-data に組み込まれたユーティリティが、一般的な問題を解決するよう設計されているため、開発者はアプリケーションの開発に集中できます。
=======
Firstly, out-of-order updates. Searching for „About” would trigger five API requests filtering for `A`, `Ab`, `Abo`, `Abou`, and `About`. Theese requests could finish in a different order than they started. It is possible that _search=A_ would resolve after _ search=About_ and thus we’d display the wrong data.

Gutenberg data helps by handling the asynchronous part behind the scenes. `useSelect` remembers the most recent call and returns only the data we expect.

Secondly, every keystroke would trigger an API request. If you typed `About`, deleted it, and retyped it, it would issue 10 requests in total even though we could reuse the data.

Gutenberg data helps by caching the responses to API requests triggered by `getEntityRecords()`  and reuses them on subsequent calls. This is especially important when other components rely on the same entity records.

All in all, the utilities built into core-data are designed to solve the typical problems so that you can focus on your application instead.
>>>>>>> 97dcff56

<!--
## Step 5: Loading Indicator
-->
## ステップ 5: インジケータのロード

<!--
There is one problem with our search feature. We can’t be quite sure whether it’s still searching or showing no results:
-->
この検索機能には1つ問題があります。まだ検索中なのか、検索結果が表示されていないのかが、はっきりしないのです。

![](https://raw.githubusercontent.com/WordPress/gutenberg/HEAD/docs/how-to-guides/data-basics/media/list-of-pages/unclear-status.jpg)

<<<<<<< HEAD
<!--
A few messages like  _Loading…_ or _No results_ would clear it up. Let’s implement them! First,  `PagesList` has to be
aware of the current status:
-->
これは、「ロード中」や「結果がありません」のようなメッセージを出せばクリアになります。早速、実装しましょう。まず、 `PagesList` は現在の状態を認識する必要があります。
=======
A few messages like  _Loading…_ or _No results_ would clear it up. Let’s implement them! First,  `PagesList` has to be aware of the current status:
>>>>>>> 97dcff56

```js
import { SearchControl, Spinner } from '@wordpress/components';
function PagesList( { hasResolved, pages } ) {
	if ( !hasResolved ) {
		return <Spinner/>
	}
	if ( !pages?.length ) {
		return <div>No results</div>
	}
	// ...
}

function MyFirstApp() {
	// ...

	return (
		<div>
			// ...
			<PagesList hasResolved={ hasResolved } pages={ pages }/>
		</div>
	)
}
```

<<<<<<< HEAD
<!--
Note that instead of building a custom loading indicator, we took advantage of
the [Spinner](https://developer.wordpress.org/block-editor/reference-guides/components/spinner/) component.
-->
注意: 独自のローディングインジケータを作成する代わりに、[Spinner](https://developer.wordpress.org/block-editor/reference-guides/components/spinner/) コンポーネントを活用しています。

<!--
We still need to know whether the pages selector `hasResolved` or not. We can find out using
the  `hasFinishedResolution` selector:
-->
ページセレクタが `hasResolved` かどうかを知る必要があります。これには、`hasFinishedResolution` セレクタを使用します。

`wp.data.select('core').hasFinishedResolution( 'getEntityRecords', [ 'postType', 'page', { search: 'home' } ] )`

<!--
It takes the name of the selector and the _exact same arguments you passed to that selector_ and returns either `true` if the data was already loaded or `false`
if we’re still waiting. Let’s add it to `useSelect`:
-->
これはセレクタの名前と、_そのセレクタに渡したものと全く同じ引数_ を受け取り、データがすでにロードされていれば `true` を、まだ待っている場合は `false` を返します。これを `useSelect` に追加します。
=======
Note that instead of building a custom loading indicator, we took advantage of the [Spinner](https://developer.wordpress.org/block-editor/reference-guides/components/spinner/) component.

We still need to know whether the pages selector `hasResolved` or not. We can find out using the  `hasFinishedResolution` selector:

`wp.data.select('core').hasFinishedResolution( 'getEntityRecords', [ 'postType', 'page', { search: 'home' } ] )`

It takes the name of the selector and the _exact same arguments you passed to that selector_ and returns either `true` if the data was already loaded or `false` if we’re still waiting. Let’s add it to `useSelect`:
>>>>>>> 97dcff56

```js
import { useSelect } from '@wordpress/data';
import { store as coreDataStore } from '@wordpress/core-data';

function MyFirstApp() {
	// ...
	const { pages, hasResolved } = useSelect( select => {
		// ...
		return {
			pages: select( coreDataStore ).getEntityRecords( 'postType', 'page', query ),
			hasResolved:
				select( coreDataStore ).hasFinishedResolution( 'getEntityRecords', ['postType', 'page', query] ),
		}
	}, [searchTerm] );

	// ...
}
```

<!--
There is just one last problem. It is easy to make a typo and end up passing different arguments to `getEntityRecords` and `hasFinishedResolution`. It is critical that they are identical. We can remove this risk by storing the arguments in a variable:
-->
最後にもう一つだけ問題があります。タイプミスをして、 `getEntityRecords` と `hasFinishedResolution` に、異なる引数を渡してしまう場合があります。2つの引数が同じであることは非常に重要です。引数を変数に格納すれば、このリスクを取り除けます。

```js
import { useSelect } from '@wordpress/data';
import { store as coreDataStore } from '@wordpress/core-data';
function MyFirstApp() {
	// ...
	const { pages, hasResolved } = useSelect( select => {
		// ...
		const selectorArgs = [ 'postType', 'page', query ];
		return {
			pages: select( coreDataStore ).getEntityRecords( ...selectorArgs ),
			hasResolved:
				select( coreDataStore ).hasFinishedResolution( 'getEntityRecords', selectorArgs ),
		}
	}, [searchTerm] );

	// ...
}
```

<!--
And voilà! That's it.
-->
これで、完成です。

<!--
### Wiring it all together
-->
### すべてをひとつに

<!--
All the pieces are in place, great! Here’s the complete JavaScript code of our app:
-->
すべての部品が揃いました、素晴らしい。以下は、アプリの完全なJavaScriptコードです。

```js
import { SearchControl, Spinner } from '@wordpress/components';
import { useState, render } from '@wordpress/element';
import { useSelect } from '@wordpress/data';
import { store as coreDataStore } from '@wordpress/core-data';

function MyFirstApp() {
	const [ searchTerm, setSearchTerm ] = useState( '' );
	const { pages, hasResolved } = useSelect(
		( select ) => {
			const query = {};
			if ( searchTerm ) {
				query.search = searchTerm;
			}
			const selectorArgs = [ 'postType', 'page', query ];
			return {
				pages: select( coreDataStore ).getEntityRecords(
					...selectorArgs
				),
				hasResolved: select( coreDataStore ).hasFinishedResolution(
					'getEntityRecords',
					selectorArgs
				),
			};
		},
		[ searchTerm ]
	);

	return (
		<div>
			<SearchControl onChange={ setSearchTerm } value={ searchTerm } />
			<PagesList hasResolved={ hasResolved } pages={ pages } />
		</div>
	);
}

function PagesList( { hasResolved, pages } ) {
	if ( ! hasResolved ) {
		return <Spinner />;
	}
	if ( ! pages?.length ) {
		return <div>No results</div>;
	}

	return (
		<table className="wp-list-table widefat fixed striped table-view-list">
			<thead>
				<tr>
					<td>Title</td>
				</tr>
			</thead>
			<tbody>
				{ pages?.map( ( page ) => (
					<tr key={ page.id }>
						<td>{ decodeEntities( page.title.rendered ) }</td>
					</tr>
				) ) }
			</tbody>
		</table>
	);
}

window.addEventListener(
	'load',
	function () {
		render(
			<MyFirstApp />,
			document.querySelector( '#my-first-gutenberg-app' )
		);
	},
	false
);
```

<!--
All that’s left is to refresh the page and enjoy the brand new status indicator:
-->
あとは、ページを更新して、生まれたてのステータス表示を見て楽しんでください。

![](https://raw.githubusercontent.com/WordPress/gutenberg/HEAD/docs/how-to-guides/data-basics/media/list-of-pages/indicator.jpg)
![](https://raw.githubusercontent.com/WordPress/gutenberg/HEAD/docs/how-to-guides/data-basics/media/list-of-pages/no-results.jpg)

<!--
## What's next?
-->
## 次のステップ

<!--
* **Previous part:** [Setup](/docs/how-to-guides/data-basics/1-data-basics-setup.md)
* **Next part:** [Building an edit form](/docs/how-to-guides/data-basics/3-building-an-edit-form.md)
* (optional) Review the [finished app](https://github.com/WordPress/gutenberg-examples/tree/trunk/09-code-data-basics-esnext) in the gutenberg-examples repository
-->
* **前のステップ:** [セットアップ](https://ja.wordpress.org/team/handbook/block-editor/how-to-guides/data-basics/1-data-basics-setup)
* **次のステップ:** [編集フォームの構築](https://ja.wordpress.org/team/handbook/block-editor/how-to-guides/data-basics/3-building-an-edit-form)
* (オプション) gutenberg-examples リポジトリ内の [完成したアプリ](https://github.com/WordPress/gutenberg-examples/tree/trunk/09-code-data-basics-esnext) を参照

[原文](https://github.com/WordPress/gutenberg/blob/trunk/docs/how-to-guides/data-basics/2-building-a-list-of-pages.md)<|MERGE_RESOLUTION|>--- conflicted
+++ resolved
@@ -3,15 +3,10 @@
 -->
 # ページリストの構築
 
-<<<<<<< HEAD
-<!--
-In this part, we will build a filterable list of all WordPress pages. This is what the app will look like at the end of
-this section:
+<!--
+In this part, we will build a filterable list of all WordPress pages. This is what the app will look like at the end of this section:
 -->
 このパートでは、WordPress のすべての固定ページの、フィルタリング可能なリストを構築します。このセクションを終えると、以下のようなアプリが完成します。
-=======
-In this part, we will build a filterable list of all WordPress pages. This is what the app will look like at the end of this section:
->>>>>>> 97dcff56
 
 ![](https://raw.githubusercontent.com/WordPress/gutenberg/HEAD/docs/how-to-guides/data-basics/media/list-of-pages/part1-finished.jpg)
 
@@ -49,15 +44,10 @@
 }
 ```
 
-<<<<<<< HEAD
-<!--
-Note that this component does not fetch any data yet, only presents the hardcoded list of pages. When you refresh the page,
-you should see the following:
+<!--
+Note that this component does not fetch any data yet, only presents the hardcoded list of pages. When you refresh the page, you should see the following:
 -->
 注意: このコンポーネントはまだデータを取得しておらず、ハードコードされたページのリストを表示します。ページを更新すると、以下のように表示されます。
-=======
-Note that this component does not fetch any data yet, only presents the hardcoded list of pages. When you refresh the page, you should see the following:
->>>>>>> 97dcff56
 
 ![](https://raw.githubusercontent.com/WordPress/gutenberg/HEAD/docs/how-to-guides/data-basics/media/list-of-pages/simple-list.jpg)
 
@@ -66,16 +56,13 @@
 -->
 ## ステップ 2: データの取得
 
-<<<<<<< HEAD
-<!--
-The hard-coded sample page isn’t very useful. We want to display your actual WordPress pages so let’s fetch the actual
-list of pages from the [WordPress REST API](https://developer.wordpress.org/rest-api/).
+<!--
+The hard-coded sample page isn’t very useful. We want to display your actual WordPress pages so let’s fetch the actual list of pages from the [WordPress REST API](https://developer.wordpress.org/rest-api/).
 -->
 ハードコードされたサンプルページでは、何の役にも立ちません。実際の WordPress のページを表示するには、[WordPress REST API](https://developer.wordpress.org/rest-api/) から実際のページのリストを取得します。
 
 <!--
-Before we start, let’s confirm we actually have some pages to fetch. Within WPAdmin, Navigate to Pages using the sidebar menu and
-ensure it shows at least four or five Pages:
+Before we start, let’s confirm we actually have some pages to fetch. Within WPAdmin, Navigate to Pages using the sidebar menu and ensure it shows at least four or five Pages:
 -->
 その前に、実際に取得するページがあることを確認しましょう。管理画面のサイドバーメニューから「ページ」に移動します。
 少なくとも4～5ページはあることを確認します。
@@ -83,60 +70,33 @@
 ![](https://raw.githubusercontent.com/WordPress/gutenberg/HEAD/docs/how-to-guides/data-basics/media/list-of-pages/pages-list.jpg)
 
 <!--
-If it doesn’t, go ahead and create a few pages – you can use the same titles as on the screenshot above. Be sure to _
-publish_ and not just _save_ them.
+If it doesn’t, go ahead and create a few pages – you can use the same titles as on the screenshot above. Be sure to _publish_ and not just _save_ them.
 -->
 固定ページがなければ、何ページか作成してください。上のスクリーンショットと同じタイトルを使用できます。このとき保存するだけでなく、必ず公開してください。
 
 <!--
-Now that we have the data to work with, let’s dive into the code. We will take advantage of the [`@wordpress/core-data` package](https://github.com/WordPress/gutenberg/tree/trunk/packages/core-data)
-package which provides resolvers, selectors, and actions to work with the WordPress core API. `@wordpress/core-data` builds on top
-of the [`@wordpress/data` package](https://github.com/WordPress/gutenberg/tree/trunk/packages/data).
+Now that we have the data to work with, let’s dive into the code. We will take advantage of the [`@wordpress/core-data` package](https://github.com/WordPress/gutenberg/tree/trunk/packages/core-data) package which provides resolvers, selectors, and actions to work with the WordPress core API. `@wordpress/core-data` builds on top of the [`@wordpress/data` package](https://github.com/WordPress/gutenberg/tree/trunk/packages/data).
 -->
 データが揃ったところで、コードを見ていきましょう。ここでは、[`@wordpress/core-data` パッケージ](https://github.com/WordPress/gutenberg/tree/trunk/packages/core-data) を利用します。このパッケージは、WordPress のコア API を操作するリゾルバ、セレクタ、アクションを提供します。`WordPress/core-data` は、[`@wordpress/data` パッケージ](https://github.com/WordPress/gutenberg/tree/trunk/packages/data)の上に構築されています。
 
 <!--
-To fetch the list of pages, we will use
-the [`getEntityRecords`](/docs/reference-guides/data/data-core/#getentityrecords) selector. In broad strokes, it will
-issue the correct API request, cache the results, and return the list of the records we need. Here’s how to use it:
+To fetch the list of pages, we will use the [`getEntityRecords`](/docs/reference-guides/data/data-core/#getentityrecords) selector. In broad strokes, it will issue the correct API request, cache the results, and return the list of the records we need. Here’s how to use it:
 -->
 ページのリストの取得には、[`getEntityRecords`](https://github.com/WordPress/gutenberg/blob/trunk/docs/reference-guides/data/data-core.md) セレクタを使用します。このセレクタは主に、正しい API リクエストを発行し、結果をキャッシュし、必要なレコードのリストを返します。以下のように使用します。
-=======
-The hard-coded sample page isn’t very useful. We want to display your actual WordPress pages so let’s fetch the actual list of pages from the [WordPress REST API](https://developer.wordpress.org/rest-api/).
-
-Before we start, let’s confirm we actually have some pages to fetch. Within WPAdmin, Navigate to Pages using the sidebar menu and ensure it shows at least four or five Pages:
-
-![](https://raw.githubusercontent.com/WordPress/gutenberg/HEAD/docs/how-to-guides/data-basics/media/list-of-pages/pages-list.jpg)
-
-If it doesn’t, go ahead and create a few pages – you can use the same titles as on the screenshot above. Be sure to _publish_ and not just _save_ them.
-
-Now that we have the data to work with, let’s dive into the code. We will take advantage of the [`@wordpress/core-data` package](https://github.com/WordPress/gutenberg/tree/trunk/packages/core-data) package which provides resolvers, selectors, and actions to work with the WordPress core API. `@wordpress/core-data` builds on top of the [`@wordpress/data` package](https://github.com/WordPress/gutenberg/tree/trunk/packages/data).
-
-To fetch the list of pages, we will use the [`getEntityRecords`](/docs/reference-guides/data/data-core/#getentityrecords) selector. In broad strokes, it will issue the correct API request, cache the results, and return the list of the records we need. Here’s how to use it:
->>>>>>> 97dcff56
 
 ```js
 wp.data.select( 'core' ).getEntityRecords( 'postType', 'page' )
 ```
 
-<<<<<<< HEAD
-<!--
-If you run that following snippet in your browser’s dev tools, you will see it returns `null`. Why? The pages are only
-requested by the `getEntityRecords` resolver after first running the _selector_. If you wait a moment and re-run it, it
-will return the list of all pages.
+<!--
+If you run that following snippet in your browser’s dev tools, you will see it returns `null`. Why? The pages are only requested by the `getEntityRecords` resolver after first running the _selector_. If you wait a moment and re-run it, it will return the list of all pages.
 -->
 以下のスニペットをブラウザの開発ツールで実行すると、`null` が返されます。なぜでしょう ? ページは、最初の _セレクタ_ の実行後、`getEntityRecords` リゾルバによってのみリクエストされます。しばらく待ってから再実行すると、すべてのページのリストが返されます。
 
 <!--
-Similarly, the `MyFirstApp` component needs to re-run the selector once the data is available. That’s exactly what
-the `useSelect` hook does:
+Similarly, the `MyFirstApp` component needs to re-run the selector once the data is available. That’s exactly what the `useSelect` hook does:
 -->
 同様に、`MyFirstApp` コンポーネントも、データが利用可能になった時点でセレクタを再実行する必要があります。まさに `useSelect` フックはこれを実行しています。
-=======
-If you run that following snippet in your browser’s dev tools, you will see it returns `null`. Why? The pages are only requested by the `getEntityRecords` resolver after first running the _selector_. If you wait a moment and re-run it, it will return the list of all pages.
-
-Similarly, the `MyFirstApp` component needs to re-run the selector once the data is available. That’s exactly what the `useSelect` hook does:
->>>>>>> 97dcff56
 
 ```js
 import { useSelect } from '@wordpress/data';
@@ -157,17 +117,11 @@
 -->
 注意: index.js 内で `import` ステートメントを使用しています。これにより、プラグインは `wp_enqueue_script` を使用して自動的に依存関係を読み込めます。`coreDataStore` へのすべての参照は、ブラウザの devtools で使用しているのと同じ `wp.data` への参照にコンパイルされます。
 
-<<<<<<< HEAD
-
-<!--
-`useSelect` takes two arguments: a callback and dependencies. In broad strokes, it re-runs the callback whenever either
-the dependencies or the underlying data store changes. You can learn more about [useSelect](/packages/data/README.md#useselect) in
-the [data module documentation](/packages/data/README.md#useselect).
+
+<!--
+`useSelect` takes two arguments: a callback and dependencies. In broad strokes, it re-runs the callback whenever either the dependencies or the underlying data store changes. You can learn more about [useSelect](/packages/data/README.md#useselect) in the [data module documentation](/packages/data/README.md#useselect).
 -->
 `useSelect` は、コールバックと依存関係の2つの引数を取ります。依存関係、または基礎となるデータストアが変更された場合はいつでも、コールバックを再実行します。詳細については[データモジュールのドキュメント](https://github.com/WordPress/gutenberg/blob/trunk/packages/data/README.md)の [useSelect](https://github.com/WordPress/gutenberg/blob/trunk/packages/data/README.md#useselect) を参照してください。
-=======
-`useSelect` takes two arguments: a callback and dependencies. In broad strokes, it re-runs the callback whenever either the dependencies or the underlying data store changes. You can learn more about [useSelect](/packages/data/README.md#useselect) in the [data module documentation](/packages/data/README.md#useselect).
->>>>>>> 97dcff56
 
 <!--
 Putting it together, we get the following code:
@@ -246,15 +200,10 @@
 -->
 ## ステップ 4: 検索ボックスの追加
 
-<<<<<<< HEAD
-<!--
-The list of pages is short for now; however, the longer it grows, the harder it is to work with. WordPress admins
-typically solves this problem with a search box – let’s implement one too!
+<!--
+The list of pages is short for now; however, the longer it grows, the harder it is to work with. WordPress admins typically solves this problem with a search box – let’s implement one too!
 -->
 ページのリストは今のところ短いですが、長くなればなるほど、作業が難しくなります。WordPress の管理では通常、この種の問題を検索ボックスで解決します。私たちも検索ボックスを実装してみましょう。
-=======
-The list of pages is short for now; however, the longer it grows, the harder it is to work with. WordPress admins typically solves this problem with a search box – let’s implement one too!
->>>>>>> 97dcff56
 
 <!--
 Let’s start by adding a search field:
@@ -280,60 +229,36 @@
 }
 ```
 
-<<<<<<< HEAD
-<!--
-Note that instead of using an `input` tag, we took advantage of
-the [SearchControl](https://developer.wordpress.org/block-editor/reference-guides/components/search-control/) component.
-This is what it looks like:
+<!--
+Note that instead of using an `input` tag, we took advantage of the [SearchControl](https://developer.wordpress.org/block-editor/reference-guides/components/search-control/) component. This is what it looks like:
 -->
 注意: `input`タグを使用する代わりに、[SearchControl](https://developer.wordpress.org/block-editor/reference-guides/components/search-control/) コンポーネントを利用します。
 
 ![](https://raw.githubusercontent.com/WordPress/gutenberg/HEAD/docs/how-to-guides/data-basics/media/list-of-pages/filter-field.jpg)
 
 <!--
-The field starts empty, and the contents are stored in the `searchTerm` state value. If you aren’t familiar with
-the [useState](https://reactjs.org/docs/hooks-state.html) hook, you can learn more
-in [React’s documentation](https://reactjs.org/docs/hooks-state.html).
+The field starts empty, and the contents are stored in the `searchTerm` state value. If you aren’t familiar with the [useState](https://reactjs.org/docs/hooks-state.html) hook, you can learn more in [React’s documentation](https://reactjs.org/docs/hooks-state.html).
 -->
 フィールドは空で始まり、内容は `searchTerm` ステート値に格納されます。[useState](https://reactjs.org/docs/hooks-state.html) フックがよく分からない場合は、[Reactのドキュメント](https://reactjs.org/docs/hooks-state.html)を参照してください。
-=======
-Note that instead of using an `input` tag, we took advantage of the [SearchControl](https://developer.wordpress.org/block-editor/reference-guides/components/search-control/) component. This is what it looks like:
-
-![](https://raw.githubusercontent.com/WordPress/gutenberg/HEAD/docs/how-to-guides/data-basics/media/list-of-pages/filter-field.jpg)
-
-The field starts empty, and the contents are stored in the `searchTerm` state value. If you aren’t familiar with the [useState](https://reactjs.org/docs/hooks-state.html) hook, you can learn more in [React’s documentation](https://reactjs.org/docs/hooks-state.html).
->>>>>>> 97dcff56
 
 <!--
 We can now request only the pages matching the `searchTerm`.
 -->
 これで `searchTerm` にマッチするページのみをリクエストできます。
 
-<<<<<<< HEAD
-<!--
-After checking with the [WordPress API documentation](https://developer.wordpress.org/rest-api/reference/pages/), we
-see that the [/wp/v2/pages](https://developer.wordpress.org/rest-api/reference/pages/) endpoint accepts a `search`
-query parameter and uses it to  _limit results to those matching a string_. But how can we use it? We can pass custom query
-parameters as the third argument to `getEntityRecords` as below:
+<!--
+After checking with the [WordPress API documentation](https://developer.wordpress.org/rest-api/reference/pages/), we see that the [/wp/v2/pages](https://developer.wordpress.org/rest-api/reference/pages/) endpoint accepts a `search` query parameter and uses it to  _limit results to those matching a string_. But how can we use it? We can pass custom query parameters as the third argument to `getEntityRecords` as below:
 -->
 [WordPress API ドキュメント](https://developer.wordpress.org/rest-api/reference/pages/) で確認すると、[wp/v2/pages](https://developer.wordpress.org/rest-api/reference/pages/) エンドポイントが `search` クエリパラメータを受け入れ、_文字列にマッチしたものに結果を限定する_ ことがわかります。しかし、どのように使えばよいでしょう ? それには、カスタムクエリパラメータを、`getEntityRecords` の第3引数として指定します。
-=======
-After checking with the [WordPress API documentation](https://developer.wordpress.org/rest-api/reference/pages/), we see that the [/wp/v2/pages](https://developer.wordpress.org/rest-api/reference/pages/) endpoint accepts a `search` query parameter and uses it to  _limit results to those matching a string_. But how can we use it? We can pass custom query parameters as the third argument to `getEntityRecords` as below:
->>>>>>> 97dcff56
 
 ```js
 wp.data.select( 'core' ).getEntityRecords( 'postType', 'page', { search: 'home' } )
 ```
 
-<<<<<<< HEAD
-<!--
-Running that snippet in your browser’s dev tools will trigger a request to `/wp/v2/pages?search=home` instead of
-just `/wp/v2/pages`.
+<!--
+Running that snippet in your browser’s dev tools will trigger a request to `/wp/v2/pages?search=home` instead of just `/wp/v2/pages`.
 -->
 ブラウザの開発ツールでこのスニペットを実行すると、`/wp/v2/pages` の代わりに、`/wp/v2/pages?search=home` へのリクエストが発生します。
-=======
-Running that snippet in your browser’s dev tools will trigger a request to `/wp/v2/pages?search=home` instead of just `/wp/v2/pages`.
->>>>>>> 97dcff56
 
 <!--
 Let’s mirror this in our `useSelect` call as follows:
@@ -359,15 +284,10 @@
 }
 ```
 
-<<<<<<< HEAD
-<!--
-The `searchTerm` is now used as a `search` query parameter when provided. Note that `searchTerm` is also specified
-inside the list of `useSelect` dependencies to make sure `getEntityRecords` is re-run when the `searchTerm` changes.
+<!--
+The `searchTerm` is now used as a `search` query parameter when provided. Note that `searchTerm` is also specified inside the list of `useSelect` dependencies to make sure `getEntityRecords` is re-run when the `searchTerm` changes.
 -->
 `searchTerm` が指定された場合、`search` クエリパラメータとして使用されます。注意: `searchTerm` はまた、`useSelect` の依存関係のリスト内でも使用されます。これは、`searchTerm` が変更された際に、`getEntityRecords` を再実行するためです。
-=======
-The `searchTerm` is now used as a `search` query parameter when provided. Note that `searchTerm` is also specified inside the list of `useSelect` dependencies to make sure `getEntityRecords` is re-run when the `searchTerm` changes.
->>>>>>> 97dcff56
 
 <!--
 Finally, here’s how `MyFirstApp` looks once we wire it all together:
@@ -439,48 +359,30 @@
 -->
 core-data を使用せずに作業すると、2つの問題を解決する必要があります。
 
-<<<<<<< HEAD
-<!--
-Firstly, out-of-order updates. Searching for „About” would trigger five API requests filtering for `A`, `Ab`, `Abo`, `Abou`, and
-`About`. Theese requests could finish in a different order than they started. It is possible that _search=A_ would resolve after _
-search=About_ and thus we’d display the wrong data.
+<!--
+Firstly, out-of-order updates. Searching for „About” would trigger five API requests filtering for `A`, `Ab`, `Abo`, `Abou`, and `About`. Theese requests could finish in a different order than they started. It is possible that _search=A_ would resolve after _ search=About_ and thus we’d display the wrong data.
 -->
 まず、ランダムな更新の問題です。「About」を検索すると、`A`、`Ab`、`Abo`、`Abou`、`About` をフィルタリングする、5つのAPIリクエストが発生します。このリクエストは、呼び出しと異なる順番で終了する可能性があります。つまり、_search=About_ の後に _search=A_ が解決される可能性があり、誤ったデータが表示されます。
 
 <!--
-Gutenberg data helps by handling the asynchronous part behind the scenes. `useSelect` remembers the most recent call and
-returns only the data we expect.
+Gutenberg data helps by handling the asynchronous part behind the scenes. `useSelect` remembers the most recent call and returns only the data we expect.
 -->
 Gutenberg Data は、裏で非同期部分を処理します。`useSelect` は直近の呼び出しを記憶しており、期待するデータのみを返します。
 
 <!--
-Secondly, every keystroke would trigger an API request. If you typed `About`, deleted it, and retyped it, it would
-issue 10 requests in total even though we could reuse the data.
+Secondly, every keystroke would trigger an API request. If you typed `About`, deleted it, and retyped it, it would issue 10 requests in total even though we could reuse the data.
 -->
 次に、キー操作のたびにAPIリクエストが発生する問題です。例えば、`About` と入力した後に、それを削除し、再度入力した場合、データを再利用できるにもかかわらず、合計で10回のリクエストが発生します。
 
 <!--
-Gutenberg data helps by caching the responses to API requests triggered by `getEntityRecords()`  and reuses them on
-subsequent calls. This is especially important when other components rely on the same entity records.
+Gutenberg data helps by caching the responses to API requests triggered by `getEntityRecords()`  and reuses them on subsequent calls. This is especially important when other components rely on the same entity records.
 -->
 Gutenberg Data は、`getEntityRecords()` をトリガーとする API リクエストのレスポンスをキャッシュして、以降の呼び出しで再利用します。この動きは特に、他のコンポーネントが同じエンティティレコードに依存している場合に重要です。
 
 <!--
-All in all, the utilities built into core-data are designed to solve the typical problems so that you can focus on your application
-instead.
+All in all, the utilities built into core-data are designed to solve the typical problems so that you can focus on your application instead.
 -->
 つまり、core-data に組み込まれたユーティリティが、一般的な問題を解決するよう設計されているため、開発者はアプリケーションの開発に集中できます。
-=======
-Firstly, out-of-order updates. Searching for „About” would trigger five API requests filtering for `A`, `Ab`, `Abo`, `Abou`, and `About`. Theese requests could finish in a different order than they started. It is possible that _search=A_ would resolve after _ search=About_ and thus we’d display the wrong data.
-
-Gutenberg data helps by handling the asynchronous part behind the scenes. `useSelect` remembers the most recent call and returns only the data we expect.
-
-Secondly, every keystroke would trigger an API request. If you typed `About`, deleted it, and retyped it, it would issue 10 requests in total even though we could reuse the data.
-
-Gutenberg data helps by caching the responses to API requests triggered by `getEntityRecords()`  and reuses them on subsequent calls. This is especially important when other components rely on the same entity records.
-
-All in all, the utilities built into core-data are designed to solve the typical problems so that you can focus on your application instead.
->>>>>>> 97dcff56
 
 <!--
 ## Step 5: Loading Indicator
@@ -494,15 +396,10 @@
 
 ![](https://raw.githubusercontent.com/WordPress/gutenberg/HEAD/docs/how-to-guides/data-basics/media/list-of-pages/unclear-status.jpg)
 
-<<<<<<< HEAD
-<!--
-A few messages like  _Loading…_ or _No results_ would clear it up. Let’s implement them! First,  `PagesList` has to be
-aware of the current status:
+<!--
+A few messages like  _Loading…_ or _No results_ would clear it up. Let’s implement them! First,  `PagesList` has to be aware of the current status:
 -->
 これは、「ロード中」や「結果がありません」のようなメッセージを出せばクリアになります。早速、実装しましょう。まず、 `PagesList` は現在の状態を認識する必要があります。
-=======
-A few messages like  _Loading…_ or _No results_ would clear it up. Let’s implement them! First,  `PagesList` has to be aware of the current status:
->>>>>>> 97dcff56
 
 ```js
 import { SearchControl, Spinner } from '@wordpress/components';
@@ -528,35 +425,22 @@
 }
 ```
 
-<<<<<<< HEAD
-<!--
-Note that instead of building a custom loading indicator, we took advantage of
-the [Spinner](https://developer.wordpress.org/block-editor/reference-guides/components/spinner/) component.
+<!--
+Note that instead of building a custom loading indicator, we took advantage of the [Spinner](https://developer.wordpress.org/block-editor/reference-guides/components/spinner/) component.
 -->
 注意: 独自のローディングインジケータを作成する代わりに、[Spinner](https://developer.wordpress.org/block-editor/reference-guides/components/spinner/) コンポーネントを活用しています。
 
 <!--
-We still need to know whether the pages selector `hasResolved` or not. We can find out using
-the  `hasFinishedResolution` selector:
+We still need to know whether the pages selector `hasResolved` or not. We can find out using the  `hasFinishedResolution` selector:
 -->
 ページセレクタが `hasResolved` かどうかを知る必要があります。これには、`hasFinishedResolution` セレクタを使用します。
 
 `wp.data.select('core').hasFinishedResolution( 'getEntityRecords', [ 'postType', 'page', { search: 'home' } ] )`
 
 <!--
-It takes the name of the selector and the _exact same arguments you passed to that selector_ and returns either `true` if the data was already loaded or `false`
-if we’re still waiting. Let’s add it to `useSelect`:
+It takes the name of the selector and the _exact same arguments you passed to that selector_ and returns either `true` if the data was already loaded or `false` if we’re still waiting. Let’s add it to `useSelect`:
 -->
 これはセレクタの名前と、_そのセレクタに渡したものと全く同じ引数_ を受け取り、データがすでにロードされていれば `true` を、まだ待っている場合は `false` を返します。これを `useSelect` に追加します。
-=======
-Note that instead of building a custom loading indicator, we took advantage of the [Spinner](https://developer.wordpress.org/block-editor/reference-guides/components/spinner/) component.
-
-We still need to know whether the pages selector `hasResolved` or not. We can find out using the  `hasFinishedResolution` selector:
-
-`wp.data.select('core').hasFinishedResolution( 'getEntityRecords', [ 'postType', 'page', { search: 'home' } ] )`
-
-It takes the name of the selector and the _exact same arguments you passed to that selector_ and returns either `true` if the data was already loaded or `false` if we’re still waiting. Let’s add it to `useSelect`:
->>>>>>> 97dcff56
 
 ```js
 import { useSelect } from '@wordpress/data';
