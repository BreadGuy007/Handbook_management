<!--
# Building an edit form
-->
# 編集フォームの構築

<!--
This part is about adding an *Edit* feature to our app. Here's a glimpse of what we're going to build:
-->
このパートでは、アプリに *編集* 機能を追加します。以下はその完成した様子です。

![](https://raw.githubusercontent.com/WordPress/gutenberg/HEAD/docs/how-to-guides/data-basics/media/edit-form/form-finished.png)

<!--
### Step 1: Add an _Edit_ button
-->
### ステップ 1: 「編集」ボタンの追加

<!--
We can't have an *Edit* form without an *Edit* button, so let's start by adding one to our `PagesList` component:
-->
「編集」ボタンがなければ、「編集」フォームもありませんので、`PagesList` コンポーネントにボタンを追加するところから始めます。


```js
import { Button } from '@wordpress/components';
import { decodeEntities } from '@wordpress/html-entities';

const PageEditButton = () => (
	<Button variant="primary">
		Edit
	</Button>
)

function PagesList( { hasResolved, pages } ) {
	if ( ! hasResolved ) {
		return <Spinner />;
	}
	if ( ! pages?.length ) {
		return <div>No results</div>;
	}

	return (
		<table className="wp-list-table widefat fixed striped table-view-list">
			<thead>
				<tr>
					<td>Title</td>
					<td style={{width: 120}}>Actions</td>
				</tr>
			</thead>
			<tbody>
				{ pages?.map( ( page ) => (
					<tr key={page.id}>
						<td>{ decodeEntities( page.title.rendered ) }</td>
						<td>
							<PageEditButton pageId={ page.id } />
						</td>
					</tr>
				) ) }
			</tbody>
		</table>
	);
}
```

<!--
The only change in `PagesList` is the additional column labeled _Actions_:
-->
`PagesList` の唯一の変更点は、ラベル「Actions」のカラムの追加です。

![](https://raw.githubusercontent.com/WordPress/gutenberg/HEAD/docs/how-to-guides/data-basics/media/edit-form/edit-button.png)

<!--
### Step 2: Display an _Edit_ form
-->
### ステップ 2: 「編集」フォームの表示

<!--
Our button looks nice but doesn't do anything yet. To display an edit form, we need to have one first – let's create it:
-->
このボタンは見た目はきれいですが、まだ何もできません。編集フォームを表示するには、まず、フォームを用意する必要があります。

```js
import { Button, TextControl } from '@wordpress/components';
export function EditPageForm( { pageId, onCancel, onSaveFinished } ) {
	return (
		<div className="my-gutenberg-form">
			<TextControl
				value=''
				label='Page title:'
			/>
			<div className="form-buttons">
				<Button onClick={ onSaveFinished } variant="primary">
					Save
				</Button>
				<Button onClick={ onCancel } variant="tertiary">
					Cancel
				</Button>
			</div>
		</div>
	);
}
```

<!--
Now let's make the button display the form we just created. As this tutorial is not focused on web design, we will wire the two together using a component that requires the least amount of code: [`Modal`](https://developer.wordpress.org/block-editor/reference-guides/components/modal/). Let's update `PageEditButton` accordingly:
-->
そして、ボタンと、作成したフォームの表示を結びつけます。このチュートリアルはウェブデザインに焦点を当てたものではありませんので、最も少ないコードで済む [`Modal`](https://developer.wordpress.org/block-editor/reference-guides/components/modal/) コンポーネントを使用して2つを接続します。`PageEditButton` を更新します。

```js
import { Button, Modal, TextControl } from '@wordpress/components';

function PageEditButton({ pageId }) {
	const [ isOpen, setOpen ] = useState( false );
	const openModal = () => setOpen( true );
	const closeModal = () => setOpen( false );
	return (
		<>
			<Button
				onClick={ openModal }
				variant="primary"
			>
				Edit
			</Button>
			{ isOpen && (
				<Modal onRequestClose={ closeModal } title="Edit page">
					<EditPageForm
						pageId={pageId}
						onCancel={closeModal}
						onSaveFinished={closeModal}
					/>
				</Modal>
			) }
		</>
	)
}
```

<!--
When you click the *Edit* button now, you should see the following modal:
-->
「編集」ボタンをクリックすると、次のモーダルが表示されます。

![](https://raw.githubusercontent.com/WordPress/gutenberg/HEAD/docs/how-to-guides/data-basics/media/edit-form/form-scaffold.png)

<!--
Great! We now have a basic user interface to work with.
-->
いいですね。これで基本的なユーザーインターフェイスができました。

<!--
### Step 3: Populate the form with page details
-->
### ステップ 3: フォームへのページの詳細の挿入

<!--
We want the `EditPageForm` to display the title of the currently edited page. You may have noticed that it doesn't receive a `page` prop, only `pageId`. That's okay. Gutenberg Data allows us to easily access entity records from any component.
-->
`EditPageForm` には、現在編集中のページのタイトルを表示するつもりですが、見て分かるように `page` ではなく、`pageId` プロパティしか受け取りません。でも大丈夫。Gutenberg Data を使えば、どのコンポーネントからでも簡単にエンティティレコードにアクセスできます。

<!--
In this case, we need to use the [`getEntityRecord`](/docs/reference-guides/data/data-core/#getentityrecord) selector. The list of records is already available thanks to the `getEntityRecords` call in `MyFirstApp`, so there won't even be any additional HTTP requests involved – we'll get the cached record right away.
-->
この場合、[`getEntityRecord`](https://developer.wordpress.org/block-editor/reference-guides/data/data-core/#getentityrecord) セレクタを使用する必要があります。`MyFirstApp` の `getEntityRecords` 呼び出しのおかげで、レコードのリストはすでに利用可能で、追加の HTTP リクエストは必要ありません。キャッシュされたレコードをすぐに取得できます。

<!--
Here's how you can try it in your browser's dev tools:
-->
ブラウザの開発ツールの中でも試すことができます。

<!-- 
```js
wp.data.select( 'core' ).getEntityRecord( 'postType', 'page', 9 );  // Replace 9 with an actual page ID
```
 -->
```js
wp.data.select( 'core' ).getEntityRecord( 'postType', 'page', 9 );  // 「9」は実際のページ ID で置換する
```

<!--
Let's update `EditPageForm` accordingly:
-->
`EditPageForm` を更新します。

```js
export function EditPageForm( { pageId, onCancel, onSaveFinished } ) {
	const page = useSelect(
		select => select( coreDataStore ).getEntityRecord( 'postType', 'page', pageId ),
		[pageId]
	);
	return (
		<div className="my-gutenberg-form">
			<TextControl
				label='Page title:'
				value={ page.title }
			/>
			{ /* ... */ }
		</div>
	);
}
```

<!--
Now it should look like that:
-->
以下のようになります。

![](https://raw.githubusercontent.com/WordPress/gutenberg/HEAD/docs/how-to-guides/data-basics/media/edit-form/form-populated.png)

<!--
### Step 4: Making the Page title field editable
-->
### ステップ 4: ページのタイトルフィールドを編集可能に

<!--
There's one problem with our _Page title_ field: you can't edit it. It receives a fixed `value` but doesn't update it when typing. We need an `onChange` handler.
-->
「Page title」フィールドにはひとつ問題があります。編集できないのです。固定された `value` を受け取りますが、タイプしても更新されません。`onChange` ハンドラが必要です。

<!--
You may have seen a pattern similar to this one in other React apps. It's known as a ["controlled component"](https://reactjs.org/docs/forms.html#controlled-components):
-->
これと似たパターンを他の React アプリで見たかもしれません。これは [Controlled Component](https://reactjs.org/docs/forms.html#controlled-components) (制御されたコンポーネント) と呼ばれます。

```js
export function VanillaReactForm({ initialTitle }) {
	const [title, setTitle] = useState( initialTitle );
	return (
		<TextControl
			value={ title }
			onChange={ setTitle }
		/>
	);
}
```

<!--
Updating entity records in Gutenberg Data is similar but instead of using `setTitle` to store in local (component level) state, we use the `editEntityRecord` action which stores the updates in the _Redux_ state. Here's how you can try it out in your browser's dev tools:
-->
Gutenberg Data のエンティティレコードの更新も同様ですが、`setTitle` を使用して、ローカル (コンポーネントレベル) のステートに保存する代わりに、`editEntityRecord` アクションを使用して、_Redux_ ステートに更新を保存します。以下は、ブラウザの開発ツールで試す方法です。
<!-- 
```js
// We need a valid page ID to call editEntityRecord, so let's get the first available one using getEntityRecords.
const pageId = wp.data.select( 'core' ).getEntityRecords( 'postType', 'page' )[0].id;

// Update the title
wp.data.dispatch( 'core' ).editEntityRecord( 'postType', 'page', pageId, { title: 'updated title' } );
```
 -->
```js
// editEntityRecord を呼ぶには正しいページ ID が必要です。そこでまず、getEntityRecords を使用して何か1つ取得します。
const pageId = wp.data.select( 'core' ).getEntityRecords( 'postType', 'page' )[0].id;

// タイトルを更新します。
wp.data.dispatch( 'core' ).editEntityRecord( 'postType', 'page', pageId, { title: 'updated title' } );
```

<!--
At this point, you may ask _how is `editEntityRecord` better than `useState`? The answer is that it offers a few features you wouldn't otherwise get.
-->
この時点で、`editEntityRecord` は、 `useState` より何が良いのか ? と思うかもしれません。それは、他の方法では得られない、いくつかの機能が提供されるためです。

<!--
Firstly, we can save the changes as easily as we retrieve the data and ensure that all caches will be correctly updated.
-->
まず、データを取得するのと同じように簡単に変更を保存でき、すべてのキャッシュが正しく更新されることが保証されます。

<!--
Secondly, the changes applied via `editEntityRecord` are easily undo-able via the `undo` and `redo` actions.
-->
次に、 `editEntityRecord` によって適用された変更は、 `undo` や `redo` アクションによって簡単に元に戻せます。

<!--
Lastly, because the changes live in the _Redux_ state, they are "global" and can be accessed by other components. For example, we could make the `PagesList` display the currently edited title.
-->
最後に、変更は _Redux_ ステート内にあるため、「グローバル」であり、他のコンポーネントからもアクセスできます。例えば、`PagesList` に現在編集中のタイトルを表示できます。

<!--
To that last point, let's see what happens when we use `getEntityRecord` to access the entity record we just updated:
-->
最後の点については、先ほど更新したエンティティレコードに `getEntityRecord` を使用してアクセスして、何が起きるか見てみます。

```js
wp.data.select( 'core' ).getEntityRecord( 'postType', 'page', pageId ).title
```

<!--
It doesn't reflect the edits. What's going on?
-->
編集が反映されていません。どうなっているのでしょう ?

<!--
Well, `<PagesList />` renders the data returned by `getEntityRecord()`. If `getEntityRecord()` reflected the updated title, then anything the user types in the `TextControl` would be immediately displayed inside `<PagesList />`, too. This is not what we want. The edits shouldn't leak outside the form until the user decides to save them.
-->
`<PagesList />` は `getEntityRecord()` が返すデータをレンダリングします。もし `getEntityRecord()` が更新されたタイトルを反映しているなら、ユーザーが `TextControl` に入力したすべての内容は、すぐに `<PagesList />` の中に表示されることになりますが、これは私たちが望んでいることではありません。ユーザーが保存を決定するまで、編集内容はフォームの外に漏れるべきではありません。

<!--
Gutenberg Data solves this problem by making a distinction between *Entity Records* and *Edited Entity Records*. *Entity Records* reflect the data from the API and ignore any local edits, while *Edited Entity Records* also have all the local edits applied on top. Both co-exist in the Redux state at the same time.
-->
Gutenberg Data では、この問題を解決するために、「エンティティレコード」と「編集されたエンティティレコード」を区別します。「エンティティレコード」は API からのデータを反映し、ローカルでの編集は無視します。一方、「編集されたエンティティレコード」は、その上にローカルでの編集を適用します。どちらも Redux のステートとして、同時に存在します。

<!--
Let's see what happens if we call `getEditedEntityRecord`:
-->
`getEditedEntityRecord` を呼ぶと何が起きるかを見ます。

```js
wp.data.select( 'core' ).getEditedEntityRecord( 'postType', 'page', pageId ).title
// "updated title"

wp.data.select( 'core' ).getEntityRecord( 'postType', 'page', pageId ).title
// { "rendered": "<original, unchanged title>", "raw": "..." }
```

<!--
As you can see, the `title` of an Entity Record is an object, but the `title` of an Edited Entity record is a string.
-->
見たように、「エンティティレコード」の `title` はオブジェクトですが、「編集されたエンティティレコード」の `title` は文字列です。

<!--
This is no accident. Fields like `title`, `excerpt`, and `content` may contain [shortcodes](https://developer.wordpress.org/apis/handbook/shortcode/) or [dynamic blocks](/docs/how-to-guides/block-tutorial/creating-dynamic-blocks.md), which means they can only be rendered on the server. For such fields, the REST API exposes both the `raw` markup _and_ the `rendered` string. For example, in the block editor, `content.rendered` could used as a visual preview, and `content.raw` could be used to populate the code editor.
-->
これは偶然ではありません。`title`、`excerpt`、`content` などのフィールドは [ショートコード](https://codex.wordpress.org/Shortcode_API) や [ダイナミックブロック](https://ja.wordpress.org/team/handbook/block-editor/how-to-guides/block-tutorial/creating-dynamic-blocks) を含む場合あります。つまり、これらのフィールドはサーバー上でのみレンダリング可能です。このようなフィールドに対して、REST API は `raw` マークアップ _および_ `rendered` 文字列の両方を公開します。例えば、ブロックエディタでは、 `content.rendered` をビジュアルプレビューとして、 `content.raw` をコードエディタの入力として使用できます。

<!--
So why is the `content` of an Edited Entity Record a string? Since Javascript is not be able to properly render arbitrary block markup, it stores only the `raw` markup without the `rendered` part. And since that's a string, the entire field becomes a string.
-->
では、なぜ「編集されたエンティティレコード」の `content` は文字列なのでしょうか ? Javascript は任意のブロックマークアップを適切にレンダリングできないため、`rendered` 部分を除いた、`raw`マークアップだけを保存します。そして、それが文字列であるため、フィールド全体も文字列になります。

<!--
We can now update `EditPageForm` accordingly. We can access the actions using the [`useDispatch`](/packages/data/README.md#usedispatch) hook similarly to how we use `useSelect` to access selectors:
-->
これで `EditPageForm` を更新できるようになりました。セレクタへのアクセスに `useSelect` を使用するのと同じように、アクションへのアクセスには、[`useDispatch`](/packages/data/README.md#usedispatch) フックを使用できます。

```js
import { useDispatch } from '@wordpress/data';

export function EditPageForm( { pageId, onCancel, onSaveFinished } ) {
	const page = useSelect(
		select => select( coreDataStore ).getEditedEntityRecord( 'postType', 'page', pageId ),
		[ pageId ]
	);
	const { editEntityRecord } = useDispatch( coreDataStore );
	const handleChange = ( title ) => editEntityRecord( 'postType', 'page', pageId, { title } );

	return (
		<div className="my-gutenberg-form">
			<TextControl
				label="Page title:"
				value={ page.title }
				onChange={ handleChange }
			/>
			<div className="form-buttons">
				<Button onClick={ onSaveFinished } variant="primary">
					Save
				</Button>
				<Button onClick={ onCancel } variant="tertiary">
					Cancel
				</Button>
			</div>
		</div>
	);
}
```

<!--
We added an `onChange` handler to keep track of edits via the `editEntityRecord` action and then changed the selector to `getEditedEntityRecord` so that `page.title` always reflects the changes.
-->
`editEntityRecord` アクションを介して編集を追跡するために、`onChange` ハンドラを追加しました。また、常に `page.title` が変更を反映するよう、セレクタを `getEditedEntityRecord` に変更しました。

<!--
This is what it looks like now:
-->
ここまでで以下のようになります。

![](https://raw.githubusercontent.com/WordPress/gutenberg/HEAD/docs/how-to-guides/data-basics/media/edit-form/form-editable.png)

<!--
### Step 5: Saving the form data
-->
### ステップ 5: フォームデータの保存

<!--
Now that we can edit the page title let's also make sure we can save it. In Gutenberg data, we save changes to the WordPress REST API using the `saveEditedEntityRecord` action. It sends the request, processes the result, and updates the cached data in the Redux state.
-->
ページのタイトルを編集できるようになったので、次に保存できることを確認します。Gutenberg Data では、`saveEditedEntityRecord` アクションを使用し てWordPress REST API に変更を保存します。リクエストを送信し、結果を処理し、Redux のステート内のキャッシュされたデータを更新します。

<!--
Here's an example you may try in your browser's dev tools:
-->
ブラウザの開発ツールで試すことのできるサンプルです。

<!-- 
```js
// Replace 9 with an actual page ID
wp.data.dispatch( 'core' ).editEntityRecord( 'postType', 'page', 9, { title: 'updated title' } );
wp.data.dispatch( 'core' ).saveEditedEntityRecord( 'postType', 'page', 9 );
```
 -->
```js
// 「9」を実際のページ ID で置換する
wp.data.dispatch( 'core' ).editEntityRecord( 'postType', 'page', 9, { title: 'updated title' } );
wp.data.dispatch( 'core' ).saveEditedEntityRecord( 'postType', 'page', 9 );
```

<!--
The above snippet saved a new title. Unlike before, `getEntityRecord` now reflects the updated title:
-->
上のスニペットは、新しいタイトルを保存します。以前とは異なり、`getEntityRecord` は、更新されたタイトルを反映します。

<!-- 
```js
// Replace 9 with an actual page ID
wp.data.select( 'core' ).getEntityRecord( 'postType', 'page', 9 ).title.rendered
// "updated title"
```
 -->
```js
// 「9」を実際のページ ID で置換する
wp.data.select( 'core' ).getEntityRecord( 'postType', 'page', 9 ).title.rendered
// "updated title"
```

<!--
Entity records are updated to reflect any saved changes right after the REST API request is finished.
-->
REST API リクエストが終了すると、保存された変更を反映するために、エンティティレコードが更新されます。

<!--
This is how the `EditPageForm` looks like with a working *Save* button:
-->
以下は、動作する「保存」ボタンを持った `EditPageForm` です。

```js
export function EditPageForm( { pageId, onCancel, onSaveFinished } ) {
	// ...
	const { saveEditedEntityRecord } = useDispatch( coreDataStore );
	const handleSave = () => saveEditedEntityRecord( 'postType', 'page', pageId );

	return (
		<div className="my-gutenberg-form">
			{/* ... */}
			<div className="form-buttons">
				<Button onClick={ handleSave } variant="primary">
					Save
				</Button>
				{/* ... */}
			</div>
		</div>
	);
}
```

<!--
It works, but there's still one thing to fix: the form modal doesn't automatically close because we never call `onSaveFinished`. Lucky for us, `saveEditedEntityRecord` returns a promise that resolves once the save operation is finished. Let's take advantage of it in `EditPageForm`:
-->
動作はしますが、まだひとつ修正すべき点があります。`onSaveFinished` を呼び出していないため、フォームモーダルが自動的に閉じないのです。幸いなことに、`saveEditedEntityRecord` は、保存操作が終了すると解決されるプロミスを返します。これを `EditPageForm` で利用します。

```js
export function EditPageForm( { pageId, onCancel, onSaveFinished } ) {
	// ...
	const handleSave = async () => {
		await saveEditedEntityRecord( 'postType', 'page', pageId );
		onSaveFinished();
	};
	// ...
}
```

<!--
### Step 6: Handle errors
-->
### ステップ 6: エラー処理

<!--
We optimistically assumed that a *save* operation would always succeed. Unfortunately, it may fail in many ways:
-->
ここまで楽観的に、「保存」操作は必ず成功するものと考えてきました。しかし、残念ながら様々な理由により失敗します。

<!--
* The website can be down
* The update may be invalid
* The page could have been deleted by someone else in the meantime
-->
* ウェブサイトがダウンした
* 更新が正しくなかった
* 処理中に誰かがページを削除した

<!--
To tell the user when any of these happens, we have to make two adjustments. We don't want to close the form modal when the update fails. The promise returned by `saveEditedEntityRecord` is resolved with an updated record only if the update actually worked. When something goes wrong, it resolves with an empty value. Let's use it to keep the modal open:
-->
エラーが発生したことをユーザーに伝えるるには、2つの調整が必要です。まず、更新が失敗した場合に、フォームモーダルを閉じないようにします。`saveEditedEntityRecord` が返すプロミスは、更新が実際にうまくいった場合のみ、更新されたレコードで解決されます。何か問題が発生した場合は、空の値で解決されます。これを利用して、モーダルを開いたままにしておきます。

```js
export function EditPageForm( { pageId, onSaveFinished } ) {
	// ...
	const handleSave = async () => {
		const updatedRecord = await saveEditedEntityRecord( 'postType', 'page', pageId );
		if ( updatedRecord ) {
			onSaveFinished();
		}
	};
	// ...
}
```

<!--
Great! Now, let's display an error message. The failure details can be grabbed using the `getLastEntitySaveError` selector:
-->
素晴らしい。次に、エラーメッセージを表示します。失敗の詳細は `getLastEntitySaveError` セレクタを使用して取得できます。


<!-- 
```js
// Replace 9 with an actual page ID
wp.data.select( 'core' ).getLastEntitySaveError( 'postType', 'page', 9 )
```
 -->
```js
// 「9」を実際のページ ID で置換する
wp.data.select( 'core' ).getLastEntitySaveError( 'postType', 'page', 9 )
```

<!--
Here's how we can use it in `EditPageForm`:
-->
以下に、`EditPageForm` 内で使用する方法を示します。

```js
export function EditPageForm( { pageId, onSaveFinished } ) {
	// ...
    const { lastError, page } = useSelect(
        select => ({
			page: select( coreDataStore ).getEditedEntityRecord( 'postType', 'page', pageId ),
			lastError: select( coreDataStore ).getLastEntitySaveError( 'postType', 'page', pageId )
		}),
        [ pageId ]
	)
	// ...
	return (
		<>
			{/* ... */}
			{ lastError ? (
				<div className="form-error">
					Error: { lastError.message }
				</div>
			) : false }
			{/* ... */}
		</>
	);
}
```

<!--
Great! `EditPageForm` is now fully aware of errors.
-->
素晴らしい。`EditPageForm` は、完全にエラーを把握しました。

<!--
Let's see that error message in action. We'll trigger an invalid update and let it fail. The post title is hard to break, so let's set a `date` property to `-1` instead – that's a guaranteed validation error:
-->
実際にエラーメッセージを表示してみましょう。無効な更新を行い、失敗させます。投稿のタイトルではエラーを起こしにくいため、代わりに `date` プロパティを `-1` に設定します。これで確実にバリデーションエラーが発生します。

```js
export function EditPageForm( { pageId, onCancel, onSaveFinished } ) {
	// ...
	const handleChange = ( title ) => editEntityRecord( 'postType', 'page', pageId, { title, date: -1 } );
	// ...
}
```

<!--
Once you refresh the page, open the form, change the title, and hit save, you should see the following error message:
-->
ページを更新し、フォームを開いてタイトルを変更し、保存を押すと、次のようなエラーメッセージが表示されるはずです。

![](https://raw.githubusercontent.com/WordPress/gutenberg/HEAD/docs/how-to-guides/data-basics/media/edit-form/form-error.png)

<!--
Fantastic! We can now **restore the previous version of `handleChange`** and move on to the next step.
-->
素晴らしい。変更した **`handleChange` を変更前のバージョンに戻して**、次のステップに進みます。

<!--
### Step 7: Status indicator
-->
### ステップ 7: ステータスインジケータ

<!--
There is one last problem with our form: no visual feedback. We can’t be quite sure whether the *Save* button worked until either the form disappears or an error message shows.
-->
このフォームにはもうひとつ問題があります。視覚的なフィードバックがありません。これでは、「保存」ボタンが正しく機能したかどうか、フォームが消えるか、エラーメッセージが表示されるまで、はっきりしません。

<!--
We're going to clear it up and communicate two states to the user: _Saving_ and _No changes detected_. The relevant selectors are `isSavingEntityRecord` and `hasEditsForEntityRecord`. Unlike `getEntityRecord`, they never issue any HTTP requests but only return the current entity record state.
-->
これをクリアにするため、「保存中」と「変更が検出されない」の2つの状態をユーザーに伝えましょう。関連するセレクタは `isSavingEntityRecord` と `hasEditsForEntityRecord` です。`getEntityRecord` とは異なり、これらは HTTP リクエストを発行せず、現在のエンティティレコードの状態を返すのみです。

<!--
Let's use them in `EditPageForm`:
-->
`EditPageForm` の中で使用します。

```js
export function EditPageForm( { pageId, onSaveFinished } ) {
	// ...
	const { isSaving, hasEdits, /* ... */ } = useSelect(
		select => ({
			isSaving: select( coreDataStore ).isSavingEntityRecord( 'postType', 'page', pageId ),
			hasEdits: select( coreDataStore ).hasEditsForEntityRecord( 'postType', 'page', pageId ),
			// ...
		}),
		[ pageId ]
	)
}
```

<!--
We can now use `isSaving` and `hasEdits` to display a spinner when saving is in progress and grey out the save button when there are no edits:
-->
`isSaving` と `hasEdits` を使用して、保存中の場合はスピナーを表示し、編集がない場合は「保存」ボタンをグレイアウトします。

```js

export function EditPageForm( { pageId, onSaveFinished } ) {
	// ...
	return (
		// ...
		<div className="form-buttons">
			<Button onClick={ handleSave } variant="primary" disabled={ ! hasEdits || isSaving }>
				{ isSaving ? (
					<>
						<Spinner/>
						Saving
					</>
				) : 'Save' }
			</Button>
			<Button
				onClick={ onCancel }
				variant="tertiary"
				disabled={ isSaving }
			>
				Cancel
			</Button>
		</div>
		// ...
	);
}
```

<<<<<<< HEAD
<!--
Note that we disable the save button when there are no edits and when the page is currently being saved. This is to prevent the user from accidentally pressing the button twice.
-->
注意: 編集がない場合、および、現在保存中の場合は「保存」ボタンを無効にします。これは、ユーザーが誤ってボタンを2回押すのを防ぐためです。
=======
Note that we disable the _save_ button when there are no edits and when the page is currently being saved. This is to prevent the user from accidentally pressing the button twice.

Also, interrupting a *save* in progress is not supported by `@wordpress/data` so we also conditionally disabled the _cancel_ button.
>>>>>>> 97dcff56

<!--
Here's what it looks like in action:
-->
以下に動作の様子を示します。

![](https://raw.githubusercontent.com/WordPress/gutenberg/HEAD/docs/how-to-guides/data-basics/media/edit-form/form-inactive.png)
![](https://raw.githubusercontent.com/WordPress/gutenberg/HEAD/docs/how-to-guides/data-basics/media/edit-form/form-spinner.png)

<!--
### Wiring it all together
-->
### すべてをひとつに

<!--
All the pieces are in place, great! Here’s everything we built in this chapter in one place:
-->
すべての部品が揃いました、素晴らしい。以下は、この章で作成したすべてをひとつにまとめたものです。

```js
import { useDispatch } from '@wordpress/data';
import { Button, Modal, TextControl } from '@wordpress/components';

function PageEditButton( { pageId } ) {
	const [ isOpen, setOpen ] = useState( false );
	const openModal = () => setOpen( true );
	const closeModal = () => setOpen( false );
	return (
		<>
			<Button onClick={ openModal } variant="primary">
				Edit
			</Button>
			{ isOpen && (
				<Modal onRequestClose={ closeModal } title="Edit page">
					<EditPageForm
						pageId={ pageId }
						onCancel={ closeModal }
						onSaveFinished={ closeModal }
					/>
				</Modal>
			) }
		</>
	);
}

export function EditPageForm( { pageId, onCancel, onSaveFinished } ) {
	const { page, lastError, isSaving, hasEdits } = useSelect(
		( select ) => ( {
			page: select( coreDataStore ).getEditedEntityRecord( 'postType', 'page', pageId ),
			lastError: select( coreDataStore ).getLastEntitySaveError( 'postType', 'page', pageId ),
			isSaving: select( coreDataStore ).isSavingEntityRecord( 'postType', 'page', pageId ),
			hasEdits: select( coreDataStore ).hasEditsForEntityRecord( 'postType', 'page', pageId ),
		} ),
		[ pageId ]
	);

	const { saveEditedEntityRecord, editEntityRecord } = useDispatch( coreDataStore );
	const handleSave = async () => {
		const savedRecord = await saveEditedEntityRecord( 'postType', 'page', pageId );
		if ( savedRecord ) {
			onSaveFinished();
		}
	};
	const handleChange = ( title ) =>  editEntityRecord( 'postType', 'page', page.id, { title } );

	return (
		<div className="my-gutenberg-form">
			<TextControl
				label="Page title:"
				value={ page.title }
				onChange={ handleChange }
			/>
			{ lastError ? (
				<div className="form-error">Error: { lastError.message }</div>
			) : (
				false
			) }
			<div className="form-buttons">
				<Button
					onClick={ handleSave }
					variant="primary"
					disabled={ ! hasEdits || isSaving }
				>
					{ isSaving ? (
						<>
							<Spinner/>
							Saving
						</>
					) : 'Save' }
				</Button>
				<Button
					onClick={ onCancel }
					variant="tertiary"
					disabled={ isSaving }
				>
					Cancel
				</Button>
			</div>
		</div>
	);
}
```

<!--
## What's next?
-->
## 次のステップ

<!--
* **Previous part:** [Building a list of pages](/docs/how-to-guides/data-basics/2-building-a-list-of-pages.md)
* **Next part:** Building a *New Page* form (coming soon)
* (optional) Review the [finished app](https://github.com/WordPress/gutenberg-examples/tree/trunk/09-code-data-basics-esnext) in the gutenberg-examples repository
-->
* **前のステップ:** [ページリストの構築](https://ja.wordpress.org/team/handbook/block-editor/how-to-guides/data-basics/2-building-a-list-of-pages)
* **次のステップ:** 新規ページフォームの構築 (近日公開)
* (オプション) gutenberg-examples リポジトリ内の [完成したアプリ](https://github.com/WordPress/gutenberg-examples/tree/trunk/09-code-data-basics-esnext) を参照

[原文](https://github.com/WordPress/gutenberg/blob/trunk/docs/how-to-guides/data-basics/3-building-an-edit-form.md)<|MERGE_RESOLUTION|>--- conflicted
+++ resolved
@@ -647,16 +647,14 @@
 }
 ```
 
-<<<<<<< HEAD
-<!--
-Note that we disable the save button when there are no edits and when the page is currently being saved. This is to prevent the user from accidentally pressing the button twice.
+<!--
+Note that we disable the _save_ button when there are no edits and when the page is currently being saved. This is to prevent the user from accidentally pressing the button twice.
+
+Also, interrupting a *save* in progress is not supported by `@wordpress/data` so we also conditionally disabled the _cancel_ button.
 -->
 注意: 編集がない場合、および、現在保存中の場合は「保存」ボタンを無効にします。これは、ユーザーが誤ってボタンを2回押すのを防ぐためです。
-=======
-Note that we disable the _save_ button when there are no edits and when the page is currently being saved. This is to prevent the user from accidentally pressing the button twice.
-
-Also, interrupting a *save* in progress is not supported by `@wordpress/data` so we also conditionally disabled the _cancel_ button.
->>>>>>> 97dcff56
+
+また、*保存*の中断は `@wordpress/data` ではサポートされていないため、条件付きで「キャンセル」ボタンも無効にしています。
 
 <!--
 Here's what it looks like in action:
