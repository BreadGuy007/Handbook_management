--- conflicted
+++ resolved
@@ -3,7 +3,6 @@
  -->
 # フィーチャーフラグ
 
-<<<<<<< HEAD
 <!--
 With phase 2 of the Gutenberg project there's a need for improved control over how code changes are released. Newer features developed for phase 2 and beyond should only be released to the Gutenberg plugin, while improvements and bug fixes should still continue to make their way into core releases.
 
@@ -17,13 +16,15 @@
 <!-- 
 Often in the Gutenberg project, there's a need to control whether the code we write is shipped to WordPress core, or whether certain more experimental features are only active in the plugin.
  -->
+<!-- 
 Gutenberg プロジェクトでは、しばしば、書いたコードが WordPress コアとしてリリースされるのか、それとも、特定の実験的な機能がプラグインでのみ有効なのかを制御する必要があります。
-
+ -->
 <!-- 
 Often this is handled using a 'feature flag'.
  -->
+<!-- 
 多くの場合、このような要求は「フィーチャーフラグ」を使用して処理されます。
-
+ -->
 <!--
 ## Introducing `process.env.GUTENBERG_PHASE`
 
@@ -31,48 +32,48 @@
  -->
 <!-- 
 ## process.env.GUTENBERG_PHASE の導入
-=======
+
+`process.env.GUTENBERG_PHASE` はフェーズ番号を示す環境変数です。コードをプラグインとしてビルドする際、この変数を `2` にセットします。コアとしてビルドする際には `1` にセットします。
+ -->
+<!-- 
 'Feature flags' are variables that allow you to prevent specific code in the Gutenberg project from being shipped to WordPress core, and to run certain experimental features only in the plugin.
->>>>>>> 97dcff56
-
-`process.env.GUTENBERG_PHASE` はフェーズ番号を示す環境変数です。コードをプラグインとしてビルドする際、この変数を `2` にセットします。コアとしてビルドする際には `1` にセットします。
- -->
+ -->
+「フィーチャーフラグ」とは、Gutenberg プロジェクト内の特定のコードを WordPress コアとしてリリースされないようにし、特定の実験的な機能をプラグイン内だけで実行できるようにする変数です。
 
 <!-- 
 ## Introducing `process.env.IS_GUTENBERG_PLUGIN`
  -->
 ## process.env.IS_GUTENBERG_PLUGIN の導入
 
-<<<<<<< HEAD
-<!-- 
-The `process.env.IS_GUTENBERG_PLUGIN` is an environment variable that represents whether code is currently executing within the plugin. When the codebase is built for the plugin, this variable will be set to `true`. When building for core, it will be set to `false` or `undefined`.
- -->
-`process.env.IS_GUTENBERG_PLUGIN` は、現在プラグイン内でコードが実行されているかどうかを表す環境変数です。プラグイン用にコードベースがビルドされると、この変数は `true` に設定されます。コア用にビルドする場合は、`false` または `undefined` に設定されます。
-=======
+<!-- 
 The `process.env.IS_GUTENBERG_PLUGIN` is an environment variable whose value 'flags' whether code is running within the Gutenberg plugin. 
 
 When the codebase is built for the plugin, this variable will be set to `true`. When building for WordPress core, it will be set to `false` or `undefined`.
->>>>>>> 97dcff56
+ -->
+`process.env.IS_GUTENBERG_PLUGIN` は、環境変数です。その値は、コードが Gutenberg プラグイン内で実行されているかどうかを示します。
+
+プラグイン用にコードベースがビルドされると、この変数は `true` に設定されます。WordPress コア用にビルドする場合は、`false` または `undefined` に設定されます。
 
 <!--
 ## Basic Use
 
-<<<<<<< HEAD
 A phase 2 function or constant should be exported using the following ternary syntax:
  -->
 ## 基本的な使用方法
+
 <!-- 
 フェーズ2の関数や定数は次の3項構文を使用してエクスポートしてください。
  -->
-<!-- 
-A plugin only function or constant should be exported using the following ternary syntax:
+
+<!-- 
+### Exporting features
+ -->
+### エクスポート機能
+
+<!-- 
+A plugin-only function or constant should be exported using the following ternary syntax:
  -->
 プラグイン専用の関数や定数は、次の三項構文を使用してエクスポートしてください。
-=======
-### Exporting features
-
-A plugin-only function or constant should be exported using the following ternary syntax:
->>>>>>> 97dcff56
 
 ```js
 function myPluginOnlyFeature() {
@@ -90,24 +91,29 @@
 <!-- 
 フェーズ1の環境で `phaseTwoFeature` のエクスポートは `undefined` になります。
 
-<<<<<<< HEAD
 フェーズ2の機能をインポートし呼び出す場合はエラーを避けるため、関数呼び出しを if 文でラップしてください。
  -->
 <!-- 
 In non-plugin environments the `phaseTwoFeature` export will be `undefined`.
-
-If you're attempting to import and call a plugin only feature, be sure to wrap the call to the function in an if statement to avoid an error:
- -->
+ -->
+<!-- 
 非プラグイン環境では、`process.env.IS_GUTENBERG_PLUGIN` のエクスポートは `undefined` になります。
-
-プラグインのみの機能をインポートし、呼び出す場合はエラーを避けるため、関数呼び出しを if 文で囲んでください。
-=======
+ -->
+
+<!-- 
 In the above example, the `pluginOnlyFeature` export will be `undefined` in non-plugin environments such as WordPress core.
-
+ -->
+上の例の場合、WordPress コアなどの非プラグイン環境では、`pluginOnlyFeature` エクスポートは `undefined` になります。
+
+<!-- 
 ### Importing features
-
+ -->
+### インポート機能
+<!-- 
 If you're attempting to import and call a plugin-only feature, be sure to wrap the function call in an `if` statement to avoid an error:
->>>>>>> 97dcff56
+ -->
+プラグインのみの機能をインポートし、呼び出す場合はエラーを避けるため、関数呼び出しを `if` 文で囲んでください。
+
 
 ```js
 import { pluginOnlyFeature } from '@wordpress/foo';
@@ -116,34 +122,24 @@
 	pluginOnlyFeature();
 }
 ```
-<<<<<<< HEAD
-<!--
-### How it works
-=======
-
+<!--
 ## How it works
->>>>>>> 97dcff56
 
 During the webpack build, instances of `process.env.IS_GUTENBERG_PLUGIN` will be replaced using webpack's [define plugin](https://webpack.js.org/plugins/define-plugin/).
 
-<<<<<<< HEAD
-If you write the following code:
- -->
-### 動作原理
-
-webpack のビルド時、すべての `process.env.IS_GUTENBERG_PLUGIN` は webpack の [define プラグイン](https://webpack.js.org/plugins/define-plugin/) を使用して置き換えられます。
-
-次のようなコードがある場合
-=======
 For example, in the following code –
->>>>>>> 97dcff56
+ -->
+## 動作原理
+
+webpack のビルド時、`process.env.IS_GUTENBERG_PLUGIN` は webpack の [define プラグイン](https://webpack.js.org/plugins/define-plugin/) を使用して置き換えられます。
+
+たとえば、次のコードでは、
 
 ```js
 if ( process.env.IS_GUTENBERG_PLUGIN ) {
 	pluginOnlyFeature();
 }
 ```
-<<<<<<< HEAD
 <!--
 When building the codebase for the plugin the variable will be replaced with the number literal `2`:
  -->
@@ -151,13 +147,9 @@
 コードベースをプラグインとしてビルドすると、変数は数値リテラル `2` で置き換えられます。
  -->
 <!-- 
-When building the codebase for the plugin the variable will be replaced with the boolean `true`:
- -->
-コードベースをプラグインとしてビルドすると、変数はブール値 `true` で置き換えられます。
-=======
-
 – the variable `process.env.IS_GUTENBERG_PLUGIN` will be replaced with the boolean `true` during the plugin-only build:
->>>>>>> 97dcff56
+ -->
+– 変数 `process.env.IS_GUTENBERG_PLUGIN` は、プラグインのビルドでのみ、ブール値 `true` で置き換えられます。
 
 ```js
 if ( true ) { // Wepack has replaced `process.env.IS_GUTENBERG_PLUGIN` with `true`
@@ -172,29 +164,28 @@
 <!--  
 if 文内部のコードは、`2 === 2` が `true` と評価されるため、Gutenberg プラグイン内部で実行されます。
 
-<<<<<<< HEAD
 コアでは、`process.env.GUTENBERG_PHASE` 変数は `1` で置換されるため、ビルドされたコードは以下のようになります。
  -->
 <!-- 
 Any code within the body of the if statement will be executed because of this truthyness.
-
-For core, the `process.env.IS_GUTENBERG_PLUGIN` variable is replaced with `undefined`, so the built code will look like:
- -->
+ -->
+<!-- 
 if 文の本体内にあるコードは、この `true` のため、実行されます。
-
-コアでは、`process.env.IS_GUTENBERG_PLUGIN` 変数は `undefined` で置換されるため、ビルドされたコードは以下のようになります。
-=======
+ -->
+<!-- 
 This ensures that code within the body of the `if` statement will always be executed.
 
 In WordPress core, the `process.env.IS_GUTENBERG_PLUGIN` variable is replaced with `undefined`. The built code looks like this:
->>>>>>> 97dcff56
+ -->
+これにより、`if` 文の中にあるコードが、常に実行されます。
+
+WordPress コアでは、`process.env.IS_GUTENBERG_PLUGIN` 変数は `undefined` で置換されるため、ビルドされたコードは以下のようになります。
 
 ```js
 if ( undefined ) { // Wepack has replaced `process.env.IS_GUTENBERG_PLUGIN` with `undefined`
 	pluginOnlyFeature();
 }
 ```
-<<<<<<< HEAD
 <!--
 `1 === 2` evaluates to false so the phase 2 feature will not be executed within core.
  -->
@@ -202,65 +193,47 @@
 `1 === 2` は `false` と評価されるため、フェーズ2の機能はコア内部では実行されません。
  -->
 <!-- 
-`undefined` evaluates to `false` so the plugin only feature will not be executed within core.
- -->
-`undefined` は `false` と評価されるため、プラグインのみの機能はコア内部では実行されません。
-=======
-
 `undefined` evaluates to `false` so the plugin-only feature will not be executed.
->>>>>>> 97dcff56
+ -->
+`undefined` は `false` と評価されるため、プラグインのみの機能は実行されません。
 
 <!--
 ### Dead Code Elimination
 
 For production builds, webpack ['minifies'](https://en.wikipedia.org/wiki/Minification_(programming)) the code, removing as much unnecessary JavaScript as it can. 
 
-<<<<<<< HEAD
-When the following code is encountered, webpack determines that the surrounding `if`statement is unnecessary:
+One of the steps involves something known as 'dead code elimination'. For example, when the following code is encountered, webpack determines that the surrounding `if` statement is unnecessary:
  -->
 ### 呼ばれないコードの削除
 
-本番リリース用にコードをビルドする場合、webpack はコードを[ミニファイ (縮小化)](https://en.wikipedia.org/wiki/Minification_(programming)) し、可能な限り不要な JavaScript のコードを削除しようとします。その中の1つが「呼ばれないコードの削除」です。
-
-次のコードに出会うと webpack は周りの `if` 文は不要と判断します。
-=======
-One of the steps involves something known as 'dead code elimination'. For example, when the following code is encountered, webpack determines that the surrounding `if` statement is unnecessary:
->>>>>>> 97dcff56
+製品のビルドでは、webpack はコードを[ミニファイ (縮小化)](https://en.wikipedia.org/wiki/Minification_(programming))し、可能な限り不要な JavaScript のコードを削除しようとします。
+
+そのステップのひとつに、「呼ばれないコードの削除」があります。例えば、次のようなコードがあった場合、webpack は周囲の `if` 文は不要と判断します。
 
 ```js
 if ( true ) {
 	pluginOnlyFeature();
 }
 ```
-<<<<<<< HEAD
-<!--
-The condition will always evaluates to `true`, so can be removed leaving just the code in the body:
- -->
-条件は常に `true` と評価されるため、if 文を削除し、中の実行部分のみを残すことができます。
-=======
-
+<!--
 The condition will always evaluate to `true`, so webpack removes it, leaving behind the code that was in the body:
->>>>>>> 97dcff56
+ -->
+条件は常に `true` と評価されるため、webpack は if 文を削除し、次のコードだけが残ります。
 
 ```js
 pluginOnlyFeature(); // The `if` condition block has been removed. Only the body remains.
 ```
 
-<<<<<<< HEAD
-<!--
-Similarly when building for core, the condition in the following `if` statement always resolves to false:
- -->
-同様にコアのビルドの場合、次の `if` 文の条件は常に `false` と解決されます。
-=======
+<!--
 Similarly, when building for WordPress core, the condition in the following `if` statement always resolves to false:
->>>>>>> 97dcff56
+ -->
+同様に WordPress コアのビルドの場合、次の `if` 文の条件は常に `false` と解決されます。
 
 ```js
 if ( undefined ) {
 	pluginOnlyFeature();
 }
 ```
-<<<<<<< HEAD
 <!--
 The minification process will remove the entire `if` statement including the body, ensuring code destined for phase 2 is not included in the built JavaScript intended for core.
  -->
@@ -268,16 +241,13 @@
 ミニファイプロセスは内容を含む `if` 文全体を削除します。これでフェーズ2のコードは、コア用にビルドされた JavaScript に含まれません。
  -->
 <!-- 
-The minification process will remove the entire `if` statement including the body, ensuring plugin only code is not included in the built JavaScript intended for core.
- -->
-ミニファイプロセスは内容を含む `if` 文全体を削除します。これでプラグインのみのコードは、コア用にビルドされた JavaScript に含まれません。
+In this case, the minification process will remove the entire `if` statement including the body, ensuring plugin-only code is not included in WordPress core build.
+ -->
+この例で、ミニファイプロセスは内容を含む `if` 文全体を削除します。これでプラグインのみのコードは、WordPress コア用のビルドに含まれません。
 
 <!--
 ## FAQ
-=======
-
-In this case, the minification process will remove the entire `if` statement including the body, ensuring plugin-only code is not included in WordPress core build.
->>>>>>> 97dcff56
+
 
 #### Why should I only use `===` or `!==` when comparing `process.env.GUTENBERG_PHASE` and not `>`, `>=`, `<` or `<=`?
 
@@ -317,14 +287,15 @@
 <!--
 #### Why shouldn't I assign the result of an expression involving `IS_GUTENBERG_PLUGIN` to a variable, e.g. `const isMyFeatureActive = process.env.IS_GUTENBERG_PLUGIN === 2`?
 
-<<<<<<< HEAD
 The aim here is to avoid introducing any complexity that could result in webpack's minifier not being able to eliminate dead code. See the [Dead Code Elimination](#dead-code-elimination) section for further details.
+
+Introducing complexity may prevent webpack's minifier from identifying and therefore eliminating dead code. Therefore it is recommended to use the examples in this document to ensure your feature flag functions as intended. For further details, see the [Dead Code Elimination](#dead-code-elimination) section.
+
  -->
 #### なぜ IS_GUTENBERG_PLUGIN 関連の評価結果を変数に割り当てるべきではないのですか ? たとえば const isMyFeatureActive = process.env.IS_GUTENBERG_PLUGIN === true ではいけないのですか ?
 
 webpack のミニファイが呼ばれないコードを削除できるよう、コードに複雑性を持ち込まないようにするためです。詳細については上の「呼ばれないコードの削除」セクションを参照してください。
 
-[原文](https://github.com/WordPress/gutenberg/blob/trunk/docs/how-to-guides/feature-flags.md)
-=======
-Introducing complexity may prevent webpack's minifier from identifying and therefore eliminating dead code. Therefore it is recommended to use the examples in this document to ensure your feature flag functions as intended. For further details, see the [Dead Code Elimination](#dead-code-elimination) section.
->>>>>>> 97dcff56
+複雑にすると、webpack のミニファイアが呼ばれないコードを識別できず、また削除できなくなる可能性があるためです。そのため、このドキュメントにある例を使用して、フィーチャーフラグが意図したとおりに機能することを確認してください。詳細については上の「呼ばれないコードの削除」セクションを参照してください。
+
+[原文](https://github.com/WordPress/gutenberg/blob/trunk/docs/how-to-guides/feature-flags.md)