<!--
# How-to Guides
 -->
# 開発ガイド

<!--
The new editor is highly flexible, like most of WordPress. You can build custom blocks, modify the editor's appearance, add special plugins, and much more.
-->
新しいエディターは WordPress と同様に、非常にフレキシブルです。カスタムブロックを作成したり、エディターの外観を変更したり、特別なプラグインを追加することができます。

<<<<<<< HEAD
<!--
## Creating Blocks
=======
## Creating blocks
>>>>>>> e09412eb

The editor is about blocks, and the main extensibility API is the Block API. It allows you to create your own static blocks, [Dynamic Blocks](/docs/how-to-guides/block-tutorial/creating-dynamic-blocks.md) ( rendered on the server ) and also blocks capable of saving data to Post Meta for more structured content.

If you want to learn more about block creation, see the [Create a Block tutorial](/docs/getting-started/create-block/README.md) for the best place to start.
-->
## ブロックの作成

<<<<<<< HEAD
エディターは「ブロック」であり、主な拡張 API は「ブロック API」です。ブロック API を使用してユーザーは静的ブロックやサーバー側でレンダリングされる[ダイナミックブロック](https://ja.wordpress.org/team/handbook/block-editor/how-to-guides/block-tutorial/creating-dynamic-blocks/)を作成できます。またブロックは構造化されたコンテンツのため投稿メタにデータを保存できます。

ブロックの作成について学習するには、まずはじめに [ブロックの作成 チュートリアル](https://ja.wordpress.org/team/handbook/block-editor/getting-started/create-block/) を参照してください。

<!--
## Extending Blocks
=======
## Extending blocks
>>>>>>> e09412eb

It is also possible to modify the behavior of existing blocks or even remove them completely using filters.

Learn more in the [Block Filters](/docs/reference-guides/filters/block-filters.md) section.
-->
## ブロックの拡張

フィルターを使用しても、既存のブロックの振る舞いを変更したり、完全に削除できます。

詳細は [ブロックフィルター](https://github.com/WordPress/gutenberg/blob/trunk/docs/reference-guides/filters/block-filters.md) セクションを参照してください。

<!-- 
Specifically for `Query Loop` block, besides the available filters, there are more ways to extend it and create bespoke versions of it. Learn more in the [Extending the Query Loop block](/docs/how-to-guides/block-tutorial/extending-the-query-loop-block.md) section.
 -->
特に「クエリループ」ブロックについては、利用可能なフィルター以外にも、ブロックの拡張やオーダーメイドのバージョンを作成する方法があります。詳細は、[クエリループブロックの拡張](https://ja.wordpress.org/team/handbook/block-editor/how-to-guides/block-tutorial/extending-the-query-loop-block/) セクションを参照してください。

<!--
## Extending the Editor UI

Extending the editor UI can be accomplished with the `registerPlugin` API, allowing you to define all your plugin's UI elements in one place.

Refer to the [Plugins](/packages/plugins/README.md) and [Edit Post](/packages/edit-post/README.md) section for more information.

You can also filter certain aspects of the editor; this is documented on the [Editor Filters](/docs/reference-guides/filters/editor-filters.md) page.
-->
## エディター UI の拡張

エディター UI の拡張は `registerPlugin` API で可能です。すべてのプラグインの UI 要素を1箇所で定義できます。

詳細については [Plugins](https://github.com/WordPress/gutenberg/blob/trunk/packages/plugins/README.md) および [Edit Post](https://github.com/WordPress/gutenberg/tree/trunk/packages/edit-post) セクションを参照してください。

エディターのいくつかの部分はフィルタリングできます。詳細については [Editor Filters](https://github.com/WordPress/gutenberg/blob/trunk/docs/reference-guides/filters/editor-filters.md) ページを参照してください。

<<<<<<< HEAD
<!--
## Meta Boxes
=======
## Meta boxes
>>>>>>> e09412eb

Porting PHP meta boxes to blocks or sidebar plugins is highly encouraged, learn how in the [meta box](/docs/how-to-guides/metabox.md) and [sidebar plugin](/docs/how-to-guides/plugin-sidebar-0.md) guides.
-->
## メタボックス

<<<<<<< HEAD
PHP メタボックスからブロックやサイドバープラグインへのポーティングは強く奨励されます。詳細については [メタボックス](https://ja.wordpress.org/team/handbook/block-editor/how-to-guides/metabox/) および [プラグイン用サイドバー](https://ja.wordpress.org/team/handbook/block-editor/how-to-guides/plugin-sidebar-0/) を参照してください。

<!--
## Theme Support
=======
## Theme support
>>>>>>> e09412eb

By default, blocks provide their styles to enable basic support for blocks in themes without any change. Themes can add/override these styles, or rely on defaults.

There are some advanced block features which require opt-in support in the theme. See [theme support](/docs/how-to-guides/themes/theme-support.md) and [how to filter global styles](/docs/reference-guides/filters/global-styles-filters.md).
-->
## テーマサポート

ブロックにはデフォルトでスタイルが提供され、カスタマイズなしでもテーマ内で適切に表示されます。テーマはこのスタイルを追加したり上書きしたり、あるいはデフォルトのままにしておくことができます。

テーマ内でのオプトインサポートが必要な高度なブロック機能があります。[テーマサポート](https://ja.wordpress.org/team/handbook/block-editor/how-to-guides/themes/theme-support/) と [グローバルスタイルをフィルターする方法](https://developer.wordpress.org/block-editor/reference-guides/filters/global-styles-filters/)を参照してください。

<!--
## Autocomplete

Autocompleters within blocks may be extended and overridden. Learn more about the [autocomplete](/docs/reference-guides/filters/autocomplete-filters.md) filters.
-->
## オートコンプリート

ブロック内のオートコンプリートは拡張したり、上書きできます。詳細については [Autocomplete](https://github.com/WordPress/gutenberg/blob/trunk/docs/reference-guides/filters/autocomplete-filters.md) フィルターを参照してください。

<<<<<<< HEAD
<!--
## Block Parsing and Serialization
=======
## Block parsing and serialization
>>>>>>> e09412eb

Posts in the editor move through a couple of different stages between being stored in `post_content` and appearing in the editor. Since the blocks themselves are data structures that live in memory it takes a parsing and serialization step to transform out from and into the stored format in the database.

Customizing the parser is an advanced topic that you can learn more about in the [Extending the Parser](/docs/reference-guides/filters/parser-filters.md) section.
-->
## ブロックのパースとシリアライゼーション

エディター内のテキストは、`post_content` への保存とエディターでの表示との間でいくつかの異なるステージを経由します。ブロック自体はメモリー内に存在するデータ構造のため、データベース内の保存形式との間でパースやシリアライゼーションが必要です。

パーサーのカスタマイズは高度なトピックになります。詳細については [パーサーの拡張](https://github.com/WordPress/gutenberg/blob/trunk/docs/reference-guides/filters/parser-filters.md) セクションを参照してください。

[原文](https://github.com/WordPress/gutenberg/blob/trunk/docs/how-to-guides/README.md)<|MERGE_RESOLUTION|>--- conflicted
+++ resolved
@@ -8,12 +8,8 @@
 -->
 新しいエディターは WordPress と同様に、非常にフレキシブルです。カスタムブロックを作成したり、エディターの外観を変更したり、特別なプラグインを追加することができます。
 
-<<<<<<< HEAD
 <!--
-## Creating Blocks
-=======
 ## Creating blocks
->>>>>>> e09412eb
 
 The editor is about blocks, and the main extensibility API is the Block API. It allows you to create your own static blocks, [Dynamic Blocks](/docs/how-to-guides/block-tutorial/creating-dynamic-blocks.md) ( rendered on the server ) and also blocks capable of saving data to Post Meta for more structured content.
 
@@ -21,16 +17,12 @@
 -->
 ## ブロックの作成
 
-<<<<<<< HEAD
 エディターは「ブロック」であり、主な拡張 API は「ブロック API」です。ブロック API を使用してユーザーは静的ブロックやサーバー側でレンダリングされる[ダイナミックブロック](https://ja.wordpress.org/team/handbook/block-editor/how-to-guides/block-tutorial/creating-dynamic-blocks/)を作成できます。またブロックは構造化されたコンテンツのため投稿メタにデータを保存できます。
 
 ブロックの作成について学習するには、まずはじめに [ブロックの作成 チュートリアル](https://ja.wordpress.org/team/handbook/block-editor/getting-started/create-block/) を参照してください。
 
 <!--
-## Extending Blocks
-=======
 ## Extending blocks
->>>>>>> e09412eb
 
 It is also possible to modify the behavior of existing blocks or even remove them completely using filters.
 
@@ -64,25 +56,17 @@
 
 エディターのいくつかの部分はフィルタリングできます。詳細については [Editor Filters](https://github.com/WordPress/gutenberg/blob/trunk/docs/reference-guides/filters/editor-filters.md) ページを参照してください。
 
-<<<<<<< HEAD
 <!--
-## Meta Boxes
-=======
 ## Meta boxes
->>>>>>> e09412eb
 
 Porting PHP meta boxes to blocks or sidebar plugins is highly encouraged, learn how in the [meta box](/docs/how-to-guides/metabox.md) and [sidebar plugin](/docs/how-to-guides/plugin-sidebar-0.md) guides.
 -->
 ## メタボックス
 
-<<<<<<< HEAD
 PHP メタボックスからブロックやサイドバープラグインへのポーティングは強く奨励されます。詳細については [メタボックス](https://ja.wordpress.org/team/handbook/block-editor/how-to-guides/metabox/) および [プラグイン用サイドバー](https://ja.wordpress.org/team/handbook/block-editor/how-to-guides/plugin-sidebar-0/) を参照してください。
 
 <!--
-## Theme Support
-=======
 ## Theme support
->>>>>>> e09412eb
 
 By default, blocks provide their styles to enable basic support for blocks in themes without any change. Themes can add/override these styles, or rely on defaults.
 
@@ -103,12 +87,8 @@
 
 ブロック内のオートコンプリートは拡張したり、上書きできます。詳細については [Autocomplete](https://github.com/WordPress/gutenberg/blob/trunk/docs/reference-guides/filters/autocomplete-filters.md) フィルターを参照してください。
 
-<<<<<<< HEAD
 <!--
-## Block Parsing and Serialization
-=======
 ## Block parsing and serialization
->>>>>>> e09412eb
 
 Posts in the editor move through a couple of different stages between being stored in `post_content` and appearing in the editor. Since the blocks themselves are data structures that live in memory it takes a parsing and serialization step to transform out from and into the stored format in the database.
 
