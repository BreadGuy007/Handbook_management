--- conflicted
+++ resolved
@@ -1,40 +1,29 @@
-<!-- 
+<!--
 # Backward Compatibility
  -->
 # 後方互換性
 
-<!-- 
+<!--
 Historically, WordPress has been known for preserving backward compatibility across versions. Gutenberg follows this example wherever possible in its production public APIs. There are rare occasions where breaking backward compatibility is unavoidable and in those cases the breakage:
 
-<<<<<<< HEAD
-* Should be constrained as much as possible to a small surface area of the API.
-* Should be documented as clearly as possible to third-party developers using Dev Notes.
+-   Should be constrained as much as possible to a small surface area of the API.
+-   Should be documented as clearly as possible to third-party developers using Dev Notes.
  -->
 歴史的に WordPress はバージョン間の後方互換性を維持することで知られてきました。Gutenberg でも可能な限り製品版の公開 API に対してこの先例に従います。後方互換性を維持しない稀なケースはそれが避けられず、かつ、後方互換性の破壊が以下の場合に限ります。
-=======
--   Should be constrained as much as possible to a small surface area of the API.
--   Should be documented as clearly as possible to third-party developers using Dev Notes.
->>>>>>> 3712ce0a
 
-* 破壊が、API 表面のできる限り小さな部分に限定されること
-* 破壊が、サードパーティの開発者に対して明確に、Dev Notes (開発ノート) としてドキュメントされること
+- 破壊が、API 表面のできる限り小さな部分に限定されること
+- 破壊が、サードパーティの開発者に対して明確に、Dev Notes (開発ノート) としてドキュメントされること
 
-<!-- 
+<!--
 ## What qualifies as a production public API
  -->
 ## 製品版公開 API の範囲
 
-<<<<<<< HEAD
-<!-- 
-The Gutenberg code base is composed of two different types of packages: 
- - **production packages**: these are packages that are shipped as WordPress scripts (example: wp-components, wp-editor...).
- - **development packages**: these are made up of developer tools that can be used by third-party developers to lint, test, format and build their themes and plugins (example: @wordpress/scrips, @wordpress/env...). Typically, these are consumed as npm dependencies in third-party projects.
-=======
+<!--
 The Gutenberg code base is composed of two different types of packages:
 
 -   **production packages**: these are packages that are shipped as WordPress scripts (example: wp-components, wp-editor...).
 -   **development packages**: these are made up of developer tools that can be used by third-party developers to lint, test, format and build their themes and plugins (example: @wordpress/scrips, @wordpress/env...). Typically, these are consumed as npm dependencies in third-party projects.
->>>>>>> 3712ce0a
 
 Backward compatibility guarantees only apply to the production packages, as updates happen through WordPress upgrades.
 
@@ -49,85 +38,60 @@
 
 製品版パッケージは `wp` グローバル変数を使用してサードパーティ開発者に API を提供します。API には JavaScript 関数、変数、React コンポーネントが含まれます。
 
-<!-- 
+<!--
 ### How to preserve backward compatibility for a JavaScript function
  -->
 ### 後方互換性を保つには - JavaScript 関数
 
-<<<<<<< HEAD
-<!-- 
-* The name of the function should not change.
-* The order of the arguments of the function should not change.
-* The function's returned value type should not change.
-* Changes to arguments (new arguments, modification of semantics) is possible if we guarantee that all previous calls are still possible.
- -->
-* 関数名を変えないでください。
-* 関数の引数の順番を変えないでください。
-* 関数の戻り値の型を変えないでください。
-* 新規の引数や引数の意味の変更などの引数の変更は、以前の呼び出しがすべて可能であることを保証できる場合において、可能です。
-=======
+<!--
 -   The name of the function should not change.
 -   The order of the arguments of the function should not change.
 -   The function's returned value type should not change.
 -   Changes to arguments (new arguments, modification of semantics) is possible if we guarantee that all previous calls are still possible.
->>>>>>> 3712ce0a
+ -->
+- 関数名を変えないでください。
+- 関数の引数の順番を変えないでください。
+- 関数の戻り値の型を変えないでください。
+- 新規の引数や引数の意味の変更などの引数の変更は、以前の呼び出しがすべて可能であることを保証できる場合において、可能です。
 
-<!-- 
+<!--
 ### How to preserve backward compatibility for a React Component
  -->
 ### 後方互換性を保つには - React コンポーネント
 
-<<<<<<< HEAD
-<!-- 
-* The name of the component should not change.
-* The props of the component should not be removed.
-* Existing prop values should continue to be supported. If a component accepts a function as a prop, we can update the component to accept a new type for the same prop, but it shouldn't break existing usage.
-* Adding new props is allowed.
-* React Context dependencies can only be added or removed if we ensure the previous context contract is not breaking.
- -->
-* コンポーネント名を変えないでください。
-* コンポーネントの props を削除しないでください。
-* 既存の prop 値のサポートは続けてください。コンポーネントが prop に関数を取る場合には、その prop で新しいタイプを受け入れる形でコンポーネントを更新できます。ただし現在の利用を妨げる変更はできません。
-* 新しい props の追加は認められます。
-* React のコンテキストの依存性は、以前のコンテキストの契約が破られない限りにおいて、追加、削除できます。
-
-<!-- 
-### How to preserve backward compatibility for a Block
- -->
-### 後方互換性を保つには - ブロック
-<!-- 
-* Existing usage of the block should not break or be marked as invalid when the editor is loaded.
-* The styling of the existing blocks should be guaranteed.
-* Markup changes should be limited to the minimum possible, but if a block needs to change its saved markup, making previous versions invalid, a [**deprecated version**](/docs/reference-guides/block-api/block-deprecation.md) of the block should be added.
- -->
-* 既存のブロックの利用を妨げないでください。あるいは、エディターがロードされた際に「invalid (不正)」としてマークしてください。
-* 既存のブロックのスタイルを保証してください。
-* マークアップの変更は可能な限り最小に留めてください。ブロックの保存したマークアップの変更が必要な場合には、以前のバージョンのブロックを不正とし、ブロックの [**非推薦バージョン**](https://developer.wordpress.org/block-editor/developers/block-api/block-deprecation/) に追加してください。
-=======
+<!--
 -   The name of the component should not change.
 -   The props of the component should not be removed.
 -   Existing prop values should continue to be supported. If a component accepts a function as a prop, we can update the component to accept a new type for the same prop, but it shouldn't break existing usage.
 -   Adding new props is allowed.
 -   React Context dependencies can only be added or removed if we ensure the previous context contract is not breaking.
+ -->
+- コンポーネント名を変えないでください。
+- コンポーネントの props を削除しないでください。
+- 既存の prop 値のサポートは続けてください。コンポーネントが prop に関数を取る場合には、その prop で新しいタイプを受け入れる形でコンポーネントを更新できます。ただし現在の利用を妨げる変更はできません。
+- 新しい props の追加は認められます。
+- React のコンテキストの依存性は、以前のコンテキストの契約が破られない限りにおいて、追加、削除できます。
 
+<!--
 ### How to preserve backward compatibility for a Block
-
+ -->
+### 後方互換性を保つには - ブロック
+<!--
 -   Existing usage of the block should not break or be marked as invalid when the editor is loaded.
 -   The styling of the existing blocks should be guaranteed.
 -   Markup changes should be limited to the minimum possible, but if a block needs to change its saved markup, making previous versions invalid, a [**deprecated version**](/docs/reference-guides/block-api/block-deprecation.md) of the block should be added.
->>>>>>> 3712ce0a
+ -->
+- 既存のブロックの利用を妨げないでください。あるいは、エディターがロードされた際に「invalid (不正)」としてマークしてください。
+- 既存のブロックのスタイルを保証してください。
+- マークアップの変更は可能な限り最小に留めてください。ブロックの保存したマークアップの変更が必要な場合には、以前のバージョンのブロックを不正とし、ブロックの [**非推薦バージョン**](https://developer.wordpress.org/block-editor/developers/block-api/block-deprecation/) に追加してください。
 
-<!-- 
+<!--
 ## Class names and DOM updates
-<<<<<<< HEAD
  -->
 ## クラス名と DOM の更新
-<!-- 
-Class names and DOM nodes used inside the tree of React components are not considered part of the public API and can be modified. 
-=======
 
+<!--
 Class names and DOM nodes used inside the tree of React components are not considered part of the public API and can be modified.
->>>>>>> 3712ce0a
 
 Changes to these should be done with caution as it can affect the styling and behavior of third-party code (Even if they should not rely on these in the first place). Keep the old ones if possible. If not, document the changes and write a dev note.
  -->
@@ -135,11 +99,12 @@
 
 変更する場合、本来サードパーティはツリー内のクラス名や DOM ノードに依存してはならないのですが、それでもサードパーティコードのスタイルや動作に影響を与えないよう注意してください。影響を与える場合は変更をドキュメントし、Dev Notes を書いてください。
 
-<!-- 
+<!--
 ## Deprecations
  -->
 ## 非推奨
-<!-- 
+
+<!--
 As the project evolves, flaws of existing APIs are discovered, or updates are required to support new features. When this happens, we try to guarantee that existing APIs don't break and build new alternative APIs.
 
 To encourage third-party developers to adopt the new APIs instead, we can use the [**deprecated**](/packages/deprecated/README.md) helper to show a message explaining the deprecation and propose the alternative whenever the old API is used.
@@ -148,18 +113,15 @@
 
 サードパーティの開発者が古い API を使用した場合には、[**deprecated**](https://developer.wordpress.org/block-editor/packages/packages-deprecated/) ヘルパーを使用して非推奨を伝えるメッセージを表示し代替の API を提案できます。
 
-<!-- 
+<!--
 Make it more clear when the feature was deprecated. Use the `since` and `plugin` options of the helper method.
  -->
 機能が非推奨になった時期をよりクリアにできます。支援メソッドの `since` と `plugin` オプションを使用してください。
 
-<!-- 
+<!--
 Example:
-<<<<<<< HEAD
  -->
 例:
-=======
->>>>>>> 3712ce0a
 
 ```js
 deprecated( 'wp.components.ClipboardButton', {
@@ -169,53 +131,40 @@
 } );
 ```
 
-<!-- 
+<!--
 ## Dev Notes
  -->
 ## Dev Notes (開発ノート)
-<!-- 
+
+<!--
 Dev notes are [posts published on the make/core site](https://make.wordpress.org/core/tag/dev-notes/) prior to WordPress releases to inform third-party developers about important changes to the developer APIs, these changes can include:
-<<<<<<< HEAD
-* New APIs.
-* Changes to existing APIs that might affect existing plugins and themes. (Example: classname changes...)
-* Unavoidable backward compatibility breakage, with reasoning and migration flows.
-* Important deprecations (even without breakage), with reasoning and migration flows.
- -->
-Dev Notes (開発ノート) とは WordPress のリリースに先立ち [make/core サイトに投稿される記事](https://make.wordpress.org/core/tag/dev-notes/) のことで、サードパーティ開発者に API の重要な変更を伝えます。変更には以下が含まれます。
-* 新しい API
-* 既存のプラグインやテーマに影響を与える可能性のある API の変更 (例: クラス名の変更等)
-* 避けられなかった後方互換性の破壊。理由と移行フローを付記する。
-* 重要な非推奨 (破壊がない場合も)。理由と移行フローを付記する。
-<!-- 
-### Dev Note Workflow
- -->
-### Dev Notes ワークフロー
-<!-- 
-* When working on a pull request and the need for a dev note is discovered, add the **Needs Dev Note** label to the PR.
-* If possible, add a comment to the PR explaining why the dev note is needed.
-* When the first beta of the upcoming WordPress release is shipped, go through the list of merged PRs included in the release that are tagged with the **Needs Dev Note** label.
-* For each one of these PRs, write a dev note and coordinate with the WordPress release leads to publish the dev note.
-* Once the dev note for a PR is published, remove the **Needs Dev Note** label from the PR.
- -->
-* プルリクエスト (PR) での作業の際に Dev Notes の必要性が出てきた場合、PR にラベル **Needs Dev Note** を追加する。
-* 可能であれば、なぜ Dev Notes が必要かを説明するコメントを PR に追加する。
-* WordPress 次期リリースの最初のベータが公開される際に、そのリリースのコードにマージされた PR のうちラベル **Needs Dev Note** の付いた PR のリストを作成する。
-* PR ごとに Dev Notes を書き、WordPress リリースリードと協調して Dev Notes を公開する。
-* PR の Dev Notes が公開されたら、ラベル **Needs Dev Note** を PR から削除する。
-
-[原文](https://github.com/WordPress/gutenberg/blob/trunk/docs/how-to-guides/backward-compatibility/README.md)
-=======
-
 -   New APIs.
 -   Changes to existing APIs that might affect existing plugins and themes. (Example: classname changes...)
 -   Unavoidable backward compatibility breakage, with reasoning and migration flows.
 -   Important deprecations (even without breakage), with reasoning and migration flows.
+ -->
+Dev Notes (開発ノート) とは WordPress のリリースに先立ち [make/core サイトに投稿される記事](https://make.wordpress.org/core/tag/dev-notes/) のことで、サードパーティ開発者に API の重要な変更を伝えます。変更には以下が含まれます。
+- 新しい API
+- 既存のプラグインやテーマに影響を与える可能性のある API の変更 (例: クラス名の変更等)
+- 避けられなかった後方互換性の破壊。理由と移行フローを付記する。
+- 重要な非推奨 (破壊がない場合も)。理由と移行フローを付記する。
 
+<!--
 ### Dev Note Workflow
+ -->
+### Dev Notes ワークフロー
 
+<!--
 -   When working on a pull request and the need for a dev note is discovered, add the **Needs Dev Note** label to the PR.
 -   If possible, add a comment to the PR explaining why the dev note is needed.
 -   When the first beta of the upcoming WordPress release is shipped, go through the list of merged PRs included in the release that are tagged with the **Needs Dev Note** label.
 -   For each one of these PRs, write a dev note and coordinate with the WordPress release leads to publish the dev note.
 -   Once the dev note for a PR is published, remove the **Needs Dev Note** label from the PR.
->>>>>>> 3712ce0a
+ -->
+- プルリクエスト (PR) での作業の際に Dev Notes の必要性が出てきた場合、PR にラベル **Needs Dev Note** を追加する。
+- 可能であれば、なぜ Dev Notes が必要かを説明するコメントを PR に追加する。
+- WordPress 次期リリースの最初のベータが公開される際に、そのリリースのコードにマージされた PR のうちラベル **Needs Dev Note** の付いた PR のリストを作成する。
+- PR ごとに Dev Notes を書き、WordPress リリースリードと協調して Dev Notes を公開する。
+- PR の Dev Notes が公開されたら、ラベル **Needs Dev Note** を PR から削除する。
+
+[原文](https://github.com/WordPress/gutenberg/blob/trunk/docs/how-to-guides/backward-compatibility/README.md)