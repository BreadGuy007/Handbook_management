--- conflicted
+++ resolved
@@ -61,24 +61,7 @@
 3. コラボレーション — より直感的なコンテンツの共同作業
 4. 多言語化 — コアの実装による多言語化サイト
 
-<<<<<<< HEAD
-<!-- 
-## What are “blocks” and why are we using them?
-
-The current WordPress editor is an open text window—it’s always been a wonderful blank canvas for writing, but when it comes to building posts and pages with images, multimedia, embedded content from social media, polls, and other elements, it required a mix of different approaches that were not always intuitive:
-
-- Media library/HTML for images, multimedia and approved files.
-- Pasted links for embeds.
-- `Shortcodes` for specialized assets from plugins.
-- Featured images for the image at the top of a post or page.
-- Excerpts for subheadings.
-- Widgets for content on the side of a page.
-
-As we thought about these uses and how to make them obvious and consistent, we began to embrace the concept of “blocks.” All of the above items could be blocks: easy to search and understand, and easy to dynamically shift around the page. The block concept is very powerful, and if designed thoughtfully, can offer an outstanding editing and publishing experience.
--->
-<!-- 
-=======
->>>>>>> 2f1c2d74
+<!--
 ## When was Gutenberg started? 
  -->
 ## いつ Gutenberg は始まりましたか ? 
