--- conflicted
+++ resolved
@@ -70,16 +70,6 @@
 <dt>Toolbar</dt>
 <dd>A set of button controls. In the context of a block, usually referring to the toolbar of block controls shown above the selected block.</dd>
 
-<<<<<<< HEAD
-<dt>Template</dt>
-<dd> A template is a pre-defined arrangement of blocks, possibly with predefined attributes or placeholder content. You can provide a template for a post type, to give users a starting point when creating a new piece of content, or inside a custom block with the <code>InnerBlocks</code> component. See the <a href="../../developers/block-api/block-templates/">templates documentation</a> for more information.</dd>
-
-<dt>Template part</dt>
-<dd>Template parts are equivalent – in blocks – of theme template parts. They are generally defined by a theme first. They carry some semantic meaning (could be swapped between themes such as a header) and can only be inserted in the site editor context (within “templates”). They are primarily site structure and are never to be mixed with the post content editor. </dd>
-
 </dl>
 
-[原文](https://github.com/WordPress/gutenberg/blob/master/docs/designers-developers/glossary.md)
-=======
-</dl>
->>>>>>> e2a25d4b
+[原文](https://github.com/WordPress/gutenberg/blob/master/docs/designers-developers/glossary.md)