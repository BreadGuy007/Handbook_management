# Block Filters

To modify the behavior of existing blocks, WordPress exposes several APIs:

### Block Style Variations

Block Style Variations allow providing alternative styles to existing blocks. They work by adding a className to the block's wrapper. This className can be used to provide an alternative styling for the block if the style variation is selected. See the [Getting Started with JavaScript tutorial](/docs/designers-developers/developers/tutorials/javascript/) for a full example.

_Example:_

```js
wp.blocks.registerBlockStyle( 'core/quote', {
	name: 'fancy-quote',
	label: 'Fancy Quote'
} );
```

The example above registers a block style variation named `fancy-quote` to the `core/quote` block. When the user selects this block style variation from the styles selector, an `is-style-fancy-quote` className will be added to the block's wrapper.

By adding `isDefault: true` you can mark the registered style variation as the one that is recognized as active when no custom class name is provided. It also means that there will be no custom class name added to the HTML output for the style that is marked as default.

To remove a block style variation use `wp.blocks.unregisterBlockStyle()`.

_Example:_

```js
wp.blocks.unregisterBlockStyle( 'core/quote', 'large' );
```

The above removes the variation named `large` from the `core/quote` block.

**Important:** When unregistering a block style, there can be a [race condition](https://en.wikipedia.org/wiki/Race_condition) on which code runs first: registering the style, or unregistering the style. You want your unregister code to run last. The way to do that is specify the component that is registering the style as a dependency, in this case `wp-edit-post`. Additionally, using `wp.domReady()` ensures the unregister code runs once the dom is loaded.

Enqueue your JavaScript with the following PHP code:

```php
function myguten_enqueue() {
	wp_enqueue_script(
		'myguten-script',
		plugins_url( 'myguten.js', __FILE__ ),
		array( 'wp-blocks', 'wp-dom-ready', 'wp-edit-post' ),
		filemtime( plugin_dir_path( __FILE__ ) . '/myguten.js' )
	);
}
add_action( 'enqueue_block_editor_assets', 'myguten_enqueue' );
```

The JavaScript code in `myguten.js`:

```js
wp.domReady( function() {
	wp.blocks.unregisterBlockStyle( 'core/quote', 'large' );
} );
```

### Server-side registration helper

While the samples provided do allow full control of block styles, they do require a considerable amount of code.

To simplify the process of registering and unregistering block styles, two server-side functions are also available: `register_block_style`, and `unregister_block_style`.

#### register_block_style

The `register_block_style` function receives the name of the block as the first argument and an array describing properties of the style as the second argument.

The properties of the style array must include `name` and `label`:
 - `name`: The identifier of the style used to compute a CSS class.
 - `label`: A human-readable label for the style.

Besides the two mandatory properties, the styles properties array should also include an `inline_style`  or a `style_handle` property:

 - `inline_style`: Contains inline CSS code that registers the CSS class required for the style.
 - `style_handle`: Contains the handle to an already registered style that should be enqueued in places where block styles are needed.

The following code sample registers a style for the quote block named "Blue Quote", and provides an inline style that makes quote blocks with the "Blue Quote" style have blue color:

```php
register_block_style(
    'core/quote',
    array(
        'name'         => 'blue-quote',
        'label'        => __( 'Blue Quote' ),
        'inline_style' => '.wp-block-quote.is-style-blue-quote { color: blue; }',
    )
);
```

Alternatively, if a stylesheet was already registered which contains the CSS for the style variation, it is possible to just pass the stylesheet's handle so `register_block_style` function will make sure it is enqueue.

The following code sample provides an example of this use case:

```php
wp_register_style( 'myguten-style', get_template_directory_uri() . '/custom-style.css' );

// ...

register_block_style(
    'core/quote',
    array(
        'name'         => 'fancy-quote',
        'label'        => 'Fancy Quote',
        'style_handle' => 'myguten-style',
    )
);
```

#### unregister_block_style

`unregister_block_style` allows unregistering a block style previously registered on the server using `register_block_style`.

The function's first argument is the registered name of the block, and the name of the style as the second argument.

The following code sample unregisters the style named 'fancy-quote'  from the quote block:

```php
unregister_block_style( 'core/quote', 'fancy-quote' );
```

**Important:** The function `unregister_block_style` only unregisters styles that were registered on the server using `register_block_style`. The function does not unregister a style registered using client-side code.

### Filters

Extending blocks can involve more than just providing alternative styles, in this case, you can use one of the following filters to extend the block settings.

#### `blocks.registerBlockType`

Used to filter the block settings. It receives the block settings and the name of the registered block as arguments. Since v6.1.0 this filter is also applied to each of a block's deprecated settings.

_Example:_

Ensure that List blocks are saved with the canonical generated class name (`wp-block-list`):

```js
function addListBlockClassName( settings, name ) {
	if ( name !== 'core/list' ) {
		return settings;
	}

	return lodash.assign( {}, settings, {
		supports: lodash.assign( {}, settings.supports, {
			className: true
		} ),
	} );
}

wp.hooks.addFilter(
	'blocks.registerBlockType',
	'my-plugin/class-names/list-block',
	addListBlockClassName
);
```

#### `blocks.getSaveElement`

A filter that applies to the result of a block's `save` function. This filter is used to replace or extend the element, for example using `wp.element.cloneElement` to modify the element's props or replace its children, or returning an entirely new element.

The filter's callback receives an element, a block type and the block attributes as arguments. It should return an element.

#### `blocks.getSaveContent.extraProps`

A filter that applies to all blocks returning a WP Element in the `save` function. This filter is used to add extra props to the root element of the `save` function. For example: to add a className, an id, or any valid prop for this element.

The filter receives the current `save` element's props, a block type and the block attributes as arguments. It should return a props object.

_Example:_

Adding a background by default to all blocks.

```js
function addBackgroundColorStyle( props ) {
	return lodash.assign( props, { style: { backgroundColor: 'red' } } );
}

wp.hooks.addFilter(
	'blocks.getSaveContent.extraProps',
	'my-plugin/add-background-color-style',
	addBackgroundColorStyle
);
```

_Note:_  A [block validation](/docs/designers-developers/developers/block-api/block-edit-save.md#validation) error will occur if this filter modifies existing content the next time the post is edited. The editor verifies that the content stored in the post matches the content output by the `save()` function.

To avoid this validation error, use `render_block` server-side to modify existing post content instead of this filter. See [render_block documentation](https://developer.wordpress.org/reference/hooks/render_block/).
 -->
_注意:_ このフィルターが既存のコンテンツを変更すると、次回、投稿がロードされる際に [ブロックバリデーション](https://wordpress.org/gutenberg/handbook/block-api/block-edit-save/#validation) エラーが発生します。エディターは投稿内に保存されたコンテンツが、`save()` 関数で出力されたコンテンツと合致するかどうか確認するためです。

バリデーションエラーを避けるには、このフィルターの代わりに既存の投稿コンテンツを変更するサーバーサイド `render_block` を使用してください。詳細については [render_block ドキュメント](https://developer.wordpress.org/reference/hooks/render_block/) を参照してください。

#### `blocks.getBlockDefaultClassName`

Generated HTML classes for blocks follow the `wp-block-{name}` nomenclature. This filter allows to provide an alternative class name.

_Example:_

```js
// Our filter function
function setBlockCustomClassName( className, blockName ) {
	return blockName === 'core/code' ?
		'my-plugin-code' :
		className;
}

// Adding the filter
wp.hooks.addFilter(
	'blocks.getBlockDefaultClassName',
	'my-plugin/set-block-custom-class-name',
	setBlockCustomClassName
);
```

#### `blocks.switchToBlockType.transformedBlock`

Used to filter an individual transform result from block transformation. All of the original blocks are passed since transformations are many-to-many, not one-to-one.

#### `blocks.getBlockAttributes`

Called immediately after the default parsing of a block's attributes and before validation to allow a plugin to manipulate attribute values in time for validation and/or the initial values rendering of the block in the editor.

#### `editor.BlockEdit`

Used to modify the block's `edit` component. It receives the original block `BlockEdit` component and returns a new wrapped component.

_Example:_

{% codetabs %}
{% ESNext %}
```js
const { createHigherOrderComponent } = wp.compose;
const { Fragment } = wp.element;
const { InspectorControls } = wp.blockEditor;
const { PanelBody } = wp.components;

const withInspectorControls =  createHigherOrderComponent( ( BlockEdit ) => {
	return ( props ) => {
		return (
			<Fragment>
				<BlockEdit { ...props } />
				<InspectorControls>
					<PanelBody>
						My custom control
					</PanelBody>
				</InspectorControls>
			</Fragment>
		);
	};
}, "withInspectorControl" );

wp.hooks.addFilter( 'editor.BlockEdit', 'my-plugin/with-inspector-controls', withInspectorControls );
```
{% ES5 %}
```js
var el = wp.element.createElement;

var withInspectorControls = wp.compose.createHigherOrderComponent( function( BlockEdit ) {
	return function( props ) {
		return el(
			wp.element.Fragment,
			{},
			el(
				BlockEdit,
				props
			),
			el(
				wp.blockEditor.InspectorControls,
				{},
				el(
					wp.components.PanelBody,
					{},
					'My custom control'
				)
			)
		);
	};
}, 'withInspectorControls' );

wp.hooks.addFilter( 'editor.BlockEdit', 'my-plugin/with-inspector-controls', withInspectorControls );
```
{% end %}

#### `editor.BlockListBlock`

Used to modify the block's wrapper component containing the block's `edit` component and all toolbars. It receives the original `BlockListBlock` component and returns a new wrapped component.

_Example:_

{% codetabs %}
{% ESNext %}
```js
const { createHigherOrderComponent } = wp.compose;

const withClientIdClassName = createHigherOrderComponent( ( BlockListBlock ) => {
	return ( props ) => {
		return <BlockListBlock { ...props } className={ "block-" + props.clientId } />;
	};
}, 'withClientIdClassName' );

wp.hooks.addFilter( 'editor.BlockListBlock', 'my-plugin/with-client-id-class-name', withClientIdClassName );
```
{% ES5 %}
```js
var el = wp.element.createElement;

var withClientIdClassName = wp.compose.createHigherOrderComponent( function( BlockListBlock ) {
	return function( props ) {
		var newProps = lodash.assign(
			{},
			props,
			{
				className: "block-" + props.clientId,
			}
		);

		return el(
			BlockListBlock,
			newProps
		);
	};
}, 'withClientIdClassName' );

wp.hooks.addFilter( 'editor.BlockListBlock', 'my-plugin/with-client-id-class-name', withClientIdClassName );
```
{% end %}

<<<<<<< HEAD
<!-- 
=======
#### `media.crossOrigin`

Used to set or modify the `crossOrigin` attribute for foreign-origin media elements (i.e  `<img>`, `<audio>` , `<img>` , `<link>` , `<script>`, `<video>`). See this [article](https://developer.mozilla.org/en-US/docs/Web/HTML/Attributes/crossorigin) for more information the `crossOrigin` attribute, its values and how it applies to each element.

One example of it in action is in the Image block's transform feature to allow cross-origin images to be used in a `<canvas>`.

_Example:_

```js
addFilter(
	'media.crossOrigin',
	'my-plugin/with-cors-media',
	// The callback accepts a second `mediaSrc` argument which references
	// the url to actual foreign media, useful if you want to decide
	// the value of crossOrigin based upon it.
	( crossOrigin, mediaSrc ) => {
		if ( mediaSrc.startsWith( 'https://example.com' ) ) {
			return 'use-credentials';
		}
		return crossOrigin;
	}
);
```

>>>>>>> d78892c9
## Removing Blocks

### Using a deny list

Adding blocks is easy enough, removing them is as easy. Plugin or theme authors have the possibility to "unregister" blocks.
 -->

## ブロックの削除

### 拒否リストの使用

ブロックの追加も簡単でしたが、ブロックの削除も同様です。プラグインやテーマの作者は、ブロックを登録解除することができます。

**ESNext**

{% codetabs %}
{% ESNext %}
```js
// my-plugin.js
import { unregisterBlockType } from '@wordpress/blocks';
import domReady from '@wordpress/dom-ready'

domReady( function() {
	unregisterBlockType( 'core/verse' );
} );
```

**ES5**

{% ES5 %}
```js
// my-plugin.js
wp.domReady( function() {
	wp.blocks.unregisterBlockType( 'core/verse' );
} );
```
{% end %}

<!-- 
and load this script in the Editor
 -->
次に、このスクリプトをエディターで読み込みます。

```php
<?php
// my-plugin.php

function my_plugin_deny_list_blocks() {
	wp_enqueue_script(
		'my-plugin-deny-list-blocks',
		plugins_url( 'my-plugin.js', __FILE__ ),
		array( 'wp-blocks', 'wp-dom-ready', 'wp-edit-post' )
	);
}
add_action( 'enqueue_block_editor_assets', 'my_plugin_deny_list_blocks' );
```

**Important:** When unregistering a block, there can be a [race condition](https://en.wikipedia.org/wiki/Race_condition) on which code runs first: registering the block, or unregistering the block. You want your unregister code to run last. The way to do that is specify the component that is registering the block as a dependency, in this case `wp-edit-post`. Additionally, using `wp.domReady()` ensures the unregister code runs once the dom is loaded.

<!-- 
### Using an allow list
 -->
### 許可リストの使用
<!-- 
If you want to disable all blocks except an allow list, you can adapt the script above like so:
 -->
許可リスト以外のすべてのブロックを無効にしたい場合、上と同様のスクリプトを使用できます。
If you want to disable all blocks except an allow list, you can adapt the script above like so:

```js
// my-plugin.js

var allowedBlocks = [
	'core/paragraph',
	'core/image',
	'core/html',
	'core/freeform'
];

wp.blocks.getBlockTypes().forEach( function( blockType ) {
	if ( allowedBlocks.indexOf( blockType.name ) === -1 ) {
		wp.blocks.unregisterBlockType( blockType.name );
	}
} );
```
<!-- 
## Hiding blocks from the inserter

On the server, you can filter the list of blocks shown in the inserter using the `allowed_block_types` filter. You can return either true (all block types supported), false (no block types supported), or an array of block type names to allow. You can also use the second provided param `$post` to filter block types based on its content.
 -->
## ブロックをインサーターから隠す

サーバーサイドで `allowed_block_types` フィルターを使うことで、インサーターに表示されるブロックを選別することができます。true (すべてのブロックタイプが許可される)、false (すべてのブロックをサポートしない)、または許可するブロックの名前の配列を返すことができます。またあ2番目に渡されるパラメータ `$post` を使用して、内容に応じてブロックタイプをフィルタリングすることもできます。

```php
<?php
// my-plugin.php

function my_plugin_allowed_block_types( $allowed_block_types, $post ) {
	if ( $post->post_type !== 'post' ) {
		return $allowed_block_types;
	}
	return array( 'core/paragraph' );
}

add_filter( 'allowed_block_types', 'my_plugin_allowed_block_types', 10, 2 );
```

## Managing block categories

It is possible to filter the list of default block categories using the `block_categories` filter. You can do it on the server by implementing a function which returns a list of categories. It is going to be used during blocks registration and to group blocks in the inserter. You can also use the second provided param `$post` to generate a different list depending on the post's content.

```php
<?php
// my-plugin.php

function my_plugin_block_categories( $categories, $post ) {
	if ( $post->post_type !== 'post' ) {
		return $categories;
	}
	return array_merge(
		$categories,
		array(
			array(
				'slug' => 'my-category',
				'title' => __( 'My category', 'my-plugin' ),
				'icon'  => 'wordpress',
			),
		)
	);
}
add_filter( 'block_categories', 'my_plugin_block_categories', 10, 2 );
```

You can also display an icon with your block category by setting an `icon` attribute. The value can be the slug of a [WordPress Dashicon](https://developer.wordpress.org/resource/dashicons/).

You can also set a custom icon in SVG format. To do so, the icon should be rendered and set on the frontend, so it can make use of WordPress SVG, allowing mobile compatibility and making the icon more accessible.

To set an SVG icon for the category shown in the previous example, add the following example JavaScript code to the editor calling `wp.blocks.updateCategory` e.g:

```js
( function() {
	var el = wp.element.createElement;
	var SVG = wp.primitives.SVG;
	var circle = el( 'circle', { cx: 10, cy: 10, r: 10, fill: 'red', stroke: 'blue', strokeWidth: '10' } );
	var svgIcon = el( SVG, { width: 20, height: 20, viewBox: '0 0 20 20'}, circle);
	wp.blocks.updateCategory( 'my-category', { icon: svgIcon } );
} )();
```

[原文](https://github.com/WordPress/gutenberg/blob/master/docs/designers-developers/developers/filters/block-filters.md)<|MERGE_RESOLUTION|>--- conflicted
+++ resolved
@@ -321,9 +321,6 @@
 ```
 {% end %}
 
-<<<<<<< HEAD
-<!-- 
-=======
 #### `media.crossOrigin`
 
 Used to set or modify the `crossOrigin` attribute for foreign-origin media elements (i.e  `<img>`, `<audio>` , `<img>` , `<link>` , `<script>`, `<video>`). See this [article](https://developer.mozilla.org/en-US/docs/Web/HTML/Attributes/crossorigin) for more information the `crossOrigin` attribute, its values and how it applies to each element.
@@ -348,7 +345,7 @@
 );
 ```
 
->>>>>>> d78892c9
+<!-- 
 ## Removing Blocks
 
 ### Using a deny list
