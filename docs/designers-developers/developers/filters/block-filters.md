# Block Filters

To modify the behavior of existing blocks, WordPress exposes several APIs:

### Block Style Variations

Block Style Variations allow providing alternative styles to existing blocks. They work by adding a className to the block's wrapper. This className can be used to provide an alternative styling for the block if the style variation is selected. See the [Getting Started with JavaScript tutorial](/docs/designers-developers/developers/tutorials/javascript/) for a full example.

_Example:_

```js
wp.blocks.registerBlockStyle( 'core/quote', {
	name: 'fancy-quote',
	label: 'Fancy Quote'
} );
```

The example above registers a block style variation named `fancy-quote` to the `core/quote` block. When the user selects this block style variation from the styles selector, an `is-style-fancy-quote` className will be added to the block's wrapper.

By adding `isDefault: true` you can mark the registered style variation as the one that is recognized as active when no custom class name is provided. It also means that there will be no custom class name added to the HTML output for the style that is marked as default.

To remove a block style variation use `wp.blocks.unregisterBlockStyle()`.

_Example:_

```js
wp.blocks.unregisterBlockStyle( 'core/quote', 'large' );
```

The above removes the variation named `large` from the `core/quote` block.

**Important:** When unregistering a block style, there can be a [race condition](https://en.wikipedia.org/wiki/Race_condition) on which code runs first: registering the style, or unregistering the style. You want your unregister code to run last. The way to do that is specify the component that is registering the style as a dependency, in this case `wp-edit-post`. Additionally, using `wp.domReady()` ensures the unregister code runs once the dom is loaded.

Enqueue your JavaScript with the following PHP code:

```php
function myguten_enqueue() {
	wp_enqueue_script(
		'myguten-script',
		plugins_url( 'myguten.js', __FILE__ ),
		array( 'wp-blocks', 'wp-dom-ready', 'wp-edit-post' ),
		filemtime( plugin_dir_path( __FILE__ ) . '/myguten.js' )
	);
}
add_action( 'enqueue_block_editor_assets', 'myguten_enqueue' );
```

The JavaScript code in `myguten.js`:

```js
wp.domReady( function() {
	wp.blocks.unregisterBlockStyle( 'core/quote', 'large' );
} );
```

### Server-side registration helper

While the samples provided do allow full control of block styles, they do require a considerable amount of code.

To simplify the process of registering and unregistering block styles, two server-side functions are also available: `register_block_style`, and `unregister_block_style`.

#### register_block_style

The `register_block_style` function receives the name of the block as the first argument and an array describing properties of the style as the second argument.

The properties of the style array must include `name` and `label`:
 - `name`: The identifier of the style used to compute a CSS class.
 - `label`: A human-readable label for the style.

Besides the two mandatory properties, the styles properties array should also include an `inline_style`  or a `style_handle` property:

 - `inline_style`: Contains inline CSS code that registers the CSS class required for the style.
 - `style_handle`: Contains the handle to an already registered style that should be enqueued in places where block styles are needed.

The following code sample registers a style for the quote block named "Blue Quote", and provides an inline style that makes quote blocks with the "Blue Quote" style have blue color:

```php
register_block_style(
    'core/quote',
    array(
        'name'         => 'blue-quote',
        'label'        => __( 'Blue Quote' ),
        'inline_style' => '.wp-block-quote.is-style-blue-quote { color: blue; }',
    )
);
```

Alternatively, if a stylesheet was already registered which contains the CSS for the style variation, it is possible to just pass the stylesheet's handle so `register_block_style` function will make sure it is enqueue.

The following code sample provides an example of this use case:

```php
wp_register_style( 'myguten-style', get_template_directory_uri() . '/custom-style.css' );

// ...

register_block_style(
    'core/quote',
    array(
        'name'         => 'fancy-quote',
        'label'        => 'Fancy Quote',
        'style_handle' => 'myguten-style',
    )
);
```

#### unregister_block_style

`unregister_block_style` allows unregistering a block style previously registered on the server using `register_block_style`.

The function's first argument is the registered name of the block, and the name of the style as the second argument.

The following code sample unregisters the style named 'fancy-quote'  from the quote block:

```php
unregister_block_style( 'core/quote', 'fancy-quote' );
```

**Important:** The function `unregister_block_style` only unregisters styles that were registered on the server using `register_block_style`. The function does not unregister a style registered using client-side code.

### Filters

Extending blocks can involve more than just providing alternative styles, in this case, you can use one of the following filters to extend the block settings.

#### `blocks.registerBlockType`

Used to filter the block settings. It receives the block settings and the name of the registered block as arguments. Since v6.1.0 this filter is also applied to each of a block's deprecated settings.

_Example:_

Ensure that List blocks are saved with the canonical generated class name (`wp-block-list`):

```js
function addListBlockClassName( settings, name ) {
	if ( name !== 'core/list' ) {
		return settings;
	}

	return lodash.assign( {}, settings, {
		supports: lodash.assign( {}, settings.supports, {
			className: true
		} ),
	} );
}

wp.hooks.addFilter(
	'blocks.registerBlockType',
	'my-plugin/class-names/list-block',
	addListBlockClassName
);
```

#### `blocks.getSaveElement`

A filter that applies to the result of a block's `save` function. This filter is used to replace or extend the element, for example using `wp.element.cloneElement` to modify the element's props or replace its children, or returning an entirely new element.

The filter's callback receives an element, a block type and the block attributes as arguments. It should return an element.

#### `blocks.getSaveContent.extraProps`

A filter that applies to all blocks returning a WP Element in the `save` function. This filter is used to add extra props to the root element of the `save` function. For example: to add a className, an id, or any valid prop for this element.

The filter receives the current `save` element's props, a block type and the block attributes as arguments. It should return a props object.

_Example:_

Adding a background by default to all blocks.

```js
function addBackgroundColorStyle( props ) {
	return lodash.assign( props, { style: { backgroundColor: 'red' } } );
}

wp.hooks.addFilter(
	'blocks.getSaveContent.extraProps',
	'my-plugin/add-background-color-style',
	addBackgroundColorStyle
);
```

<!-- 
_Note:_  A [block validation](/docs/designers-developers/developers/block-api/block-edit-save.md#validation) error will occur if this filter modifies existing content the next time the post is edited. The editor verifies that the content stored in the post matches the content ouput by the `save()` function.

To avoid this validation error, use `render_block` server-side to modify existing post content instead of this filter. See [render_block documentation](https://developer.wordpress.org/reference/hooks/render_block/).
 -->
_注意:_ このフィルターが既存のコンテンツを変更すると、次回、投稿がロードされる際に [ブロックバリデーション](https://wordpress.org/gutenberg/handbook/block-api/block-edit-save/#validation) エラーが発生します。エディターは投稿内に保存されたコンテンツが、`save()` 関数で出力されたコンテンツと合致するかどうか確認するためです。

バリデーションエラーを避けるには、このフィルターの代わりに既存の投稿コンテンツを変更するサーバーサイド `render_block` を使用してください。詳細については [render_block ドキュメント](https://developer.wordpress.org/reference/hooks/render_block/) を参照してください。

#### `blocks.getBlockDefaultClassName`

Generated HTML classes for blocks follow the `wp-block-{name}` nomenclature. This filter allows to provide an alternative class name.

_Example:_

```js
// Our filter function
function setBlockCustomClassName( className, blockName ) {
	return blockName === 'core/code' ?
		'my-plugin-code' :
		className;
}

// Adding the filter
wp.hooks.addFilter(
	'blocks.getBlockDefaultClassName',
	'my-plugin/set-block-custom-class-name',
	setBlockCustomClassName
);
```

#### `blocks.switchToBlockType.transformedBlock`

Used to filter an individual transform result from block transformation. All of the original blocks are passed since transformations are many-to-many, not one-to-one.

#### `blocks.getBlockAttributes`

Called immediately after the default parsing of a block's attributes and before validation to allow a plugin to manipulate attribute values in time for validation and/or the initial values rendering of the block in the editor.

#### `editor.BlockEdit`

Used to modify the block's `edit` component. It receives the original block `BlockEdit` component and returns a new wrapped component.

_Example:_

{% codetabs %}
{% ESNext %}
```js
const { createHigherOrderComponent } = wp.compose;
const { Fragment } = wp.element;
const { InspectorControls } = wp.blockEditor;
const { PanelBody } = wp.components;

const withInspectorControls =  createHigherOrderComponent( ( BlockEdit ) => {
	return ( props ) => {
		return (
			<Fragment>
				<BlockEdit { ...props } />
				<InspectorControls>
					<PanelBody>
						My custom control
					</PanelBody>
				</InspectorControls>
			</Fragment>
		);
	};
}, "withInspectorControl" );

wp.hooks.addFilter( 'editor.BlockEdit', 'my-plugin/with-inspector-controls', withInspectorControls );
```
{% ES5 %}
```js
var el = wp.element.createElement;

var withInspectorControls = wp.compose.createHigherOrderComponent( function( BlockEdit ) {
	return function( props ) {
		return el(
			wp.element.Fragment,
			{},
			el(
				BlockEdit,
				props
			),
			el(
				wp.blockEditor.InspectorControls,
				{},
				el(
					wp.components.PanelBody,
					{},
					'My custom control'
				)
			)
		);
	};
}, 'withInspectorControls' );

wp.hooks.addFilter( 'editor.BlockEdit', 'my-plugin/with-inspector-controls', withInspectorControls );
```
{% end %}

#### `editor.BlockListBlock`

Used to modify the block's wrapper component containing the block's `edit` component and all toolbars. It receives the original `BlockListBlock` component and returns a new wrapped component.

_Example:_

{% codetabs %}
{% ESNext %}
```js
const { createHigherOrderComponent } = wp.compose;

const withClientIdClassName = createHigherOrderComponent( ( BlockListBlock ) => {
	return ( props ) => {
		return <BlockListBlock { ...props } className={ "block-" + props.clientId } />;
	};
}, 'withClientIdClassName' );

wp.hooks.addFilter( 'editor.BlockListBlock', 'my-plugin/with-client-id-class-name', withClientIdClassName );
```
{% ES5 %}
```js
var el = wp.element.createElement;

var withClientIdClassName = wp.compose.createHigherOrderComponent( function( BlockListBlock ) {
	return function( props ) {
		var newProps = lodash.assign(
			{},
			props,
			{
				className: "block-" + props.clientId,
			}
		);

		return el(
			BlockListBlock,
			newProps
		);
	};
}, 'withClientIdClassName' );

wp.hooks.addFilter( 'editor.BlockListBlock', 'my-plugin/with-client-id-class-name', withClientIdClassName );
```
{% end %}

<!-- 
## Removing Blocks

### Using a deny list

Adding blocks is easy enough, removing them is as easy. Plugin or theme authors have the possibility to "unregister" blocks.
 -->

## ブロックの削除

### ブラックリストの使用

ブロックの追加は簡単でしたが、ブロックの削除も同様です。プラグインやテーマの作者は、ブロックを登録解除することができます。

**ES5**

{% codetabs %}
<<<<<<< HEAD
{% ES5 %}
```js
// my-plugin.js
wp.domReady( function() {
	wp.blocks.unregisterBlockType( 'core/verse' );
} );
```

**ESNext**

=======
>>>>>>> e765ea8b
{% ESNext %}
```js
// my-plugin.js
import { unregisterBlockType } from '@wordpress/blocks';
import domReady from '@wordpress/dom-ready'

domReady( function() {
	unregisterBlockType( 'core/verse' );
} );
```
{% ES5 %}
```js
// my-plugin.js
wp.domReady( function() {
	wp.blocks.unregisterBlockType( 'core/verse' );
} );
```
{% end %}

<!-- 
and load this script in the Editor
 -->
次に、このスクリプトをエディターで読み込みます。

```php
<?php
// my-plugin.php

function my_plugin_deny_list_blocks() {
	wp_enqueue_script(
		'my-plugin-deny-list-blocks',
		plugins_url( 'my-plugin.js', __FILE__ ),
		array( 'wp-blocks', 'wp-dom-ready', 'wp-edit-post' )
	);
}
add_action( 'enqueue_block_editor_assets', 'my_plugin_deny_list_blocks' );
```

**Important:** When unregistering a block, there can be a [race condition](https://en.wikipedia.org/wiki/Race_condition) on which code runs first: registering the block, or unregistering the block. You want your unregister code to run last. The way to do that is specify the component that is registering the block as a dependency, in this case `wp-edit-post`. Additionally, using `wp.domReady()` ensures the unregister code runs once the dom is loaded.

<<<<<<< HEAD
<!-- 
### Using a whitelist

If you want to disable all blocks except a whitelisted list, you can adapt the script above like so:
 -->
### ホワイトリストの使用

ホワイトリスト化されたブロック以外のすべてのブロックを無効にしたい場合、上と同様のスクリプトを使用できます。
=======
### Using an allow list

If you want to disable all blocks except an allow list, you can adapt the script above like so:
>>>>>>> e765ea8b

```js
// my-plugin.js

var allowedBlocks = [
	'core/paragraph',
	'core/image',
	'core/html',
	'core/freeform'
];

wp.blocks.getBlockTypes().forEach( function( blockType ) {
	if ( allowedBlocks.indexOf( blockType.name ) === -1 ) {
		wp.blocks.unregisterBlockType( blockType.name );
	}
} );
```
<!-- 
## Hiding blocks from the inserter

On the server, you can filter the list of blocks shown in the inserter using the `allowed_block_types` filter. You can return either true (all block types supported), false (no block types supported), or an array of block type names to allow. You can also use the second provided param `$post` to filter block types based on its content.
 -->
## ブロックをインサーターから隠す

サーバーサイドで `allowed_block_types` フィルターを使うことで、インサーターに表示されるブロックを選別することができます。true (すべてのブロックタイプが許可される)、false (すべてのブロックをサポートしない)、または許可するブロックの名前の配列を返すことができます。またあ2番目に渡されるパラメータ `$post` を使用して、内容に応じてブロックタイプをフィルタリングすることもできます。

```php
<?php
// my-plugin.php

function my_plugin_allowed_block_types( $allowed_block_types, $post ) {
	if ( $post->post_type !== 'post' ) {
		return $allowed_block_types;
	}
	return array( 'core/paragraph' );
}

add_filter( 'allowed_block_types', 'my_plugin_allowed_block_types', 10, 2 );
```

## Managing block categories

It is possible to filter the list of default block categories using the `block_categories` filter. You can do it on the server by implementing a function which returns a list of categories. It is going to be used during blocks registration and to group blocks in the inserter. You can also use the second provided param `$post` to generate a different list depending on the post's content.

```php
<?php
// my-plugin.php

function my_plugin_block_categories( $categories, $post ) {
	if ( $post->post_type !== 'post' ) {
		return $categories;
	}
	return array_merge(
		$categories,
		array(
			array(
				'slug' => 'my-category',
				'title' => __( 'My category', 'my-plugin' ),
				'icon'  => 'wordpress',
			),
		)
	);
}
add_filter( 'block_categories', 'my_plugin_block_categories', 10, 2 );
```

You can also display an icon with your block category by setting an `icon` attribute. The value can be the slug of a [WordPress Dashicon](https://developer.wordpress.org/resource/dashicons/).

You can also set a custom icon in SVG format. To do so, the icon should be rendered and set on the frontend, so it can make use of WordPress SVG, allowing mobile compatibility and making the icon more accessible.

To set an SVG icon for the category shown in the previous example, add the following example JavaScript code to the editor calling `wp.blocks.updateCategory` e.g:

```js
( function() {
	var el = wp.element.createElement;
	var SVG = wp.primitives.SVG;
	var circle = el( 'circle', { cx: 10, cy: 10, r: 10, fill: 'red', stroke: 'blue', strokeWidth: '10' } );
	var svgIcon = el( SVG, { width: 20, height: 20, viewBox: '0 0 20 20'}, circle);
	wp.blocks.updateCategory( 'my-category', { icon: svgIcon } );
} )();
```<|MERGE_RESOLUTION|>--- conflicted
+++ resolved
@@ -332,26 +332,13 @@
 
 ## ブロックの削除
 
-### ブラックリストの使用
-
-ブロックの追加は簡単でしたが、ブロックの削除も同様です。プラグインやテーマの作者は、ブロックを登録解除することができます。
-
-**ES5**
+### 拒否リストの使用
+
+ブロックの追加も簡単でしたが、ブロックの削除も同様です。プラグインやテーマの作者は、ブロックを登録解除することができます。
+
+**ESNext**
 
 {% codetabs %}
-<<<<<<< HEAD
-{% ES5 %}
-```js
-// my-plugin.js
-wp.domReady( function() {
-	wp.blocks.unregisterBlockType( 'core/verse' );
-} );
-```
-
-**ESNext**
-
-=======
->>>>>>> e765ea8b
 {% ESNext %}
 ```js
 // my-plugin.js
@@ -362,6 +349,9 @@
 	unregisterBlockType( 'core/verse' );
 } );
 ```
+
+**ES5**
+
 {% ES5 %}
 ```js
 // my-plugin.js
@@ -392,20 +382,15 @@
 
 **Important:** When unregistering a block, there can be a [race condition](https://en.wikipedia.org/wiki/Race_condition) on which code runs first: registering the block, or unregistering the block. You want your unregister code to run last. The way to do that is specify the component that is registering the block as a dependency, in this case `wp-edit-post`. Additionally, using `wp.domReady()` ensures the unregister code runs once the dom is loaded.
 
-<<<<<<< HEAD
-<!-- 
-### Using a whitelist
-
-If you want to disable all blocks except a whitelisted list, you can adapt the script above like so:
- -->
-### ホワイトリストの使用
-
-ホワイトリスト化されたブロック以外のすべてのブロックを無効にしたい場合、上と同様のスクリプトを使用できます。
-=======
+<!-- 
 ### Using an allow list
-
+ -->
+### 許可リストの使用
+<!-- 
 If you want to disable all blocks except an allow list, you can adapt the script above like so:
->>>>>>> e765ea8b
+ -->
+許可リスト以外のすべてのブロックを無効にしたい場合、上と同様のスクリプトを使用できます。
+If you want to disable all blocks except an allow list, you can adapt the script above like so:
 
 ```js
 // my-plugin.js
