# Block Filters

To modify the behavior of existing blocks, WordPress exposes several APIs:

### Block Style Variations

Block Style Variations allow providing alternative styles to existing blocks. They work by adding a className to the block's wrapper. This className can be used to provide an alternative styling for the block if the style variation is selected. See the [Getting Started with JavaScript tutorial](/docs/designers-developers/developers/tutorials/javascript/) for a full example.

_Example:_

```js
wp.blocks.registerBlockStyle( 'core/quote', {
	name: 'fancy-quote',
	label: 'Fancy Quote'
} );
```

The example above registers a block style variation named `fancy-quote` to the `core/quote` block. When the user selects this block style variation from the styles selector, an `is-style-fancy-quote` className will be added to the block's wrapper.

By adding `isDefault: true` you can mark the registered style variation as the one that is recognized as active when no custom class name is provided. It also means that there will be no custom class name added to the HTML output for the style that is marked as default.

To remove a block style variation use `wp.blocks.unregisterBlockStyle()`.

_Example:_

```js
wp.blocks.unregisterBlockStyle( 'core/quote', 'large' );
```

The above removes the variation named `large` from the `core/quote` block.

**Important:** When unregistering a block style, there can be a [race condition](https://en.wikipedia.org/wiki/Race_condition) on which code runs first: registering the style, or unregistering the style. You want your unregister code to run last. The way to do that is specify the component that is registering the style as a dependency, in this case `wp-edit-post`. Additionally, using `wp.domReady()` ensures the unregister code runs once the dom is loaded.

Enqueue your JavaScript with the following PHP code:

```php
function myguten_enqueue() {
	wp_enqueue_script(
		'myguten-script',
		plugins_url( 'myguten.js', __FILE__ ),
		array( 'wp-blocks', 'wp-dom-ready', 'wp-edit-post' ),
		filemtime( plugin_dir_path( __FILE__ ) . '/myguten.js' )
	);
}
add_action( 'enqueue_block_editor_assets', 'myguten_enqueue' );
```

The JavaScript code in `myguten.js`:

```js
wp.domReady( function() {
	wp.blocks.unregisterBlockStyle( 'core/quote', 'large' );
} );
```

### Server-side registration helper

While the samples provided do allow full control of block styles, they do require a considerable amount of code.

To simplify the process of registering and unregistering block styles, two server-side functions are also available: `register_block_style`, and `unregister_block_style`.

#### register_block_style

The `register_block_style` function receives the name of the block as the first argument and an array describing properties of the style as the second argument.

The properties of the style array must include `name` and `label`:
 - `name`: The identifier of the style used to compute a CSS class.
 - `label`: A human-readable label for the style.

Besides the two mandatory properties, the styles properties array should also include an `inline_style`  or a `style_handle` property:

 - `inline_style`: Contains inline CSS code that registers the CSS class required for the style.
 - `style_handle`: Contains the handle to an already registered style that should be enqueued in places where block styles are needed.

The following code sample registers a style for the quote block named "Blue Quote", and provides an inline style that makes quote blocks with the "Blue Quote" style have blue color:

```php
register_block_style(
    'core/quote',
    array(
        'name'         => 'blue-quote',
        'label'        => __( 'Blue Quote' ),
        'inline_style' => '.wp-block-quote.is-style-blue-quote { color: blue; }',
    )
);
```

Alternatively, if a stylesheet was already registered which contains the CSS for the style variation, it is possible to just pass the stylesheet's handle so `register_block_style` function will make sure it is enqueue.

The following code sample provides an example of this use case:

```php
wp_register_style( 'myguten-style', get_template_directory_uri() . '/custom-style.css' );

// ...

register_block_style(
    'core/quote',
    array(
        'name'         => 'fancy-quote',
        'label'        => 'Fancy Quote',
        'style_handle' => 'myguten-style',
    )
);
```

#### unregister_block_style

`unregister_block_style` allows unregistering a block style previously registered on the server using `register_block_style`.

The function's first argument is the registered name of the block, and the name of the style as the second argument.

The following code sample unregisters the style named 'fancy-quote'  from the quote block:

```php
unregister_block_style( 'core/quote', 'fancy-quote' );
```

**Important:** The function `unregister_block_style` only unregisters styles that were registered on the server using `register_block_style`. The function does not unregister a style registered using client-side code.

### Filters

Extending blocks can involve more than just providing alternative styles, in this case, you can use one of the following filters to extend the block settings.

#### `blocks.registerBlockType`

Used to filter the block settings. It receives the block settings and the name of the registered block as arguments. Since v6.1.0 this filter is also applied to each of a block's deprecated settings.

_Example:_

Ensure that List blocks are saved with the canonical generated class name (`wp-block-list`):

```js
function addListBlockClassName( settings, name ) {
	if ( name !== 'core/list' ) {
		return settings;
	}

	return lodash.assign( {}, settings, {
		supports: lodash.assign( {}, settings.supports, {
			className: true
		} ),
	} );
}

wp.hooks.addFilter(
	'blocks.registerBlockType',
	'my-plugin/class-names/list-block',
	addListBlockClassName
);
```

#### `blocks.getSaveElement`

A filter that applies to the result of a block's `save` function. This filter is used to replace or extend the element, for example using `wp.element.cloneElement` to modify the element's props or replace its children, or returning an entirely new element.

The filter's callback receives an element, a block type and the block attributes as arguments. It should return an element.

#### `blocks.getSaveContent.extraProps`

A filter that applies to all blocks returning a WP Element in the `save` function. This filter is used to add extra props to the root element of the `save` function. For example: to add a className, an id, or any valid prop for this element.

The filter receives the current `save` element's props, a block type and the block attributes as arguments. It should return a props object.

_Example:_

Adding a background by default to all blocks.

```js
function addBackgroundColorStyle( props ) {
	return lodash.assign( props, { style: { backgroundColor: 'red' } } );
}

wp.hooks.addFilter(
	'blocks.getSaveContent.extraProps',
	'my-plugin/add-background-color-style',
	addBackgroundColorStyle
);
```

<<<<<<< HEAD
<!-- 
_Note:_  A [block validation](/docs/designers-developers/developers/block-api/block-edit-save.md#validation) error will occur if this filter modifies existing content the next time the post is edited. The editor verifies that the content stored in the post matches the content ouput by the `save()` function.
=======
_Note:_  A [block validation](/docs/designers-developers/developers/block-api/block-edit-save.md#validation) error will occur if this filter modifies existing content the next time the post is edited. The editor verifies that the content stored in the post matches the content output by the `save()` function.
>>>>>>> 2f1c2d74

To avoid this validation error, use `render_block` server-side to modify existing post content instead of this filter. See [render_block documentation](https://developer.wordpress.org/reference/hooks/render_block/).
 -->
_注意:_ このフィルターが既存のコンテンツを変更すると、次回、投稿がロードされる際に [ブロックバリデーション](https://wordpress.org/gutenberg/handbook/block-api/block-edit-save/#validation) エラーが発生します。エディターは投稿内に保存されたコンテンツが、`save()` 関数で出力されたコンテンツと合致するかどうか確認するためです。

バリデーションエラーを避けるには、このフィルターの代わりに既存の投稿コンテンツを変更するサーバーサイド `render_block` を使用してください。詳細については [render_block ドキュメント](https://developer.wordpress.org/reference/hooks/render_block/) を参照してください。

#### `blocks.getBlockDefaultClassName`

Generated HTML classes for blocks follow the `wp-block-{name}` nomenclature. This filter allows to provide an alternative class name.

_Example:_

```js
// Our filter function
function setBlockCustomClassName( className, blockName ) {
	return blockName === 'core/code' ?
		'my-plugin-code' :
		className;
}

// Adding the filter
wp.hooks.addFilter(
	'blocks.getBlockDefaultClassName',
	'my-plugin/set-block-custom-class-name',
	setBlockCustomClassName
);
```

#### `blocks.switchToBlockType.transformedBlock`

Used to filter an individual transform result from block transformation. All of the original blocks are passed since transformations are many-to-many, not one-to-one.

#### `blocks.getBlockAttributes`

Called immediately after the default parsing of a block's attributes and before validation to allow a plugin to manipulate attribute values in time for validation and/or the initial values rendering of the block in the editor.

#### `editor.BlockEdit`

Used to modify the block's `edit` component. It receives the original block `BlockEdit` component and returns a new wrapped component.

_Example:_

{% codetabs %}
{% ESNext %}
```js
const { createHigherOrderComponent } = wp.compose;
const { Fragment } = wp.element;
const { InspectorControls } = wp.blockEditor;
const { PanelBody } = wp.components;

const withInspectorControls =  createHigherOrderComponent( ( BlockEdit ) => {
	return ( props ) => {
		return (
			<Fragment>
				<BlockEdit { ...props } />
				<InspectorControls>
					<PanelBody>
						My custom control
					</PanelBody>
				</InspectorControls>
			</Fragment>
		);
	};
}, "withInspectorControl" );

wp.hooks.addFilter( 'editor.BlockEdit', 'my-plugin/with-inspector-controls', withInspectorControls );
```
{% ES5 %}
```js
var el = wp.element.createElement;

var withInspectorControls = wp.compose.createHigherOrderComponent( function( BlockEdit ) {
	return function( props ) {
		return el(
			wp.element.Fragment,
			{},
			el(
				BlockEdit,
				props
			),
			el(
				wp.blockEditor.InspectorControls,
				{},
				el(
					wp.components.PanelBody,
					{},
					'My custom control'
				)
			)
		);
	};
}, 'withInspectorControls' );

wp.hooks.addFilter( 'editor.BlockEdit', 'my-plugin/with-inspector-controls', withInspectorControls );
```
{% end %}

#### `editor.BlockListBlock`

Used to modify the block's wrapper component containing the block's `edit` component and all toolbars. It receives the original `BlockListBlock` component and returns a new wrapped component.

_Example:_

{% codetabs %}
{% ESNext %}
```js
const { createHigherOrderComponent } = wp.compose;

const withClientIdClassName = createHigherOrderComponent( ( BlockListBlock ) => {
	return ( props ) => {
		return <BlockListBlock { ...props } className={ "block-" + props.clientId } />;
	};
}, 'withClientIdClassName' );

wp.hooks.addFilter( 'editor.BlockListBlock', 'my-plugin/with-client-id-class-name', withClientIdClassName );
```
{% ES5 %}
```js
var el = wp.element.createElement;

var withClientIdClassName = wp.compose.createHigherOrderComponent( function( BlockListBlock ) {
	return function( props ) {
		var newProps = lodash.assign(
			{},
			props,
			{
				className: "block-" + props.clientId,
			}
		);

		return el(
			BlockListBlock,
			newProps
		);
	};
}, 'withClientIdClassName' );

wp.hooks.addFilter( 'editor.BlockListBlock', 'my-plugin/with-client-id-class-name', withClientIdClassName );
```
{% end %}

<!-- 
## Removing Blocks

### Using a deny list

Adding blocks is easy enough, removing them is as easy. Plugin or theme authors have the possibility to "unregister" blocks.
 -->

## ブロックの削除

### 拒否リストの使用

ブロックの追加も簡単でしたが、ブロックの削除も同様です。プラグインやテーマの作者は、ブロックを登録解除することができます。

**ESNext**

{% codetabs %}
{% ESNext %}
```js
// my-plugin.js
import { unregisterBlockType } from '@wordpress/blocks';
import domReady from '@wordpress/dom-ready'

domReady( function() {
	unregisterBlockType( 'core/verse' );
} );
```

**ES5**

{% ES5 %}
```js
// my-plugin.js
wp.domReady( function() {
	wp.blocks.unregisterBlockType( 'core/verse' );
} );
```
{% end %}

<!-- 
and load this script in the Editor
 -->
次に、このスクリプトをエディターで読み込みます。

```php
<?php
// my-plugin.php

function my_plugin_deny_list_blocks() {
	wp_enqueue_script(
		'my-plugin-deny-list-blocks',
		plugins_url( 'my-plugin.js', __FILE__ ),
		array( 'wp-blocks', 'wp-dom-ready', 'wp-edit-post' )
	);
}
add_action( 'enqueue_block_editor_assets', 'my_plugin_deny_list_blocks' );
```

**Important:** When unregistering a block, there can be a [race condition](https://en.wikipedia.org/wiki/Race_condition) on which code runs first: registering the block, or unregistering the block. You want your unregister code to run last. The way to do that is specify the component that is registering the block as a dependency, in this case `wp-edit-post`. Additionally, using `wp.domReady()` ensures the unregister code runs once the dom is loaded.

<!-- 
### Using an allow list
 -->
### 許可リストの使用
<!-- 
If you want to disable all blocks except an allow list, you can adapt the script above like so:
 -->
許可リスト以外のすべてのブロックを無効にしたい場合、上と同様のスクリプトを使用できます。
If you want to disable all blocks except an allow list, you can adapt the script above like so:

```js
// my-plugin.js

var allowedBlocks = [
	'core/paragraph',
	'core/image',
	'core/html',
	'core/freeform'
];

wp.blocks.getBlockTypes().forEach( function( blockType ) {
	if ( allowedBlocks.indexOf( blockType.name ) === -1 ) {
		wp.blocks.unregisterBlockType( blockType.name );
	}
} );
```
<!-- 
## Hiding blocks from the inserter

On the server, you can filter the list of blocks shown in the inserter using the `allowed_block_types` filter. You can return either true (all block types supported), false (no block types supported), or an array of block type names to allow. You can also use the second provided param `$post` to filter block types based on its content.
 -->
## ブロックをインサーターから隠す

サーバーサイドで `allowed_block_types` フィルターを使うことで、インサーターに表示されるブロックを選別することができます。true (すべてのブロックタイプが許可される)、false (すべてのブロックをサポートしない)、または許可するブロックの名前の配列を返すことができます。またあ2番目に渡されるパラメータ `$post` を使用して、内容に応じてブロックタイプをフィルタリングすることもできます。

```php
<?php
// my-plugin.php

function my_plugin_allowed_block_types( $allowed_block_types, $post ) {
	if ( $post->post_type !== 'post' ) {
		return $allowed_block_types;
	}
	return array( 'core/paragraph' );
}

add_filter( 'allowed_block_types', 'my_plugin_allowed_block_types', 10, 2 );
```

## Managing block categories

It is possible to filter the list of default block categories using the `block_categories` filter. You can do it on the server by implementing a function which returns a list of categories. It is going to be used during blocks registration and to group blocks in the inserter. You can also use the second provided param `$post` to generate a different list depending on the post's content.

```php
<?php
// my-plugin.php

function my_plugin_block_categories( $categories, $post ) {
	if ( $post->post_type !== 'post' ) {
		return $categories;
	}
	return array_merge(
		$categories,
		array(
			array(
				'slug' => 'my-category',
				'title' => __( 'My category', 'my-plugin' ),
				'icon'  => 'wordpress',
			),
		)
	);
}
add_filter( 'block_categories', 'my_plugin_block_categories', 10, 2 );
```

You can also display an icon with your block category by setting an `icon` attribute. The value can be the slug of a [WordPress Dashicon](https://developer.wordpress.org/resource/dashicons/).

You can also set a custom icon in SVG format. To do so, the icon should be rendered and set on the frontend, so it can make use of WordPress SVG, allowing mobile compatibility and making the icon more accessible.

To set an SVG icon for the category shown in the previous example, add the following example JavaScript code to the editor calling `wp.blocks.updateCategory` e.g:

```js
( function() {
	var el = wp.element.createElement;
	var SVG = wp.primitives.SVG;
	var circle = el( 'circle', { cx: 10, cy: 10, r: 10, fill: 'red', stroke: 'blue', strokeWidth: '10' } );
	var svgIcon = el( SVG, { width: 20, height: 20, viewBox: '0 0 20 20'}, circle);
	wp.blocks.updateCategory( 'my-category', { icon: svgIcon } );
} )();
```<|MERGE_RESOLUTION|>--- conflicted
+++ resolved
@@ -178,12 +178,7 @@
 );
 ```
 
-<<<<<<< HEAD
-<!-- 
-_Note:_  A [block validation](/docs/designers-developers/developers/block-api/block-edit-save.md#validation) error will occur if this filter modifies existing content the next time the post is edited. The editor verifies that the content stored in the post matches the content ouput by the `save()` function.
-=======
 _Note:_  A [block validation](/docs/designers-developers/developers/block-api/block-edit-save.md#validation) error will occur if this filter modifies existing content the next time the post is edited. The editor verifies that the content stored in the post matches the content output by the `save()` function.
->>>>>>> 2f1c2d74
 
 To avoid this validation error, use `render_block` server-side to modify existing post content instead of this filter. See [render_block documentation](https://developer.wordpress.org/reference/hooks/render_block/).
  -->
@@ -475,4 +470,6 @@
 	var svgIcon = el( SVG, { width: 20, height: 20, viewBox: '0 0 20 20'}, circle);
 	wp.blocks.updateCategory( 'my-category', { icon: svgIcon } );
 } )();
-```+```
+
+[原文](https://github.com/WordPress/gutenberg/blob/master/docs/designers-developers/developers/filters/block-filters.md)