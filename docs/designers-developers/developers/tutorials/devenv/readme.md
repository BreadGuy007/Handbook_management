--- conflicted
+++ resolved
@@ -3,16 +3,12 @@
  -->
 # 開発環境
 
-<<<<<<< HEAD
-<!-- 
-This guide is for setting up your local environment for JavaScript development for creating plugins and tools to extend WordPress and the block editor.
-=======
+<!-- 
 This guide is for setting up your local environment for JavaScript development for creating plugins and tools to extend WordPress and the block editor. If you are looking to contribute to Gutenberg project itself, see additional documentation in the [Getting Started guide](/docs/contributors/getting-started.md).
->>>>>>> 14e48494
 
 A development environment is a catch-all term for what you need setup on your computer to work. The three main pieces needed for our development environment are:
  -->
-このガイドでは WordPress やブロックエディターを拡張するプラグインやツールを作成可能な ローカル JavaScript 開発環境の構築方法について説明します。
+このガイドでは WordPress やブロックエディターを拡張するプラグインやツールを作成可能な ローカル JavaScript 開発環境の構築方法について説明します。Gutenberg プロジェクトへのコントリビューションを検討している場合は、[開発入門ガイド](https://ja.wordpress.org/team/handbook/block-editor/contributors/develop/getting-started/) 内の追加のドキュメントも参照してください。
 
 「開発環境」とはコンピュータでの動作に必要セットアップ全体を指します。この開発環境では大きく3つのセットアップが必要です。
 
