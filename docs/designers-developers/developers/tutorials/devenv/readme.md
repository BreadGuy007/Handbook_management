<!-- 
# Development Environment
 -->
# 開発環境

<!-- 
The development environment setup guide is for setting up your local development environment for JavaScript development; creating plugins and tools for extending WordPress and the block editor.

A development environment is a catch-all term for the setup on your computer to work. The three main pieces needed for our development environment are:
 -->
この開発環境セットアップガイドでは JavaScript ローカル開発環境の構築方法について説明します。開発は WordPress やブロックエディターを拡張するプラグインやツールの作成を想定しています。なお「開発環境」とはコンピュータで動作するセットアップ全体を指す言葉です。この開発環境では大きく3つのセットアップが必要です。

<!-- 
1. Node/NPM Development Tools
2. WordPress Development Site
3. Code Editor
 -->
1. Node/NPM 開発ツール
2. WordPress 開発サイト
3. コードエディター

<!-- 
## Development Tools
 -->
## 開発ツール
<!-- 
The tools needed for development are **Node** and **NPM**. **Nodejs** is a runtime environment that allows running JavaScript outside of the browser. NPM is the Node Package Manager, it is used for installing dependencies and running scripts. The script `npx` is also installed with Nodejs—this script is used to run packages not yet installed—we will use `npx` to bootstrap a block.
 -->
開発に必要なツールが **Node** と **NPM** です。**Nodejs** はブラウザの外で JavaScript を動かす際に必要な実行環境です。NPM は Node Package Manager の略で、依存関係にあるスクリプトのインストールと実行に使用されます。`npx` も Nodejs と一緒にインストールされますが、このスクリプトはまだインストールされていないパッケージの実行に使用されます。このサンプルでも `npx` を使用してブロックをゼロから作成します。

<!-- 
The tools are used to convert the JavaScript we are going to write into a format that browsers can run. This is called transpiling or the build step.

For Mac and Linux, it is recommended to use the [Node Version Manager](https://github.com/nvm-sh/nvm) (nvm). Using `nvm` to install node allows installing specific versions, plus installs locally in your home directory and avoids any global permission issues.
 -->
作成した JavaScript はツールを使用してブラウザーが実行可能な形式に変換します。この変換はトランスパイリングまたはビルドステップと呼ばれます。

Mac や Linux では [Node Version Manager](https://github.com/nvm-sh/nvm) (nvm) の使用を推奨します。node のインストールに `nvm` を使用すると、特定のバージョンをインストールしたり、ホームディレクトリにローカルにインストールしてグローバルな権限問題を回避値することができます。

<<<<<<< HEAD
<!-- 
For Windows, or alternative installs, you can [download a Nodejs installer](https://nodejs.org/en/download/) directly from the main Node.js website, the long term support (LTS) version is recommeneded. Installers are available for Windows and Mac, and binaries available for Linux. See Node.js site for additional installation methods.
=======
For Windows, or alternative installs, you can [download a Nodejs installer](https://nodejs.org/en/download/) directly from the main Node.js website, the long term support (LTS) version is recommended. Installers are available for Windows and Mac, and binaries available for Linux. See Node.js site for additional installation methods.
>>>>>>> 2f1c2d74

Here are the quick instructions to install using nvm, see the [full installation instructions](https://github.com/nvm-sh/nvm#installing-and-updating) for additional details.
 -->
Windows やその他の OS では Node.js の Web サイトから直接 [Nodejs インストールプログラムをダウンロード](https://nodejs.org/en/download/) できます。LTS (long term support、長期間サポート) 版を推奨します。インストールプログラムは Windows と Mac、バイナリーモジュールは Linux で利用可能です。インストール方法の詳細については Node.js のサイトを参照してください。

nvm を使用した簡単なインストール方法を説明します。詳細については[完全なインストール手順](https://github.com/nvm-sh/nvm#installing-and-updating)を参照してください。

<!-- 
Run the following on the command-line to install nvm:
 -->
nvm をインストールするには次のコマンドを実行します。

```sh
curl -o- https://raw.githubusercontent.com/nvm-sh/nvm/v0.35.3/install.sh | bash
```
<!-- 
Note: On macOS, the required developer tools are not installed by default, if not already installed you may be prompted to download the install.
 -->
注意: macOS にはデフォルトでは必要な開発ツールがインストールされていません。この場合、開発ツールをインストールするよう以下のダイアログが表示されます。

<img src="https://developer.wordpress.org/files/2020/07/git-install-prompt.png" alt="Mac git command requies command line developer tools" width="400" height="195"/>

<!-- 
After installing nvm, you need to use it to install node, to install the LTS version of node, run:
 -->
nvm をインストール後はこれを使用して node をインストールします。次のコマンドを使用して node の LTS バージョンをインストールします。

```sh
nvm install --lts
```
<!-- 
If there is an error running the above command, for example a common error that occurs is:
 -->
上のコマンドを実行すると次のようなエラーが発生する場合があります。

```sh
$ nvm install --lts
zsh: command not found: nvm
```
<!-- 
First, try quitting and restarting your terminal to pick up the installed config.

If restarting did not resolve the problem, you might need to create the default profile file.

On macOS Catalina, the default shell is zsh, to create the profile file type `touch ~/.zshrc` on the command-line. It is fine to run if the file already exists. Note, `~/` is a shortcut to your home directory. For Ubuntu, including WSL, the default profile is bash, use `touch ~/.bashrc` to create.
 -->
解決するにはまず、ターミナルを終了して再起動し、導入されている構成を取り込んでからコマンドを再実行してください。

問題が続くようであれば、デフォルトのプロファイルファイルを作成する必要があるかもしれません。

macOS Catalina のデフォルトのシェルは zsh です。プロファイルファイルを作成するにはコマンドラインで `touch ~/.zshrc` を実行してください。すでに同じファイルがあっても構いません。`~/` はホームディレクトリーのショートカットであることに注意してください。WSL を含む Ubuntu ではデフォルトプロファイルは bash です。作成には `touch ~/.bashrc` を使用してください。 

<!-- 
After creating the profile file, re-run the install command:
 -->
プロファイルファイルの作成後はインストールコマンドを再実行してください。

```sh
nvm install --lts
```
<!-- 
The important part after installing is being able to use them in your terminal. Open a terminal command-line and type `node -v` and `npm -v` to confirm they are installed.
 -->

インストール後はターミナルからコマンドが実行できることを確認してください。ターミナルを開き `node -v` と `npm -v` を実行してインストールを確認します。

```sh
> node -v
v12.18.0

> npm -v
6.14.4
```
<!-- 
Your versions may not match exactly, that is fine. The minimum version for node is >= 10.x and for npm >= 6.9x, using the current LTS version will always be supported.
 -->
必ずしもバージョンは同じでないかもしれませんが、問題ありません。node の最低要件はバージョン 10.x 以上、npm は 6.9x 以上です。現行の LTS 版を使用すれば常にこの要件を満たします。

<!-- 
## WordPress Development Site
 -->
## WordPress 開発サイト

<!-- 
There are several ways to run WordPress locally on your own computer, or you could even develop on a cloud hosted computer, though this may be slower.

The WordPress [wp-env package](https://www.npmjs.com/package/@wordpress/env) lets you set up a local WordPress environment for building and testing plugins and themes, without any additional configuration.

The `wp-env` package requires Docker to be installed. There are instructions available for installing Docker on [Windows 10 Pro](https://docs.docker.com/docker-for-windows/install/), [all other versions of Windows](https://docs.docker.com/toolbox/toolbox_install_windows/), [macOS](https://docs.docker.com/docker-for-mac/install/), and [Linux](https://docs.docker.com/v17.12/install/linux/docker-ce/ubuntu/#install-using-the-convenience-script).
 -->
コンピュータ上でローカルに WordPress を実行する方法にはいくつかあります。多少遅くはなりますが、クラウド上のコンピュータで開発することさえもできます。

WordPress [wp-env パッケージ](https://ja.wordpress.org/team/handbook/block-editor/packages/packages-env/) を使用すると、追加の構成なしでプラグインやテーマのビルド用、テスト用のローカル WordPress 環境をセットアップできます。

`wp-env` パッケージを使用するには Docker のインストールが必要です。OS ごとの詳細なインストール手順については以下のリンクを参照してください。[Windows 10 Pro](https://docs.docker.com/docker-for-windows/install/)、[その他のバージョンの Windows](https://docs.docker.com/toolbox/toolbox_install_windows/)、[macOS](https://docs.docker.com/docker-for-mac/install/)、[Linux](https://docs.docker.com/v17.12/install/linux/docker-ce/ubuntu/#install-using-the-convenience-script)。

<!-- 
After you have installed Docker, go ahead and install `wp-env` globally from the command-line using:
 -->
Docker のインストール後、コマンドラインから以下を実行して `wp-env` をグローバルにインストールしてください。

```sh
npm -g install @wordpress/env
```
<!-- 
To confirm it is installed and available, run:
 -->
以下を実行して、インストールが正しく行われ、動作することを確認します。

```sh
wp-env --version
> 1.6.0
```
<!-- 
The `wp-env` script is used to create a Docker WordPress environment, to use start from your plugin directory—if you are following the create block tutorial, this would be in the generated directory.
 -->
`wp-env` スクリプトを使用して Docker WordPress 環境を作成できます。開始はプラグインディレクトリから実行します。「[ブロックの作成 チュートリアル](https://ja.wordpress.org/team/handbook/block-editor/tutorials/create-block/)」を試す場合、このディレクトリは生成されたディレクトリになります。

```sh
wp-env start
```
<!-- 
You can access your environment in your browser at: [http://localhost:8888/](http://localhost:8888/), the default username is `admin` and default password is `password`. For more information controlling the Docker environment see the [@wordpress/env package readme](/packages/env/README.md).

If you are developing a single plugin, you should run `wp-env start` from that plugin working directory—it will mount and activate the plugin automatically. Note: This also works for themes, run from the directory you are developing the theme.

If you want a single environment for all your plugins/themes, you need to create a `.wp-env.json` in a working directory and add the plugins/themes to it. You then run `wp-env start` from the same directory as that config file. See the [@wordpress/env package for additional details](/packages/env/README.md#wp-envjson).
 -->
環境にはブラウザから [http://localhost:8888/](http://localhost:8888/) でアクセスできます。デフォルトのユーザー名は `admin`、パスワードは `password` です。Docker 環境の操作の詳細については [@wordpress/env パッケージドキュメント](https://ja.wordpress.org/team/handbook/block-editor/packages/packages-env/)を参照してください。

1つのプラグインを開発する場合、開発中のプラグインのディレクトリから `wp-env start` を実行してください。自動的にプラグインディレクトリがマウントされ、プラグインが有効化されます。注意: 同じ方法はテーマでも動作します。開発中のテーマのディレクトリでコマンドを実行してください。

複数のプラグインやテーマの開発用に1つの WordPress 環境が必要であれば、新規のディレクトリに `.wp-env.json` を作成し、プラグインやテーマを追加します。次に同じディレクトリで構成ファイルを使用して `wp-env start` を実行します。詳細については [@wordpress/env パッケージ](https://ja.wordpress.org/team/handbook/block-editor/packages/packages-env/#wp-envjson)を参照してください。

<!-- 
### Alternative to Docker
 -->
### Docker の代替

<!-- 
A block is just a plugin, so any WordPress environment can be used for development. A couple of alternatives that might be easier, since they do not require Docker install and setup.
 -->
ブロックは通常のプラグインです。開発にはどのような WordPress 環境でも使用できます。Docker のインストールやセットアップが必要ない簡便な代替もいつくかあります。

<!-- 
-   [Local by Flywheel](https://localbyflywheel.com/) - Local is a single application you download and install. You will need to know where the plugin directory is located after install. If you create a site called `mywp` typically the plugin directory is installed at `~\Local Sites\mywp\app\public\wp-content\plugins`

-   [WampServer](http://www.wampserver.com/en/) or [MAMP](https://www.mamp.info/) environments, both are quite similar to Local, combining a web server, PHP, and database. However these tools are not WordPress specific, so if you are not already using them, Local might be an easier option

<<<<<<< HEAD
-   Remote server - you could work on remote server that is easy to setup, since most hosts have a standard WordPress install. However, this may require additonal development time to sync to the server.
 -->
-   [Local by Flywheel](https://localbyflywheel.com/) - 「Local」はダウンロード、インストール可能な単一アプリケーションです。インストール後、どこにプラグインディレクトリがあるかは知っておく必要があります。`mywp` というサイトを作った場合、プラグインディレクトリは通常  `~\Local Sites\mywp\app\public\wp-content\plugins` になります。
=======
-   Remote server - you could work on remote server that is easy to setup, since most hosts have a standard WordPress install. However, this may require additional development time to sync to the server.
>>>>>>> 2f1c2d74

-   [WampServer](http://www.wampserver.com/en/) または [MAMP](https://www.mamp.info/) 環境は両方とも Local によく似ていて Web サーバー、PHP、データベースを一体化しています。しかしこれらのツールは WordPress 固有ではありません。すでに使っているのでなければ Local が一番簡単な選択肢かもしれません。

-   リモートサーバー - リモートサーバー上で作業することもできます。ほとんどのレンタルサーバーには標準的な WordPress インストールがあるため簡単にセットアップできます。しかしサーバーと動悸するため、追加の開発時間が必要かもしれません。

<!-- 
The important part is having a WordPress site installed, and know where and how to update files in the plugins directory.
 -->
重要な点は WordPress がインストールされた環境があること、そして、プラグインディレクトリ内のどこをどうやって更新するか知っていることです。

<!-- 
## Code Editor
 -->
## コードエディター

<!-- 
[Visual Studio Code](https://code.visualstudio.com/) is a popular code editor for JavaScript development. It works quite well across the three major platforms (Windows, Linux, and Mac), it is open-source and actively maintained by Microsoft. Plus Visual Studio Code has a vibrant community providing plugins and extensions; it is becoming the defacto standard for web development.

Alternative editors include [Sublime Text](https://www.sublimetext.com/) that is also available across platforms, though is a commercial product; or other free alternatives include [Vim](https://www.vim.org/), [Atom](https://atom.io/), and [Notepad++](https://notepad-plus-plus.org/) all support standard JavaScript style development.

You can use any editor you're comfortable with, it is more a personal preference. The development setup for WordPress block editor is a common JavaScript environment and most editors have plugins and suppport. The key is having a way to open, edit, and save text files.
 -->
[Visual Studio Code](https://code.visualstudio.com/) は JavaScript 開発で人気のあるコードエディターです。3つのメジャーなプラットフォーム Windows、Linux、Mac で完全に動作し、オープンソースであり、Microsoft がアクティブに開発しています。加えて Visual Studio Code には活発なコミュニティがあります。プラグインやエクステンションが提供され Web 開発におけるデファクトスタンダードになっています。

代替のエディターには、これもマルチプラットフォームで利用可能な [Sublime Text](https://www.sublimetext.com/) がありますが、こちらは有償の製品です。その他の無料の代替としては [Vim](https://www.vim.org/)、[Atom](https://atom.io/)、[Notepad++](https://notepad-plus-plus.org/) があります。これらはすべて標準の JavaScript スタイルの開発をサポートします。

開発には好きなエディターを使うことができます。これは個人の好みです。WordPress ブロックエディターの開発環境セットアップは一般的な JavaScript 環境であり、ほとんどのエディターにはプラグインやサポートがあります。重要なことはテキストファイルを開き、編集し、保存できることです。

[原文](https://github.com/WordPress/gutenberg/blob/master/docs/designers-developers/developers/tutorials/devenv/readme.md)<|MERGE_RESOLUTION|>--- conflicted
+++ resolved
@@ -37,12 +37,8 @@
 
 Mac や Linux では [Node Version Manager](https://github.com/nvm-sh/nvm) (nvm) の使用を推奨します。node のインストールに `nvm` を使用すると、特定のバージョンをインストールしたり、ホームディレクトリにローカルにインストールしてグローバルな権限問題を回避値することができます。
 
-<<<<<<< HEAD
-<!-- 
-For Windows, or alternative installs, you can [download a Nodejs installer](https://nodejs.org/en/download/) directly from the main Node.js website, the long term support (LTS) version is recommeneded. Installers are available for Windows and Mac, and binaries available for Linux. See Node.js site for additional installation methods.
-=======
+<!-- 
 For Windows, or alternative installs, you can [download a Nodejs installer](https://nodejs.org/en/download/) directly from the main Node.js website, the long term support (LTS) version is recommended. Installers are available for Windows and Mac, and binaries available for Linux. See Node.js site for additional installation methods.
->>>>>>> 2f1c2d74
 
 Here are the quick instructions to install using nvm, see the [full installation instructions](https://github.com/nvm-sh/nvm#installing-and-updating) for additional details.
  -->
@@ -192,13 +188,9 @@
 
 -   [WampServer](http://www.wampserver.com/en/) or [MAMP](https://www.mamp.info/) environments, both are quite similar to Local, combining a web server, PHP, and database. However these tools are not WordPress specific, so if you are not already using them, Local might be an easier option
 
-<<<<<<< HEAD
--   Remote server - you could work on remote server that is easy to setup, since most hosts have a standard WordPress install. However, this may require additonal development time to sync to the server.
+-   Remote server - you could work on remote server that is easy to setup, since most hosts have a standard WordPress install. However, this may require additional development time to sync to the server.
  -->
 -   [Local by Flywheel](https://localbyflywheel.com/) - 「Local」はダウンロード、インストール可能な単一アプリケーションです。インストール後、どこにプラグインディレクトリがあるかは知っておく必要があります。`mywp` というサイトを作った場合、プラグインディレクトリは通常  `~\Local Sites\mywp\app\public\wp-content\plugins` になります。
-=======
--   Remote server - you could work on remote server that is easy to setup, since most hosts have a standard WordPress install. However, this may require additional development time to sync to the server.
->>>>>>> 2f1c2d74
 
 -   [WampServer](http://www.wampserver.com/en/) または [MAMP](https://www.mamp.info/) 環境は両方とも Local によく似ていて Web サーバー、PHP、データベースを一体化しています。しかしこれらのツールは WordPress 固有ではありません。すでに使っているのでなければ Local が一番簡単な選択肢かもしれません。
 
