<!-- 
# Development Environment
 -->
# 開発環境

<<<<<<< HEAD
<!-- 
The development environment setup guide is for setting up your local development environment for JavaScript development; creating plugins and tools for extending WordPress and the block editor.

A development environment is a catch-all term for the setup on your computer to work. The three main pieces needed for our development environment are:
 -->
この開発環境セットアップガイドでは JavaScript ローカル開発環境の構築方法について説明します。開発は WordPress やブロックエディターを拡張するプラグインやツールの作成を想定しています。なお「開発環境」とはコンピュータで動作するセットアップ全体を指す言葉です。この開発環境では大きく3つのセットアップが必要です。
=======
This guide is for setting up your local environment for JavaScript development for creating plugins and tools to extend WordPress and the block editor.

A development environment is a catch-all term for what you need setup on your computer to work. The three main pieces needed for our development environment are:
>>>>>>> 222a71ff

<!-- 
1. Node/NPM Development Tools
2. WordPress Development Site
3. Code Editor
 -->
1. Node/NPM 開発ツール
2. WordPress 開発サイト
3. コードエディター

<<<<<<< HEAD
<!-- 
## Development Tools
 -->
## 開発ツール
<!-- 
=======
## Quickstart

Here is a summary of the guide. See each section for additional details and explanations.

**1. Install Node development tools**

Download and install [Node Version Manager](https://github.com/nvm-sh/nvm) (nvm)

```
curl -o- https://raw.githubusercontent.com/nvm-sh/nvm/v0.35.3/install.sh | bash
```

Quit and restart terminal
```
nvm install --lts
```

**2. WordPress Development Site**

First download, install, and start [Docker Desktop](https://www.docker.com/products/docker-desktop) following the instructions for your OS.

- Install WordPress environment tool

```
npm -g install @wordpress/env
```

Start the environment from an existing plugin or theme directory, or a new working directory:

 ```
 wp-env start
 ```

You will have a full WordPress site installed, navigate to: http://localhost:8888/ using your browser, log in to the WordPress dashboard at http://localhost:8888/wp-admin/ using Username "admin" and Password "password", without the quotes.


**3. Code Editor**

You can use any text editor to write code. For example, Visual Studio Code](https://code.visualstudio.com/) is a popular open-source editor. You can follow instructions on their site to install it for your OS.


## Node Development Tools

>>>>>>> 222a71ff
The tools needed for development are **Node** and **NPM**. **Nodejs** is a runtime environment that allows running JavaScript outside of the browser. NPM is the Node Package Manager, it is used for installing dependencies and running scripts. The script `npx` is also installed with Nodejs—this script is used to run packages not yet installed—we will use `npx` to bootstrap a block.
 -->
開発に必要なツールが **Node** と **NPM** です。**Nodejs** はブラウザの外で JavaScript を動かす際に必要な実行環境です。NPM は Node Package Manager の略で、依存関係にあるスクリプトのインストールと実行に使用されます。`npx` も Nodejs と一緒にインストールされますが、このスクリプトはまだインストールされていないパッケージの実行に使用されます。このサンプルでも `npx` を使用してブロックをゼロから作成します。

<!-- 
The tools are used to convert the JavaScript we are going to write into a format that browsers can run. This is called transpiling or the build step.

For Mac and Linux, it is recommended to use the [Node Version Manager](https://github.com/nvm-sh/nvm) (nvm). Using `nvm` to install node allows installing specific versions, plus installs locally in your home directory and avoids any global permission issues.
 -->
作成した JavaScript はツールを使用してブラウザーが実行可能な形式に変換します。この変換はトランスパイリングまたはビルドステップと呼ばれます。

Mac や Linux では [Node Version Manager](https://github.com/nvm-sh/nvm) (nvm) の使用を推奨します。node のインストールに `nvm` を使用すると、特定のバージョンをインストールしたり、ホームディレクトリにローカルにインストールしてグローバルな権限問題を回避値することができます。

<!-- 
For Windows, or alternative installs, you can [download a Nodejs installer](https://nodejs.org/en/download/) directly from the main Node.js website, the long term support (LTS) version is recommended. Installers are available for Windows and Mac, and binaries available for Linux. See Node.js site for additional installation methods.

Here are the quick instructions to install using nvm, see the [full installation instructions](https://github.com/nvm-sh/nvm#installing-and-updating) for additional details.
 -->
Windows やその他の OS では Node.js の Web サイトから直接 [Nodejs インストールプログラムをダウンロード](https://nodejs.org/en/download/) できます。LTS (long term support、長期間サポート) 版を推奨します。インストールプログラムは Windows と Mac、バイナリーモジュールは Linux で利用可能です。インストール方法の詳細については Node.js のサイトを参照してください。

nvm を使用した簡単なインストール方法を説明します。詳細については[完全なインストール手順](https://github.com/nvm-sh/nvm#installing-and-updating)を参照してください。

<!-- 
Run the following on the command-line to install nvm:
 -->
nvm をインストールするには次のコマンドを実行します。

```sh
curl -o- https://raw.githubusercontent.com/nvm-sh/nvm/v0.35.3/install.sh | bash
```
<!-- 
Note: On macOS, the required developer tools are not installed by default, if not already installed you may be prompted to download the install.
 -->
注意: macOS にはデフォルトでは必要な開発ツールがインストールされていません。この場合、開発ツールをインストールするよう以下のダイアログが表示されます。

<img src="https://developer.wordpress.org/files/2020/07/git-install-prompt.png" alt="Mac git command requies command line developer tools" width="400" height="195"/>

<!-- 
After installing nvm, you need to use it to install node, to install the LTS version of node, run:
 -->
nvm をインストール後はこれを使用して node をインストールします。次のコマンドを使用して node の LTS バージョンをインストールします。

```sh
nvm install --lts
```
<!-- 
If there is an error running the above command, for example a common error that occurs is:
 -->
上のコマンドを実行すると次のようなエラーが発生する場合があります。

```sh
$ nvm install --lts
zsh: command not found: nvm
```
<!-- 
First, try quitting and restarting your terminal to pick up the installed config.

If restarting did not resolve the problem, you might need to create the default profile file.

On macOS Catalina, the default shell is zsh, to create the profile file type `touch ~/.zshrc` on the command-line. It is fine to run if the file already exists. Note, `~/` is a shortcut to your home directory. For Ubuntu, including WSL, the default profile is bash, use `touch ~/.bashrc` to create.
 -->
解決するにはまず、ターミナルを終了して再起動し、導入されている構成を取り込んでからコマンドを再実行してください。

問題が続くようであれば、デフォルトのプロファイルファイルを作成する必要があるかもしれません。

macOS Catalina のデフォルトのシェルは zsh です。プロファイルファイルを作成するにはコマンドラインで `touch ~/.zshrc` を実行してください。すでに同じファイルがあっても構いません。`~/` はホームディレクトリーのショートカットであることに注意してください。WSL を含む Ubuntu ではデフォルトプロファイルは bash です。作成には `touch ~/.bashrc` を使用してください。 

<!-- 
After creating the profile file, re-run the install command:
 -->
プロファイルファイルの作成後はインストールコマンドを再実行してください。

```sh
nvm install --lts
```
<!-- 
The important part after installing is being able to use them in your terminal. Open a terminal command-line and type `node -v` and `npm -v` to confirm they are installed.
 -->

インストール後はターミナルからコマンドが実行できることを確認してください。ターミナルを開き `node -v` と `npm -v` を実行してインストールを確認します。

```sh
> node -v
v12.18.0

> npm -v
6.14.4
```
<!-- 
Your versions may not match exactly, that is fine. The minimum version for node is >= 10.x and for npm >= 6.9x, using the current LTS version will always be supported.
 -->
必ずしもバージョンは同じでないかもしれませんが、問題ありません。node の最低要件はバージョン 10.x 以上、npm は 6.9x 以上です。現行の LTS 版を使用すれば常にこの要件を満たします。

<!-- 
## WordPress Development Site
 -->
## WordPress 開発サイト

<!-- 
There are several ways to run WordPress locally on your own computer, or you could even develop on a cloud hosted computer, though this may be slower.

The WordPress [wp-env package](https://www.npmjs.com/package/@wordpress/env) lets you set up a local WordPress environment for building and testing plugins and themes, without any additional configuration.

<<<<<<< HEAD
The `wp-env` package requires Docker to be installed. There are instructions available for installing Docker on [Windows 10 Pro](https://docs.docker.com/docker-for-windows/install/), [all other versions of Windows](https://docs.docker.com/toolbox/toolbox_install_windows/), [macOS](https://docs.docker.com/docker-for-mac/install/), and [Linux](https://docs.docker.com/v17.12/install/linux/docker-ce/ubuntu/#install-using-the-convenience-script).
 -->
コンピュータ上でローカルに WordPress を実行する方法にはいくつかあります。多少遅くはなりますが、クラウド上のコンピュータで開発することさえもできます。

WordPress [wp-env パッケージ](https://ja.wordpress.org/team/handbook/block-editor/packages/packages-env/) を使用すると、追加の構成なしでプラグインやテーマのビルド用、テスト用のローカル WordPress 環境をセットアップできます。

`wp-env` パッケージを使用するには Docker のインストールが必要です。OS ごとの詳細なインストール手順については以下のリンクを参照してください。[Windows 10 Pro](https://docs.docker.com/docker-for-windows/install/)、[その他のバージョンの Windows](https://docs.docker.com/toolbox/toolbox_install_windows/)、[macOS](https://docs.docker.com/docker-for-mac/install/)、[Linux](https://docs.docker.com/v17.12/install/linux/docker-ce/ubuntu/#install-using-the-convenience-script)。

<!-- 
After you have installed Docker, go ahead and install `wp-env` globally from the command-line using:
 -->
Docker のインストール後、コマンドラインから以下を実行して `wp-env` をグローバルにインストールしてください。
=======
The `wp-env` tool uses Docker to create a virtual machine to that runs the WordPress site. There are instructions available for installing Docker on [Windows 10 Pro](https://docs.docker.com/docker-for-windows/install/), [all other versions of Windows](https://docs.docker.com/toolbox/toolbox_install_windows/), [macOS](https://docs.docker.com/docker-for-mac/install/), and [Linux](https://docs.docker.com/v17.12/install/linux/docker-ce/ubuntu/#install-using-the-convenience-script). If using Ubuntu, see our additional notes for [help installing Docker on Ubuntu](/docs/designers-developers/developers/tutorials/devenv/docker-ubuntu.md).

After you have installed Docker, go ahead and install the `wp-env` tool. This command will install the tool globally, which means you can run it from any directory:
>>>>>>> 222a71ff

```sh
npm -g install @wordpress/env
```
<!-- 
To confirm it is installed and available, run:
 -->
以下を実行して、インストールが正しく行われ、動作することを確認します。

```sh
wp-env --version
> 1.6.0
```
<<<<<<< HEAD
<!-- 
The `wp-env` script is used to create a Docker WordPress environment, to use start from your plugin directory—if you are following the create block tutorial, this would be in the generated directory.
 -->
`wp-env` スクリプトを使用して Docker WordPress 環境を作成できます。開始はプラグインディレクトリから実行します。「[ブロックの作成 チュートリアル](https://ja.wordpress.org/team/handbook/block-editor/tutorials/create-block/)」を試す場合、このディレクトリは生成されたディレクトリになります。
=======

The `wp-env` script is used to create a Docker WordPress environment. You can use this script to start an environment with your plugin activated by running it from the directory containing your plugin. For example if you are following the create block tutorial, this would be in the generated directory like so:
>>>>>>> 222a71ff

```sh
npx @wordpress/create-block starter-block
cd starter-block
wp-env start
```
<!-- 
You can access your environment in your browser at: [http://localhost:8888/](http://localhost:8888/), the default username is `admin` and default password is `password`. For more information controlling the Docker environment see the [@wordpress/env package readme](/packages/env/README.md).

When using the script while developing a single plugin, `wp-env start` can mount and activate the plugin automatically when run from the directory containing the plugin. Note: This also works for themes when run from the directory in which you are developing the theme.

If you run `wp-env start` from a directory that is not a plugin or theme, a generic WordPress environment will be created. The script will display the following warning, it is fine if this is your intention.

```
!! Warning: could not find a .wp-env.json configuration file and could not determine if 'DIR' is a WordPress installation, a plugin, or a theme.
```

You can use the `.wp-env.json` configuration file to create an environment that works with multiple plugins and/or themes. See the [@wordpress/env package for additional details](/packages/env/README.md#wp-envjson).


#### Troubleshooting

A common issue when running `wp-env` is `Error while running docker-compose command.`

- Check that Docker Desktop is started and running.
- Check Docker Desktop dashboard for logs, restart, or remove existing VMs.

If you see the error: `Host is already in use by another container`

- The container is already running, or another one is. You can stop an existing container running use `wp-env stop` from the directory you started it.

<<<<<<< HEAD
If you want a single environment for all your plugins/themes, you need to create a `.wp-env.json` in a working directory and add the plugins/themes to it. You then run `wp-env start` from the same directory as that config file. See the [@wordpress/env package for additional details](/packages/env/README.md#wp-envjson).
 -->
環境にはブラウザから [http://localhost:8888/](http://localhost:8888/) でアクセスできます。デフォルトのユーザー名は `admin`、パスワードは `password` です。Docker 環境の操作の詳細については [@wordpress/env パッケージドキュメント](https://ja.wordpress.org/team/handbook/block-editor/packages/packages-env/)を参照してください。

1つのプラグインを開発する場合、開発中のプラグインのディレクトリから `wp-env start` を実行してください。自動的にプラグインディレクトリがマウントされ、プラグインが有効化されます。注意: 同じ方法はテーマでも動作します。開発中のテーマのディレクトリでコマンドを実行してください。

複数のプラグインやテーマの開発用に1つの WordPress 環境が必要であれば、新規のディレクトリに `.wp-env.json` を作成し、プラグインやテーマを追加します。次に同じディレクトリで構成ファイルを使用して `wp-env start` を実行します。詳細については [@wordpress/env パッケージ](https://ja.wordpress.org/team/handbook/block-editor/packages/packages-env/#wp-envjson)を参照してください。
=======
>>>>>>> 222a71ff

<!-- 
### Alternative to Docker
 -->
### Docker の代替

<<<<<<< HEAD
<!-- 
A block is just a plugin, so any WordPress environment can be used for development. A couple of alternatives that might be easier, since they do not require Docker install and setup.
 -->
ブロックは通常のプラグインです。開発にはどのような WordPress 環境でも使用できます。Docker のインストールやセットアップが必要ない簡便な代替もいつくかあります。
=======
Docker is just one method to run a local WordPress environment. Block development and extending WordPress is done using normal plugins, so any WordPress environment can be used. Here are some alternatives that you can consider which do not require installing Docker.
>>>>>>> 222a71ff

<!-- 
-   [Local by Flywheel](https://localbyflywheel.com/) - Local is a single application you download and install. You will need to know where the plugin directory is located after install. If you create a site called `mywp` typically the plugin directory is installed at `~\Local Sites\mywp\app\public\wp-content\plugins`

-   [WampServer](http://www.wampserver.com/en/) or [MAMP](https://www.mamp.info/) environments, both are quite similar to Local, combining a web server, PHP, and database. However these tools are not WordPress specific, so if you are not already using them, Local might be an easier option.

<<<<<<< HEAD
-   Remote server - you could work on remote server that is easy to setup, since most hosts have a standard WordPress install. However, this may require additional development time to sync to the server.
 -->
-   [Local by Flywheel](https://localbyflywheel.com/) - 「Local」はダウンロード、インストール可能な単一アプリケーションです。インストール後、どこにプラグインディレクトリがあるかは知っておく必要があります。`mywp` というサイトを作った場合、プラグインディレクトリは通常  `~\Local Sites\mywp\app\public\wp-content\plugins` になります。
=======
-   Remote server - you can work on a remote server, most hosts provide a quick WordPress setup. However, this will require additional time thorughout development syncing to the server, or working directly on the remote server.
>>>>>>> 222a71ff

-   [WampServer](http://www.wampserver.com/en/) または [MAMP](https://www.mamp.info/) 環境は両方とも Local によく似ていて Web サーバー、PHP、データベースを一体化しています。しかしこれらのツールは WordPress 固有ではありません。すでに使っているのでなければ Local が一番簡単な選択肢かもしれません。

-   リモートサーバー - リモートサーバー上で作業することもできます。ほとんどのレンタルサーバーには標準的な WordPress インストールがあるため簡単にセットアップできます。しかしサーバーと動悸するため、追加の開発時間が必要かもしれません。

<!-- 
The important part is having a WordPress site installed, and know where and how to update files in the plugins directory.
 -->
重要な点は WordPress がインストールされた環境があること、そして、プラグインディレクトリ内のどこをどうやって更新するか知っていることです。

<!-- 
## Code Editor
 -->
## コードエディター

<!-- 
[Visual Studio Code](https://code.visualstudio.com/) is a popular code editor for JavaScript development. It works quite well across the three major platforms (Windows, Linux, and Mac), it is open-source and actively maintained by Microsoft. Plus Visual Studio Code has a vibrant community providing plugins and extensions; it is becoming the defacto standard for web development.

Alternative editors include [Sublime Text](https://www.sublimetext.com/) that is also available across platforms, though is a commercial product; or other free alternatives include [Vim](https://www.vim.org/), [Atom](https://atom.io/), and [Notepad++](https://notepad-plus-plus.org/) all support standard JavaScript style development.

You can use any editor you're comfortable with, it is more a personal preference. The development setup for WordPress block editor is a common JavaScript environment and most editors have plugins and suppport. The key is having a way to open, edit, and save text files.
<<<<<<< HEAD
 -->
[Visual Studio Code](https://code.visualstudio.com/) は JavaScript 開発で人気のあるコードエディターです。3つのメジャーなプラットフォーム Windows、Linux、Mac で完全に動作し、オープンソースであり、Microsoft がアクティブに開発しています。加えて Visual Studio Code には活発なコミュニティがあります。プラグインやエクステンションが提供され Web 開発におけるデファクトスタンダードになっています。

代替のエディターには、これもマルチプラットフォームで利用可能な [Sublime Text](https://www.sublimetext.com/) がありますが、こちらは有償の製品です。その他の無料の代替としては [Vim](https://www.vim.org/)、[Atom](https://atom.io/)、[Notepad++](https://notepad-plus-plus.org/) があります。これらはすべて標準の JavaScript スタイルの開発をサポートします。

開発には好きなエディターを使うことができます。これは個人の好みです。WordPress ブロックエディターの開発環境セットアップは一般的な JavaScript 環境であり、ほとんどのエディターにはプラグインやサポートがあります。重要なことはテキストファイルを開き、編集し、保存できることです。

[原文](https://github.com/WordPress/gutenberg/blob/master/docs/designers-developers/developers/tutorials/devenv/readme.md)
=======

## Uninstall - Start Over

Here are a few instructions if you need to start over, or want to remove what was installed.

### Local Environment

* If you just want to reset and clean the WordPress database:

```
wp-env clean all
```

* To remove the local environment completely for a specific project:

```
wp-env destroy
```

* To completely uninstall wp-env tool:

```
npm -g uninstall @wordpress/env
```

* To uninstall Docker, or Visual Studio Code use your OS method to remove packages. For example, on Windows run "Add or remove programs". You can additionally uninstall from the Docker Desktop app, click the bug icon at the top to switch to this Troubleshoot screen. Click Uninstall or remove.

![Docker Troubleshoot Screenshot](https://developer.wordpress.org/files/2020/08/docker-uninstall-screen.png)


### Uninstall Node/NVM

To uninstall Node/NVM, delete the NVM directory, this is typically installed at `$HOME/.nvm`, delete using

```
rm -rf "$HOME/.nvm"
```

If this does not work and the `$NVM_DIR` environment variable is set you can remove using `rm -rf "$NVM_DIR"`

To clean up any installed JavaScript packages remove the global `.npm` directory at `$HOME/.npm`,

```
rm -rf "$HOME/.npm"
```

Just as you confirmed the installation worked, you can confirm the uninstall worked. First quit and restart terminal and then try to run `npm -v`, `node -v`, and `nvm -v` you should then see a "command not found" error in the terminal.
>>>>>>> 222a71ff
<|MERGE_RESOLUTION|>--- conflicted
+++ resolved
@@ -3,18 +3,14 @@
  -->
 # 開発環境
 
-<<<<<<< HEAD
-<!-- 
-The development environment setup guide is for setting up your local development environment for JavaScript development; creating plugins and tools for extending WordPress and the block editor.
-
-A development environment is a catch-all term for the setup on your computer to work. The three main pieces needed for our development environment are:
- -->
-この開発環境セットアップガイドでは JavaScript ローカル開発環境の構築方法について説明します。開発は WordPress やブロックエディターを拡張するプラグインやツールの作成を想定しています。なお「開発環境」とはコンピュータで動作するセットアップ全体を指す言葉です。この開発環境では大きく3つのセットアップが必要です。
-=======
+<!-- 
 This guide is for setting up your local environment for JavaScript development for creating plugins and tools to extend WordPress and the block editor.
 
 A development environment is a catch-all term for what you need setup on your computer to work. The three main pieces needed for our development environment are:
->>>>>>> 222a71ff
+ -->
+このガイドでは WordPress やブロックエディターを拡張するプラグインやツールを作成可能な ローカル JavaScript 開発環境の構築方法について説明します。
+
+「開発環境」とはコンピュータでの動作に必要セットアップ全体を指します。この開発環境では大きく3つのセットアップが必要です。
 
 <!-- 
 1. Node/NPM Development Tools
@@ -25,57 +21,79 @@
 2. WordPress 開発サイト
 3. コードエディター
 
-<<<<<<< HEAD
-<!-- 
-## Development Tools
- -->
-## 開発ツール
-<!-- 
-=======
+<!-- 
 ## Quickstart
-
+ -->
+## クイックスタート
+<!-- 
 Here is a summary of the guide. See each section for additional details and explanations.
-
+ -->
+このガイドの要約です。追加の詳細と説明については各セクションを参照してください。
+
+<!--  
 **1. Install Node development tools**
 
 Download and install [Node Version Manager](https://github.com/nvm-sh/nvm) (nvm)
+ --> 
+**1. Node 開発ツールのインストール**
+
+[Node Version Manager](https://github.com/nvm-sh/nvm) (nvm) をダウンロードし、インストールします。
 
 ```
 curl -o- https://raw.githubusercontent.com/nvm-sh/nvm/v0.35.3/install.sh | bash
 ```
-
+<!-- 
 Quit and restart terminal
+ -->
+ターミナルを終了し、再起動します。
+
 ```
 nvm install --lts
 ```
-
+<!-- 
 **2. WordPress Development Site**
 
 First download, install, and start [Docker Desktop](https://www.docker.com/products/docker-desktop) following the instructions for your OS.
 
 - Install WordPress environment tool
+ -->
+**2. WordPress 開発サイト**
+
+まずはじめに OS ごとの手順にしたがって [Docker Desktop](https://www.docker.com/products/docker-desktop) をダウンロード、インストール、開始します。
+
+- WordPress environment ツールのインストール
 
 ```
 npm -g install @wordpress/env
 ```
-
+<!-- 
 Start the environment from an existing plugin or theme directory, or a new working directory:
+ -->
+既存のプラグインディレクトリ、またはテーマディレクトリ、または新しい作業用ディレクトリから環境を開始します。
 
  ```
  wp-env start
  ```
-
+<!-- 
 You will have a full WordPress site installed, navigate to: http://localhost:8888/ using your browser, log in to the WordPress dashboard at http://localhost:8888/wp-admin/ using Username "admin" and Password "password", without the quotes.
-
-
+ -->
+これでインストール済みの完全な WordPress サイトが作成されます。ブラウザを使用して http://localhost:8888/ にアクセスできます。WordPress ダッシュボードには http://localhost:8888/wp-admin/ からユーザー名「admin」、パスワード「password」でログインできます。
+
+<!-- 
 **3. Code Editor**
 
 You can use any text editor to write code. For example, Visual Studio Code](https://code.visualstudio.com/) is a popular open-source editor. You can follow instructions on their site to install it for your OS.
-
-
+ -->
+**3. コードエディター**
+
+コードはどのテキストエディターでも書くことができます。たとえば Visual Studio Code](https://code.visualstudio.com/) は人気のオープンソースエディターです。インストールする場合はサイト上の OS ごとの説明に従ってください。
+
+<!-- 
 ## Node Development Tools
-
->>>>>>> 222a71ff
+ -->
+## Node 開発ツール
+
+<!-- 
 The tools needed for development are **Node** and **NPM**. **Nodejs** is a runtime environment that allows running JavaScript outside of the browser. NPM is the Node Package Manager, it is used for installing dependencies and running scripts. The script `npx` is also installed with Nodejs—this script is used to run packages not yet installed—we will use `npx` to bootstrap a block.
  -->
 開発に必要なツールが **Node** と **NPM** です。**Nodejs** はブラウザの外で JavaScript を動かす際に必要な実行環境です。NPM は Node Package Manager の略で、依存関係にあるスクリプトのインストールと実行に使用されます。`npx` も Nodejs と一緒にインストールされますが、このスクリプトはまだインストールされていないパッケージの実行に使用されます。このサンプルでも `npx` を使用してブロックをゼロから作成します。
@@ -178,25 +196,20 @@
 There are several ways to run WordPress locally on your own computer, or you could even develop on a cloud hosted computer, though this may be slower.
 
 The WordPress [wp-env package](https://www.npmjs.com/package/@wordpress/env) lets you set up a local WordPress environment for building and testing plugins and themes, without any additional configuration.
-
-<<<<<<< HEAD
-The `wp-env` package requires Docker to be installed. There are instructions available for installing Docker on [Windows 10 Pro](https://docs.docker.com/docker-for-windows/install/), [all other versions of Windows](https://docs.docker.com/toolbox/toolbox_install_windows/), [macOS](https://docs.docker.com/docker-for-mac/install/), and [Linux](https://docs.docker.com/v17.12/install/linux/docker-ce/ubuntu/#install-using-the-convenience-script).
- -->
-コンピュータ上でローカルに WordPress を実行する方法にはいくつかあります。多少遅くはなりますが、クラウド上のコンピュータで開発することさえもできます。
+ -->
+コンピュータ上でローカルに WordPress を実行する方法にはいくつかあります。多少遅くはなりますが、クラウド上のコンピュータで開発することもできます。
 
 WordPress [wp-env パッケージ](https://ja.wordpress.org/team/handbook/block-editor/packages/packages-env/) を使用すると、追加の構成なしでプラグインやテーマのビルド用、テスト用のローカル WordPress 環境をセットアップできます。
 
-`wp-env` パッケージを使用するには Docker のインストールが必要です。OS ごとの詳細なインストール手順については以下のリンクを参照してください。[Windows 10 Pro](https://docs.docker.com/docker-for-windows/install/)、[その他のバージョンの Windows](https://docs.docker.com/toolbox/toolbox_install_windows/)、[macOS](https://docs.docker.com/docker-for-mac/install/)、[Linux](https://docs.docker.com/v17.12/install/linux/docker-ce/ubuntu/#install-using-the-convenience-script)。
-
-<!-- 
-After you have installed Docker, go ahead and install `wp-env` globally from the command-line using:
- -->
-Docker のインストール後、コマンドラインから以下を実行して `wp-env` をグローバルにインストールしてください。
-=======
+<!-- 
 The `wp-env` tool uses Docker to create a virtual machine to that runs the WordPress site. There are instructions available for installing Docker on [Windows 10 Pro](https://docs.docker.com/docker-for-windows/install/), [all other versions of Windows](https://docs.docker.com/toolbox/toolbox_install_windows/), [macOS](https://docs.docker.com/docker-for-mac/install/), and [Linux](https://docs.docker.com/v17.12/install/linux/docker-ce/ubuntu/#install-using-the-convenience-script). If using Ubuntu, see our additional notes for [help installing Docker on Ubuntu](/docs/designers-developers/developers/tutorials/devenv/docker-ubuntu.md).
-
+ -->
+`wp-env` ツールは Docker を使用して WordPress サイト実行用の仮想マシンを作成します。OS ごとのインストール手順は以下のリンクを参照してください。[Windows 10 Pro](https://docs.docker.com/docker-for-windows/install/)、[その他のバージョンの Windows](https://docs.docker.com/toolbox/toolbox_install_windows/), [macOS](https://docs.docker.com/docker-for-mac/install/)、[Linux](https://docs.docker.com/v17.12/install/linux/docker-ce/ubuntu/#install-using-the-convenience-script)。Ubuntu を使用している場合は補足のドキュメント「[Ubuntu への Docker インストールヘルプ](https://ja.wordpress.org/team/handbook/block-editor/tutorials/devenv/docker-ubuntu)」を参照してください。
+
+<!-- 
 After you have installed Docker, go ahead and install the `wp-env` tool. This command will install the tool globally, which means you can run it from any directory:
->>>>>>> 222a71ff
+ -->
+Docker のインストールに続けて `wp-env` ツールをインストールしてください。このコマンドはグローバルにツールをインストールするため、任意のディレクトリからコマンドを実行できます。
 
 ```sh
 npm -g install @wordpress/env
@@ -204,21 +217,16 @@
 <!-- 
 To confirm it is installed and available, run:
  -->
-以下を実行して、インストールが正しく行われ、動作することを確認します。
+以下を実行して、インストールが成功し、正しく動作することを確認します。
 
 ```sh
 wp-env --version
 > 1.6.0
 ```
-<<<<<<< HEAD
-<!-- 
-The `wp-env` script is used to create a Docker WordPress environment, to use start from your plugin directory—if you are following the create block tutorial, this would be in the generated directory.
- -->
-`wp-env` スクリプトを使用して Docker WordPress 環境を作成できます。開始はプラグインディレクトリから実行します。「[ブロックの作成 チュートリアル](https://ja.wordpress.org/team/handbook/block-editor/tutorials/create-block/)」を試す場合、このディレクトリは生成されたディレクトリになります。
-=======
-
+<!-- 
 The `wp-env` script is used to create a Docker WordPress environment. You can use this script to start an environment with your plugin activated by running it from the directory containing your plugin. For example if you are following the create block tutorial, this would be in the generated directory like so:
->>>>>>> 222a71ff
+ -->
+`wp-env` スクリプトを使用して Docker WordPress 環境を作成できます。プラグインを含むディレクトリからこのスクリプトを実行すると、プラグインを有効化した状態で環境を開始できます。たとえば「[ブロックの作成 チュートリアル](https://ja.wordpress.org/team/handbook/block-editor/tutorials/create-block/)」を試している場合、このディレクトリは以下のような生成されたディレクトリになります。
 
 ```sh
 npx @wordpress/create-block starter-block
@@ -227,75 +235,90 @@
 ```
 <!-- 
 You can access your environment in your browser at: [http://localhost:8888/](http://localhost:8888/), the default username is `admin` and default password is `password`. For more information controlling the Docker environment see the [@wordpress/env package readme](/packages/env/README.md).
-
+ -->
+環境にはブラウザから [http://localhost:8888/](http://localhost:8888/) でアクセスできます。デフォルトのユーザー名は `admin`、パスワードは `password` です。Docker 環境の操作の詳細については [@wordpress/env パッケージドキュメント](https://ja.wordpress.org/team/handbook/block-editor/packages/packages-env/)を参照してください。
+
+<!-- 
 When using the script while developing a single plugin, `wp-env start` can mount and activate the plugin automatically when run from the directory containing the plugin. Note: This also works for themes when run from the directory in which you are developing the theme.
-
+ -->
+1つのプラグインを開発する場合、開発中のプラグインのディレクトリから `wp-env start` を実行してください。自動的にプラグインディレクトリがマウントされ、プラグインが有効化されます。注意: 同じ方法はテーマでも動作します。開発中のテーマのディレクトリでコマンドを実行してください。
+
+<!-- 
 If you run `wp-env start` from a directory that is not a plugin or theme, a generic WordPress environment will be created. The script will display the following warning, it is fine if this is your intention.
-
+ -->
+プラグインでもテーマでもないディレクトリから `wp-env start` を開始すると通常の WordPress 環境が作成されます。スクリプトは以下の警告表示しますが、意図したものであれば無視して構いません。
+
+<!-- 
 ```
 !! Warning: could not find a .wp-env.json configuration file and could not determine if 'DIR' is a WordPress installation, a plugin, or a theme.
 ```
-
+ -->
+```
+!! Warning: could not find a .wp-env.json configuration file and could not determine if 'DIR' is a WordPress installation, a plugin, or a theme.
+```
+*!! 警告: .wp-env.json 構成ファイルが見つかりません。'DIR' が WordPress インストールか、プラグインか、テーマか判別できません。*
+
+<!-- 
 You can use the `.wp-env.json` configuration file to create an environment that works with multiple plugins and/or themes. See the [@wordpress/env package for additional details](/packages/env/README.md#wp-envjson).
-
-
+ -->
+`.wp-env.json` 構成ファイルを使用すると複数のプラグインやテーマと動作する環境を作成できます。詳細については [@wordpress/env パッケージ](https://ja.wordpress.org/team/handbook/block-editor/packages/packages-env/#wp-envjson)を参照してください。
+
+<!-- 
 #### Troubleshooting
-
+ -->
+#### トラブルシューティング
+<!-- 
 A common issue when running `wp-env` is `Error while running docker-compose command.`
 
 - Check that Docker Desktop is started and running.
 - Check Docker Desktop dashboard for logs, restart, or remove existing VMs.
-
+ -->
+`wp-env` を実行する際によくあるエラーは「`Error while running docker-compose command.`」(docker-compose コマンドの実行中にエラー)です。 
+
+- Docker Desktop が開始され、実行されていることを確認してください。
+- Docker Desktop ダッシュボードでログを確認し、再起動し、既存の VM を削除してください。
+
+<!-- 
 If you see the error: `Host is already in use by another container`
 
 - The container is already running, or another one is. You can stop an existing container running use `wp-env stop` from the directory you started it.
-
-<<<<<<< HEAD
-If you want a single environment for all your plugins/themes, you need to create a `.wp-env.json` in a working directory and add the plugins/themes to it. You then run `wp-env start` from the same directory as that config file. See the [@wordpress/env package for additional details](/packages/env/README.md#wp-envjson).
- -->
-環境にはブラウザから [http://localhost:8888/](http://localhost:8888/) でアクセスできます。デフォルトのユーザー名は `admin`、パスワードは `password` です。Docker 環境の操作の詳細については [@wordpress/env パッケージドキュメント](https://ja.wordpress.org/team/handbook/block-editor/packages/packages-env/)を参照してください。
-
-1つのプラグインを開発する場合、開発中のプラグインのディレクトリから `wp-env start` を実行してください。自動的にプラグインディレクトリがマウントされ、プラグインが有効化されます。注意: 同じ方法はテーマでも動作します。開発中のテーマのディレクトリでコマンドを実行してください。
-
-複数のプラグインやテーマの開発用に1つの WordPress 環境が必要であれば、新規のディレクトリに `.wp-env.json` を作成し、プラグインやテーマを追加します。次に同じディレクトリで構成ファイルを使用して `wp-env start` を実行します。詳細については [@wordpress/env パッケージ](https://ja.wordpress.org/team/handbook/block-editor/packages/packages-env/#wp-envjson)を参照してください。
-=======
->>>>>>> 222a71ff
+ -->
+エラー「`Host is already in use by another container`」(ホストはすでに他のコンテナで使用中) が表示される場合は、
+
+- 該当のコンテナ、または別のコンテナがすでに起動しています。コンテナは開始したディレクトリから `wp-env stop` を実行して、既存の実行中のコンテナを停止してください。
 
 <!-- 
 ### Alternative to Docker
  -->
 ### Docker の代替
 
-<<<<<<< HEAD
 <!-- 
 A block is just a plugin, so any WordPress environment can be used for development. A couple of alternatives that might be easier, since they do not require Docker install and setup.
- -->
 ブロックは通常のプラグインです。開発にはどのような WordPress 環境でも使用できます。Docker のインストールやセットアップが必要ない簡便な代替もいつくかあります。
-=======
+ -->
+
+<!-- 
 Docker is just one method to run a local WordPress environment. Block development and extending WordPress is done using normal plugins, so any WordPress environment can be used. Here are some alternatives that you can consider which do not require installing Docker.
->>>>>>> 222a71ff
+ -->
+Docker はローカルで WordPress 環境を稼働する1つの手段です。ブロック開発や WordPress の拡張は通常のプラグインを使用して可能なため任意の WordPress 環境を使用することができます。以下に Docker のインストールが不要ないくつかの代替の環境を挙げます。
 
 <!-- 
 -   [Local by Flywheel](https://localbyflywheel.com/) - Local is a single application you download and install. You will need to know where the plugin directory is located after install. If you create a site called `mywp` typically the plugin directory is installed at `~\Local Sites\mywp\app\public\wp-content\plugins`
 
 -   [WampServer](http://www.wampserver.com/en/) or [MAMP](https://www.mamp.info/) environments, both are quite similar to Local, combining a web server, PHP, and database. However these tools are not WordPress specific, so if you are not already using them, Local might be an easier option.
-
-<<<<<<< HEAD
--   Remote server - you could work on remote server that is easy to setup, since most hosts have a standard WordPress install. However, this may require additional development time to sync to the server.
- -->
+-->
 -   [Local by Flywheel](https://localbyflywheel.com/) - 「Local」はダウンロード、インストール可能な単一アプリケーションです。インストール後、どこにプラグインディレクトリがあるかは知っておく必要があります。`mywp` というサイトを作った場合、プラグインディレクトリは通常  `~\Local Sites\mywp\app\public\wp-content\plugins` になります。
-=======
--   Remote server - you can work on a remote server, most hosts provide a quick WordPress setup. However, this will require additional time thorughout development syncing to the server, or working directly on the remote server.
->>>>>>> 222a71ff
-
--   [WampServer](http://www.wampserver.com/en/) または [MAMP](https://www.mamp.info/) 環境は両方とも Local によく似ていて Web サーバー、PHP、データベースを一体化しています。しかしこれらのツールは WordPress 固有ではありません。すでに使っているのでなければ Local が一番簡単な選択肢かもしれません。
-
--   リモートサーバー - リモートサーバー上で作業することもできます。ほとんどのレンタルサーバーには標準的な WordPress インストールがあるため簡単にセットアップできます。しかしサーバーと動悸するため、追加の開発時間が必要かもしれません。
+
+-   [WampServer](http://www.wampserver.com/en/) または [MAMP](https://www.mamp.info/) 環境は両方とも Local によく似ていて Web サーバー、PHP、データベースを一体化しています。ただしこれらのツールは WordPress 固有ではありません。すでに使っているのでなければ Local が一番簡単な選択肢かもしれません。
+
+<!-- -   Remote server - you can work on a remote server, most hosts provide a quick WordPress setup. However, this will require additional time thorughout development syncing to the server, or working directly on the remote server.
+ -->
+-   リモートサーバー - リモートサーバー上で作業することもできます。ほとんどのレンタルサーバーには簡便な WordPress セットアップメニューがあります。しかし、サーバーとの同期やリモートサーバー上の作業ディレクトリなどで開発中には追加の作業時間が必要になります。
 
 <!-- 
 The important part is having a WordPress site installed, and know where and how to update files in the plugins directory.
  -->
-重要な点は WordPress がインストールされた環境があること、そして、プラグインディレクトリ内のどこをどうやって更新するか知っていることです。
+重要な点は WordPress がインストールされた環境があること、そして、プラグインディレクトリ内のどこをどのように更新するか知っていることです。
 
 <!-- 
 ## Code Editor
@@ -308,61 +331,87 @@
 Alternative editors include [Sublime Text](https://www.sublimetext.com/) that is also available across platforms, though is a commercial product; or other free alternatives include [Vim](https://www.vim.org/), [Atom](https://atom.io/), and [Notepad++](https://notepad-plus-plus.org/) all support standard JavaScript style development.
 
 You can use any editor you're comfortable with, it is more a personal preference. The development setup for WordPress block editor is a common JavaScript environment and most editors have plugins and suppport. The key is having a way to open, edit, and save text files.
-<<<<<<< HEAD
  -->
 [Visual Studio Code](https://code.visualstudio.com/) は JavaScript 開発で人気のあるコードエディターです。3つのメジャーなプラットフォーム Windows、Linux、Mac で完全に動作し、オープンソースであり、Microsoft がアクティブに開発しています。加えて Visual Studio Code には活発なコミュニティがあります。プラグインやエクステンションが提供され Web 開発におけるデファクトスタンダードになっています。
 
 代替のエディターには、これもマルチプラットフォームで利用可能な [Sublime Text](https://www.sublimetext.com/) がありますが、こちらは有償の製品です。その他の無料の代替としては [Vim](https://www.vim.org/)、[Atom](https://atom.io/)、[Notepad++](https://notepad-plus-plus.org/) があります。これらはすべて標準の JavaScript スタイルの開発をサポートします。
 
 開発には好きなエディターを使うことができます。これは個人の好みです。WordPress ブロックエディターの開発環境セットアップは一般的な JavaScript 環境であり、ほとんどのエディターにはプラグインやサポートがあります。重要なことはテキストファイルを開き、編集し、保存できることです。
-
-[原文](https://github.com/WordPress/gutenberg/blob/master/docs/designers-developers/developers/tutorials/devenv/readme.md)
-=======
-
+<!-- 
 ## Uninstall - Start Over
-
+ -->
+## アンインストール - やり直し
+<!-- 
 Here are a few instructions if you need to start over, or want to remove what was installed.
-
+ -->
+最初からやり直したり、インストールしたものを削除する場合の手順です。
+
+<!-- 
 ### Local Environment
-
+ -->
+### ローカル環境
+<!-- 
 * If you just want to reset and clean the WordPress database:
+ -->
+* WordPress データベースをリセットしてクリーンにしたいだけの場合
 
 ```
 wp-env clean all
 ```
-
+<!-- 
 * To remove the local environment completely for a specific project:
+ -->
+* ローカルのプロジェクト艦橋を完全に削除する場合
 
 ```
 wp-env destroy
 ```
-
+<!-- 
 * To completely uninstall wp-env tool:
+ -->
+* wp-env ツールを完全に削除する場合
 
 ```
 npm -g uninstall @wordpress/env
 ```
-
+<!-- 
 * To uninstall Docker, or Visual Studio Code use your OS method to remove packages. For example, on Windows run "Add or remove programs". You can additionally uninstall from the Docker Desktop app, click the bug icon at the top to switch to this Troubleshoot screen. Click Uninstall or remove.
 
 ![Docker Troubleshoot Screenshot](https://developer.wordpress.org/files/2020/08/docker-uninstall-screen.png)
-
-
+ -->
+* Docker や Visual Studio Code をアンインストールするには OS で準備された方法を使用してパッケージを削除してください。たとえば Windows であれば「プログラムの追加と削除」で実行します。Docker は Docker Desktop アプリからアンインストールすることもできます。右上の虫のアイコンをクリックして「Troubleshoot」の画面に切り替え、「Uninstall」をクリックして削除してください。
+
+![Docker Troubleshoot スクリーンショット](https://developer.wordpress.org/files/2020/08/docker-uninstall-screen.png)
+
+<!-- 
 ### Uninstall Node/NVM
-
+ -->
+### Node/NVM のアンインストール
+
+<!-- 
 To uninstall Node/NVM, delete the NVM directory, this is typically installed at `$HOME/.nvm`, delete using
+ -->
+
+Node/NVM をアンインストールするには NVM ディレクトリを削除してください。通常は `$HOME/.nvm` にインストールされています, 以下のコマンドを使用して削除してください。
 
 ```
 rm -rf "$HOME/.nvm"
 ```
-
+<!-- 
 If this does not work and the `$NVM_DIR` environment variable is set you can remove using `rm -rf "$NVM_DIR"`
 
 To clean up any installed JavaScript packages remove the global `.npm` directory at `$HOME/.npm`,
+ -->
+もしもこれでうまくいかず `$NVM_DIR` 環境変数が設定されている場合は、 `rm -rf "$NVM_DIR"` で削除できます。
+
+インストールされた JavaScript パッケージを削除するには、`$HOME/.npm` のグローバル `.npm` ディレクトリを削除してください。
 
 ```
 rm -rf "$HOME/.npm"
 ```
-
+<!-- 
 Just as you confirmed the installation worked, you can confirm the uninstall worked. First quit and restart terminal and then try to run `npm -v`, `node -v`, and `nvm -v` you should then see a "command not found" error in the terminal.
->>>>>>> 222a71ff
+ -->
+インストール時と同じ手順で、アンインストールが正しく完了したことを確認できます。ターミナルを終了して再起動し、`npm -v`、`node -v`、`nvm -v` を実行してください。ターミナルにはエラー「command not found」(コマンドが見つかりません) が表示されます。
+
+[原文](https://github.com/WordPress/gutenberg/blob/master/docs/designers-developers/developers/tutorials/devenv/readme.md)