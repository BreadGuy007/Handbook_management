<!-- 
# Creating a block-based theme
 -->
# ブロックベーステーマの作成
<!-- 
The purpose of this tutorial is to show how to create a basic block based theme
and help theme developers transition to full site editing.

You will learn about the required files, how to combine templates and template parts,
how to add presets for global styles, and how to add blocks and export the templates in the site editor.
 -->
このチュートリアルの目的は基本的なブロックベーステーマの作り方の紹介と、テーマ開発者の「サイト全体編集 (full site editing)」への移行の支援です。

このチュートリアルでは、ブロックベーステーマに必要なファイルの一覧、テンプレートとテンプレートパーツの組み合わせ、グローバルスタイルへのプリセットの追加、サイトエディターでのブロックの追加とテンプレートのエクスポートについて学びます。
<!-- 
Full site editing is an experimental feature and the workflow in this tutorial is likely to change.
This tutorial was written for Gutenberg version 8.5.

<<<<<<< HEAD
Additional documentation for block-based themes is available at https://developer.wordpress.org/block-editor/developers/themes/block-based-themes/
 -->
「サイト全体編集」は実験中の機能のため、以下の手順も変わる可能性があります。このチュートリアルは Gutenberg Version 8.5 をベースに書かれています。

<!-- 
=======
>>>>>>> 738b7b3b
## Table of Contents
 -->
## 目次
<!-- 
 1. [What is needed to create a block-based theme?](/docs/designers-developers/developers/tutorials/block-based-themes/README.md#what-is-needed-to-create-a-block-based-theme)
 2. [Creating the theme](/docs/designers-developers/developers/tutorials/block-based-themes/README.md#creating-the-theme)
 3. [Creating the templates and template parts](/docs/designers-developers/developers/tutorials/block-based-themes/README.md#creating-the-templates-and-template-parts)
 4. [Experimental-theme.json -Global styles](/docs/designers-developers/developers/tutorials/block-based-themes/README.md#experimental-themejson--global-styles)
 5. [Adding blocks](/docs/designers-developers/developers/tutorials/block-based-themes/block-based-themes-2-adding-blocks.md)
 -->
 1. ブロックベーステーマを作成するには何が必要か ?
 2. テーマの作成
 3. テンプレートとテンプレートパーツの作成
 4. experimental-theme.json - グローバルスタイル
 5. [ブロックの追加](https://ja.wordpress.org/team/handbook/block-editor/tutorials/block-based-themes/block-based-themes-2-adding-blocks/)

<!-- 
## What is needed to create a block-based theme?
 -->
## ブロックベーステーマを作成するには何が必要か ?
<!-- 
To use a block based theme you need to have Gutenberg installed and full site editing must be enabled.
Full site editing can be enabled from the Gutenberg experiments menu in the WordPress admin area.
 -->
ブロックベーステーマを使用するには Gutenberg をインストールし、「サイト全体編集」を有効化する必要があります。「サイト全体編集」は WordPress 管理画面の「Gutenberg」->「実験中」メニューから有効化できます。

<!-- 
A block-based theme is built using HTML templates and template parts.
Templates are the main files used in the [template hierarchy](https://developer.wordpress.org/themes/basics/template-hierarchy/), 
for example index, single or archive.
Templates can optionally include structural template parts, for example a header, footer or sidebar.
 -->
ブロックベーステーマは HTML テンプレートとテンプレートパーツから構成されています。
テンプレートは[テンプレート階層](https://developer.wordpress.org/themes/basics/template-hierarchy/)内で使用されるメインのファイルで、たとえば index、single、archive などがあります。
テンプレートはオプションで、ヘッダー、フッター、サイドバーなどの構造化テンプレートパーツを含むことができます。

<!-- 
Each template or template part contains the [block grammar](https://developer.wordpress.org/block-editor/principles/key-concepts/#blocks), the HTML, for the selected blocks.
The block HTML is generated in and exported from the **site editor**. It can also be added to the theme's HTML files manually.
 -->
各テンプレート、テンプレートパーツは、選択したブロックの HTML、[ブロック文法](https://developer.wordpress.org/block-editor/principles/key-concepts/#blocks)を含みます。
ブロック HTML は **サイトエディター** で生成し、エクスポートします。手動でテーマの HTML ファイルに追加することもできます。

<!-- 
### Required files and file structure
 -->
### 必要なファイルとファイル構造
<!-- 
A block based theme requires an index.php file, an index template file, a style.css file, and a functions.php file.

The theme may optionally include an experimental-theme.json file to manage global styles.
You decide what additional templates and template parts to include in your theme.

Templates are placed inside the block-templates folder, 
and template parts are placed inside the block-template-parts folder:
 -->
ブロックベーステーマには index テンプレートファイルの index.php ファイル、スタイル用 style.css ファイル、functions.php ファイルが必要です。

テーマはグローバルなスタイルを管理する experimental-theme.json ファイルをオプションで含むこともできます。さらにテーマには追加のテンプレートやテンプレートパーツを含めることができます。

テンプレートは block-templates フォルダー内に、テンプレートパーツは block-template-parts フォルダー内に配置します。

```
theme
|__ style.css
|__ functions.php
|__ index.php
|__ experimental-theme.json
|__ block-templates
	|__ index.html
	|__ single.html
	|__ archive.html
	|__ ...
|__ block-template-parts
	|__ header.html
	|__ footer.html
	|__ sidebar.html
	|__ ...
```
<!-- 
## Creating the theme
 -->

## テーマの作成
<!-- 
Create a new folder for your theme in /wp-content/themes/.
Inside this folder, create the block-templates and block-template-parts folders.

Create a style.css file.
The file header in the style.css file has the same items that you would use in a traditional theme.
https://developer.wordpress.org/themes/basics/main-stylesheet-style-css/#explanations
 -->
/wp-content/themes/ 下にテーマ用の新しいフォルダーを作成してください。フォルダーの中に block-templates フォルダーと block-template-parts フォルダーを作成します。

style.css ファイルを作成してください。style.css ファイルのヘッダーには通常のテーマと同じ要素を記述します。
https://developer.wordpress.org/themes/basics/main-stylesheet-style-css/#explanations

```
/*
Theme Name: My first theme
Theme URI: 
Author: The WordPress team
Author URI: https://wordpress.org/
Description: 
Tags:
Version: 1.0.0
Requires at least: 5.0
Tested up to: 5.4
Requires PHP: 7.0
License: GNU General Public License v2 or later
License URI: http://www.gnu.org/licenses/gpl-2.0.html
Text Domain: myfirsttheme

This theme, like WordPress, is licensed under the GPL.
Use it to make something cool, have fun, and share what you've learned with others.
*/
```
<!-- 
Create a functions.php file.

In this file, you will enqueue the style.css file and add any theme support that you want to use.
For example colors, wide blocks and featured images.
 -->
functions.php ファイルを作成してください。

このファイルで style.css ファイルをエンキューし、色、幅広ブロック、アイキャッチ画像など使用したいテーマサポートを追加します。

<!-- 
-You no longer need to add theme support for the title tag. It is already enabled with full site editing.

https://developer.wordpress.org/themes/basics/theme-functions/#what-is-functions-php

https://developer.wordpress.org/block-editor/developers/themes/theme-support/
 -->
- タイトルタグのテーマサポートの追加は不要です。すでにサイト全体編集で有効化されています。

[What is functions.php?](https://developer.wordpress.org/themes/basics/theme-functions/#what-is-functions-php)

[Theme Support](https://developer.wordpress.org/block-editor/developers/themes/theme-support/)

```php
<?php
if ( ! function_exists( 'myfirsttheme_setup' ) ) :
/**
 * Sets up theme defaults and registers support for various WordPress features.
 *
 * Note that this function is hooked into the after_setup_theme hook, which runs
 * before the init hook. The init hook is too late for some features, such as indicating
 * support post thumbnails.
 */
function myfirsttheme_setup() {
 
	/**
	 * Add default posts and comments RSS feed links to <head>.
	 */
	add_theme_support( 'automatic-feed-links' );
 
	/**
	 * Enable support for post thumbnails and featured images.
	 */
	add_theme_support( 'post-thumbnails' );

	add_theme_support( 'editor-color-palette', array(
		array(
			'name' => __( 'strong magenta', 'myfirsttheme' ),
			'slug' => 'strong-magenta',
			'color' => '#a156b4',
		),
		array(
			'name' => __( 'very dark gray', 'myfirsttheme' ),
			'slug' => 'very-dark-gray',
			'color' => '#444',
		),
	) );

	add_theme_support( 'wp-block-styles' );

	add_theme_support( 'align-wide' );
}
endif; // myfirsttheme_setup
add_action( 'after_setup_theme', 'myfirsttheme_setup' );

/**
 * Enqueue theme scripts and styles.
 */
function myfirsttheme_scripts() {
	wp_enqueue_style( 'myfirsttheme-style', get_stylesheet_uri() );

	if ( is_singular() && comments_open() && get_option( 'thread_comments' ) ) {
		wp_enqueue_script( 'comment-reply' );
	}
}
add_action( 'wp_enqueue_scripts', 'myfirsttheme_scripts' );
```
<!-- 
Create an index.php file.
This file is used as a fallback if the theme is activated when full site editing is not enabled. 
You may leave the file empty for this tutorial.

Your theme should now include the following files and folders:
 -->
index.php ファイルを作成してください。
このファイルはテーマは有効化されたものの、「サイト全体編集」が有効化されていない場合のフォールバックとして使用されます。このチュートリアルでは空のままで構いません。

この段階でテーマには次のようなファイルとフォルダーがあります。

```
theme
 |__ style.css
 |__ functions.php
 |__ index.php
 |__ block-templates
 	|__ (empty folder)
 |__ block-template-parts
 	|__ (empty folder)
```
<!-- 
### Creating the templates and template parts
 -->
### テンプレートとテンプレートパーツの作成
<!-- 
Create two template parts called footer.html and header.html and place them inside the block-template-parts folder.
You can leave the files empty for now.

Inside the block-templates folder, create an index.html file.
 -->
2つのテンプレートパーツ footer.html、header.html を作成し、block-template-parts フォルダー内に保存してください。
ファイルの中身は空で構いません。

block-templates フォルダー内に index.html ファイルを作成してください。

<!-- 
In index.html, include the template parts by adding two HTML comments.

The HTML comments starts with `wp:template-part` which is the name of the template-part block type.
Inside the curly brackets are two keys and their values: The slug of the template part, and the theme name.
 -->
2つの HTML コメントを追加することで index.html にテンプレートパーツを含めます。

HTML コメントは `wp:template-part` で始めます。これは template-part ブロックタイプの名前です。
中括弧の中には2つのキーと値、テンプレートパーツのスラッグとテーマ名を含めます。

```
<!-- wp:template-part {"slug":"header","theme":"myfirsttheme"} /-->

<!-- wp:template-part {"slug":"footer","theme":"myfirsttheme"} /-->
```
<!-- 
If you used a different theme name, adjust the value for the theme key.

Eventually, you will be able to create and combine templates and template parts directly in the site editor.
 -->
テーマ名を変えるには theme キーの値に指定してください。

<<<<<<< HEAD
将来的にはテンプレートやテンプレートパーツを直接サイトエディターで作成し、組み合わせできるようになります。
=======
### Experimental-theme.json - Global styles
>>>>>>> 738b7b3b

<!-- 
### Experimental-theme.json -Global styles
 -->
### experimental-theme.json - グローバルスタイル
<!-- 
The purpose of the experimental-theme.json file is to make it easier to style blocks by setting defaults.
 -->
experimental-theme.json ファイルはブロックのスタイルにデフォルトを設定し、ブロックのスタイルを支援します。

<!-- 
It is used to:
 * Create CSS variables (also called CSS custom properties) that can be used to style blocks both on the front and in the editor.
 * Set global styles.
 * Set styles for individual block types.
 -->
experimental-theme.json ファイルを使用することで以下が可能です。
 * CSS 変数 (または CSS カスタムプロパティとも呼ばれる) の作成。CSS 変数はフロントエンドでも、エディター内でもブロックのスタイルに使用されます。
 * グローバルスタイルの設定
 * 個別ブロックタイプのスタイルの設定

<!-- 
[The documentation for global styles contains a list of available block and style combinations.](https://developer.wordpress.org/block-editor/developers/themes/theme-json/)

Create a file called experimental-theme.json and save it inside the main folder.
 -->
[グローバルスタイルのドキュメント](https://ja.wordpress.org/team/handbook/block-editor/developers/themes/theme-json/)には利用可能なスタイルとスタイルの組み合わせの一覧があります。

メインのフォルダー内に experimental-theme.json ファイルを作成してください。

<!-- 
CSS variables are generated using **Global presets**.
The variables are added to the `:root` on the front, and to the `.editor-styles-wrapper` class in the editor.
 -->
CSS 変数は **グローバルプリセット** を使用して生成されます。
変数は、フロント表示時の `:root` と、エディター表示時の `.editor-styles-wrapper` クラスに追加されます。

<!-- 
Styles that are added to the themes style.css file or an editor style sheet are loaded after global styles.

Add the following global presets to the experimental-theme.json file:
 -->
テーマの style.css やエディターのスタイルシートに追加されたスタイルは、グローバルスタイルの後でロードされます。

experimental-theme.json ファイルに次のグローバルプリセットを追加してください。

```
{
	"global": {
		"presets": {
			"color": [
				{
					"slug": "strong-magenta",
					"value": "#a156b4"
				},
				{
					"slug": "very-dark-gray",
					"value": "#444"
				},
			],
			"line-height": [
				{
					"slug": "small",
					"value": "1.3"
				},
				{
					"slug": "medium",
					"value": "2"
				},
				{
					"slug": "large",
					"value": "2.5"
				}
			],
		},
	},
```
<!-- 
This code generates the following variables:
 -->
このコードは次の変数を生成します。

```
	--wp--preset--color--strong-magenta: #a156b4;
	--wp--preset--color--very-dark-gray: #444;
	
	--wp--preset--line-height--small: 1.3;
	--wp--preset--line-height--medium: 2;
	--wp--preset--line-height--large: 2.5;
```
<!-- 
**Global styles** are used to set default values for the website and for the blocks.

This example will add the dark grey color as the website background color.
Add the code inside the globals, after the presets:
 -->
**グローバルスタイル** を使用すると Web サイトとブロックのデフォルト値を設定できます。

この例では Web サイトの背景色としてダークグレイを追加します。
globals の中、presets の下にこのコードを追加してください。

```
	"styles": {
		"color": {
			"background": "var(--wp--preset--color--very-dark-gray)"
		}
	}
```
<!-- 
**Block styles** sets default values for all blocks of a specific type.

This example uses the CSS variables to add text color and line height to the H2 heading block,
in combination with a custom font size.
 -->
**ブロックスタイル** は特定のタイプのすべてのブロックにデフォルト値を設定します。

この例では CSS 変数を使用して h2 見出しブロックに、カスタムフォントサイズと組み合わせてテキスト色と行高を追加します。

<!-- 
When adding styles for the headings block, include the heading level, h1 to h6.

Block styles are separate from global styles. Add the code after the globals, but before the closing brace.
 -->
見出しブロックにスタイルを追加する際は、h1 から h6 の見出しレベルを含めてください。

ブロックスタイルをグローバルスタイルから分離します。globals の下、閉じる括弧の前に次のコードを追加してください。

```
"core/heading/h2": {
	"styles": {
		"color": {
			"text": "var( --wp--preset--color--strong-magenta )"
		},
		"typography": {
			"fontSize": "2.5rem",
			"lineHeight": "var(--wp--preset--line-height--medium)"
		}
	}
},
```
<!-- 
CSS variables for font sizes are generated using the `editor-font-sizes` theme support or by adding a global preset.
https://developer.wordpress.org/block-editor/developers/themes/theme-support/#block-font-sizes
 -->
フォントサイズ用の CSS 変数は、`editor-font-sizes` テーマサポートを使用するか、グローバルプリセットに追加することで生成されます。
https://ja.wordpress.org/team/handbook/block-editor/developers/themes/theme-support/#block-font-sizes

<!-- 
If the theme does not add any custom font sizes, variables are created using the default sizes.
This example adds the default medium font size to the paragraph block.

The font sizes are unit less, which is why calc is used:
https://developer.mozilla.org/en-US/docs/Web/CSS/calc
 -->
テーマがカスタムフォントサイズを追加しない場合、変数はデフォルトサイズを使用して作成されます。
この例では段落ブロックにデフォルトの medium フォントサイズを追加します。

フォントサイズに単位は指定しません。calc が使用されるのはこのためです。
https://developer.mozilla.org/en-US/docs/Web/CSS/calc

```
"core/paragraph": {
	"styles": {
		"typography": {
			"fontSize": "calc(1px * var( --wp--preset--font-size--medium ))"
		}
	}
},
```
<!-- 
Using the CSS variables is optional.
In this example, the default background color for the group block is changed to white using a color code:
 -->
CSS 変数の仕様はオプションです。
この例ではグループブロックのデフォルトの背景色をカラーコードを使用して白に変更します。

```
"core/group": {
	"styles": {
		"color": {
			"background": "#ffffff"
		}
	}
}
```
<!-- 
Below are the presets and styles combined:
 -->
以下はプリセットとスタイルを組み合わせた結果です。

```
{
	"global": {
		"presets": {
			"color": [
				{
					"slug": "strong-magenta",
					"value": "#a156b4"
				},
				{
					"slug": "very-dark-gray",
					"value": "#444"
				}
			],
			"line-height": [
				{
					"slug": "small",
					"value": "1.3"
				},
				{
					"slug": "medium",
					"value": "2"
				},
				{
					"slug": "large",
					"value": "2.5"
				}
			]
		},
		"styles": {
			"color": {
				"background": "var(--wp--preset--color--very-dark-gray)"
			}
		}
	},

	"core/heading/h2": {
		"styles": {
			"color": {
				"text": "var( --wp--preset--color--strong-magenta )"
			},
			"typography": {
				"fontSize": "2.5rem",
				"lineHeight": "var(--wp--preset--line-height--medium)"
			}
		}
	},

	"core/paragraph": {
		"styles": {
			"typography": {
				"fontSize": "calc(1px * var( --wp--preset--font-size--medium ))"
			}
		}
	},

	"core/group": {
		"styles": {
			"color": {
				"background": "#ffffff"
			}
		}
	}
}
```
<!-- 
## [Adding blocks](/docs/designers-developers/developers/tutorials/block-based-themes/block-based-themes-2-adding-blocks.md)
 -->
## [ブロックの追加](https://ja.wordpress.org/team/handbook/block-editor/tutorials/block-based-themes/block-based-themes-2-adding-blocks/)

[原文](https://github.com/WordPress/gutenberg/blob/master/docs/designers-developers/developers/tutorials/block-based-themes/README.md)<|MERGE_RESOLUTION|>--- conflicted
+++ resolved
@@ -15,15 +15,10 @@
 <!-- 
 Full site editing is an experimental feature and the workflow in this tutorial is likely to change.
 This tutorial was written for Gutenberg version 8.5.
-
-<<<<<<< HEAD
-Additional documentation for block-based themes is available at https://developer.wordpress.org/block-editor/developers/themes/block-based-themes/
  -->
 「サイト全体編集」は実験中の機能のため、以下の手順も変わる可能性があります。このチュートリアルは Gutenberg Version 8.5 をベースに書かれています。
 
 <!-- 
-=======
->>>>>>> 738b7b3b
 ## Table of Contents
  -->
 ## 目次
@@ -278,16 +273,13 @@
  -->
 テーマ名を変えるには theme キーの値に指定してください。
 
-<<<<<<< HEAD
 将来的にはテンプレートやテンプレートパーツを直接サイトエディターで作成し、組み合わせできるようになります。
-=======
+
+<!-- 
 ### Experimental-theme.json - Global styles
->>>>>>> 738b7b3b
-
-<!-- 
-### Experimental-theme.json -Global styles
  -->
 ### experimental-theme.json - グローバルスタイル
+
 <!-- 
 The purpose of the experimental-theme.json file is to make it easier to style blocks by setting defaults.
  -->
