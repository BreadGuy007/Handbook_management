--- conflicted
+++ resolved
@@ -173,25 +173,24 @@
 
 * The `edit` function still shows a representation of the block in the editor's context (this could be very different from the rendered version, it's up to the block's author)
 * The built-in `save` function just returns `null` because the rendering is performed server-side.
-<<<<<<< HEAD
-* The server-side rendering is a function taking the block attributes and the block inner content as arguments, and returning the markup (quite similar to shortcodes)
+* The server-side rendering is a function taking the block and the block inner content as arguments, and returning the markup (quite similar to shortcodes)
  -->
 いくつか注意点があります。
 
-* 依然、`edit` 関数はエディターのコンテキストにおけるブロックの外観を表示します (レンダリングバージョンとまったく異なる場合もあります。これはブロック作者の好みによります)
+* 依然として `edit` 関数はエディターのコンテキストにおけるブロックの外観を表示します (レンダリングバージョンとまったく異なる場合もあります。これはブロック作者の好みによります)
 * 組み込みの `save` 関数は `null` を返すだけです。これはレンダリングがサーバー側で実行されるためです。
-* サーバー側レンダリングは、ブロック属性とブロック内部コンテンツを引数に取る関数で、ショートコードに似たマークアップを返します。
-=======
-* The server-side rendering is a function taking the block and the block inner content as arguments, and returning the markup (quite similar to shortcodes)
-
+* サーバー側レンダリングは、ブロックとブロックの内部コンテンツを引数に取る関数で、ショートコードに似たマークアップを返します。
+
+<!-- 
 Note that for convenience and for backward-compatibility, the first argument of a `render_callback` function can also be referenced as an associative array of the block's attributes:
+ -->
+便宜性および後方互換性のため、`render_callback` 関数の第1引数はブロック属性の連想配列としても参照できます。
 
 ```php
 function gutenberg_examples_dynamic_render_callback( $block_attributes ) {
 	return 'The record ID is: ' . esc_html( $block_attributes['recordId'] );
 }
 ```
->>>>>>> 6aa2c632
 
 <!-- 
 ## Live rendering in the block editor
