<!-- 
# Nested Blocks: Using InnerBlocks
 -->
# ネストしたブロック: InnerBlocks の使用

<!--
You can create a single block that nests other blocks using the [InnerBlocks](https://github.com/WordPress/gutenberg/tree/master/packages/block-editor/src/components/inner-blocks/README.md) component. This is used in the Columns block, Social Links block, or any block you want to contain other blocks.

Note: A single block can only contain one `InnerBlock` component.

Here is the basic InnerBlocks usage.
 -->
他のブロックをネストするブロックを作成するには [InnerBlocks](https://github.com/WordPress/gutenberg/tree/master/packages/block-editor/src/components/inner-blocks/README.md) コンポーネントを使用します。このコンポーネントは「カラム」ブロックや「ソーシャルリンク」ブロックなど、他のブロックを含むブロックで使用されています。

注意: 単一のブロックは、1つの `InnerBlock` コンポーネントのみを含むことができます。

基本的な InnerBlocks の使用方法

**ESNext**

{% codetabs %}
{% ESNext %}
```js
import { registerBlockType } from '@wordpress/blocks';
import { InnerBlocks } from '@wordpress/block-editor';

registerBlockType( 'gutenberg-examples/example-06', {
	// ...

	edit: ( { className } ) => {
		return (
			<div className={ className }>
				<InnerBlocks />
			</div>
		);
	},

	save: ( { className } ) => {
		return (
			<div className={ className }>
				<InnerBlocks.Content />
			</div>
		);
	},
} );
```

**ES5**

{% ES5 %}
```js
( function( blocks, element, blockEditor ) {
	var el = element.createElement;
	var InnerBlocks = blockEditor.InnerBlocks;

	blocks.registerBlockType( 'gutenberg-examples/example-06', {
		title: 'Example: Inner Blocks',
		category: 'design',

		edit: function( props ) {
			return el(
				'div',
				{ className: props.className },
				el( InnerBlocks )
			);
		},

		save: function( props ) {
			return el(
				'div',
				{ className: props.className },
				el( InnerBlocks.Content )
			);
		},
	} );
} (
	window.wp.blocks,
	window.wp.element,
	window.wp.blockEditor,
) );
```
{% end %}

<!-- 
## Allowed Blocks

<<<<<<< HEAD
Using the `ALLOWED_BLOCKS` property, you can define the set of blocks allowed in your InnerBlock. This restricts the that can be included only to those listed, all other blocks will not show in the inserter.
 -->
## 許可されるブロック

`ALLOWED_BLOCKS` プロパティを使用すると、InnerBlock 内で許可されるブロックの集合を定義できます。インサーターに含まれるブロックはリストされたブロックのみに制限され、その他のすべてのブロックは表示されません。
=======
Using the `ALLOWED_BLOCKS` property, you can define the set of blocks allowed in your InnerBlock. This restricts the blocks that can be included only to those listed, all other blocks will not show in the inserter.
>>>>>>> 9c7c4370

```js
const ALLOWED_BLOCKS = [ 'core/image', 'core/paragraph' ];
//...
<InnerBlocks
	allowedBlocks={ ALLOWED_BLOCKS }
/>
```

<<<<<<< HEAD
<!-- 
=======
## Orientation

By default, `InnerBlocks` expects its blocks to be shown in a vertical list. A valid use-case is to style InnerBlocks to appear horizontally. When blocks are styled in such a way, the `orientation` prop can be used to indicate a horizontal layout:
```js
<InnerBlocks
	orientation="horizontal"
/>
```

Specifying this prop will result in the block movers being shown horizontally, and also ensure drag and drop works correctly.

>>>>>>> 9c7c4370
## Template

Use the template property to define a set of blocks that prefill the InnerBlocks component when inserted. You can set attributes on the blocks to define their use. The example below shows a book review template using InnerBlocks component and setting placeholders values to show the block usage.
 -->
## テンプレート

template プロパティを使用して、InnerBlocks コンポーネントが挿入された際にデフォルトで含まれるブロックの集合を定義できます。ブロックの属性を設定して使用例を定義できます。次の例は InnerBlocks コンポーネントを使用した本のレビューのテンプレートです。placeholder 値を設定してブロックの使用例を示しています。

**ESNext**

{% codetabs %}
{% ESNext %}
```js
const MY_TEMPLATE = [
	[ 'core/image', {} ],
	[ 'core/heading', { placeholder: 'Book Title' } ],
	[ 'core/paragraph', { placeholder: 'Summary' } ],
];

//...

	edit: () => {
		return (
			<InnerBlocks
				template={ MY_TEMPLATE }
				templateLock="all"
			/>
		);
	},
```

**ES5**

{% ES5 %}
```js
const MY_TEMPLATE = [
	[ 'core/image', {} ],
	[ 'core/heading', { placeholder: 'Book Title' } ],
	[ 'core/paragraph', { placeholder: 'Summary' } ],
];

//...

	edit: function( props ) {
		return el(
			InnerBlocks,
			{
				template: MY_TEMPLATE,
				templateLock: "all",
			}
		);
	},
```
{% end %}

<!-- 
Use the `templateLock` property to lock down the template. Using `all` locks the template complete, no changes can be made. Using `insert` prevents additional blocks to be inserted, but existing blocks can be reorderd. See [templateLock documentation](https://github.com/WordPress/gutenberg/tree/master/packages/block-editor/src/components/inner-blocks/README.md#templatelock) for additional information.
 -->
`templateLock` プロパティを使用するとテンプレートをロックできます。テンプレートを完全にロックするには `all` を使用します。`insert` は追加ブロックのインサートを禁止しますが、既存のブロックは並べ替えられます。詳細については [templateLock のドキュメント](https://github.com/WordPress/gutenberg/tree/master/packages/block-editor/src/components/inner-blocks/README.md#templatelock)を参照してください。

<!-- 
### Post Template

Unrelated to `InnerBlocks` but worth mentioning here, you can create a [post template](https://developer.wordpress.org/block-editor/developers/block-api/block-templates/) by post type, that preloads the block editor with a set of blocks.

The `InnerBlocks` template is for the component in the single block that you created, the rest of the post can include any blocks the user likes. Using a post template, can lock the entire post to just the template you define.
 -->
### 投稿テンプレート

`InnerBlocks` とは関連しませんが、ちょうどよいのでここで触れますが、投稿タイプごとに[投稿テンプレート](https://developer.wordpress.org/block-editor/developers/block-api/block-templates/)を作ることができます。ブロックエディターをブロックの集合と共にプリロードします。

`InnerBlocks` テンプレートは、作成する単一ブロック内のコンポーネントのためのものであり、投稿のそれ以外の箇所ではユーザーが好きなブロックを含めることができます。投稿テンプレートを使用すれば投稿全体をロックし、定義したテンプレートのみに制限できます。

```php
add_action( 'init', function() {
	$post_type_object = get_post_type_object( 'post' );
	$post_type_object->template = array(
		array( 'core/image' ),
		array( 'core/heading' )
	);
} );
```

<!-- 
## Parent-Child InnerBlocks

A common pattern for using InnerBlocks is to create a custom block that will be included only in the InnerBlocks. An example of this is the Columns block, that creates a single parent block called `columns` and then creates an child block called `column`. The parent block is defined to only allow the child blocks. See [Column code for reference](https://github.com/WordPress/gutenberg/tree/master/packages/block-library/src/column).

When defining a child block, use the `parent` block setting to define which block is the parent. This prevents the block showing in the inserter outside of the InnerBlock it is defined for.
 -->
## 親子 InnerBlocks

InnerBloks を使用する一般的なパターンは InnerBlocks のみに含まれるカスタムブロックの作成です。この例として「カラム」ブロックがあります。「カラム」ブロックでは単一の親ブロック `columns` とその子ブロック `column` を作成します。親ブロックは子ブロックのみを許可するとして定義されます。[Column のコード](https://github.com/WordPress/gutenberg/tree/master/packages/block-library/src/column)を参照してください。

子ブロックを定義する際に `parent` ブロック設定を使用して親ブロックを定義します。こうすると定義された InnerBlock の外側ではインサーターに表示されません。

```js
export const settings = {
	title: __( 'Column' ),
	parent: [ 'core/columns' ],
	icon,
	description: __( 'A single column within a columns block.' ),
	//...
}
```<|MERGE_RESOLUTION|>--- conflicted
+++ resolved
@@ -84,15 +84,11 @@
 <!-- 
 ## Allowed Blocks
 
-<<<<<<< HEAD
-Using the `ALLOWED_BLOCKS` property, you can define the set of blocks allowed in your InnerBlock. This restricts the that can be included only to those listed, all other blocks will not show in the inserter.
+Using the `ALLOWED_BLOCKS` property, you can define the set of blocks allowed in your InnerBlock. This restricts the blocks that can be included only to those listed, all other blocks will not show in the inserter.
  -->
 ## 許可されるブロック
 
 `ALLOWED_BLOCKS` プロパティを使用すると、InnerBlock 内で許可されるブロックの集合を定義できます。インサーターに含まれるブロックはリストされたブロックのみに制限され、その他のすべてのブロックは表示されません。
-=======
-Using the `ALLOWED_BLOCKS` property, you can define the set of blocks allowed in your InnerBlock. This restricts the blocks that can be included only to those listed, all other blocks will not show in the inserter.
->>>>>>> 9c7c4370
 
 ```js
 const ALLOWED_BLOCKS = [ 'core/image', 'core/paragraph' ];
@@ -102,21 +98,26 @@
 />
 ```
 
-<<<<<<< HEAD
-<!-- 
-=======
+<!-- 
 ## Orientation
 
 By default, `InnerBlocks` expects its blocks to be shown in a vertical list. A valid use-case is to style InnerBlocks to appear horizontally. When blocks are styled in such a way, the `orientation` prop can be used to indicate a horizontal layout:
+-->
+## orientation
+
+`InnerBlocks` はデフォルトではブロックが盾のリストで表示されることを期待しますが、横にスタイリングすることも有効な使用例です。ブロックを横にスタイリングする場合は、horizontal レイアウトを示すために `orientation` プロパティを使用できます。
+
 ```js
 <InnerBlocks
 	orientation="horizontal"
 />
 ```
-
+<!--
 Specifying this prop will result in the block movers being shown horizontally, and also ensure drag and drop works correctly.
-
->>>>>>> 9c7c4370
+-->
+このプロパティを指定するとブロックの移動ハンドルは水平に表示され、ドラッグアンドドロップが正しく動作することが保証されます。
+
+<!--
 ## Template
 
 Use the template property to define a set of blocks that prefill the InnerBlocks component when inserted. You can set attributes on the blocks to define their use. The example below shows a book review template using InnerBlocks component and setting placeholders values to show the block usage.
@@ -221,4 +222,6 @@
 	description: __( 'A single column within a columns block.' ),
 	//...
 }
-```+```
+
+[原文](https://github.com/WordPress/gutenberg/blob/master/docs/designers-developers/developers/tutorials/block-tutorial/nested-blocks-inner-blocks.md)