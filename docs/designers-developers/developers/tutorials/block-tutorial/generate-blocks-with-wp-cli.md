--- conflicted
+++ resolved
@@ -2,481 +2,18 @@
 # Generate Blocks with WP-CLI
  -->
 # WP-CLI を使用したブロックの生成
-
-<<<<<<< HEAD
 <!-- 
-It turns out that writing the simplest possible block which contains only static content might not be the easiest task. It requires to follow closely the steps described in the documentation. It stems from the fact that you need to create at least 2 files and integrate your code with the existing APIs. One way to mitigate this inconvenience is to copy the source code of the existing block from one of the repositories that share working examples:
-- [WordPress/gutenberg-examples](https://github.com/WordPress/gutenberg-examples) - the official examples for extending Gutenberg with plugins which create blocks
-- [zgordon/gutenberg-course](https://github.com/zgordon/gutenberg-course) - a repository for Zac Gordon's Gutenberg Development Course
-- [ahmadawais/create-guten-block](https://github.com/ahmadawais/create-guten-block) - A zero-configuration developer toolkit for building WordPress Gutenberg block plugins
-
-It might be also a good idea to browse the folder with [all core blocks](https://github.com/WordPress/gutenberg/tree/master/packages/block-library/src) to see how they are implemented.
+## WARNING
  -->
-静的なコンテツを含む可能な限りシンプルなブロックを書こうとしても、これは簡単な作業ではありません。ドキュメントに書かれた手順を1つずつ追いかけ、少なくとも2つのファイルを作成し、コードを既存の API と統合する必要があります。この面倒さを解消する1つの方法は動作可能なサンプルを含むレポジトリーから既存ブロックのソースコードをコピーする方法です。
-- [WordPress/gutenberg-examples](https://github.com/WordPress/gutenberg-examples) - ブロックを作成するプラグインで Guteberg を拡張する公式サンプル
-- [zgordon/gutenberg-course](https://github.com/zgordon/gutenberg-course) - Zac Gordon's Gutenberg Development Course リポジトリー
-- [ahmadawais/create-guten-block](https://github.com/ahmadawais/create-guten-block) -  WordPress Gutenberg ブロックプラグインを構築する zero-configuration developer toolkit
-
-[すべてのコアブロック](https://github.com/WordPress/gutenberg/tree/master/packages/block-library/src)のフォルダーを参照し実装を調べるのも良い考えです。
+## 注意
+<!-- 
+**Deprecated:** It is not no longer recommended to use WP-CLI or create-guten-block to generate block scaffolding.
+ -->
+**非推奨:** ブロックのひな形の生成に WP-CLI や create-guten-block を使うことは推奨されません。
 
 <!-- 
-## WP-CLI
+The official script to generate a block is the new [@wordpress/create-block](/packages/create-block/README.md) package. This package follows the new block directory guidelines, and creates the proper block, environment, and standards set by the project. See the new [Create a Block tutorial](/docs/designers-developers/developers/tutorials/create-block/readme.md) for a complete walk-through.
+ -->
+公式のブロック生成スクリプトは新しい [@wordpress/create-block](https://ja.wordpress.org/team/handbook/block-editor/packages/packages-create-block/) パッケージです。このパッケージは新しいブロックディレクトリガイドラインに従い、適切にブロック、環境、プロジェクトの標準セットを作成します。完全なステップについては新しい [ブロックの作成 チュートリアル](https://ja.wordpress.org/team/handbook/block-editor/tutorials/create-block/) を参照してください。
 
-Another way of making a developer's life easier is to use [WP-CLI](http://wp-cli.org/), which provides a command-line interface for many actions you might perform on the WordPress instance. One of the commands generates all the code required to register a Gutenberg block for a plugin or theme.
- -->
-## WP-CLI
-
-もう1つの開発者をラクにしてくれる方法が [WP-CLI](http://wp-cli.org/) です。WP-CLI は WordPress に対する多くの操作をコマンドラインから実行できますが、その中にプラグインやテーマ用の Gutenberg ブロック登録に必要なすべてのコードを生成するコマンドがあります。
-
-<!-- 
-### Installing
-
-Before installing `WP-CLI`, please make sure your environment meets the minimum requirements:
-
-* UNIX-like environment (OS X, Linux, FreeBSD, Cygwin); limited support in Windows environment
-* PHP 5.3.29 or later
-* WordPress 3.7 or later
-
-Once you’ve verified requirements, you should follow the [installation instructions](http://wp-cli.org/#installing). Downloading the Phar file is the recommended installation method for most users. Should you need, see also the documentation on [alternative installation methods](https://make.wordpress.org/cli/handbook/installing/).
- -->
-### インストール
-
-`WP-CLI` をインストールする前に使用環境が必要最低要件を満たしていることを確認してください。
-
-* UNIX 互換環境 (macOS、Linux、FreeBSD、Cygwin)。Windows 環境は限定的なサポートです。
-* PHP 5.3.29 以上
-* WordPress 3.7 以上
-
-確認を終えたら、[インストール手順](http://wp-cli.org/#installing)に従ってください。大部分のユーザーには Phar ファイルのダウンロードによるインストール方法を推奨します。必要に応じて[代替のインストール方法](https://make.wordpress.org/cli/handbook/installing/)のドキュメントも参照してください。
-
-<!-- 
-### Using `wp scaffold block`
-
-The following command generates PHP, JS and CSS code for registering a block.
- -->
-### `wp scaffold block` の使用
-
-次のコマンドを実行するとブロックを登録する PHP、JS、CSS コードを生成します。
-```bash
-wp scaffold block <slug> [--title=<title>] [--dashicon=<dashicon>] [--category=<category>] [--theme] [--plugin=<plugin>] [--force]
-```
-
-<!-- 
-Please refer to the [command documentation](https://github.com/wp-cli/scaffold-command#wp-scaffold-block) to learn more about the available options for the block.
-
-When you scaffold a block you must provide at least a `slug` name and either the `theme` or `plugin` name. In most cases, we recommended pairing blocks with plugins rather than themes, because only using plugin ensures that all blocks will still work when your theme changes.
- -->
-ブロックで利用可能なその他のオプションについては[コマンドのドキュメント](https://github.com/wp-cli/scaffold-command#wp-scaffold-block)を参照してください。
-
-ブロックのひな形を作成する際には少なくとも `slug` 名と `theme` 名または `plugin` 名のどちらかを指定する必要があります。多くの場合はブロックはテーマでなくプラグインとペアにすることを推奨します。プラグインを使用していればテーマを変更されてもすべてのブロックは稼働します。 
-
-<!-- 
-### Examples
-
-Here are some examples using `wp scaffold block` in action.
-
-#### Create a block inside the plugin
-
-The following command generates a `movie` block with the `My movie block` title for the existing plugin named `movies`:
- -->
-### サンプル
-
-`wp scaffold block` の使用例をいくつか挙げます。
-
-#### プラグイン内部でのブロックの作成
-
-次のコマンドを実行すると、既存のプラグイン `movies` に対してタイトル `My movie block` のブロック `movie` を生成します。
-
-```bash
-$ wp scaffold block movie --title="My movie block" --plugin=movies
-Success: Created block 'My movie block'.
-```
-
-<!-- 
-This will generate 4 files inside the `movies` plugin directory. All files contain inline documentation that will help to apply any further customizations to the block. It's worth mentioning that it is currently possible to scaffold only blocks containing static content and JavaScript code is written using ECMAScript 5 (ES5) standard which works with all modern browsers.
-
-`movies/blocks/movie.php` - you will have to manually include this file in your main plugin file:
- -->
-コマンドは `movies` プラグインディレクトリに4つのファイルを生成します。すべてのファイルにはインラインドキュメントがあり、ブロックをカスタマイズする際のガイドとなります。なお現在の仕様として、静的コンテンツを含むブロックのひな形のみを生成できます。また JavaScript コードはすべてのモダンなブラウザーで動作可能な ECMAScript 5 (ES5) 標準で書かれています。
-
-**訳注: WP-CLI の出力するコメントは英語ですが、わかりやすさのため翻訳しました。また URL も日本語版があるものについては置換しました。**
-
-`movies/blocks/movie.php` - メインのプラグインファイルに手動でこのファイルを含める必要があります。
-
-<!-- 
-```php
-<?php
-/**
- * Functions to register client-side assets (scripts and stylesheets) for the
- * Gutenberg block.
- *
- * @package movies
- */
-
-/**
- * Registers all block assets so that they can be enqueued through Gutenberg in
- * the corresponding context.
- *
- * @see https://developer.wordpress.org/block-editor/tutorials/block-tutorial/writing-your-first-block-type/
- */
-function movie_block_init() {
-	$dir = dirname( __FILE__ );
-
-	$block_js = 'movie/block.js';
-	wp_register_script(
-		'movie-block-editor',
-		plugins_url( $block_js, __FILE__ ),
-		array(
-			'wp-blocks',
-			'wp-i18n',
-			'wp-element',
-		),
-		filemtime( "$dir/$block_js" )
-	);
-
-	$editor_css = 'movie/editor.css';
-	wp_register_style(
-		'movie-block-editor',
-		plugins_url( $editor_css, __FILE__ ),
-		array(),
-		filemtime( "$dir/$editor_css" )
-	);
-
-	$style_css = 'movie/style.css';
-	wp_register_style(
-		'movie-block',
-		plugins_url( $style_css, __FILE__ ),
-		array(),
-		filemtime( "$dir/$style_css" )
-	);
-
-	register_block_type( 'movies/movie', array(
-		'editor_script' => 'movie-block-editor',
-		'editor_style'  => 'movie-block-editor',
-		'style'         => 'movie-block',
-	) );
-}
-add_action( 'init', 'movie_block_init' );
-```
- -->
-```php
-<?php
-/**
- * Gutenberg ブロック用にクライアントサイドのアセット (スクリプトとスタイル) を登録する関数
- * 
- * @package movies
- */
-
-/**
- * ブロックのすべてのアセットを登録し、Gutenberg を介して対応するコンテキスト内に
- * エンキューできるようにする
- *
- * @see https://ja.wordpress.org/team/handbook/block-editor/tutorials/block-tutorial/writing-your-first-block-type/
- */
-function movie_block_init() {
-	$dir = dirname( __FILE__ );
-
-	$block_js = 'movie/block.js';
-	wp_register_script(
-		'movie-block-editor',
-		plugins_url( $block_js, __FILE__ ),
-		array(
-			'wp-blocks',
-			'wp-i18n',
-			'wp-element',
-		),
-		filemtime( "$dir/$block_js" )
-	);
-
-	$editor_css = 'movie/editor.css';
-	wp_register_style(
-		'movie-block-editor',
-		plugins_url( $editor_css, __FILE__ ),
-		array(),
-		filemtime( "$dir/$editor_css" )
-	);
-
-	$style_css = 'movie/style.css';
-	wp_register_style(
-		'movie-block',
-		plugins_url( $style_css, __FILE__ ),
-		array(),
-		filemtime( "$dir/$style_css" )
-	);
-
-	register_block_type( 'movies/movie', array(
-		'editor_script' => 'movie-block-editor',
-		'editor_style'  => 'movie-block-editor',
-		'style'         => 'movie-block',
-	) );
-}
-add_action( 'init', 'movie_block_init' );
-```
-
-
-`movies/blocks/movie/block.js`:
-<!-- 
-```js
-( function( wp ) {
-	/**
-	 * Registers a new block provided a unique name and an object defining its behavior.
-	 * @see https://developer.wordpress.org/block-editor/developers/block-api/block-registration/
-	 */
-	var registerBlockType = wp.blocks.registerBlockType;
-	/**
-	 * Returns a new element of given type. Element is an abstraction layer atop React.
-	 * @see https://developer.wordpress.org/block-editor/packages/packages-element/
-	 */
-	var el = wp.element.createElement;
-	/**
-	 * Retrieves the translation of text.
-	 * @see https://developer.wordpress.org/block-editor/packages/packages-i18n/
-	 */
-	var __ = wp.i18n.__;
-
-	/**
-	 * Every block starts by registering a new block type definition.
-	 * @see https://developer.wordpress.org/block-editor/developers/block-api/block-registration/
-	 */
-	registerBlockType( 'movies/movie', {
-		/**
-		 * This is the display title for your block, which can be translated with `i18n` functions.
-		 * The block inserter will show this name.
-		 */
-		title: __( 'My movie block' ),
-
-		/**
-		 * Blocks are grouped into categories to help users browse and discover them.
-		 * The categories provided by core are `common`, `embed`, `formatting`, `layout` and `widgets`.
-		 */
-		category: 'widgets',
-
-		/**
-		 * Optional block extended support features.
-		 */
-		supports: {
-			// Removes support for an HTML mode.
-			html: false,
-		},
-
-		/**
-		 * The edit function describes the structure of your block in the context of the editor.
-		 * This represents what the editor will render when the block is used.
-		 * @see https://developer.wordpress.org/block-editor/developers/block-api/block-edit-save/
-		 *
-		 * @param {Object} [props] Properties passed from the editor.
-		 * @return {Element}       Element to render.
-		 */
-		edit: function( props ) {
-			return el(
-				'p',
-				{ className: props.className },
-				__( 'Hello from the editor!' )
-			);
-		},
-
-		/**
-		 * The save function defines the way in which the different attributes should be combined
-		 * into the final markup, which is then serialized by Gutenberg into `post_content`.
-		 * @see https://developer.wordpress.org/block-editor/developers/block-api/block-edit-save/#save
-		 *
-		 * @return {Element}       Element to render.
-		 */
-		save: function() {
-			return el(
-				'p',
-				{},
-				__( 'Hello from the saved content!' )
-			);
-		}
-	} );
-} )(
-	window.wp
-);
-```
- -->
-```js
-( function( wp ) {
-	/**
-	 * 新しいブロックを登録。他と衝突しないユニークな名前、動作を定義するオブジェクトを指定する。
-	 * @see https://developer.wordpress.org/block-editor/developers/block-api/block-registration/
-	 */
-	var registerBlockType = wp.blocks.registerBlockType;
-	/**
-	 * 指定したタイプの新しい要素を返す。要素は React の上の抽象化レイヤー
-	 * @see https://developer.wordpress.org/block-editor/packages/packages-element/
-	 */
-	var el = wp.element.createElement;
-	/**
-	 * テキストの翻訳を取得
-	 * @see https://developer.wordpress.org/block-editor/packages/packages-i18n/
-	 */
-	var __ = wp.i18n.__;
-
-	/**
-	 * すべてのブロックは新しいブロックタイプの定義を登録するところから始める
-	 * @see https://developer.wordpress.org/block-editor/developers/block-api/block-registration/
-	 */
-	registerBlockType( 'movies/movie', {
-		/**
-		 * ブロックの表示名。`i18n` 関数で翻訳できる。
-		 * ブロックインサーターはこの名前を表示
-		 */
-		title: __( 'My movie block' ),
-
-		/**
-		 * ユーザーが見つけやすいよう、ブロックはカテゴリーにグループ分けされる。
-		 * コアで提供するカテゴリーは `common`(一般ブロック)、`embed`(埋め込み)、
-		 * `formatting`(フォーマット)、`layout`(レイアウト要素)、`widgets`(ウィジェット)
-		 */
-		category: 'widgets',
-
-		/**
-		 * オプションのブロック拡張サポート機能
-		 */
-		supports: {
-			// HTML モードサポートの削除
-			html: false,
-		},
-
-		/**
-		 * edit 関数はエディターのコンテキストにおけるブロックの構造を記述する。
-		 * ブロックが使用された際に、エディターが何をレンダリングするかを表す。
-		 * @see https://developer.wordpress.org/block-editor/developers/block-api/block-edit-save/
-		 *
-		 * @param {Object} [props] エディターから渡されるプロパティ
-		 * @return {Element}       レンダリングする要素
-		 */
-		edit: function( props ) {
-			return el(
-				'p',
-				{ className: props.className },
-				__( 'Hello from the editor!' )
-			);
-		},
-
-		/**
-		 * save 関数は異なる属性が最終的なマークアップにどのように組み合わせられるかを定義する。
-		 * マークアップは Gutenberg により `post_content` にシリアライズされる。
-		 * @see https://developer.wordpress.org/block-editor/developers/block-api/block-edit-save/#save
-		 *
-		 * @return {Element}       レンダリングする要素
-		 */
-		save: function() {
-			return el(
-				'p',
-				{},
-				__( 'Hello from the saved content!' )
-			);
-		}
-	} );
-} )(
-	window.wp
-);
-```
-
-`movies/blocks/movie/editor.css`:
-<!-- 
-```css
-/**
- * The following styles get applied inside the editor only.
- *
- * Replace them with your own styles or remove the file completely.
- */
-
-.wp-block-movies-movie {
-	border: 1px dotted #f00;
-}
-```
- -->
-```css
-/**
- * エディター内でのみ適用されるスタイル
- *
- * 以下のスタイルを置換するか、このファイル自体を削除する
- */
-
-.wp-block-movies-movie {
-	border: 1px dotted #f00;
-}
-```
-
-`movies/blocks/movie/style.css`:
-<!-- 
-```css
-/**
- * The following styles get applied both on the front of your site and in the editor.
- *
- * Replace them with your own styles or remove the file completely.
- */
-
-.wp-block-movies-movie {
-	background-color: #000;
-	color: #fff;
-	padding: 2px;
-}
-```
- -->
-```css
-/**
- * サイトのフロントエンド、またはエディターの両方に適用されるスタイル
- *
- * 以下のスタイルを置換するか、このファイル自体を削除する
- */
-
-.wp-block-movies-movie {
-	background-color: #000;
-	color: #fff;
-	padding: 2px;
-}
-```
-
-<!-- 
-#### Create a block inside the theme
-
-It is also possible to scaffold the same `movie` block and include it into the existing theme, e.g. `simple-life`:
- -->
-#### テーマ内部のブロックの作成
-
-同じ `movie` ブロックのひな形を既存のテーマに対しても生成できます。`simple-life` テーマの場合、
-
-```bash
-$ wp scaffold block movie --theme=simple-life
- Success: Created block 'Movie block'.
-```
-<!-- 
-#### Create a plugin and add two blocks
-
-If you don't have an existing plugin you can create a new one and add two blocks with `WP-CLI` as follows:
- -->
-#### プラグインと2つのブロックの作成
-
-プラグインが存在しなければ新規に作成し、2つのブロックを生成することもできます。
-
-<!-- 
-```bash
-# Create plugin called books
-$ wp scaffold plugin books
-# Add a block called book to plugin books
-$ wp scaffold block book --title="Book" --plugin=books
-# Add a second block to plugin called books.
-$ wp scaffold block books --title="Book List" --plugin=books
-```
- -->
-```bash
-# プラグイン books の作成
-$ wp scaffold plugin books
-
-# プラグイン books にブロック book を追加
-$ wp scaffold block book --title="Book" --plugin=books
-
-# プラグイン books に2番目のブロックを追加
-$ wp scaffold block books --title="Book List" --plugin=books
-```
-=======
-## WARNING
-
-**Deprecated:** It is not no longer recommended to use WP-CLI or create-guten-block to generate block scaffolding.
-
-The official script to generate a block is the new [@wordpress/create-block](/packages/create-block/README.md) package. This package follows the new block directory guidelines, and creates the proper block, environment, and standards set by the project. See the new [Create a Block tutorial](/docs/designers-developers/developers/tutorials/create-block/readme.md) for a complete walk-through.
->>>>>>> 9c7c4370
+[原文](https://github.com/WordPress/gutenberg/blob/master/docs/designers-developers/developers/tutorials/block-tutorial/generate-blocks-with-wp-cli.md)