--- conflicted
+++ resolved
@@ -21,7 +21,7 @@
 
 以下のコードを JavaScript ファイルに追加してください。このチュートリアルではファイル名を `myguten.js` とします。
 
- **ES5**
+ **ESNext**
 
 {% codetabs %}
 {% ESNext %}
@@ -69,6 +69,9 @@
 	},
 } );
 ```
+
+**ES5**
+
 {% ES5 %}
 ```js
 ( function( wp ) {
@@ -132,57 +135,6 @@
 	} );
 } )( window.wp );
 ```
-<<<<<<< HEAD
-
-**ESNext**
-
-{% ESNext %}
-```js
-import { registerBlockType } from '@wordpress/blocks';
-import { TextControl } from '@wordpress/components';
-import { useSelect } from '@wordpress/data';
-import { useEntityProp } from '@wordpress/core-data';
-
-registerBlockType( 'myguten/meta-block', {
-	title: 'Meta Block',
-	icon: 'smiley',
-	category: 'common',
-
-	edit( { className, setAttributes, attributes } ) {
-		const postType = useSelect(
-			( select ) => select( 'core/editor' ).getCurrentPostType(),
-			[]
-		);
-		const [ meta, setMeta ] = useEntityProp(
-			'postType',
-			postType,
-			'meta'
-		);
-		const metaFieldValue = meta['myguten_meta_block_field'];
-		function updateMetaValue( newValue ) {
-			setMeta( { ...meta, 'myguten_meta_block_field': newValue } );
-		}
-
-		return (
-			<div className={ className }>
-				<TextControl
-					label="Meta Block Field"
-					value={ metaFieldValue }
-					onChange={ updateMetaValue }
-				/>
-			</div>
-		);
-	},
-
-	// No information saved to the block
-	// Data is saved to post meta via the hook
-	save() {
-		return null;
-	},
-} );
-```
-=======
->>>>>>> 8412f66a
 {% end %}
 <!-- 
 **Important:** Before you test, you need to enqueue your JavaScript file and its dependencies. Note the WordPress packages used above are `wp.element`, `wp.blocks`, `wp.components`, `wp.data`, and `wp.coreData`. Each of these need to be included in the array of dependencies. Update the `myguten-meta-block.php` file adding the enqueue function:
