--- conflicted
+++ resolved
@@ -87,13 +87,8 @@
 ```js
 __( 'Gutenpride', 'gutenpride' );
 ```
-<<<<<<< HEAD
 <!-- 
-This is an internationalization wrapper that allows for the string "Gutenpride" to be translated. The second parameter, "gutenpride" is called the text domain and gives context for where the string is from. The JavaScript internationalization, often abbreviated i18n, matches the core WordPress internationalization process. See the [I18n for WordPress documentation](https://codex.wordpress.org/I18n_for_WordPress_Developers) for more details.
-=======
-
 This is an internationalization wrapper that allows for the string "Gutenpride" to be translated. The second parameter, "gutenpride" is called the text domain and gives context for where the string is from. The JavaScript internationalization, often abbreviated i18n, matches the core WordPress internationalization process. See the [Internationalization in Plugin Developer Handbook](https://developer.wordpress.org/plugins/internationalization/) for more details.
->>>>>>> b47c32da
 
 Next Section: [Block Attributes](/docs/designers-developers/developers/tutorials/create-block/attributes.md)
  -->
