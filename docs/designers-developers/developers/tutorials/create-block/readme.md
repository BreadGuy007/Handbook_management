<!-- 
# Create a Block Tutorial
<<<<<<< HEAD
 -->
# ブロックの作成 チュートリアル
<!-- 
Let's get you started creating your first block for the WordPress Block Editor. We will create a simple block that allows the user to type a message and styles it.
=======

Let's get you started creating your first block for the WordPress Block Editor. We will create a simple block that allows the user to type a message and style it.
>>>>>>> f61739a4

The tutorial includes setting up your development environment, tools, and getting comfortable with the new development model. If you are already comfortable, try the quick start below, otherwise step through whatever part of the tutorial you need.
 -->
WordPress ブロックエディター用のはじめてのブロックを作りましょう。ここではユーザーがメッセージを入力しスタイリングできるシンプルなブロックを作成します。

このチュートリアルには開発環境とツールのセットアップの他に、新しい開発モデルに親しむという目的が含まれています。すでに親しんでいる方は、以下のクイックスタートを試すかチュートリアルの必要な箇所にジャンプしてください。

<!-- 
## Prerequisites
 -->
## 前提ソフトウエア
<!-- 
The first thing you need is a development environment and tools. This includes setting up your WordPress environment, Node, NPM, and your code editor. If you need help, see the [setting up your development environment documentation](/docs/designers-developers/developers/tutorials/devenv/readme.md).
 -->
最初に開発環境とツールが必要です。これには WordPress 環境、Node、NPM、コードエディターが含まれます。詳細は [開発環境のセットアップドキュメント](https://ja.wordpress.org/team/handbook/block-editor/tutorials/devenv/) を参照してください。

<!-- 
## Quick Start
 -->
## クイックスタート
<!-- 
The `@wordpress/create-block` package exists to create the necessary block scaffolding to get you started. See [create-block package documentation](https://www.npmjs.com/package/@wordpress/create-block) for additional features. This quick start assumes you have a development environment with node installed, and a WordPress site.

From your plugins directory, to create your block run:
 -->
`@wordpress/create-block` パッケージはブロックを作成する際に必要なブロックのひな形を作成します。詳細については [create-block パッケージのドキュメント](https://ja.wordpress.org/team/handbook/block-editor/packages/packages-create-block/)を参照してください。このクイックスタートは node や WordPress サイトを含む開発環境があることを仮定します。

プラグイン用ディレクトリで次のコマンド実行してブロックを作成します。

```sh
npx @wordpress/create-block starter-block
```
<!-- 
The above command creates a new directory called `starter-block`, installs the necessary files, and builds the block plugin. If you want an interactive mode that prompts you for details, run the command without the `starter-block` name.

You now need to activate the plugin from inside wp-admin plugins page.

After activated, go to the block editor and use the inserter to search and add your new block.
 -->
上のコマンドは新しいディレクトリ `starter-block` を作成し、必要なファイルをインストールし、ブロックプラグインをビルドします。対話モードを使用して詳細を1つずつ指定するには、名前 `starter-block` を指定せずにコマンドを実行してください。

管理画面のプラグインページでプラグインを有効化します。

有効化後、ブロックエディターに行き、インサーターを使用して新しいブロックを検索し、追加してください。

<!-- 
## Table of Contents
 -->
## 目次
<!-- 
The create a block tutorials breaks down to the following sections.

1. [WordPress Plugin](/docs/designers-developers/developers/tutorials/create-block/wp-plugin.md)
2. [Anatomy of a Gutenberg Block ](/docs/designers-developers/developers/tutorials/create-block/block-anatomy.md)
3. [Block Attributes](/docs/designers-developers/developers/tutorials/create-block/attributes.md)
4. [Code Implementation](/docs/designers-developers/developers/tutorials/create-block/block-code.md)
5. [Authoring Experience](/docs/designers-developers/developers/tutorials/create-block/author-experience.md)
6. [Finishing Touches](/docs/designers-developers/developers/tutorials/create-block/finishing.md)
 -->
「ブロックの作成 チュートリアル」は以下のセクションに分かれます。

1. [WordPress プラグイン](https://ja.wordpress.org/team/handbook/block-editor/tutorials/create-block/wp-plugin/)
2. [Gutenberg Block の詳細](https://ja.wordpress.org/team/handbook/block-editor/tutorials/create-block/block-anatomy/)
3. [ブロックの属性](https://ja.wordpress.org/team/handbook/block-editor/tutorials/create-block/attributes/)
4. [コードの実装](https://ja.wordpress.org/team/handbook/block-editor/tutorials/create-block/block-code/)
5. [執筆エクスペリエンス](https://ja.wordpress.org/team/handbook/block-editor/tutorials/create-block/author-experience/)
6. [最後の仕上げ](https://ja.wordpress.org/team/handbook/block-editor/tutorials/create-block/finishing/)

[原文](https://github.com/WordPress/gutenberg/blob/master/docs/designers-developers/developers/tutorials/create-block/readme.md)<|MERGE_RESOLUTION|>--- conflicted
+++ resolved
@@ -1,14 +1,10 @@
 <!-- 
 # Create a Block Tutorial
-<<<<<<< HEAD
  -->
 # ブロックの作成 チュートリアル
+
 <!-- 
-Let's get you started creating your first block for the WordPress Block Editor. We will create a simple block that allows the user to type a message and styles it.
-=======
-
 Let's get you started creating your first block for the WordPress Block Editor. We will create a simple block that allows the user to type a message and style it.
->>>>>>> f61739a4
 
 The tutorial includes setting up your development environment, tools, and getting comfortable with the new development model. If you are already comfortable, try the quick start below, otherwise step through whatever part of the tutorial you need.
  -->
