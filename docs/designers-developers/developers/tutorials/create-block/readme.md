--- conflicted
+++ resolved
@@ -9,22 +9,16 @@
  -->
 WordPress ブロックエディター用のはじめてのブロックを作りましょう。ここではユーザーがメッセージを入力しスタイリングできるシンプルなブロックを作成します。
 
-<<<<<<< HEAD
 このチュートリアルには開発環境とツールのセットアップの他に、新しい開発モデルに親しむという目的が含まれています。すでに親しんでいる方は、以下のクイックスタートを試すかチュートリアルの必要な箇所にジャンプしてください。
 
 <!-- 
-## Prerequisities
+## Prerequisites
  -->
 ## 前提ソフトウエア
 <!-- 
-The first thing you need is a development enviornment and tools. This includes setting up your WordPress environment, Node, NPM, and your code editor. If you need help, see the [setting up your development environment documentation](/docs/designers-developers/developers/tutorials/devenv/readme.md).
+The first thing you need is a development environment and tools. This includes setting up your WordPress environment, Node, NPM, and your code editor. If you need help, see the [setting up your development environment documentation](/docs/designers-developers/developers/tutorials/devenv/readme.md).
  -->
 最初に開発環境とツールが必要です。これには WordPress 環境、Node、NPM、コードエディターが含まれます。詳細は [開発環境のセットアップドキュメント](https://ja.wordpress.org/team/handbook/block-editor/tutorials/devenv/) を参照してください。
-=======
-## Prerequisites
-
-The first thing you need is a development environment and tools. This includes setting up your WordPress environment, Node, NPM, and your code editor. If you need help, see the [setting up your development environment documentation](/docs/designers-developers/developers/tutorials/devenv/readme.md).
->>>>>>> 2f1c2d74
 
 <!-- 
 ## Quick Start
