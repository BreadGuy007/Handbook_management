<!-- 
# WordPress Plugin
 -->
# WordPress プラグイン
<!-- 
A block is added to the block editor using a WordPress plugin. You can create your own plugin, and after installing and activating the plugin use the block. Let's first look at what makes up a WordPress plugin.
 -->
ブロックは WordPress プラグインを介してブロックエディターに追加できます。ユーザーは自分のプラグインを作成し、インストール、有効化してブロックを使用できます。ここでは始めに WordPress プラグインの構成を見ていきます。

<!-- 
## Plugin Details
 -->
## プラグインの詳細
<!-- 
A WordPress plugin is a set of files within the site's `wp-content/plugins` directory. For our tutorial, we will use the `@wordpress/create-block` package to generate the necessary plugin files.
 -->
「WordPress プラグイン」の実体は Web サイトの `wp-content/plugins` ディレクトリ内にあるファイルの集合体です。このチュートリアルでは `@wordpress/create-block` パッケージを使用して必要とされるプラグインファイルを生成します。

<!-- 
### Switch to Working Directory
 -->
### ワーキングディレクトリへの切り替え
<!-- 
(1A) If you do not plan to use `wp-env`, change to your local WordPress plugin directory. For example in Local it is: `~\Local Sites\mywp\wp-content\plugins`

-or-

(1B) If using `wp-env start`, you can work from any directory for your project; `wp-env` will map it as a plugin directory for your site.
 -->
(1A) `wp-env` を使う予定がなければ、ローカルの WordPress プラグインディレクトリに移動してください。たとえば [Local by Flywheel](https://localbyflywheel.com/) (以下、Local) であれば `~\Local Sites\mywp\wp-content\plugins` です。

または

(1B) `wp-env start` を使う場合、任意のプロジェクト用ディレクトリから始めることができます。`wp-env` がサイトのプラグインディレクトリにマッピングしてくれます。
<!-- 
### Generate Plugin Files
 -->
### プラグインファイルの生成
<!-- 
(2) Once in the right directory for your environment, the next step is to run the following command to generate plugin files:
 -->
(2) 環境の適切なディレクトリに移動後、次のコマンドを実行してプラグインファイルを生成します。

```sh
npx @wordpress/create-block gutenpride
cd gutenpride
```
<!-- 
A new directory `gutenpride` is created with all the necessary plugin files. This tutorial will walk through and explain the plugin files, please explore and become familiar with them also.

The main plugin file created is the PHP file `gutenpride.php`, at the top of this file is the Plugin Header comment block that defines the plugin.
 -->
新しいディレクトリ `gutenpride` とすべての必要なプラグインファイルが作成されます。以下、プラグインファイルを見ながら説明を加えていきます。一緒にファイルを確認し内容に親しんでください。

作成されるメインのプラグインファイルは PHP ファイル `gutenpride.php` です。このファイルの先頭部分には、プラグインを定義するプラグインヘッダーコメントブロックがあります。

```php
/**
 * Plugin Name:     Gutenpride
 * Description:     Example block
 * Version:         0.1.0
 * Author:          The WordPress Contributors
 * License:         GPL-2.0-or-later
 * License URI:     https://www.gnu.org/licenses/gpl-2.0.html
 * Text Domain:     gutenpride
 *
 * @package         create-block
 */
```
<!-- 
### Start WordPress
 -->
### WordPress の起動
<!-- 
Let's confirm the plugin is loaded and working.

(3A) If you are using Local, or other environment confirm your WordPress site is started.

-or-

(3B) If you are using `wp-env`, see [Development Environment setup](/docs/designers-developers/developers/tutorials/devenv/readme.md), then you should now run from inside the `gutenpride` directory:
 -->
プラグインがロードでき、動作することを確認します。

(3A) Local や他の環境であれば WordPress サイトが起動していることを確認してください。

または

(3B) `wp-env` を使用する場合は、まず[開発環境のセットアップ](https://ja.wordpress.org/team/handbook/block-editor/tutorials/devenv/) を参照してください。次に `gutenpride` ディレクトリ內部から以下を実行します。

```sh
wp-env start
```
<!-- 
This will start your local WordPress site and use the current directory as your plugin directory. In your browser, go to http://localhost:8888/wp-admin/ and login, the default username is "admin" and password is "password", no quotes.
 -->
ローカルで WordPress を起動し、カレントディレクトリをプラグインディレクトリとして使用します。ブラウザから http://localhost:8888/wp-admin/ にアクセスしてログインします。デフォルトユーザー名は「admin」、パスワードは「password」です。


<!-- 
### Confirm Plugin Installed
 -->
### Plugin のインストールの確認

<!-- 
The generated plugin should now be listed on the Plugins admin page in your WordPress install. Switch WorPress to the plugins page and activate.

For more on creating a WordPress plugin see [Plugin Basics](https://developer.wordpress.org/plugins/plugin-basics/), and [Plugin Header requirements](https://developer.wordpress.org/plugins/plugin-basics/header-requirements/) for explanation and additional fields you can include in your plugin header.
 -->
生成されたプラグインは WordPress 管理画面の「プラグイン」ページのリストに表示されます。プラグインを有効化してください。

WordPress プラグイン作成の詳細については [Plugin Basics](https://developer.wordpress.org/plugins/plugin-basics/) を参照してください。またプラグインヘッダーのフィールドの説明、追加可能なフィールドについては [Plugin Header requirements](https://developer.wordpress.org/plugins/plugin-basics/header-requirements/) を参照してください。

<!-- 
## package.json
 -->
## package.json
<!-- 
The `package.json` file defines the JavaScript properties for your project. This is a standard file used by NPM for defining properties and scripts it can run, the file and process is not specific to WordPress.

A `package.json` file was created with the create script, this defines the dependecies and scripts needed. You can install dependencies. The only initial dependency is the `@wordpress/scripts` package that bundles the tools and configurations needed to build blocks.

In `package.json`, there is a `scripts` property that defines what command to run when using `npm run (cmd)`. In our generated `package.json` file, the two main scripts point to the commands in the `wp-scripts` package:
 -->
`package.json` ファイルはプロジェクトの JavaScript プロパティを定義します。これは NPM で使用される標準ファイルでプロパティや実行可能なスクリプトを含みます。ファイルやプロセスは WordPress 固有のものではありません。

`package.json` ファイルは create スクリプトで作成され、依存性と必要なスクリプトを定義します。最初からある依存性は `@wordpress/scripts` パッケージだけでブロック構築に必要なツールと構成をバンドルします。

`package.json` には `scripts` プロパティがあり、`npm run (cmd)` を使用した際に実行されるコマンドが定義されています。生成された `package.json` ファイルでは、2つのメインのスクリプトが `wp-scripts` パッケージ内のコマンドを指しています。

```json
  "scripts": {
    "build": "wp-scripts build",
    "start": "wp-scripts start"
  },
```
<!-- 
These scripts are run by using: `npm run build` or `npm run start`

Use `npm run build` for running once to create a "production" build. This compresses the code down so it downloads faster, but makes it harder to read using browser tools—good for final deployment but not while developing.
 -->
これらのスクリプトは `npm run build` または `npm run start` で実行されます。

`npm run build` は1度実行すると「production ビルド」(製品ビルド) を作成します。コードを圧縮しダウンロード時間を短くしますが、このためにブラウザツールを使用してコードを読むことが難しくなります。最終の配布用としては有用ですが開発では適しません。
<!-- 
Use `npm run start` for creating a "development" build, this does not compress the code so it is easier to read using browser tools, plus [source maps](https://developer.mozilla.org/en-US/docs/Tools/Debugger/How_to/Use_a_source_map) that make debugging easier. Additionally, development build will start a watch process that waits and watches for changes to the file and will rebuild each time it is saved; so you don't have to run the command for each change.

By default, the build scripts looks for `src/index.js` for the JavaScript file to build and will save the built file to `build/index.js`. In the upcoming sections, we will look closer at that script, but first let's make sure it is loaded in WordPress.
 -->
`npm run start` を使用すると「development ビルド」(開発ビルド) が作成されます。コードは圧縮されないため、ブラウザツールを使用しても読みやすく、[source maps](https://developer.mozilla.org/en-US/docs/Tools/Debugger/How_to/Use_a_source_map) でデバッグも容易になります。さらに development ビルドは watch プロセスを開始します。待機してファイルの変更を監視し、ファイルが更新されるたびにリビルドします。変更ごとにコマンドを実行する必要はありません。

デフォルトではビルドスクリプトはビルドする JavaScript ファイルとして `src/index.js` を探し、ビルドしたファイルを `build/index.js` に保存します。次のセクションではスクリプトの詳細を確認しますが、まず WordPress にロードされていることを確認しましょう。

<!-- 
## Plugin to Load Script
 -->
## スクリプトをロードするプラグイン
<!-- 
To load the built script, so it is run within the editor, you need to tell WordPress about the script. This done in the init action in the `gutenpride.php` file.
 -->
エディター内で動作するようビルドしたスクリプトをロードするには、WordPress に対してスクリプトにことを伝える必要があります。これは `gutenpride.php` ファイル内の init アクションで行います。

```php
function create_block_gutenpride_block_init() {
	register_block_type_from_metadata( __DIR__ );
}
add_action( 'init', 'create_block_gutenpride_block_init' );
```
<<<<<<< HEAD
<!-- 
The build process creates a secondary asset file that contains the list of dependencies and a file version based on the timestamp, this is the `index.asset.php` file.

The `wp_register_script` function registers a name, called the handle, and relates that name to the script file. The dependencies are used to specify if the script requires including other libraries. The version is specified so the browser will reload if the file changed.
 -->
ビルドプロセスは2つ目のアセットファイル `index.asset.php` を作成します。ファイルには依存性とタイムスタンプに基づくファイルバージョンのリストが含まれています。

`wp_register_script` は「ハンドル」と呼ばれる名前を登録し、その名前をスクリプトファイルと関連付けます。他のライブラリーを含めスクリプトが必要であれば、指定に依存性が使用されます。ファイルが更新された場合にブラウザがリロードするよう、バージョンが指定されます。
<!-- 
The `wp_set_script_translations` function tells WordPress to load translations for this script, if they exist. See more about [translations & internationalization.](/docs/designers-developers/developers/internationalization.md)

The `register_block_type` function registers the block we are going to create and specifies the editor_script file handle registered. So now when the editor loads it will load this script.
 -->
`wp_set_script_translations` 関数は WordPress に、もし存在するならスクリプトの翻訳をロードするよう伝えます。詳細については[翻訳と国際化](https://ja.wordpress.org/team/handbook/block-editor/developers/internationalization/)を参照してください。
=======

The `register_block_type_from_metadata` function registers the block we are going to create and specifies the `editor_script` file handle registered from the metadata provided in `block.json` file. So now when the editor loads it will load this script.

```json
{
	"apiVersion": 2,
	"name": "create-block/gutenpride",
	"title": "Gutenpride",
	"editorScript": "file:./build/index.js"
}
```

For the `editorScript` provided in the block metadata, the build process creates a secondary asset file that contains the list of dependencies and a file version based on the timestamp, this is the `index.asset.php` file.

The `wp_register_script` function used internally registers a name, called the handle, and relates that name to the script file. The dependencies are used to specify if the script requires including other libraries. The version is specified so the browser will reload if the file changed.

The `wp_set_script_translations` function tells WordPress to load translations for this script, if they exist. See more about [translations & internationalization.](/docs/designers-developers/developers/internationalization.md)
>>>>>>> c25ac871

`register_block_type` 関数はこれから作成するブロックを登録し、登録済みの editor_script ファイルハンドルを指定します。エディターがブロックをロードすると、このスクリプトをロードします。

<!-- 
With the above in place, create a new post to load the editor and check your plugin is in the inserter. You can use `/` to search, or click the box with the [+] and search for "Gutenpride" to find the block.
 -->
すべてを終えたら新しい投稿を作成してエディターを開始し、インサーターにブロックが追加されていることを確認してください。検索には `/` を使うか、[+] のボックスをクリックして「Gutenpride」を検索し、ブロックを見つけてください。

<!-- 
## Troubleshooting
 -->
## トラブルシューティング
<!-- 
It is a good skill to learn and get comfortable using the web console. This is where JavaScript errors are shown and a nice way to test out snippets of JavaScript. See [Firefox Developer Tools documentation](https://developer.mozilla.org/en-US/docs/Tools).

To open the developer tools in Firefox, use the menu selecting Web Developer : Toggle Tools, on Chrome, select More Tools -> Developers Tools. For both browsers, the keyboard shortcut on Windows is Ctrl+Shift+I, or on Mac Cmd+Shift+I. On Windows & Linux, the F12 key also works. You can then click Console to view logs.
 -->
Web コンソールの使い方を学び親しみましょう。Web コンソールでは JavaScript のエラーを表示したり、JavaScript のスニペットをテストできます。[Firefox 開発ツールドキュメント](https://developer.mozilla.org/ja/docs/Tools)を参照してください。

FireFox で開発ツールを開くにはメニューの「Web 開発」>「開発ツールを表示」を選択してください。Chrome では「その他のツール」>「デベロッパーツール」です。両方のブラウザともキーボードショートカットは Windows では Ctrl+Shift+I、Mac では Cmd+Shift+I です。Windows や Linux であれば F12 キーでも開きます。ログを参照するには「コンソール」をクリックしてください。
<!-- 
Try running `npm run start` that will start the watch process for automatic rebuilds. If you then make an update to `src/index.js` file, you will see the build run, and if you reload the WordPress editor you'll see the change.

For more info, see the build section of the [Getting Started with JavaScript tutorial](/docs/designers-developers/developers/tutorials/javascript/js-build-setup.md) in the Block Editor Handbook.
 -->
`npm run start` を実行してください。watch プロセスが始まり、自動リビルドが行われます。`src/index.js` ファイルを更新するとビルドが始まります。ブロックエディターをリロードすると変更が反映されます。

詳細についてはブロックエディターハンドブックの [JavaScript 入門チュートリアル](https://ja.wordpress.org/team/handbook/block-editor/tutorials/javascript/js-build-setup/)のビルドセクションを参照してください。
<!-- 
## Summary
 -->
## まとめ
<!-- 
Hopefully, at this point, you have your plugin created and activated. We have the package.json with the `@wordpress/scripts` dependency, that defines the build and start scripts. The basic block is in place and can be added to the editor.

Next Section: [Anatomy of a Block](/docs/designers-developers/developers/tutorials/create-block/block-anatomy.md)
 -->
この時点でプラグインを作成し有効化できました。`@wordpress/scripts` への依存性を含む package.json ではビルドとスクリプトの開始を定義しています。基本的なブロックが完成しエディターに追加できました。

次のセクション: [ブロックの詳細](https://ja.wordpress.org/team/handbook/block-editor/tutorials/create-block/block-anatomy/)

[原文](https://github.com/WordPress/gutenberg/blob/master/docs/designers-developers/developers/tutorials/create-block/wp-plugin.md)<|MERGE_RESOLUTION|>--- conflicted
+++ resolved
@@ -5,7 +5,7 @@
 <!-- 
 A block is added to the block editor using a WordPress plugin. You can create your own plugin, and after installing and activating the plugin use the block. Let's first look at what makes up a WordPress plugin.
  -->
-ブロックは WordPress プラグインを介してブロックエディターに追加できます。ユーザーは自分のプラグインを作成し、インストール、有効化してブロックを使用できます。ここでは始めに WordPress プラグインの構成を見ていきます。
+ブロックは、WordPress プラグインを使用してブロックエディターに追加されます。ユーザーは自分のプラグインを作成し、インストール、有効化してブロックを使用できます。まずここでは最初に、WordPress プラグインの構成を見ていきます。
 
 <!-- 
 ## Plugin Details
@@ -166,24 +166,11 @@
 }
 add_action( 'init', 'create_block_gutenpride_block_init' );
 ```
-<<<<<<< HEAD
-<!-- 
-The build process creates a secondary asset file that contains the list of dependencies and a file version based on the timestamp, this is the `index.asset.php` file.
-
-The `wp_register_script` function registers a name, called the handle, and relates that name to the script file. The dependencies are used to specify if the script requires including other libraries. The version is specified so the browser will reload if the file changed.
- -->
-ビルドプロセスは2つ目のアセットファイル `index.asset.php` を作成します。ファイルには依存性とタイムスタンプに基づくファイルバージョンのリストが含まれています。
-
-`wp_register_script` は「ハンドル」と呼ばれる名前を登録し、その名前をスクリプトファイルと関連付けます。他のライブラリーを含めスクリプトが必要であれば、指定に依存性が使用されます。ファイルが更新された場合にブラウザがリロードするよう、バージョンが指定されます。
-<!-- 
-The `wp_set_script_translations` function tells WordPress to load translations for this script, if they exist. See more about [translations & internationalization.](/docs/designers-developers/developers/internationalization.md)
-
-The `register_block_type` function registers the block we are going to create and specifies the editor_script file handle registered. So now when the editor loads it will load this script.
- -->
-`wp_set_script_translations` 関数は WordPress に、もし存在するならスクリプトの翻訳をロードするよう伝えます。詳細については[翻訳と国際化](https://ja.wordpress.org/team/handbook/block-editor/developers/internationalization/)を参照してください。
-=======
-
+
+<!-- 
 The `register_block_type_from_metadata` function registers the block we are going to create and specifies the `editor_script` file handle registered from the metadata provided in `block.json` file. So now when the editor loads it will load this script.
+ -->
+`register_block_type_from_metadata` 関数は、これから作成するブロックを登録し、`block.json` ファイルで提供されたメタデータから登録された `editor_script` ファイルハンドルを指定します。エディターがブロックをロードすると、このスクリプトをロードします。
 
 ```json
 {
@@ -193,15 +180,20 @@
 	"editorScript": "file:./build/index.js"
 }
 ```
-
+<!-- 
 For the `editorScript` provided in the block metadata, the build process creates a secondary asset file that contains the list of dependencies and a file version based on the timestamp, this is the `index.asset.php` file.
-
+ -->
+ブロックメタデータで提供される `editorScript` に対して、ビルドプロセスは2つ目のアセットファイル `index.asset.php` を作成します。ファイルには依存性とタイムスタンプに基づくファイルバージョンのリストが含まれています。
+
+<!-- 
 The `wp_register_script` function used internally registers a name, called the handle, and relates that name to the script file. The dependencies are used to specify if the script requires including other libraries. The version is specified so the browser will reload if the file changed.
-
+ -->
+内部で使用される `wp_register_script` は「ハンドル」と呼ばれる名前を登録し、その名前をスクリプトファイルと関連付けます。他のライブラリーを含めスクリプトが必要であれば、指定に依存性が使用されます。ファイルが更新された場合にブラウザがリロードするよう、バージョンが指定されます。
+
+<!-- 
 The `wp_set_script_translations` function tells WordPress to load translations for this script, if they exist. See more about [translations & internationalization.](/docs/designers-developers/developers/internationalization.md)
->>>>>>> c25ac871
-
-`register_block_type` 関数はこれから作成するブロックを登録し、登録済みの editor_script ファイルハンドルを指定します。エディターがブロックをロードすると、このスクリプトをロードします。
+ -->
+`wp_set_script_translations` 関数は WordPress に、もし存在するならスクリプトの翻訳をロードするよう伝えます。詳細については[翻訳と国際化](https://ja.wordpress.org/team/handbook/block-editor/developers/internationalization/)を参照してください。
 
 <!-- 
 With the above in place, create a new post to load the editor and check your plugin is in the inserter. You can use `/` to search, or click the box with the [+] and search for "Gutenpride" to find the block.
@@ -241,4 +233,4 @@
 
 次のセクション: [ブロックの詳細](https://ja.wordpress.org/team/handbook/block-editor/tutorials/create-block/block-anatomy/)
 
-[原文](https://github.com/WordPress/gutenberg/blob/master/docs/designers-developers/developers/tutorials/create-block/wp-plugin.md)+[原文](https://github.com/WordPress/gutenberg/blob/HEAD/docs/designers-developers/developers/tutorials/create-block/wp-plugin.md)