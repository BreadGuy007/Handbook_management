<!-- 
# WordPress Plugin
 -->
# WordPress プラグイン
<!-- 
A block is added to the block editor using a WordPress plugin. You can create your own plugin, and after installing and activating the plugin use the block. Let's first look at what makes up a WordPress plugin.
 -->
ブロックは WordPress プラグインを介してブロックエディターに追加できます。ユーザーは自分のプラグインを作成し、インストール、有効化してブロックを使用できます。ここでは始めに WordPress プラグインの構成を見ていきます。

<!-- 
## Plugin Details
 -->
## プラグインの詳細
<!-- 
A WordPress plugin is a set of files within the site's `wp-content/plugins` directory. For our tutorial, we will use the `@wordpress/create-block` package to generate the necessary plugin files.
 -->
「WordPress プラグイン」の実体は Web サイトの `wp-content/plugins` ディレクトリ内にあるファイルの集合体です。このチュートリアルでは `@wordpress/create-block` パッケージを使用して必要とされるプラグインファイルを生成します。

<!-- 
### Switch to Working Directory
 -->
### ワーキングディレクトリへの切り替え
<!-- 
(1A) If you do not plan to use `wp-env` change to your local WordPress plugin directory. For example in Local it is: `~\Local Sites\mywp\wp-content\plugins`

-or-

(1B) If using `wp-env start`, you can work from any directory for your project; `wp-env` will map it as a plugin directory for your site.
 -->
(1A) `wp-env` を使う予定がなければ、ローカルの WordPress プラグインディレクトリに移動してください。たとえば [Local by Flywheel](https://localbyflywheel.com/) (以下、Local) であれば `~\Local Sites\mywp\wp-content\plugins` です。

または

(1B) `wp-env start` を使う場合、任意のプロジェクト用ディレクトリから始めることができます。`wp-env` がサイトのプラグインディレクトリにマッピングしてくれます。
<!-- 
### Generate Plugin Files
 -->
### プラグインファイルの生成
<!-- 
(2) Once in the right directory for your environment, the next step is to run the following command to generate plugin files:
 -->
(2) 環境の適切なディレクトリに移動後、次のコマンドを実行してプラグインファイルを生成します。

```sh
npx @wordpress/create-block gutenpride
cd gutenpride
```
<!-- 
A new directory `gutenpride` is created with all the necessary plugin files. This tutorial will walk through and explain the plugin files, please explore and become familiar with them also.

The main plugin file created is the PHP file `gutenpride.php`, at the top of this file is the Plugin Header comment block that defines the plugin.
 -->
新しいディレクトリ `gutenpride` とすべての必要なプラグインファイルが作成されます。以下、プラグインファイルを見ながら説明を加えていきます。一緒にファイルを確認し内容に親しんでください。

作成されるメインのプラグインファイルは PHP ファイル `gutenpride.php` です。このファイルの先頭部分には、プラグインを定義するプラグインヘッダーコメントブロックがあります。

```php
/**
 * Plugin Name:     Gutenpride
 * Description:     Example block
 * Version:         0.1.0
 * Author:          The WordPress Contributors
 * License:         GPL-2.0-or-later
 * License URI:     https://www.gnu.org/licenses/gpl-2.0.html
 * Text Domain:     gutenpride
 *
 * @package         create-block
 */
```
<!-- 
### Start WordPress
 -->
### WordPress の起動
<!-- 
Let's confirm the plugin is loaded and working.

(3A) If you are using Local, or other environment confirm your WordPress site is started.

-or-

(3B) If you are using `wp-env`, see [Development Environment setup](/docs/designers-developers/developers/tutorials/devenv/readme.md), then you should now run from inside the `gutenpride` directory:
 -->
プラグインがロードでき、動作することを確認します。

(3A) Local や他の環境であれば WordPress サイトが起動していることを確認してください。

または

(3B) `wp-env` を使用する場合は、まず[開発環境のセットアップ](https://ja.wordpress.org/team/handbook/block-editor/tutorials/devenv/) を参照してください。次に `gutenpride` ディレクトリ內部から以下を実行します。

```sh
wp-env start
```
<!-- 
This will start your local WordPress site and use the current directory as your plugin directory. In your browser, go to [https://localhost:8888/wp-admin/] and login, the default username is "admin" and password is "password", no quotes.
 -->
ローカルで WordPress を起動し、カレントディレクトリをプラグインディレクトリとして使用します。ブラウザから [https://localhost:8888/wp-admin/] にアクセスしてログインします。デフォルトユーザー名は「admin」、パスワードは「password」です。
<!-- 
### Confirm Plugin Installed
 -->
### Plugin のインストールの確認
<!-- 
The generated plugin should now be listed on the Plugins admin page in your WordPress install. Switch WorPress to the plugins page and activate.

For more on creating a WordPress plugin see [Plugin Basics](https://developer.wordpress.org/plugins/plugin-basics/), and [Plugin Header requirements](https://developer.wordpress.org/plugins/plugin-basics/header-requirements/) for explanation and additional fields you can include in your plugin header.
 -->
生成されたプラグインは WordPress 管理画面の「プラグイン」ページのリストに表示されます。プラグインを有効化してください。

WordPress プラグイン作成の詳細については [Plugin Basics](https://developer.wordpress.org/plugins/plugin-basics/) を参照してください。またプラグインヘッダーのフィールドの説明、追加可能なフィールドについては [Plugin Header requirements](https://developer.wordpress.org/plugins/plugin-basics/header-requirements/) を参照してください。

<!-- 
## package.json
 -->
## package.json
<!-- 
The `package.json` file defines the JavaScript properties for your project. This is a standard file used by NPM for defining properties and scripts it can run, the file and process is not specific to WordPress.

A `package.json` file was created with the create script, this defines the dependecies and scripts needed. you can install dependencies. The only initial dependency is the `@wordpress/scripts` package that bundles the tools and configurations needed to build blocks.

In `package.json`, there is a `scripts` property that defines what command to run when using `npm run (cmd)`. In our generated `package.json` file, the two main scripts point to the commands in the `wp-scripts` package:
 -->
`package.json` ファイルはプロジェクトの JavaScript プロパティを定義します。これは NPM で使用される標準ファイルでプロパティや実行可能なスクリプトを含みます。ファイルやプロセスは WordPress 固有のものではありません。

`package.json` ファイルは create スクリプトで作成され、依存性と必要なスクリプトを定義します。最初からある依存性は `@wordpress/scripts` パッケージだけでブロック構築に必要なツールと構成をバンドルします。

`package.json` には `scripts` プロパティがあり、`npm run (cmd)` を使用した際に実行されるコマンドが定義されています。生成された `package.json` ファイルでは、2つのメインのスクリプトが `wp-scripts` パッケージ内のコマンドを指しています。

```json
  "scripts": {
    "build": "wp-scripts build",
    "start": "wp-scripts start"
  },
```
<!-- 
These scripts are run by using: `npm run build` or `npm run start`

Use `npm run build` for running once to create a "production" build. This compresses the code down so it downloads faster, but makes it harder to read using browser tools—good for final deployment but not while developing.
 -->
これらのスクリプトは `npm run build` または `npm run start` で実行されます。

`npm run build` は1度実行すると「production ビルド」(製品ビルド) を作成します。コードを圧縮しダウンロード時間を短くしますが、このためにブラウザツールを使用してコードを読むことが難しくなります。最終の配布用としては有用ですが開発では適しません。
<!-- 
Use `npm run start` for creating a "development" build, this does not compress the code so it is easier to read using browser tools, plus [source maps](https://developer.mozilla.org/en-US/docs/Tools/Debugger/How_to/Use_a_source_map) that make debugging easier. Additionally, development build will start a watch process that waits and watches for changes to the file and will rebuild each time it is saved; so you don't have to run the command for each change.

By default, the build scripts looks for `src/index.js` for the JavaScript file to build and will save the built file to `build/index.js`. In the upcoming sections, we will look closer at that script, but first let's make sure it is loaded in WordPress.
 -->
`npm run start` を使用すると「development ビルド」(開発ビルド) が作成されます。コードは圧縮されないため、ブラウザツールを使用しても読みやすく、[source maps](https://developer.mozilla.org/en-US/docs/Tools/Debugger/How_to/Use_a_source_map) でデバッグも容易になります。さらに development ビルドは watch プロセスを開始します。待機してファイルの変更を監視し、ファイルが更新されるたびにリビルドします。変更ごとにコマンドを実行する必要はありません。

デフォルトではビルドスクリプトはビルドする JavaScript ファイルとして `src/index.js` を探し、ビルドしたファイルを `build/index.js` に保存します。次のセクションではスクリプトの詳細を確認しますが、まず WordPress にロードされていることを確認しましょう。

<!-- 
## Plugin to Load Script
 -->
## スクリプトをロードするプラグイン
<!-- 
To load the built script, so it is run within the editor, you need to tell WordPress about the script. This done in the init action in the `gutenpride.php` file.
 -->
エディター内で動作するようビルドしたスクリプトをロードするには、WordPress に対してスクリプトにことを伝える必要があります。これは `gutenpride.php` ファイル内の init アクションで行います。

```php
function create_block_gutenpride_block_init() {
	$dir = dirname( __FILE__ );

	$script_asset_path = "$dir/build/index.asset.php";
	if ( ! file_exists( $script_asset_path ) ) {
		throw new Error(
			'You need to run `npm start` or `npm run build` for the "create-block/gutenpride" block first.'
		);
	}
	$index_js     = 'build/index.js';
	$script_asset = require( $script_asset_path );
	wp_register_script(
		'create-block-gutenpride-block-editor',
		plugins_url( $index_js, __FILE__ ),
		$script_asset['dependencies'],
		$script_asset['version']
	);
	wp_set_script_translations( 'create-block-gutenpride-block-editor', 'gutenpride' );

	$editor_css = 'editor.css';
	wp_register_style(
		'create-block-gutenpride-block-editor',
		plugins_url( $editor_css, __FILE__ ),
		array(),
		filemtime( "$dir/$editor_css" )
	);

	$style_css = 'style.css';
	wp_register_style(
		'create-block-gutenpride-block',
		plugins_url( $style_css, __FILE__ ),
		array(),
		filemtime( "$dir/$style_css" )
	);

	register_block_type( 'create-block/gutenpride', array(
		'editor_script' => 'create-block-gutenpride-block-editor',
		'editor_style'  => 'create-block-gutenpride-block-editor',
		'style'         => 'create-block-gutenpride-block',
	) );
}
add_action( 'init', 'create_block_gutenpride_block_init' );
```
<!-- 
The build process creates a secondary asset file that contains the list of dependencies and a file version based on the timestamp, this is the `index.asset.php` file.

The `wp_register_script` function registers a name, called the handle, and relates that name to the script file. The dependencies are used to specify if the script requires including other libraries. The version is specified so the browser will reload if the file changed.
 -->
ビルドプロセスは2つ目のアセットファイル `index.asset.php` を作成します。ファイルには依存性とタイムスタンプに基づくファイルバージョンのリストが含まれています。

`wp_register_script` は「ハンドル」と呼ばれる名前を登録し、その名前をスクリプトファイルと関連付けます。他のライブラリーを含めスクリプトが必要であれば、指定に依存性が使用されます。ファイルが更新された場合にブラウザがリロードするよう、バージョンが指定されます。
<!-- 
The `wp_set_script_translations` function tells WordPress to load translations for this script, if they exist. See more about [translations & internationalization.](/docs/designers-developers/developers/internationalization.md)

The `register_block_type` function registers the block we are going to create and specifies the editor_script file handle registered. So now when the editor loads it will load this script.
 -->
`wp_set_script_translations` 関数は WordPress に、もし存在するならスクリプトの翻訳をロードするよう伝えます。詳細については[翻訳と国際化](https://ja.wordpress.org/team/handbook/block-editor/developers/internationalization/)を参照してください。

`register_block_type` 関数はこれから作成するブロックを登録し、登録済みの editor_script ファイルハンドルを指定します。エディターがブロックをロードすると、このスクリプトをロードします。

<!-- 
With the above in place, create a new post to load the editor and check the you can add the block in the inserter. You can use `/` to search, or click the box with the [+] and search for "Gutenpride" to find the block.
 -->
すべてを終えたら新しい投稿を作成してエディターを開始し、インサーターにブロックが追加されていることを確認してください。検索には `/` を使うか、[+] のボックスをクリックして「Gutenpride」を検索し、ブロックを見つけてください。

<!-- 
## Troubleshooting
 -->
## トラブルシューティング
<!-- 
It is a good skill to learn and get comfortable using the web console. This is where JavaScript errors are shown and a nice way to test out snippets of JavaScript. See [Firefox Developer Tools documentation](https://developer.mozilla.org/en-US/docs/Tools).

<<<<<<< HEAD
To open the developer tools in Firefox, use the menu selecting Web Developer : Toggle Tools, on Chrome, select More Tools -> Developers Tools. For both browers, the keyboard shortcut on Windows is Ctrl+Shift+I, or on Mac Cmd+Shift+I. On Windows & Linux, the F12 key also works. You can then click Console to view logs.
 -->
Web コンソールの使い方を学び親しみましょう。Web コンソールでは JavaScript のエラーを表示したり、JavaScript のスニペットをテストできます。[Firefox 開発ツールドキュメント](https://developer.mozilla.org/ja/docs/Tools)を参照してください。
=======
To open the developer tools in Firefox, use the menu selecting Web Developer : Toggle Tools, on Chrome, select More Tools -> Developers Tools. For both browsers, the keyboard shortcut on Windows is Ctrl+Shift+I, or on Mac Cmd+Shift+I. On Windows & Linux, the F12 key also works. You can then click Console to view logs.
>>>>>>> 2f1c2d74

FireFox で開発ツールを開くにはメニューの「Web 開発」>「開発ツールを表示」を選択してください。Chrome では「その他のツール」>「デベロッパーツール」です。両方のブラウザともキーボードショートカットは Windows では Ctrl+Shift+I、Mac では Cmd+Shift+I です。Windows や Linux であれば F12 キーでも開きます。ログを参照するには「コンソール」をクリックしてください。
<!-- 
Try running `npm run start` that will start the watch process for automatic rebuilds. If you then make an update to `src/index.js` file, you will see the build run, and if you reload the WordPress editor you'll see the change.

For more info, see the build section of the [Getting Started with JavaScript tutorial](/docs/designers-developers/developers/tutorials/javascript/js-build-setup.md) in the WordPress Handbook.
 -->
`npm run start` を実行してください。watch プロセスが始まり、自動リビルドが行われます。`src/index.js` ファイルを更新するとビルドが始まります。ブロックエディターをリロードすると変更が反映されます。

詳細についてはブロックエディターハンドブックの [JavaScript 入門チュートリアル](https://ja.wordpress.org/team/handbook/block-editor/tutorials/javascript/js-build-setup/)のビルドセクションを参照してください。
<!-- 
## Summary
 -->
## まとめ
<!-- 
Hopefully, at this point, you have your plugin created and activated. We have the package.json with the `@wordpress/scripts` dependency, that defines the build and start scripts. The basic block is in place and can be added to the editor.

Next Section: [Anatomy of a Block](/docs/designers-developers/developers/tutorials/create-block/block-anatomy.md)
 -->
この時点でプラグインを作成し有効化できました。`@wordpress/scripts` への依存性を含む package.json ではビルドとスクリプトの開始を定義しています。基本的なブロックが完成しエディターに追加できました。

次のセクション: [ブロックの解剖](https://ja.wordpress.org/team/handbook/block-editor/tutorials/create-block/block-anatomy/)

[原文](https://github.com/WordPress/gutenberg/blob/master/docs/designers-developers/developers/tutorials/create-block/wp-plugin.md)<|MERGE_RESOLUTION|>--- conflicted
+++ resolved
@@ -230,13 +230,9 @@
 <!-- 
 It is a good skill to learn and get comfortable using the web console. This is where JavaScript errors are shown and a nice way to test out snippets of JavaScript. See [Firefox Developer Tools documentation](https://developer.mozilla.org/en-US/docs/Tools).
 
-<<<<<<< HEAD
-To open the developer tools in Firefox, use the menu selecting Web Developer : Toggle Tools, on Chrome, select More Tools -> Developers Tools. For both browers, the keyboard shortcut on Windows is Ctrl+Shift+I, or on Mac Cmd+Shift+I. On Windows & Linux, the F12 key also works. You can then click Console to view logs.
+To open the developer tools in Firefox, use the menu selecting Web Developer : Toggle Tools, on Chrome, select More Tools -> Developers Tools. For both browsers, the keyboard shortcut on Windows is Ctrl+Shift+I, or on Mac Cmd+Shift+I. On Windows & Linux, the F12 key also works. You can then click Console to view logs.
  -->
 Web コンソールの使い方を学び親しみましょう。Web コンソールでは JavaScript のエラーを表示したり、JavaScript のスニペットをテストできます。[Firefox 開発ツールドキュメント](https://developer.mozilla.org/ja/docs/Tools)を参照してください。
-=======
-To open the developer tools in Firefox, use the menu selecting Web Developer : Toggle Tools, on Chrome, select More Tools -> Developers Tools. For both browsers, the keyboard shortcut on Windows is Ctrl+Shift+I, or on Mac Cmd+Shift+I. On Windows & Linux, the F12 key also works. You can then click Console to view logs.
->>>>>>> 2f1c2d74
 
 FireFox で開発ツールを開くにはメニューの「Web 開発」>「開発ツールを表示」を選択してください。Chrome では「その他のツール」>「デベロッパーツール」です。両方のブラウザともキーボードショートカットは Windows では Ctrl+Shift+I、Mac では Cmd+Shift+I です。Windows や Linux であれば F12 キーでも開きます。ログを参照するには「コンソール」をクリックしてください。
 <!-- 
