<!-- 
# WordPress Plugin
 -->
# WordPress プラグイン
<!-- 
A block is added to the block editor using a WordPress plugin. You can create your own plugin, and after installing and activating the plugin use the block. Let's first look at what makes up a WordPress plugin.
 -->
ブロックは WordPress プラグインを介してブロックエディターに追加できます。ユーザーは自分のプラグインを作成し、インストール、有効化してブロックを使用できます。ここでは始めに WordPress プラグインの構成を見ていきます。

<!-- 
## Plugin Details
 -->
## プラグインの詳細
<!-- 
A WordPress plugin is a set of files within the site's `wp-content/plugins` directory. For our tutorial, we will use the `@wordpress/create-block` package to generate the necessary plugin files.
 -->
「WordPress プラグイン」の実体は Web サイトの `wp-content/plugins` ディレクトリ内にあるファイルの集合体です。このチュートリアルでは `@wordpress/create-block` パッケージを使用して必要とされるプラグインファイルを生成します。

<!-- 
### Switch to Working Directory
 -->
### ワーキングディレクトリへの切り替え
<!-- 
(1A) If you do not plan to use `wp-env`, change to your local WordPress plugin directory. For example in Local it is: `~\Local Sites\mywp\wp-content\plugins`

-or-

(1B) If using `wp-env start`, you can work from any directory for your project; `wp-env` will map it as a plugin directory for your site.
 -->
(1A) `wp-env` を使う予定がなければ、ローカルの WordPress プラグインディレクトリに移動してください。たとえば [Local by Flywheel](https://localbyflywheel.com/) (以下、Local) であれば `~\Local Sites\mywp\wp-content\plugins` です。

または

(1B) `wp-env start` を使う場合、任意のプロジェクト用ディレクトリから始めることができます。`wp-env` がサイトのプラグインディレクトリにマッピングしてくれます。
<!-- 
### Generate Plugin Files
 -->
### プラグインファイルの生成
<!-- 
(2) Once in the right directory for your environment, the next step is to run the following command to generate plugin files:
 -->
(2) 環境の適切なディレクトリに移動後、次のコマンドを実行してプラグインファイルを生成します。

```sh
npx @wordpress/create-block gutenpride
cd gutenpride
```
<!-- 
A new directory `gutenpride` is created with all the necessary plugin files. This tutorial will walk through and explain the plugin files, please explore and become familiar with them also.

The main plugin file created is the PHP file `gutenpride.php`, at the top of this file is the Plugin Header comment block that defines the plugin.
 -->
新しいディレクトリ `gutenpride` とすべての必要なプラグインファイルが作成されます。以下、プラグインファイルを見ながら説明を加えていきます。一緒にファイルを確認し内容に親しんでください。

作成されるメインのプラグインファイルは PHP ファイル `gutenpride.php` です。このファイルの先頭部分には、プラグインを定義するプラグインヘッダーコメントブロックがあります。

```php
/**
 * Plugin Name:     Gutenpride
 * Description:     Example block
 * Version:         0.1.0
 * Author:          The WordPress Contributors
 * License:         GPL-2.0-or-later
 * License URI:     https://www.gnu.org/licenses/gpl-2.0.html
 * Text Domain:     gutenpride
 *
 * @package         create-block
 */
```
<!-- 
### Start WordPress
 -->
### WordPress の起動
<!-- 
Let's confirm the plugin is loaded and working.

(3A) If you are using Local, or other environment confirm your WordPress site is started.

-or-

(3B) If you are using `wp-env`, see [Development Environment setup](/docs/designers-developers/developers/tutorials/devenv/readme.md), then you should now run from inside the `gutenpride` directory:
 -->
プラグインがロードでき、動作することを確認します。

(3A) Local や他の環境であれば WordPress サイトが起動していることを確認してください。

または

(3B) `wp-env` を使用する場合は、まず[開発環境のセットアップ](https://ja.wordpress.org/team/handbook/block-editor/tutorials/devenv/) を参照してください。次に `gutenpride` ディレクトリ內部から以下を実行します。

```sh
wp-env start
```
<<<<<<< HEAD
<!-- 
This will start your local WordPress site and use the current directory as your plugin directory. In your browser, go to https://localhost:8888/wp-admin/ and login, the default username is "admin" and password is "password", no quotes.
 -->
ローカルで WordPress を起動し、カレントディレクトリをプラグインディレクトリとして使用します。ブラウザから [https://localhost:8888/wp-admin/] にアクセスしてログインします。デフォルトユーザー名は「admin」、パスワードは「password」です。
=======

This will start your local WordPress site and use the current directory as your plugin directory. In your browser, go to http://localhost:8888/wp-admin/ and login, the default username is "admin" and password is "password", no quotes.
>>>>>>> 14e48494

<!-- 
### Confirm Plugin Installed
 -->
### Plugin のインストールの確認

<!-- 
The generated plugin should now be listed on the Plugins admin page in your WordPress install. Switch WorPress to the plugins page and activate.

For more on creating a WordPress plugin see [Plugin Basics](https://developer.wordpress.org/plugins/plugin-basics/), and [Plugin Header requirements](https://developer.wordpress.org/plugins/plugin-basics/header-requirements/) for explanation and additional fields you can include in your plugin header.
 -->
生成されたプラグインは WordPress 管理画面の「プラグイン」ページのリストに表示されます。プラグインを有効化してください。

WordPress プラグイン作成の詳細については [Plugin Basics](https://developer.wordpress.org/plugins/plugin-basics/) を参照してください。またプラグインヘッダーのフィールドの説明、追加可能なフィールドについては [Plugin Header requirements](https://developer.wordpress.org/plugins/plugin-basics/header-requirements/) を参照してください。

<!-- 
## package.json
 -->
## package.json
<!-- 
The `package.json` file defines the JavaScript properties for your project. This is a standard file used by NPM for defining properties and scripts it can run, the file and process is not specific to WordPress.

A `package.json` file was created with the create script, this defines the dependecies and scripts needed. You can install dependencies. The only initial dependency is the `@wordpress/scripts` package that bundles the tools and configurations needed to build blocks.

In `package.json`, there is a `scripts` property that defines what command to run when using `npm run (cmd)`. In our generated `package.json` file, the two main scripts point to the commands in the `wp-scripts` package:
 -->
`package.json` ファイルはプロジェクトの JavaScript プロパティを定義します。これは NPM で使用される標準ファイルでプロパティや実行可能なスクリプトを含みます。ファイルやプロセスは WordPress 固有のものではありません。

`package.json` ファイルは create スクリプトで作成され、依存性と必要なスクリプトを定義します。最初からある依存性は `@wordpress/scripts` パッケージだけでブロック構築に必要なツールと構成をバンドルします。

`package.json` には `scripts` プロパティがあり、`npm run (cmd)` を使用した際に実行されるコマンドが定義されています。生成された `package.json` ファイルでは、2つのメインのスクリプトが `wp-scripts` パッケージ内のコマンドを指しています。

```json
  "scripts": {
    "build": "wp-scripts build",
    "start": "wp-scripts start"
  },
```
<!-- 
These scripts are run by using: `npm run build` or `npm run start`

Use `npm run build` for running once to create a "production" build. This compresses the code down so it downloads faster, but makes it harder to read using browser tools—good for final deployment but not while developing.
 -->
これらのスクリプトは `npm run build` または `npm run start` で実行されます。

`npm run build` は1度実行すると「production ビルド」(製品ビルド) を作成します。コードを圧縮しダウンロード時間を短くしますが、このためにブラウザツールを使用してコードを読むことが難しくなります。最終の配布用としては有用ですが開発では適しません。
<!-- 
Use `npm run start` for creating a "development" build, this does not compress the code so it is easier to read using browser tools, plus [source maps](https://developer.mozilla.org/en-US/docs/Tools/Debugger/How_to/Use_a_source_map) that make debugging easier. Additionally, development build will start a watch process that waits and watches for changes to the file and will rebuild each time it is saved; so you don't have to run the command for each change.

By default, the build scripts looks for `src/index.js` for the JavaScript file to build and will save the built file to `build/index.js`. In the upcoming sections, we will look closer at that script, but first let's make sure it is loaded in WordPress.
 -->
`npm run start` を使用すると「development ビルド」(開発ビルド) が作成されます。コードは圧縮されないため、ブラウザツールを使用しても読みやすく、[source maps](https://developer.mozilla.org/en-US/docs/Tools/Debugger/How_to/Use_a_source_map) でデバッグも容易になります。さらに development ビルドは watch プロセスを開始します。待機してファイルの変更を監視し、ファイルが更新されるたびにリビルドします。変更ごとにコマンドを実行する必要はありません。

デフォルトではビルドスクリプトはビルドする JavaScript ファイルとして `src/index.js` を探し、ビルドしたファイルを `build/index.js` に保存します。次のセクションではスクリプトの詳細を確認しますが、まず WordPress にロードされていることを確認しましょう。

<!-- 
## Plugin to Load Script
 -->
## スクリプトをロードするプラグイン
<!-- 
To load the built script, so it is run within the editor, you need to tell WordPress about the script. This done in the init action in the `gutenpride.php` file.
 -->
エディター内で動作するようビルドしたスクリプトをロードするには、WordPress に対してスクリプトにことを伝える必要があります。これは `gutenpride.php` ファイル内の init アクションで行います。

```php
function create_block_gutenpride_block_init() {
	$dir = dirname( __FILE__ );

	$script_asset_path = "$dir/build/index.asset.php";
	if ( ! file_exists( $script_asset_path ) ) {
		throw new Error(
			'You need to run `npm start` or `npm run build` for the "create-block/gutenpride" block first.'
		);
	}
	$index_js     = 'build/index.js';
	$script_asset = require( $script_asset_path );
	wp_register_script(
		'create-block-gutenpride-block-editor',
		plugins_url( $index_js, __FILE__ ),
		$script_asset['dependencies'],
		$script_asset['version']
	);
	wp_set_script_translations( 'create-block-gutenpride-block-editor', 'gutenpride' );

	$editor_css = 'editor.css';
	wp_register_style(
		'create-block-gutenpride-block-editor',
		plugins_url( $editor_css, __FILE__ ),
		array(),
		filemtime( "$dir/$editor_css" )
	);

	$style_css = 'style.css';
	wp_register_style(
		'create-block-gutenpride-block',
		plugins_url( $style_css, __FILE__ ),
		array(),
		filemtime( "$dir/$style_css" )
	);

	register_block_type( 'create-block/gutenpride', array(
		'editor_script' => 'create-block-gutenpride-block-editor',
		'editor_style'  => 'create-block-gutenpride-block-editor',
		'style'         => 'create-block-gutenpride-block',
	) );
}
add_action( 'init', 'create_block_gutenpride_block_init' );
```
<!-- 
The build process creates a secondary asset file that contains the list of dependencies and a file version based on the timestamp, this is the `index.asset.php` file.

The `wp_register_script` function registers a name, called the handle, and relates that name to the script file. The dependencies are used to specify if the script requires including other libraries. The version is specified so the browser will reload if the file changed.
 -->
ビルドプロセスは2つ目のアセットファイル `index.asset.php` を作成します。ファイルには依存性とタイムスタンプに基づくファイルバージョンのリストが含まれています。

`wp_register_script` は「ハンドル」と呼ばれる名前を登録し、その名前をスクリプトファイルと関連付けます。他のライブラリーを含めスクリプトが必要であれば、指定に依存性が使用されます。ファイルが更新された場合にブラウザがリロードするよう、バージョンが指定されます。
<!-- 
The `wp_set_script_translations` function tells WordPress to load translations for this script, if they exist. See more about [translations & internationalization.](/docs/designers-developers/developers/internationalization.md)

The `register_block_type` function registers the block we are going to create and specifies the editor_script file handle registered. So now when the editor loads it will load this script.
 -->
`wp_set_script_translations` 関数は WordPress に、もし存在するならスクリプトの翻訳をロードするよう伝えます。詳細については[翻訳と国際化](https://ja.wordpress.org/team/handbook/block-editor/developers/internationalization/)を参照してください。

`register_block_type` 関数はこれから作成するブロックを登録し、登録済みの editor_script ファイルハンドルを指定します。エディターがブロックをロードすると、このスクリプトをロードします。

<!-- 
With the above in place, create a new post to load the editor and check your plugin is in the inserter. You can use `/` to search, or click the box with the [+] and search for "Gutenpride" to find the block.
 -->
すべてを終えたら新しい投稿を作成してエディターを開始し、インサーターにブロックが追加されていることを確認してください。検索には `/` を使うか、[+] のボックスをクリックして「Gutenpride」を検索し、ブロックを見つけてください。

<!-- 
## Troubleshooting
 -->
## トラブルシューティング
<!-- 
It is a good skill to learn and get comfortable using the web console. This is where JavaScript errors are shown and a nice way to test out snippets of JavaScript. See [Firefox Developer Tools documentation](https://developer.mozilla.org/en-US/docs/Tools).

To open the developer tools in Firefox, use the menu selecting Web Developer : Toggle Tools, on Chrome, select More Tools -> Developers Tools. For both browsers, the keyboard shortcut on Windows is Ctrl+Shift+I, or on Mac Cmd+Shift+I. On Windows & Linux, the F12 key also works. You can then click Console to view logs.
 -->
Web コンソールの使い方を学び親しみましょう。Web コンソールでは JavaScript のエラーを表示したり、JavaScript のスニペットをテストできます。[Firefox 開発ツールドキュメント](https://developer.mozilla.org/ja/docs/Tools)を参照してください。

FireFox で開発ツールを開くにはメニューの「Web 開発」>「開発ツールを表示」を選択してください。Chrome では「その他のツール」>「デベロッパーツール」です。両方のブラウザともキーボードショートカットは Windows では Ctrl+Shift+I、Mac では Cmd+Shift+I です。Windows や Linux であれば F12 キーでも開きます。ログを参照するには「コンソール」をクリックしてください。
<!-- 
Try running `npm run start` that will start the watch process for automatic rebuilds. If you then make an update to `src/index.js` file, you will see the build run, and if you reload the WordPress editor you'll see the change.

For more info, see the build section of the [Getting Started with JavaScript tutorial](/docs/designers-developers/developers/tutorials/javascript/js-build-setup.md) in the Block Editor Handbook.
 -->
`npm run start` を実行してください。watch プロセスが始まり、自動リビルドが行われます。`src/index.js` ファイルを更新するとビルドが始まります。ブロックエディターをリロードすると変更が反映されます。

詳細についてはブロックエディターハンドブックの [JavaScript 入門チュートリアル](https://ja.wordpress.org/team/handbook/block-editor/tutorials/javascript/js-build-setup/)のビルドセクションを参照してください。
<!-- 
## Summary
 -->
## まとめ
<!-- 
Hopefully, at this point, you have your plugin created and activated. We have the package.json with the `@wordpress/scripts` dependency, that defines the build and start scripts. The basic block is in place and can be added to the editor.

Next Section: [Anatomy of a Block](/docs/designers-developers/developers/tutorials/create-block/block-anatomy.md)
 -->
この時点でプラグインを作成し有効化できました。`@wordpress/scripts` への依存性を含む package.json ではビルドとスクリプトの開始を定義しています。基本的なブロックが完成しエディターに追加できました。

次のセクション: [ブロックの詳細](https://ja.wordpress.org/team/handbook/block-editor/tutorials/create-block/block-anatomy/)

[原文](https://github.com/WordPress/gutenberg/blob/master/docs/designers-developers/developers/tutorials/create-block/wp-plugin.md)<|MERGE_RESOLUTION|>--- conflicted
+++ resolved
@@ -91,15 +91,11 @@
 ```sh
 wp-env start
 ```
-<<<<<<< HEAD
-<!-- 
-This will start your local WordPress site and use the current directory as your plugin directory. In your browser, go to https://localhost:8888/wp-admin/ and login, the default username is "admin" and password is "password", no quotes.
- -->
-ローカルで WordPress を起動し、カレントディレクトリをプラグインディレクトリとして使用します。ブラウザから [https://localhost:8888/wp-admin/] にアクセスしてログインします。デフォルトユーザー名は「admin」、パスワードは「password」です。
-=======
-
+<!-- 
 This will start your local WordPress site and use the current directory as your plugin directory. In your browser, go to http://localhost:8888/wp-admin/ and login, the default username is "admin" and password is "password", no quotes.
->>>>>>> 14e48494
+ -->
+ローカルで WordPress を起動し、カレントディレクトリをプラグインディレクトリとして使用します。ブラウザから http://localhost:8888/wp-admin/ にアクセスしてログインします。デフォルトユーザー名は「admin」、パスワードは「password」です。
+
 
 <!-- 
 ### Confirm Plugin Installed
