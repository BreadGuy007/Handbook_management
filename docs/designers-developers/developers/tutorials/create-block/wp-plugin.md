<!-- 
# WordPress Plugin
 -->
# WordPress プラグイン
<!-- 
A block is added to the block editor using a WordPress plugin. You can create your own plugin, and after installing and activating the plugin use the block. Let's first look at what makes up a WordPress plugin.
 -->
ブロックは WordPress プラグインを介してブロックエディターに追加できます。ユーザーは自分のプラグインを作成し、インストール、有効化してブロックを使用できます。ここでは始めに WordPress プラグインの構成を見ていきます。

<!-- 
## Plugin Details
 -->
## プラグインの詳細
<!-- 
A WordPress plugin is a set of files within the site's `wp-content/plugins` directory. For our tutorial, we will use the `@wordpress/create-block` package to generate the necessary plugin files.
 -->
「WordPress プラグイン」の実体は Web サイトの `wp-content/plugins` ディレクトリ内にあるファイルの集合体です。このチュートリアルでは `@wordpress/create-block` パッケージを使用して必要とされるプラグインファイルを生成します。

<!-- 
### Switch to Working Directory
<<<<<<< HEAD
 -->
### ワーキングディレクトリへの切り替え
<!-- 
(1A) If you do not plan to use `wp-env` change to your local WordPress plugin directory. For example in Local it is: `~\Local Sites\mywp\wp-content\plugins`
=======

(1A) If you do not plan to use `wp-env`, change to your local WordPress plugin directory. For example in Local it is: `~\Local Sites\mywp\wp-content\plugins`
>>>>>>> 80b9e6f2

-or-

(1B) If using `wp-env start`, you can work from any directory for your project; `wp-env` will map it as a plugin directory for your site.
 -->
(1A) `wp-env` を使う予定がなければ、ローカルの WordPress プラグインディレクトリに移動してください。たとえば [Local by Flywheel](https://localbyflywheel.com/) (以下、Local) であれば `~\Local Sites\mywp\wp-content\plugins` です。

または

(1B) `wp-env start` を使う場合、任意のプロジェクト用ディレクトリから始めることができます。`wp-env` がサイトのプラグインディレクトリにマッピングしてくれます。
<!-- 
### Generate Plugin Files
 -->
### プラグインファイルの生成
<!-- 
(2) Once in the right directory for your environment, the next step is to run the following command to generate plugin files:
 -->
(2) 環境の適切なディレクトリに移動後、次のコマンドを実行してプラグインファイルを生成します。

```sh
npx @wordpress/create-block gutenpride
cd gutenpride
```
<!-- 
A new directory `gutenpride` is created with all the necessary plugin files. This tutorial will walk through and explain the plugin files, please explore and become familiar with them also.

The main plugin file created is the PHP file `gutenpride.php`, at the top of this file is the Plugin Header comment block that defines the plugin.
 -->
新しいディレクトリ `gutenpride` とすべての必要なプラグインファイルが作成されます。以下、プラグインファイルを見ながら説明を加えていきます。一緒にファイルを確認し内容に親しんでください。

作成されるメインのプラグインファイルは PHP ファイル `gutenpride.php` です。このファイルの先頭部分には、プラグインを定義するプラグインヘッダーコメントブロックがあります。

```php
/**
 * Plugin Name:     Gutenpride
 * Description:     Example block
 * Version:         0.1.0
 * Author:          The WordPress Contributors
 * License:         GPL-2.0-or-later
 * License URI:     https://www.gnu.org/licenses/gpl-2.0.html
 * Text Domain:     gutenpride
 *
 * @package         create-block
 */
```
<!-- 
### Start WordPress
 -->
### WordPress の起動
<!-- 
Let's confirm the plugin is loaded and working.

(3A) If you are using Local, or other environment confirm your WordPress site is started.

-or-

(3B) If you are using `wp-env`, see [Development Environment setup](/docs/designers-developers/developers/tutorials/devenv/readme.md), then you should now run from inside the `gutenpride` directory:
 -->
プラグインがロードでき、動作することを確認します。

(3A) Local や他の環境であれば WordPress サイトが起動していることを確認してください。

または

(3B) `wp-env` を使用する場合は、まず[開発環境のセットアップ](https://ja.wordpress.org/team/handbook/block-editor/tutorials/devenv/) を参照してください。次に `gutenpride` ディレクトリ內部から以下を実行します。

```sh
wp-env start
```
<<<<<<< HEAD
<!-- 
This will start your local WordPress site and use the current directory as your plugin directory. In your browser, go to [https://localhost:8888/wp-admin/] and login, the default username is "admin" and password is "password", no quotes.
 -->
ローカルで WordPress を起動し、カレントディレクトリをプラグインディレクトリとして使用します。ブラウザから [https://localhost:8888/wp-admin/] にアクセスしてログインします。デフォルトユーザー名は「admin」、パスワードは「password」です。
<!-- 
=======

This will start your local WordPress site and use the current directory as your plugin directory. In your browser, go to https://localhost:8888/wp-admin/ and login, the default username is "admin" and password is "password", no quotes.

>>>>>>> upstream/master
### Confirm Plugin Installed
 -->
### Plugin のインストールの確認
<!-- 
The generated plugin should now be listed on the Plugins admin page in your WordPress install. Switch WorPress to the plugins page and activate.

For more on creating a WordPress plugin see [Plugin Basics](https://developer.wordpress.org/plugins/plugin-basics/), and [Plugin Header requirements](https://developer.wordpress.org/plugins/plugin-basics/header-requirements/) for explanation and additional fields you can include in your plugin header.
 -->
生成されたプラグインは WordPress 管理画面の「プラグイン」ページのリストに表示されます。プラグインを有効化してください。

WordPress プラグイン作成の詳細については [Plugin Basics](https://developer.wordpress.org/plugins/plugin-basics/) を参照してください。またプラグインヘッダーのフィールドの説明、追加可能なフィールドについては [Plugin Header requirements](https://developer.wordpress.org/plugins/plugin-basics/header-requirements/) を参照してください。

<!-- 
## package.json
 -->
## package.json
<!-- 
The `package.json` file defines the JavaScript properties for your project. This is a standard file used by NPM for defining properties and scripts it can run, the file and process is not specific to WordPress.

A `package.json` file was created with the create script, this defines the dependecies and scripts needed. You can install dependencies. The only initial dependency is the `@wordpress/scripts` package that bundles the tools and configurations needed to build blocks.

In `package.json`, there is a `scripts` property that defines what command to run when using `npm run (cmd)`. In our generated `package.json` file, the two main scripts point to the commands in the `wp-scripts` package:
 -->
`package.json` ファイルはプロジェクトの JavaScript プロパティを定義します。これは NPM で使用される標準ファイルでプロパティや実行可能なスクリプトを含みます。ファイルやプロセスは WordPress 固有のものではありません。

`package.json` ファイルは create スクリプトで作成され、依存性と必要なスクリプトを定義します。最初からある依存性は `@wordpress/scripts` パッケージだけでブロック構築に必要なツールと構成をバンドルします。

`package.json` には `scripts` プロパティがあり、`npm run (cmd)` を使用した際に実行されるコマンドが定義されています。生成された `package.json` ファイルでは、2つのメインのスクリプトが `wp-scripts` パッケージ内のコマンドを指しています。

```json
  "scripts": {
    "build": "wp-scripts build",
    "start": "wp-scripts start"
  },
```
<!-- 
These scripts are run by using: `npm run build` or `npm run start`

Use `npm run build` for running once to create a "production" build. This compresses the code down so it downloads faster, but makes it harder to read using browser tools—good for final deployment but not while developing.
 -->
これらのスクリプトは `npm run build` または `npm run start` で実行されます。

`npm run build` は1度実行すると「production ビルド」(製品ビルド) を作成します。コードを圧縮しダウンロード時間を短くしますが、このためにブラウザツールを使用してコードを読むことが難しくなります。最終の配布用としては有用ですが開発では適しません。
<!-- 
Use `npm run start` for creating a "development" build, this does not compress the code so it is easier to read using browser tools, plus [source maps](https://developer.mozilla.org/en-US/docs/Tools/Debugger/How_to/Use_a_source_map) that make debugging easier. Additionally, development build will start a watch process that waits and watches for changes to the file and will rebuild each time it is saved; so you don't have to run the command for each change.

By default, the build scripts looks for `src/index.js` for the JavaScript file to build and will save the built file to `build/index.js`. In the upcoming sections, we will look closer at that script, but first let's make sure it is loaded in WordPress.
 -->
`npm run start` を使用すると「development ビルド」(開発ビルド) が作成されます。コードは圧縮されないため、ブラウザツールを使用しても読みやすく、[source maps](https://developer.mozilla.org/en-US/docs/Tools/Debugger/How_to/Use_a_source_map) でデバッグも容易になります。さらに development ビルドは watch プロセスを開始します。待機してファイルの変更を監視し、ファイルが更新されるたびにリビルドします。変更ごとにコマンドを実行する必要はありません。

デフォルトではビルドスクリプトはビルドする JavaScript ファイルとして `src/index.js` を探し、ビルドしたファイルを `build/index.js` に保存します。次のセクションではスクリプトの詳細を確認しますが、まず WordPress にロードされていることを確認しましょう。

<!-- 
## Plugin to Load Script
 -->
## スクリプトをロードするプラグイン
<!-- 
To load the built script, so it is run within the editor, you need to tell WordPress about the script. This done in the init action in the `gutenpride.php` file.
 -->
エディター内で動作するようビルドしたスクリプトをロードするには、WordPress に対してスクリプトにことを伝える必要があります。これは `gutenpride.php` ファイル内の init アクションで行います。

```php
function create_block_gutenpride_block_init() {
	$dir = dirname( __FILE__ );

	$script_asset_path = "$dir/build/index.asset.php";
	if ( ! file_exists( $script_asset_path ) ) {
		throw new Error(
			'You need to run `npm start` or `npm run build` for the "create-block/gutenpride" block first.'
		);
	}
	$index_js     = 'build/index.js';
	$script_asset = require( $script_asset_path );
	wp_register_script(
		'create-block-gutenpride-block-editor',
		plugins_url( $index_js, __FILE__ ),
		$script_asset['dependencies'],
		$script_asset['version']
	);
	wp_set_script_translations( 'create-block-gutenpride-block-editor', 'gutenpride' );

	$editor_css = 'editor.css';
	wp_register_style(
		'create-block-gutenpride-block-editor',
		plugins_url( $editor_css, __FILE__ ),
		array(),
		filemtime( "$dir/$editor_css" )
	);

	$style_css = 'style.css';
	wp_register_style(
		'create-block-gutenpride-block',
		plugins_url( $style_css, __FILE__ ),
		array(),
		filemtime( "$dir/$style_css" )
	);

	register_block_type( 'create-block/gutenpride', array(
		'editor_script' => 'create-block-gutenpride-block-editor',
		'editor_style'  => 'create-block-gutenpride-block-editor',
		'style'         => 'create-block-gutenpride-block',
	) );
}
add_action( 'init', 'create_block_gutenpride_block_init' );
```
<!-- 
The build process creates a secondary asset file that contains the list of dependencies and a file version based on the timestamp, this is the `index.asset.php` file.

The `wp_register_script` function registers a name, called the handle, and relates that name to the script file. The dependencies are used to specify if the script requires including other libraries. The version is specified so the browser will reload if the file changed.
 -->
ビルドプロセスは2つ目のアセットファイル `index.asset.php` を作成します。ファイルには依存性とタイムスタンプに基づくファイルバージョンのリストが含まれています。

`wp_register_script` は「ハンドル」と呼ばれる名前を登録し、その名前をスクリプトファイルと関連付けます。他のライブラリーを含めスクリプトが必要であれば、指定に依存性が使用されます。ファイルが更新された場合にブラウザがリロードするよう、バージョンが指定されます。
<!-- 
The `wp_set_script_translations` function tells WordPress to load translations for this script, if they exist. See more about [translations & internationalization.](/docs/designers-developers/developers/internationalization.md)

The `register_block_type` function registers the block we are going to create and specifies the editor_script file handle registered. So now when the editor loads it will load this script.
 -->
`wp_set_script_translations` 関数は WordPress に、もし存在するならスクリプトの翻訳をロードするよう伝えます。詳細については[翻訳と国際化](https://ja.wordpress.org/team/handbook/block-editor/developers/internationalization/)を参照してください。

<<<<<<< HEAD
`register_block_type` 関数はこれから作成するブロックを登録し、登録済みの editor_script ファイルハンドルを指定します。エディターがブロックをロードすると、このスクリプトをロードします。

<!-- 
With the above in place, create a new post to load the editor and check the you can add the block in the inserter. You can use `/` to search, or click the box with the [+] and search for "Gutenpride" to find the block.
 -->
すべてを終えたら新しい投稿を作成してエディターを開始し、インサーターにブロックが追加されていることを確認してください。検索には `/` を使うか、[+] のボックスをクリックして「Gutenpride」を検索し、ブロックを見つけてください。
=======
With the above in place, create a new post to load the editor and check your plugin is in the inserter. You can use `/` to search, or click the box with the [+] and search for "Gutenpride" to find the block.
>>>>>>> upstream/master

<!-- 
## Troubleshooting
 -->
## トラブルシューティング
<!-- 
It is a good skill to learn and get comfortable using the web console. This is where JavaScript errors are shown and a nice way to test out snippets of JavaScript. See [Firefox Developer Tools documentation](https://developer.mozilla.org/en-US/docs/Tools).

To open the developer tools in Firefox, use the menu selecting Web Developer : Toggle Tools, on Chrome, select More Tools -> Developers Tools. For both browsers, the keyboard shortcut on Windows is Ctrl+Shift+I, or on Mac Cmd+Shift+I. On Windows & Linux, the F12 key also works. You can then click Console to view logs.
 -->
Web コンソールの使い方を学び親しみましょう。Web コンソールでは JavaScript のエラーを表示したり、JavaScript のスニペットをテストできます。[Firefox 開発ツールドキュメント](https://developer.mozilla.org/ja/docs/Tools)を参照してください。

FireFox で開発ツールを開くにはメニューの「Web 開発」>「開発ツールを表示」を選択してください。Chrome では「その他のツール」>「デベロッパーツール」です。両方のブラウザともキーボードショートカットは Windows では Ctrl+Shift+I、Mac では Cmd+Shift+I です。Windows や Linux であれば F12 キーでも開きます。ログを参照するには「コンソール」をクリックしてください。
<!-- 
Try running `npm run start` that will start the watch process for automatic rebuilds. If you then make an update to `src/index.js` file, you will see the build run, and if you reload the WordPress editor you'll see the change.

For more info, see the build section of the [Getting Started with JavaScript tutorial](/docs/designers-developers/developers/tutorials/javascript/js-build-setup.md) in the Block Editor Handbook.
 -->
`npm run start` を実行してください。watch プロセスが始まり、自動リビルドが行われます。`src/index.js` ファイルを更新するとビルドが始まります。ブロックエディターをリロードすると変更が反映されます。

詳細についてはブロックエディターハンドブックの [JavaScript 入門チュートリアル](https://ja.wordpress.org/team/handbook/block-editor/tutorials/javascript/js-build-setup/)のビルドセクションを参照してください。
<!-- 
## Summary
 -->
## まとめ
<!-- 
Hopefully, at this point, you have your plugin created and activated. We have the package.json with the `@wordpress/scripts` dependency, that defines the build and start scripts. The basic block is in place and can be added to the editor.

Next Section: [Anatomy of a Block](/docs/designers-developers/developers/tutorials/create-block/block-anatomy.md)
 -->
この時点でプラグインを作成し有効化できました。`@wordpress/scripts` への依存性を含む package.json ではビルドとスクリプトの開始を定義しています。基本的なブロックが完成しエディターに追加できました。

次のセクション: [ブロックの詳細](https://ja.wordpress.org/team/handbook/block-editor/tutorials/create-block/block-anatomy/)

[原文](https://github.com/WordPress/gutenberg/blob/master/docs/designers-developers/developers/tutorials/create-block/wp-plugin.md)<|MERGE_RESOLUTION|>--- conflicted
+++ resolved
@@ -18,15 +18,10 @@
 
 <!-- 
 ### Switch to Working Directory
-<<<<<<< HEAD
  -->
 ### ワーキングディレクトリへの切り替え
 <!-- 
-(1A) If you do not plan to use `wp-env` change to your local WordPress plugin directory. For example in Local it is: `~\Local Sites\mywp\wp-content\plugins`
-=======
-
 (1A) If you do not plan to use `wp-env`, change to your local WordPress plugin directory. For example in Local it is: `~\Local Sites\mywp\wp-content\plugins`
->>>>>>> 80b9e6f2
 
 -or-
 
@@ -96,20 +91,16 @@
 ```sh
 wp-env start
 ```
-<<<<<<< HEAD
-<!-- 
-This will start your local WordPress site and use the current directory as your plugin directory. In your browser, go to [https://localhost:8888/wp-admin/] and login, the default username is "admin" and password is "password", no quotes.
+<!-- 
+This will start your local WordPress site and use the current directory as your plugin directory. In your browser, go to https://localhost:8888/wp-admin/ and login, the default username is "admin" and password is "password", no quotes.
  -->
 ローカルで WordPress を起動し、カレントディレクトリをプラグインディレクトリとして使用します。ブラウザから [https://localhost:8888/wp-admin/] にアクセスしてログインします。デフォルトユーザー名は「admin」、パスワードは「password」です。
-<!-- 
-=======
-
-This will start your local WordPress site and use the current directory as your plugin directory. In your browser, go to https://localhost:8888/wp-admin/ and login, the default username is "admin" and password is "password", no quotes.
-
->>>>>>> upstream/master
+
+<!-- 
 ### Confirm Plugin Installed
  -->
 ### Plugin のインストールの確認
+
 <!-- 
 The generated plugin should now be listed on the Plugins admin page in your WordPress install. Switch WorPress to the plugins page and activate.
 
@@ -227,16 +218,12 @@
  -->
 `wp_set_script_translations` 関数は WordPress に、もし存在するならスクリプトの翻訳をロードするよう伝えます。詳細については[翻訳と国際化](https://ja.wordpress.org/team/handbook/block-editor/developers/internationalization/)を参照してください。
 
-<<<<<<< HEAD
 `register_block_type` 関数はこれから作成するブロックを登録し、登録済みの editor_script ファイルハンドルを指定します。エディターがブロックをロードすると、このスクリプトをロードします。
 
 <!-- 
-With the above in place, create a new post to load the editor and check the you can add the block in the inserter. You can use `/` to search, or click the box with the [+] and search for "Gutenpride" to find the block.
+With the above in place, create a new post to load the editor and check your plugin is in the inserter. You can use `/` to search, or click the box with the [+] and search for "Gutenpride" to find the block.
  -->
 すべてを終えたら新しい投稿を作成してエディターを開始し、インサーターにブロックが追加されていることを確認してください。検索には `/` を使うか、[+] のボックスをクリックして「Gutenpride」を検索し、ブロックを見つけてください。
-=======
-With the above in place, create a new post to load the editor and check your plugin is in the inserter. You can use `/` to search, or click the box with the [+] and search for "Gutenpride" to find the block.
->>>>>>> upstream/master
 
 <!-- 
 ## Troubleshooting
