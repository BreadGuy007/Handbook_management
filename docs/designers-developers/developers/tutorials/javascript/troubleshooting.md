<!-- 
# Troubleshooting

<<<<<<< HEAD
If you're having trouble getting your code to work, here are a few ways to troubleshoot.
-->
# トラブルシューティング
=======
If you're having trouble getting your JavaScript code to work, here are a few tips on how to find errors to help you troubleshoot.
>>>>>>> 14e48494

コードが正しく動作しない場合は、以下のトラブルシューティングを試してください。

<!-- 
## Console Log

The console log is a JavaScript developer's best friend. It is a good practice to work with it open, as it displays errors and notices in one place. See Mozilla's [JavaScript console](https://developer.mozilla.org/en-US/docs/Learn/Common_questions/What_are_browser_developer_tools#The_JavaScript_console) documentation for more.

To open the JavaScript console, find the correct key combination for your broswer and OS:

| Browser | Windows      | Linux        | Mac       |
| ------- | ------------ | ------------ | --------- |
| Firefox | Ctrl+Shift+K | Ctrl+Shift+K | Cmd+Opt+K |
| Chrome  | Ctrl+Shift+J | Ctrl+Shift+J | Cmd+Opt+J |
| Edge    | Ctrl+Shift+J | Ctrl+Shift+J | Cmd+Opt+J |
| Safari  |              |              | Cmd+Opt+C |

### First Step

Your first step in debugging should be to check the JavaScript console for any errors. Here is an example, which shows a syntax error on line 6:
-->
## コンソールログ

コンソールログは JavaScript 開発者の最良の友です。ベストプラクティスとしてコンソールログを開いたまま作業しすると1か所でエラーと通知を収集できます。詳細については Mozilla の [JavaScript コンソール](https://developer.mozilla.org/ja/docs/Learn/Common_questions/What_are_browser_developer_tools#The_JavaScript_console) のドキュメントを参照してください。

デバッグの最初のステップは JavaScript コンソールでのエラーの確認です。次の例では6行目で syntax error が発生しています。

![console error](https://raw.githubusercontent.com/WordPress/gutenberg/master/docs/designers-developers/assets/js-tutorial-console-log-error.png)

<<<<<<< HEAD
<!--
## Confirm JavaScript is Loading
=======
### Display your message in console log

You can also write directly to the console from your JavaScript code for debugging and checking variable values. Use the `console.log` function like so:

```js
console.log( 'My message' );
```

Or if you want to include a message and variable, in this case display the contents of settings variable:

```js
console.log( 'Settings value:', settings );
```

### Using console log

You can also write JavaScript directly in the console if you want to test a short command. The commands you run apply to the open browser window. Try this example with the [wp.data package](/packages/data/README.md) to count how many blocks are in the editor. Play with it and also try to use the console to browse available functions.

```js
wp.data.select( 'core/block-editor' ).getBlockCount();
```

![JavaScript example command](https://developer.wordpress.org/files/2020/07/js-console-cmd.gif)
>>>>>>> 14e48494

### Using the `debugger` statement

<<<<<<< HEAD
If you do not see the file being loaded, doublecheck the enqueue function is correct. You can also check your server logs to see if there is an error messages.
-->
## JavaScript がロードされていることの確認

コードを変更しても反映されない場合、JavaScript ファイルがエンキューされていることを確認してください。ブラウザーの Web インスペクタ、あるいはページ上で右クリックし、ポップアップメニューから「ページのソースを表示」を選択して Web ページのソースコードを開き、`<script>` タグでファイルをロードしていることを確認します。この例では `myguten.js` を検索し、ロードされていることを確認します。

ファイルのロードが確認できない場合はエンキュー関数が正しいことをダブルチェックしてください。またサーバー側のログにエラーが出力されていないかも確認してください。

<!--
## Confirm All Dependencies Are Loaded

The console log will show an error if a dependency your JavaScript code uses has not been declared and loaded in the browser. In the example, if `myguten.js` script is enqueued without declaring the `wp-blocks` dependency, the console log will show:
-->
## すべての依存がロードされていることの確認

JavaScript コードが使用する依存が宣言されていなかったり、ブラウザーにロードされていない場合、コンソールログにエラーが表示されます。次の例では `myguten.js` スクリプトが、`wp-blocks` 依存の宣言無しにエンキューされ、コンソールログにエラーが表示されています。
=======
If you would like to pause code execution at a certain line of code, you can write `debugger;` anywhere in your code. Once the browser sees the statement `debugger;`, it will pause execution of your code. This allows you to inspect all variables around the `debugger`  statement, which is very useful. [See this MDN page for more information](https://developer.mozilla.org/en-US/docs/Web/JavaScript/Reference/Statements/debugger).

## Confirm JavaScript is loading

If you are not seeing your changes, and no errors, check that your JavaScript file is being enqueued. Open the page source in your browser's web inspector (some browsers may allow you to view the page source by right clicking on the page and selecting "View Page Source"), and look for the `<script>` tag that loads your file. In the JavaScript tutorial example, you would search for `myguten.js` and confirm it is being loaded.

If you do not see the file being loaded, double check the enqueue function is correct. You can also check your server logs to see if there is an error messages.

Add a test message to confirm your JavaScript is loading, add a `console.log("Here");` at the top of your code, and confirm the message is shown. If not, it is likely the file is not loading properly, [review the loading JavaScript page](/docs/designers-developers/developers/tutorials/javascript/loading-javascript.md) for details on enqueuing JavaScript properly.

## Confirm all dependencies are loading

The console log will show an error if a dependency your JavaScript code uses has not been declared and loaded in the browser. In the JavaScript tutorial example, if `myguten.js` script is enqueued without declaring the `wp-blocks` dependency, the console log will show:
>>>>>>> 14e48494

<img src="https://raw.githubusercontent.com/WordPress/gutenberg/master/docs/designers-developers/assets/js-tutorial-error-blocks-undefined.png" width=448 title="error wp.blocks is undefined"/>

<!--
You can correct by checking your `wp_enqueue_script` function includes all packages listed that are used:
-->
使用するすべてのパッケージのリストを `wp_enqueue_script` 関数に指定していることを確認し、修正してください。

```js
wp_enqueue_script(
	'myguten-script',
	plugins_url( 'myguten.js', __FILE__ ),
	array( 'wp-blocks' )
);
```

For automated dependency management, it is recommended to [use wp-scripts to build step your JavaScript](/docs/designers-developers/developers/tutorials/javascript/js-build-setup.md#dependency-management).<|MERGE_RESOLUTION|>--- conflicted
+++ resolved
@@ -1,15 +1,11 @@
 <!-- 
 # Troubleshooting
 
-<<<<<<< HEAD
-If you're having trouble getting your code to work, here are a few ways to troubleshoot.
+If you're having trouble getting your JavaScript code to work, here are a few tips on how to find errors to help you troubleshoot.
 -->
 # トラブルシューティング
-=======
-If you're having trouble getting your JavaScript code to work, here are a few tips on how to find errors to help you troubleshoot.
->>>>>>> 14e48494
 
-コードが正しく動作しない場合は、以下のトラブルシューティングを試してください。
+JavaScript コードが正しく動作しない場合のトラブルシューティングに役立つ、エラー発見のコツを紹介します。
 
 <!-- 
 ## Console Log
@@ -17,6 +13,12 @@
 The console log is a JavaScript developer's best friend. It is a good practice to work with it open, as it displays errors and notices in one place. See Mozilla's [JavaScript console](https://developer.mozilla.org/en-US/docs/Learn/Common_questions/What_are_browser_developer_tools#The_JavaScript_console) documentation for more.
 
 To open the JavaScript console, find the correct key combination for your broswer and OS:
+-->
+## コンソールログ
+
+コンソールログは JavaScript 開発者の最良の友です。ベストプラクティスとしてコンソールログを開いたまま作業しすると1か所でエラーと通知を収集できます。詳細については Mozilla の [JavaScript コンソール](https://developer.mozilla.org/ja/docs/Learn/Common_questions/What_are_browser_developer_tools#The_JavaScript_console) のドキュメントを参照してください。
+
+JavaScript コンソールを開くキー操作はブラウザと OS により異なります。
 
 | Browser | Windows      | Linux        | Mac       |
 | ------- | ------------ | ------------ | --------- |
@@ -25,83 +27,96 @@
 | Edge    | Ctrl+Shift+J | Ctrl+Shift+J | Cmd+Opt+J |
 | Safari  |              |              | Cmd+Opt+C |
 
+<!--
 ### First Step
 
 Your first step in debugging should be to check the JavaScript console for any errors. Here is an example, which shows a syntax error on line 6:
 -->
-## コンソールログ
-
-コンソールログは JavaScript 開発者の最良の友です。ベストプラクティスとしてコンソールログを開いたまま作業しすると1か所でエラーと通知を収集できます。詳細については Mozilla の [JavaScript コンソール](https://developer.mozilla.org/ja/docs/Learn/Common_questions/What_are_browser_developer_tools#The_JavaScript_console) のドキュメントを参照してください。
+### 最初のステップ
 
 デバッグの最初のステップは JavaScript コンソールでのエラーの確認です。次の例では6行目で syntax error が発生しています。
+<!-- 
+![console error](https://raw.githubusercontent.com/WordPress/gutenberg/master/docs/designers-developers/assets/js-tutorial-console-log-error.png)
+ -->
+![コンソールエラー](https://raw.githubusercontent.com/WordPress/gutenberg/master/docs/designers-developers/assets/js-tutorial-console-log-error.png)
+<!-- 
+### Display your message in console log
+ -->
+### コンソールログでのメッセージの表示
 
-![console error](https://raw.githubusercontent.com/WordPress/gutenberg/master/docs/designers-developers/assets/js-tutorial-console-log-error.png)
-
-<<<<<<< HEAD
-<!--
-## Confirm JavaScript is Loading
-=======
-### Display your message in console log
-
+<!-- 
 You can also write directly to the console from your JavaScript code for debugging and checking variable values. Use the `console.log` function like so:
+ -->
+またデバッグや変数の値の確認のため JavaScript コードからコンソールに直接書き出すことができます。以下のように `console.log` を使用します。
 
 ```js
 console.log( 'My message' );
 ```
-
+<!-- 
 Or if you want to include a message and variable, in this case display the contents of settings variable:
+ -->
+あるいはメッセージと変数を含めることができます。次の例では変数 `settings` の内容が表示されます。
 
 ```js
 console.log( 'Settings value:', settings );
 ```
-
+<!-- 
 ### Using console log
-
+ -->
+### コンソールログの使用
+<!-- 
 You can also write JavaScript directly in the console if you want to test a short command. The commands you run apply to the open browser window. Try this example with the [wp.data package](/packages/data/README.md) to count how many blocks are in the editor. Play with it and also try to use the console to browse available functions.
+ -->
+短いコマンドのテスト用にコンソールに直接 JavaScript を描くこともできます。実行したコマンドはブラウザで開いているウィンドウに適用されます。[wp.data パッケージ](https://github.com/WordPress/gutenberg/blob/master/packages/data/README.md) を使用した次の例を試してください。エディター内に何個のブロックがあるかを数えます。またコンソールを使用して利用可能な関数を参照してみてください。
 
 ```js
 wp.data.select( 'core/block-editor' ).getBlockCount();
 ```
+<!-- 
+![JavaScript example command](https://developer.wordpress.org/files/2020/07/js-console-cmd.gif)
+ -->
+![JavaScript サンプルコマンド](https://developer.wordpress.org/files/2020/07/js-console-cmd.gif)
 
-![JavaScript example command](https://developer.wordpress.org/files/2020/07/js-console-cmd.gif)
->>>>>>> 14e48494
+<!-- 
+### Using the `debugger` statement
+ -->
+### debugger 文の使用
 
-### Using the `debugger` statement
+<!-- 
+If you would like to pause code execution at a certain line of code, you can write `debugger;` anywhere in your code. Once the browser sees the statement `debugger;`, it will pause execution of your code. This allows you to inspect all variables around the `debugger`  statement, which is very useful. [See this MDN page for more information](https://developer.mozilla.org/en-US/docs/Web/JavaScript/Reference/Statements/debugger).
+ -->
+コードの実行をコードのある行で一時停止したい場合、コードの任意の場所で `debugger;` と書けます。ブラウザは `debugger;` 文を見つけると、コードの実行を一時停止します。`debugger;` 近辺のすべての変数を調査でき非常に便利です。詳細については [MDN のページ](https://developer.mozilla.org/ja/docs/Web/JavaScript/Reference/Statements/debugger) を参照してください。
 
-<<<<<<< HEAD
-If you do not see the file being loaded, doublecheck the enqueue function is correct. You can also check your server logs to see if there is an error messages.
--->
+<!-- 
+## Confirm JavaScript is loading
+ -->
 ## JavaScript がロードされていることの確認
 
+<!-- 
+If you are not seeing your changes, and no errors, check that your JavaScript file is being enqueued. Open the page source in your browser's web inspector (some browsers may allow you to view the page source by right clicking on the page and selecting "View Page Source"), and look for the `<script>` tag that loads your file. In the JavaScript tutorial example, you would search for `myguten.js` and confirm it is being loaded.
+
+If you do not see the file being loaded, double check the enqueue function is correct. You can also check your server logs to see if there is an error messages.
+ -->
 コードを変更しても反映されない場合、JavaScript ファイルがエンキューされていることを確認してください。ブラウザーの Web インスペクタ、あるいはページ上で右クリックし、ポップアップメニューから「ページのソースを表示」を選択して Web ページのソースコードを開き、`<script>` タグでファイルをロードしていることを確認します。この例では `myguten.js` を検索し、ロードされていることを確認します。
 
 ファイルのロードが確認できない場合はエンキュー関数が正しいことをダブルチェックしてください。またサーバー側のログにエラーが出力されていないかも確認してください。
+<!-- 
+Add a test message to confirm your JavaScript is loading, add a `console.log("Here");` at the top of your code, and confirm the message is shown. If not, it is likely the file is not loading properly, [review the loading JavaScript page](/docs/designers-developers/developers/tutorials/javascript/loading-javascript.md) for details on enqueuing JavaScript properly.
+ -->
+JavaScript がロードされていることを確認するためにテストメッセージを追加してください。コードの先頭に `console.log("Here");` を追加し、メッセージが表示されることを確認します。表示されなければファイルが正しくロードされていません。「[JavaScript のロード](https://ja.wordpress.org/team/handbook/block-editor/tutorials/javascript/loading-javascript/)」を参照し、正しい JavaScript のエンキューについて確認してください。
 
-<!--
-## Confirm All Dependencies Are Loaded
-
-The console log will show an error if a dependency your JavaScript code uses has not been declared and loaded in the browser. In the example, if `myguten.js` script is enqueued without declaring the `wp-blocks` dependency, the console log will show:
--->
+<!-- 
+## Confirm all dependencies are loading
+ -->
 ## すべての依存がロードされていることの確認
-
-JavaScript コードが使用する依存が宣言されていなかったり、ブラウザーにロードされていない場合、コンソールログにエラーが表示されます。次の例では `myguten.js` スクリプトが、`wp-blocks` 依存の宣言無しにエンキューされ、コンソールログにエラーが表示されています。
-=======
-If you would like to pause code execution at a certain line of code, you can write `debugger;` anywhere in your code. Once the browser sees the statement `debugger;`, it will pause execution of your code. This allows you to inspect all variables around the `debugger`  statement, which is very useful. [See this MDN page for more information](https://developer.mozilla.org/en-US/docs/Web/JavaScript/Reference/Statements/debugger).
-
-## Confirm JavaScript is loading
-
-If you are not seeing your changes, and no errors, check that your JavaScript file is being enqueued. Open the page source in your browser's web inspector (some browsers may allow you to view the page source by right clicking on the page and selecting "View Page Source"), and look for the `<script>` tag that loads your file. In the JavaScript tutorial example, you would search for `myguten.js` and confirm it is being loaded.
-
-If you do not see the file being loaded, double check the enqueue function is correct. You can also check your server logs to see if there is an error messages.
-
-Add a test message to confirm your JavaScript is loading, add a `console.log("Here");` at the top of your code, and confirm the message is shown. If not, it is likely the file is not loading properly, [review the loading JavaScript page](/docs/designers-developers/developers/tutorials/javascript/loading-javascript.md) for details on enqueuing JavaScript properly.
-
-## Confirm all dependencies are loading
-
+<!-- 
 The console log will show an error if a dependency your JavaScript code uses has not been declared and loaded in the browser. In the JavaScript tutorial example, if `myguten.js` script is enqueued without declaring the `wp-blocks` dependency, the console log will show:
->>>>>>> 14e48494
-
+ -->
+JavaScript コードが使用する依存が宣言されていなかったり、ブラウザーにロードされていない場合、コンソールログにエラーが表示されます。JavaScript チュートリアルの例では、`wp-blocks` 依存の宣言無しに `myguten.js` スクリプトがエンキューされると、コンソールログにエラーが表示されます。
+<!-- 
 <img src="https://raw.githubusercontent.com/WordPress/gutenberg/master/docs/designers-developers/assets/js-tutorial-error-blocks-undefined.png" width=448 title="error wp.blocks is undefined"/>
+ -->
+<img src="https://raw.githubusercontent.com/WordPress/gutenberg/master/docs/designers-developers/assets/js-tutorial-error-blocks-undefined.png" width=448 title="エラー wp.blocks が未定義"/>
 
 <!--
 You can correct by checking your `wp_enqueue_script` function includes all packages listed that are used:
@@ -115,5 +130,9 @@
 	array( 'wp-blocks' )
 );
 ```
+<!-- 
+For automated dependency management, it is recommended to [use wp-scripts to build step your JavaScript](/docs/designers-developers/developers/tutorials/javascript/js-build-setup.md#dependency-management).
+ -->
+自動的な依存性の管理については、[wo-scripts を使用した JavaScript ビルド手順](https://ja.wordpress.org/team/handbook/block-editor/tutorials/javascript/js-build-setup/) を推奨します。
 
-For automated dependency management, it is recommended to [use wp-scripts to build step your JavaScript](/docs/designers-developers/developers/tutorials/javascript/js-build-setup.md#dependency-management).+[原文](https://github.com/WordPress/gutenberg/blob/master/docs/designers-developers/developers/tutorials/javascript/troubleshooting.md)