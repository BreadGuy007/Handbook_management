<!-- 
# JavaScript Build Setup
 -->
# JavaScript ビルド環境のセットアップ

<<<<<<< HEAD
<!-- 
This page covers how to set up your development environment to use the ESNext and [JSX](https://reactjs.org/docs/introducing-jsx.html) syntaxes. ESNext is JavaScript code written using features that are only available in a specification greater than ECMAScript 5 (ES5 for short). JSX is a custom syntax extension to JavaScript that allows you to write JavaScript in a more familiar tag syntax.
=======
ESNext is JavaScript written using syntax and features only available in a version newer than browser support—the support browser versions is referred to as ECMAScript 5 (ES5). [JSX](https://reactjs.org/docs/introducing-jsx.html) is a custom syntax extension to JavaScript, created by React project, that allows you to write JavaScript using a familiar HTML tag-like syntax.
>>>>>>> 9c7c4370

See the [ESNext syntax documentation](/docs/designers-developers/developers/tutorials/javascript/esnext-js.md) for explanation and examples about common code differences between standard JavaScript and ESNext.

<<<<<<< HEAD
Most browsers cannot interpret or run ESNext and JSX syntaxes, so we use a transformation step to convert these syntaxes to code that browsers can understand.
 -->
このページでは ESNext と [JSX](https://reactjs.org/docs/introducing-jsx.html) 構文を利用する開発環境のセットアップについて説明します。ESNext は ECMAScript 5 (略称 ES5) 以上の仕様の機能を使用した JavaScript コードです。JSX は JavaScript のカスタム構文拡張で、より馴染みのあるタグ構文を使用して JavaScript を書くことができます。
=======
Let's set up your development environment to use these syntaxes, we'll cover development for your plugin to work with the Gutenberg project (ie: the block editor). If you want to develop on Gutenberg itself, see the [Getting Started](/docs/contributors/getting-started.md) documentation.

Browsers cannot interpret or run ESNext and JSX syntaxes, so we must use a transformation step to convert these syntaxes to code that browsers can understand.
>>>>>>> 9c7c4370

このドキュメントはブロックエディターを始めとする Gutenberg プロジェクトと一緒に動作するプラグインの開発方法について説明します。Gutenberg 自身の開発については [入門](https://developer.wordpress.org/block-editor/contributors/develop/getting-started/) を参照してください。

ほとんどのブラウザーは ESNext や JSX 構文を解釈したり実行することはできません。このため変換ステップを使用して、すべてのブラウザが理解できるよう構文を変換します。

<!--
There are a few reasons to use ESNext and this extra step of transformation:

-   It makes for simpler code that is easier to read and write.
-   Using a transformation step allows for tools to optimize the code to work on the widest variety of browsers.
-   By using a build step you can organize your code into smaller modules and files that can be bundled together into a single download.

There are different tools that can perform this transformation or build step; WordPress uses webpack and Babel.

[webpack](https://webpack.js.org/) is a pluggable tool that processes JavaScript and creates a compiled bundle that runs in a browser. [Babel](https://babeljs.io/) transforms JavaScript from one format to another. You use Babel as a plugin to webpack to transform both ESNext and JSX to JavaScript.

The [@wordpress/scripts](https://www.npmjs.com/package/@wordpress/scripts) package abstracts these libraries away to standardize and simplify development, so you won't need to handle the details for configuring webpack or babel. See the [@wordpress/scripts package documentation](https://developer.wordpress.org/block-editor/packages/packages-scripts/) for configuration details.
 -->
ESNext を使用し、さらに追加の変換手順を実行するのにはいくつかの理由があります。

- コードがシンプルになり、読みやすく、そして書きやすくなります。 
- 変換ステップの途中で可能な限り多くのブラウザーをサポートするようにコードを最適化できます。
- ビルドステップを使用することで、コードを小さなモジュールやファイルに整理し、かつ、1つのダウンロードモジュールにバンドリングできます。

変換を実行するツールにはいくつかありますが WordPress では webpack と Babel を使用します。

[webpack](https://webpack.js.org/) は JavaScript を処理するプラガブルなツールで、ブラウザー上で動作するコンパイル済みバンドルを作成します。[Babel](https://babeljs.io/) は JavaScript をある形式から別の形式に変換します。webpack のプラグインとして Babel を使用することで ESNext と JSX の両方を JavaScript に変換します。

[@wordpress/scripts](https://www.npmjs.com/package/@wordpress/scripts) パッケージはこれらのライブラリーを標準化されたシンプルな開発に抽象化します。このため webpack や babel を細かく構成する必要はありません。構成の詳細については [@wordpress/scripts パッケージのドキュメント](https://developer.wordpress.org/block-editor/packages/packages-scripts/)を参照してください。

<!-- 
## Quick Start

If you prefer a quick start, you can use one of the examples from the [Gutenberg Examples repository](https://github.com/wordpress/gutenberg-examples/) and skip below. Each one of the `-esnext` directories in the examples repository contain the necessary files for working with ESNext and JSX.
 -->
## クイックスタート

すぐに始めたいという方は以下の手順を省略し、[Gutenberg Examples リポジトリー](https://github.com/wordpress/gutenberg-examples/) のサンプルを使用してください。Examples リポジトリーのそれぞれのサンプルの `-esnext` ディレクトリ下に ESNext や JSX の動作に必要なファイルが含まれています。

<!-- 
## Setup

Both webpack and Babel are tools written in JavaScript and run using [Node.js](https://nodejs.org/) (node). Node.js is a runtime environment for JavaScript outside of a browser. Simply put, node allows you to run JavaScript code on the command-line.

First, you need to set up Node.js for your development environment. The steps required depend on your operating system, if you have a package manager installed, setup can be as straightforward as:
 -->
## セットアップ

webpack も Babel も JavaScript で書かれており [Node.js](https://nodejs.org/) (node) を使用して動作します。Node.js はブラウザーの外での JavaScript 実行環境です。必要なファイルをコピーするだけでコマンドラインから JavaScript コードを実行できます。

はじめに開発環境に Node.js をセットアップする必要があります。手順はオペレーティングシステムによって異なりますが、パッケージマネージャーをインストールしていればセットアップは単純です。

-   Ubuntu: `apt install nodejs npm`
-   macOS: `brew install node`
-   Windows: `choco install node`

<<<<<<< HEAD
<!-- 
If you are not using a package manager, see the [Node.js download page](https://nodejs.org/en/download/) for installers and binaries.
=======
If you are not using a package manager, see the [developer environment setup documentation](/docs/designers-developers/developers/tutorials/devenv/readme.md) for setting up Node using nvm, or see the official [Node.js download page](https://nodejs.org/en/download/) for installers and binaries.
>>>>>>> 9c7c4370

**Note:** The build tools and process occur on the command-line, so basic familiarity using a terminal application is required. Some text editors have a terminal built-in that is fine to use; Visual Studio Code and PhpStorm are two popular options.
 -->
パッケージマネージャーをインストールしていない場合は、[Node.js ダウンロードページ](https://nodejs.org/en/download/) を参照してインストーラーとバイナリーを入手してください。

**注意:** ビルドツールやプロセスはコマンドライン上で動作するため、ターミナルアプリケーションの基本的な使い方は覚える必要があります。テキストエディターの中には便利なビルトインターミナル機能があるものもあります。Visual Studio Code と PhpStorm は人気のあるエディターです。

<!-- 
### Node Package Manager (npm)

The Node Package Manager (npm) is a tool included with node. npm allows you to install and manage JavaScript packages. npm can also generate and process a special file called `package.json`, that contains information about your project and the packages your project uses.

To start a new node project, first create a directory to work in:
 -->
### node パッケージマネージャー (npm)

node パッケージマネージャー (npm) は node に含まれる、JavaScript パッケージをインストールしたり管理するツールです。npm は専用のファイル `package.json` を生成し、処理します。`package.json` にはプロジェクトやプロジェクトの使用するパッケージ情報が含まれます。

新しい node プロジェクトを開始するには、まず作業用のディレクトリを作成します。

```sh
mkdir myguten-block
cd myguten-block
```

<<<<<<< HEAD
<!-- 
You create a new package.json running `npm init` in your terminal.  This will walk you through creating your package.json file:
 -->
次に、ターミナルで `npm init` を実行して新しい package.json を作成します。出力される画面の指示に従ってください。
=======
You create a new package.json running `npm init` in your terminal. This will walk you through creating your package.json file:
>>>>>>> 9c7c4370

```sh
npm init

package name: (myguten-block) myguten-block
version: (1.0.0)
description: Test block
entry point: (index.js) build/index.js
test command:
git repository:
keywords:
author: mkaz
license: (ISC) GPL-2.0-only
About to write to /home/mkaz/src/wp/scratch/package.json:

{
  "name": "myguten-block",
  "version": "1.0.0",
  "description": "Test block",
  "main": "block.js",
  "scripts": {
    "test": "echo \"Error: no test specified\" && exit 1"
  },
  "author": "mkaz",
  "license": "GPL-2.0-only"
}


Is this OK? (yes) yes
```

<!-- 
### Using npm to install packages

The next step is to install the packages required. You can install packages using the npm command `npm install`. If you pass the `--save-dev` parameter, npm will write the package as a dev dependency in the package.json file. The `--save-exact` parameter instructs npm to save an exact version of a dependency, not a range of valid versions. See [npm install documentation](https://docs.npmjs.com/cli/install) for more details.

Run `npm install --save-dev --save-exact @wordpress/scripts`

After installing, a `node_modules` directory is created with the modules and their dependencies.

Also, if you look at package.json file it will include a new section:
 -->
### npm を使用したパッケージのインストール

次に必要なパッケージをインストールします。パッケージは npm コマンド `npm install` を使用してインストールします。コマンドにパラメータ `--save-dev` を指定すると package.json ファイル内に依存性のあるパッケージを書き出します。`--save-exact` パラメーターを指定すると npm は互換性のある複数のバージョンを含む範囲ではなく、正確なバージョンのみを依存の対象として書き出します。詳細については [npm install ドキュメント](https://docs.npmjs.com/cli/install)を参照してください。

`npm install --save-dev --save-exact @wordpress/scripts` を実行してください。

インストール後、`node_modules` ディレクトリが作成され、モジュールと依存するパッケージがコピーされます。

package.json ファイルを参照すると次の新しいセクションが追加されています。

```json
"devDependencies": {
  "@wordpress/scripts": "6.0.0"
}
```

<!-- 
## Setting Up wp-scripts build

The `@wordpress/scripts` package handles the dependencies and default configuration for webpack and Babel. The scripts package expects the source file to compile to be found at `src/index.js`, and will save the compiled output to `build/index.js`.

With that in mind, let's set up a basic block. Create a file at `src/index.js` with the following content:
 -->
## wp-scripts ビルドのセットアップ

`@wordpress/scripts` パッケージは webpack や Babel の依存性やデフォルトの構成を処理します。scripts パッケージはコンパイル対象のファイルが `src/index.js` にあることを期待し、コンパイルした結果を `build/index.js` に出力します。

以上を念頭に基本的なブロックを構成しましょう。以下の内容のファイル `src/index.js` を作成してください。

```js
import { registerBlockType } from '@wordpress/blocks';

registerBlockType( 'myguten/test-block', {
	title: 'Basic Example',
	icon: 'smiley',
	category: 'design',
	edit: () => <div>Hola, mundo!</div>,
	save: () => <div>Hola, mundo!</div>,
} );
```
<!-- 
To configure npm to run a script, you use the scripts section in `package.json` webpack:
 -->
スクリプトを実行するよう npm を構成するには、`package.json` の scripts セクションを使用します。

```json
  "scripts": {
    "build": "wp-scripts build"
  },
```

<!-- 
You can then run the build using: `npm run build`.

After the build finishes, you will see the built file created at `build/index.js`. Enqueue this file in the admin screen as you would any JavaScript in WordPress, see [loading JavaScript step in this tutorial](/docs/designers-developers/developers/tutorials/javascript/loading-javascript.md), and the block will load in the editor.
 -->
これで次のコマンドでビルドを実行できます。 `npm run build`

ビルドが終わるとファイル `build/index.js` が作成されます。このファイルは、通常の WordPress での JavaScript ファイルと同様に管理画面にエンキューできます。[このチュートリアルの JavaScript のロード](https://ja.wordpress.org/team/handbook/block-editor/tutorials/javascript/loading-javascript/)を参照してください。エディターにブロックがロードされます。

<<<<<<< HEAD
<!-- 
## Finishing Touches

### Development Mode
=======
## Development Mode
>>>>>>> 9c7c4370

The **build** command in `@wordpress/scripts` runs in "production" mode. This shrinks the code down so it downloads faster, but makes it difficult to read in the process. You can use the **start** command which runs in development mode that does not shrink the code, and additionally continues a running process to watch the source file for more changes and rebuilds as you develop.

The start command can be added to the same scripts section of `package.json`:
 -->
## 最後の仕上げ

### 開発モード

`@wordpress/scripts` の **build** コマンドは本番モードで動作します。コードはダウンロード時間が短くなるよう圧縮されますが、結果、コードは読むことが難しくなります。**start** コマンドは開発モードで動作しコードを圧縮しません。プロセスは動作し続け、ソースファイルを変更するたびに再ビルドされます。

`package.json` の同じ scripts セクションに start コマンドを追加できます。

```json
  "scripts": {
    "start": "wp-scripts start",
    "build": "wp-scripts build"
  },
```

<!-- 
Now, when you run `npm start` a watcher will run in the terminal. You can then edit away in your text editor; after each save, it will automatically build. You can then use the familiar edit/save/reload development process.

**Note:** keep an eye on your terminal for any errors. If you make a typo or syntax error, the build will fail and the error will be in the terminal.
 -->
`npm start` を実行するとターミナルでウオッチャーが動作します。以降はテキストエディターでコードを編集し保管するごとに自動でビルドが実行されるため、編集、保存、リロードという通常の開発プロセスを回すことが出来ます。

**注意:** ターミナルに表示されるエラーには注意してください。編集ミスや構文のエラーがあるとビルドは失敗し、ターミナルにエラーが表示されます。

<<<<<<< HEAD
<!-- 
### Source Control
=======
## Source Control
>>>>>>> 9c7c4370

Because a typical `node_modules` folder will contain thousands of files that change with every software update, you should exclude `node_modules/` from your source control. If you ever start from a fresh clone, simply run `npm install` in the same folder your `package.json` is located to pull your required packages.

Likewise, you do not need to include `node_modules` or any of the above configuration files in your plugin because they will be bundled inside the file that webpack builds. **Be sure to enqueue the `build/index.js` file** in your plugin PHP. This is the main JavaScript file needed for your block to run.
 -->
### ソースコントロール

<<<<<<< HEAD
一般に `node_modules` フォルダーには大量のファイルが含まれ、バージョンが上がるたびにファイルが更新されるため `node_modules/` はソースコントロールの対象から外します。リポジトリーのクローンから始める場合でも、`package.json` のあるフォルダーで `npm install` を実行すれば必要なパッケージがダウンロードされます。

同様に `node_modules` や構成ファイルをプラグインに含める必要はありません。webpack ビルド内部にバンドリングされます。プラグイン PHP の中では **`build/index.js` ファイルを必ずエンキューしてください**。このファイルが、ブロックの実行に必要なメインの JavaScript ファイルになります。

<!-- 
### Dependency Management
=======
## Dependency Management
>>>>>>> 9c7c4370

Using `wp-scripts` ver 5.0.0+ build step will also produce an `index.asset.php` file that contains an array of dependencies and a version number for your block. For our simple example above, it is something like:
`array('dependencies' => array('wp-element', 'wp-polyfill'), 'version' => 'fc93c4a9675c108725227db345898bcc');`

Here is how to use this asset file to automatically set the dependency list for enqueuing the script. This prevents having to manually update the dependencies, it will be created based on the package imports used within your block.
 -->
### 依存性の管理

`wp-scripts` Version 5.0.0 以降を使用したビルドステップでは `index.asset.php` ファイルが生成され、中に依存性の配列とブロックのバージョンが記述されます。上のサンプルでは次のような内容になります。
```
array('dependencies' => array('wp-element', 'wp-polyfill'), 'version' => 'fc93c4a9675c108725227db345898bcc');
```
このアセットファイルを使用すると、エンキューするスクリプトの依存リストを自動で設定できます。手動で更新する必要はなくなり、依存性はブロック内で使用されるパッケージのインポートによって作成されます。 

```php
$asset_file = include( plugin_dir_path( __FILE__ ) . 'build/index.asset.php');

wp_register_script(
	'myguten-block',
	plugins_url( 'build/index.js', __FILE__ ),
	$asset_file['dependencies'],
	$asset_file['version']
);
```

<!-- 
See [ESNext blocks in gutenberg-examples repo](https://github.com/WordPress/gutenberg-examples) for full examples.
 -->
完全なサンプルについては [gutenberg-examples リポジトリー内の ESNext ブロック](https://github.com/WordPress/gutenberg-examples) を参照してください。

<!-- 
## Summary

Yes, the initial setup is a bit more involved, but the additional features and benefits are usually worth the trade off in setup time.

With a setup in place, the standard workflow is:

1. Install dependencies: `npm install`
2. Start development builds: `npm start`
3. Develop. Test. Repeat.
4. Create production build: `npm run build`
 -->
## まとめ

最初のセットアップは少々大変で時間がかかりますが、その後の機能や手間を考えれば十分、元は取れると思います。

セットアップを終えると、標準的なワークフローは以下のようになります。

1. 依存性のインストール: `npm install`
2. 開発ビルドの開始: `npm start`
3. 開発とテストの繰り返し
4. リリースビルドの作成: `npm run build`<|MERGE_RESOLUTION|>--- conflicted
+++ resolved
@@ -3,28 +3,25 @@
  -->
 # JavaScript ビルド環境のセットアップ
 
-<<<<<<< HEAD
-<!-- 
-This page covers how to set up your development environment to use the ESNext and [JSX](https://reactjs.org/docs/introducing-jsx.html) syntaxes. ESNext is JavaScript code written using features that are only available in a specification greater than ECMAScript 5 (ES5 for short). JSX is a custom syntax extension to JavaScript that allows you to write JavaScript in a more familiar tag syntax.
-=======
+<!-- 
 ESNext is JavaScript written using syntax and features only available in a version newer than browser support—the support browser versions is referred to as ECMAScript 5 (ES5). [JSX](https://reactjs.org/docs/introducing-jsx.html) is a custom syntax extension to JavaScript, created by React project, that allows you to write JavaScript using a familiar HTML tag-like syntax.
->>>>>>> 9c7c4370
-
+ -->
+ESNext はブラウザーがサポートするバージョンより新しいバージョンで利用可能な構文や機能を使用して書かれた JavaScript です。サポートするブラウザーのバージョンは ECMAScript 5 (ES5) と参照されます。[JSX](https://reactjs.org/docs/introducing-jsx.html) は React プロジェクトで作成された JavaScript に対するカスタム構文拡張です。馴染みのある HTML タグに似た構文を使用して JavaScript を書くことができます。
+
+<!-- 
 See the [ESNext syntax documentation](/docs/designers-developers/developers/tutorials/javascript/esnext-js.md) for explanation and examples about common code differences between standard JavaScript and ESNext.
-
-<<<<<<< HEAD
-Most browsers cannot interpret or run ESNext and JSX syntaxes, so we use a transformation step to convert these syntaxes to code that browsers can understand.
- -->
-このページでは ESNext と [JSX](https://reactjs.org/docs/introducing-jsx.html) 構文を利用する開発環境のセットアップについて説明します。ESNext は ECMAScript 5 (略称 ES5) 以上の仕様の機能を使用した JavaScript コードです。JSX は JavaScript のカスタム構文拡張で、より馴染みのあるタグ構文を使用して JavaScript を書くことができます。
-=======
+ -->
+標準の JavaScript と ESNext との一般的なコードの違いに関する説明と例については [ESNext 構文ドキュメント](https://github.com/WordPress/gutenberg/blob/master/docs/designers-developers/developers/tutorials/javascript/esnext-js.md) を参照してください。
+
+<!-- 
 Let's set up your development environment to use these syntaxes, we'll cover development for your plugin to work with the Gutenberg project (ie: the block editor). If you want to develop on Gutenberg itself, see the [Getting Started](/docs/contributors/getting-started.md) documentation.
-
+ -->
+これらの構文を使用する開発環境をセットアップしましょう。このドキュメントではブロックエディターを始めとする Gutenberg プロジェクトと一緒に動作するプラグインの開発方法について説明します。Gutenberg 自身の開発については [入門](https://developer.wordpress.org/block-editor/contributors/develop/getting-started/) を参照してください。
+
+<!-- 
 Browsers cannot interpret or run ESNext and JSX syntaxes, so we must use a transformation step to convert these syntaxes to code that browsers can understand.
->>>>>>> 9c7c4370
-
-このドキュメントはブロックエディターを始めとする Gutenberg プロジェクトと一緒に動作するプラグインの開発方法について説明します。Gutenberg 自身の開発については [入門](https://developer.wordpress.org/block-editor/contributors/develop/getting-started/) を参照してください。
-
-ほとんどのブラウザーは ESNext や JSX 構文を解釈したり実行することはできません。このため変換ステップを使用して、すべてのブラウザが理解できるよう構文を変換します。
+ -->
+ブラウザーは ESNext や JSX 構文を解釈したり実行することはできません。変換ステップを使用してすべてのブラウザが理解できるよう構文を変換する必要があります。
 
 <!--
 There are a few reasons to use ESNext and this extra step of transformation:
@@ -77,16 +74,14 @@
 -   macOS: `brew install node`
 -   Windows: `choco install node`
 
-<<<<<<< HEAD
 <!-- 
 If you are not using a package manager, see the [Node.js download page](https://nodejs.org/en/download/) for installers and binaries.
-=======
+
 If you are not using a package manager, see the [developer environment setup documentation](/docs/designers-developers/developers/tutorials/devenv/readme.md) for setting up Node using nvm, or see the official [Node.js download page](https://nodejs.org/en/download/) for installers and binaries.
->>>>>>> 9c7c4370
 
 **Note:** The build tools and process occur on the command-line, so basic familiarity using a terminal application is required. Some text editors have a terminal built-in that is fine to use; Visual Studio Code and PhpStorm are two popular options.
  -->
-パッケージマネージャーをインストールしていない場合は、[Node.js ダウンロードページ](https://nodejs.org/en/download/) を参照してインストーラーとバイナリーを入手してください。
+パッケージマネージャーをインストールしていない場合は、nvm を使用した Node のセットアップについて [開発環境セットアップドキュメント](https://github.com/WordPress/gutenberg/blob/master/docs/designers-developers/developers/tutorials/devenv/readme.md) を参照するか、または公式 [Node.js ダウンロードページ](https://nodejs.org/en/download/) を参照してインストーラーとバイナリーを入手してください。
 
 **注意:** ビルドツールやプロセスはコマンドライン上で動作するため、ターミナルアプリケーションの基本的な使い方は覚える必要があります。テキストエディターの中には便利なビルトインターミナル機能があるものもあります。Visual Studio Code と PhpStorm は人気のあるエディターです。
 
@@ -108,14 +103,10 @@
 cd myguten-block
 ```
 
-<<<<<<< HEAD
-<!-- 
-You create a new package.json running `npm init` in your terminal.  This will walk you through creating your package.json file:
+<!-- 
+You create a new package.json running `npm init` in your terminal. This will walk you through creating your package.json file:
  -->
 次に、ターミナルで `npm init` を実行して新しい package.json を作成します。出力される画面の指示に従ってください。
-=======
-You create a new package.json running `npm init` in your terminal. This will walk you through creating your package.json file:
->>>>>>> 9c7c4370
 
 ```sh
 npm init
@@ -218,22 +209,14 @@
 
 ビルドが終わるとファイル `build/index.js` が作成されます。このファイルは、通常の WordPress での JavaScript ファイルと同様に管理画面にエンキューできます。[このチュートリアルの JavaScript のロード](https://ja.wordpress.org/team/handbook/block-editor/tutorials/javascript/loading-javascript/)を参照してください。エディターにブロックがロードされます。
 
-<<<<<<< HEAD
-<!-- 
-## Finishing Touches
-
-### Development Mode
-=======
+<!-- 
 ## Development Mode
->>>>>>> 9c7c4370
 
 The **build** command in `@wordpress/scripts` runs in "production" mode. This shrinks the code down so it downloads faster, but makes it difficult to read in the process. You can use the **start** command which runs in development mode that does not shrink the code, and additionally continues a running process to watch the source file for more changes and rebuilds as you develop.
 
 The start command can be added to the same scripts section of `package.json`:
  -->
-## 最後の仕上げ
-
-### 開発モード
+## 開発モード
 
 `@wordpress/scripts` の **build** コマンドは本番モードで動作します。コードはダウンロード時間が短くなるよう圧縮されますが、結果、コードは読むことが難しくなります。**start** コマンドは開発モードで動作しコードを圧縮しません。プロセスは動作し続け、ソースファイルを変更するたびに再ビルドされます。
 
@@ -255,36 +238,28 @@
 
 **注意:** ターミナルに表示されるエラーには注意してください。編集ミスや構文のエラーがあるとビルドは失敗し、ターミナルにエラーが表示されます。
 
-<<<<<<< HEAD
-<!-- 
-### Source Control
-=======
+<!-- 
 ## Source Control
->>>>>>> 9c7c4370
 
 Because a typical `node_modules` folder will contain thousands of files that change with every software update, you should exclude `node_modules/` from your source control. If you ever start from a fresh clone, simply run `npm install` in the same folder your `package.json` is located to pull your required packages.
 
 Likewise, you do not need to include `node_modules` or any of the above configuration files in your plugin because they will be bundled inside the file that webpack builds. **Be sure to enqueue the `build/index.js` file** in your plugin PHP. This is the main JavaScript file needed for your block to run.
  -->
-### ソースコントロール
-
-<<<<<<< HEAD
+## ソースコントロール
+
 一般に `node_modules` フォルダーには大量のファイルが含まれ、バージョンが上がるたびにファイルが更新されるため `node_modules/` はソースコントロールの対象から外します。リポジトリーのクローンから始める場合でも、`package.json` のあるフォルダーで `npm install` を実行すれば必要なパッケージがダウンロードされます。
 
 同様に `node_modules` や構成ファイルをプラグインに含める必要はありません。webpack ビルド内部にバンドリングされます。プラグイン PHP の中では **`build/index.js` ファイルを必ずエンキューしてください**。このファイルが、ブロックの実行に必要なメインの JavaScript ファイルになります。
 
 <!-- 
-### Dependency Management
-=======
 ## Dependency Management
->>>>>>> 9c7c4370
 
 Using `wp-scripts` ver 5.0.0+ build step will also produce an `index.asset.php` file that contains an array of dependencies and a version number for your block. For our simple example above, it is something like:
 `array('dependencies' => array('wp-element', 'wp-polyfill'), 'version' => 'fc93c4a9675c108725227db345898bcc');`
 
 Here is how to use this asset file to automatically set the dependency list for enqueuing the script. This prevents having to manually update the dependencies, it will be created based on the package imports used within your block.
  -->
-### 依存性の管理
+## 依存性の管理
 
 `wp-scripts` Version 5.0.0 以降を使用したビルドステップでは `index.asset.php` ファイルが生成され、中に依存性の配列とブロックのバージョンが記述されます。上のサンプルでは次のような内容になります。
 ```
@@ -329,4 +304,6 @@
 1. 依存性のインストール: `npm install`
 2. 開発ビルドの開始: `npm start`
 3. 開発とテストの繰り返し
-4. リリースビルドの作成: `npm run build`+4. リリースビルドの作成: `npm run build`
+
+[参照](https://github.com/WordPress/gutenberg/blob/master/docs/designers-developers/developers/tutorials/javascript/js-build-setup.md)