--- conflicted
+++ resolved
@@ -18,14 +18,10 @@
  -->
 -   初心者向け: [ブロックの作成 チュートリアル](https://ja.wordpress.org/team/handbook/block-editor/tutorials/create-block/) では `@wordpress/create-block` パッケージを使用してブロックプラグインを作成します。ブロックを素早く簡単に作成できます。
 
-<<<<<<< HEAD
 <!-- 
--   Intermediate: The [Block Tutorial](/docs/designers-developers/developers/tutorials/block-tutorial/readme.md) covers different aspects of block developement. The documentation is slightly dated but still valid, if you are new to block development, start with the Create Block Tutorial above.
+-   Intermediate: The [Block Tutorial](/docs/designers-developers/developers/tutorials/block-tutorial/readme.md) covers different aspects of block development. The documentation is slightly dated but still valid, if you are new to block development, start with the Create Block Tutorial above.
  -->
 -   中級者向け: [ブロックチュートリアル](https://ja.wordpress.org/team/handbook/block-editor/tutorials/block-tutorial/) ではブロックの開発を別のアプローチで紹介します。ドキュメントは少し古くなっていますが有効です。ブロック開発が初めてあれば、まず上の「ブロックの作成 チュートリアル」から始めてください。
-=======
--   Intermediate: The [Block Tutorial](/docs/designers-developers/developers/tutorials/block-tutorial/readme.md) covers different aspects of block development. The documentation is slightly dated but still valid, if you are new to block development, start with the Create Block Tutorial above.
->>>>>>> 2f1c2d74
 
 <!-- 
 -   See the [Meta Boxes Tutorial](/docs/designers-developers/developers/tutorials/metabox/readme.md) for new ways of extending the editor storing and using post meta data.
