--- conflicted
+++ resolved
@@ -23,7 +23,6 @@
 - **エディターテキストサイズパレット** - テキストサイズのデフォルトセットを提供します。ただしテーマは独自のテキストサイズを登録したり、オブションでユーザーに設定されたサイズからのみ選択するよう強制できます。
 - **レスポンシブな埋め込みコンテンツ** - テーマが埋め込みコンテンツをレスポンシブ化するにはオプトインしなければなりません。
 - **フロントエンドとエディターのスタイル** - ブロックのスタイルを最大限活かすには、テーマ作者はコアのスタイルが適切であることを確認してオプトインするか、テーマに合う独自のスタイルを記述します。
-- **ダークモード** - テーマがダークな背景と明るい色のテキストを使用するダークテーマであれば、テーマ作者はダークモードをオプトインできます。
 - **ブロックツール** - テーマは「行の高さ」や「カスタムユニット」などいくつかのブロックツールをオプトインできます。
 - **コアのブロックパターン** - テーマはデフォルトのブロックパターンをオプトアウトできます。
 
@@ -462,28 +461,7 @@
  -->
 エディタースタイルの多くを変更する必要はありません。ほとんどのテーマは上のコードを追加することでクラシックエディターでもブロックエディターでも同じ結果を得られます。
 
-<<<<<<< HEAD
-<!-- 
-### Dark backgrounds
- -->
-### ダークな背景
-<!-- 
-If your editor style relies on a dark background, you can add the following to adjust the color of the UI to work on dark backgrounds:
- -->
-エディタースタイルがダークな背景を採用している場合、以下のコードを使用してダークな背景でも動作するよう UI の色を調整できます
-
-```php
-add_theme_support( 'editor-styles' );
-add_theme_support( 'dark-editor-style' );
-```
-<!-- 
-Note you don't need to add `add_theme_support( 'editor-styles' );` twice, but that rule does need to be present for the `dark-editor-style` rule to work.
- -->
-注意: `add_theme_support( 'editor-styles' );` を2回追加する必要はありません。しかしルールとして `dark-editor-style` ルールが動作するには `add_theme_support( 'editor-styles' );` が必要です。
-
-<!-- 
-=======
->>>>>>> d78892c9
+<!-- 
 ### Enqueuing the editor style
  -->
 ### エディタースタイルのエンキュー
@@ -600,17 +578,14 @@
 ```
 <!-- 
 ## Spacing control
-<<<<<<< HEAD
  -->
 ##  スペースの制御
 <!-- 
 Using the Gutenberg plugin (version 8.3 or later), some blocks can provide padding controls in the editor for users. This is off by default, and requires the theme to opt in by declaring support:
  -->
-Gutenberg プラグイン Version 8.3 以降を使用すると、ブロックはユーザーに対してパディングの制御を提供できます。この機能は標準で無効のため、テーマはサポートを宣言してオプトインする必要があります。
-=======
+いくつかのブロックはパディングの制御を持つことができます。この機能は標準で無効のため、テーマはサポートを宣言してオプトインする必要があります。
 
 Some blocks can have padding controls. This is off by default, and requires the theme to opt in by declaring support:
->>>>>>> d78892c9
 
 ```php
 add_theme_support('custom-spacing');
@@ -654,4 +629,4 @@
 }
 ```
 
-[原文](https://github.com/WordPress/gutenberg/blob/master/docs/designers-developers/developers/themes/theme-support.md)+[原文](https://github.com/WordPress/gutenberg/blob/HEAD/docs/designers-developers/developers/themes/theme-support.md)