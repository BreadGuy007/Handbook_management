--- conflicted
+++ resolved
@@ -53,15 +53,11 @@
     |__ sidebar.html
     |__ ...
 ```
-<<<<<<< HEAD
-<!-- 
-The difference with existing WordPress themes is that the different templates in the template hierarchy, and template parts, are block templates instead of php files.
- -->
-既存の WordPress テーマとの違いは、テンプレート階層内の異なるテンプレート、およびテンプレートパーツがこれまでの PHP ファイルでなく、「ブロックテンプレート」である点です。
-=======
-
+
+<!-- 
 The difference with existing WordPress themes is that the different templates in the template hierarchy, and template parts, are block templates instead of php files. In addition, this example includes an [`experimental-theme.json`](/docs/designers-developers/developers/themes/theme-json.md) file for some styles.  
->>>>>>> 9ac4f198
+ -->
+既存の WordPress テーマとの違いは、テンプレート階層内の異なるテンプレート、およびテンプレートパーツがこれまでの PHP ファイルでなく、「ブロックテンプレート」である点です。更にこの例ではいくつかのスタイルのために [`experimental-theme.json`](https://ja.wordpress.org/team/handbook/block-editor/developers/themes/theme-json/) ファイルが含まれています。
 
 <!-- 
 ## What is a block template?
@@ -220,14 +216,10 @@
  -->
 ## スタイリング
 
-<<<<<<< HEAD
-<!-- 
-One of the most important aspects of themes (if not the most important) is the styling. While initially you'll be able to provide styles and enqueue them using the same hooks themes have always used, this is an area that is still [being explored](https://github.com/WordPress/gutenberg/issues/9534).
- -->
-テーマのもっとも重要、あるいは重要な要素の1つは、スタイリングです。当面はスタイルを準備し、テーマが通常行うのと同じフックを使用してエンキューできるようになります。この部分は現在も[調査中](https://github.com/WordPress/gutenberg/issues/9534)です。
-=======
+<!-- 
 One of the most important aspects of themes (if not the most important) is the styling. While initially you'll be able to provide styles and enqueue them using the same hooks themes have always used, the [Global Styles](/docs/designers-developers/developers/themes/theme-json.md) effort will provide a scaffolding for adding many theme styles in the future. 
->>>>>>> 9ac4f198
+ -->
+テーマのもっとも重要、あるいは重要な要素の1つはスタイリングです。当面はスタイルを準備し、テーマが通常行うのと同じフックを使用してエンキューできますが、将来的には開発中の「[グローバルスタイル](https://ja.wordpress.org/team/handbook/block-editor/developers/themes/theme-json/)」で多くのテーマスタイルを追加するひな形が提供されます。
 
 <!--
 ## Resources
