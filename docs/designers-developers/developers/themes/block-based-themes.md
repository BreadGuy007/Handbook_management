--- conflicted
+++ resolved
@@ -127,12 +127,8 @@
 -->
 ### 管理画面の「外観」セクションでのテンプレートの編集
 
-<<<<<<< HEAD
-<!-- 
-You can navigate to the temporary "Templates" admin menu under "Appearance" `wp-admin/edit.php?post_type=wp_template` and use this as a playground to edit your templates. Add blocks here and switch to the code editor mode to grab the HTML of the template when you are done. Afterwards, you can paste that markup into a file within in your theme directory.
-=======
+<!-- 
 You can navigate to the temporary "Templates" admin menu under "Appearance" `wp-admin/edit.php?post_type=wp_template` and use this as a playground to edit your templates. Add blocks here and switch to the code editor mode to grab the HTML of the template when you are done. Afterwards, you can paste that markup into a file in your theme directory.
->>>>>>> b6d16db8
 
 Please note that the "Templates" admin menu under "Appearance" will _not_ list templates that are bundled with your theme. It only lists new templates created by the specific WordPress site you're working on. 
  -->
