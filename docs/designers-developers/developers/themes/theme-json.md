<!-- 
# Themes & Block Editor: experimental theme.json
 -->
# テーマとブロックエディター: theme.json (実験レベル)

<!-- 
> **These features are still experimental**. “Experimental” means this is an early implementation subject to drastic and breaking changes.
>
<<<<<<< HEAD
> Documentation has been shared early to surface what’s being worked on and invite feedback from those experimenting with the APIs. Please, be welcome to share yours in the weekly #core-editor chats as well as async via the Github issues and Pull Requests.
 -->
> **この機能は現在、実験中です**。「実験中」とは初期の実装であり、将来、大規模で後方互換性のない変更があることを意味します。
>
> 現在何が行われているかを明らかにし、API を使用した実験からフィードバックを得るため、早い段階でドキュメントを共有します。わたしたちはフィードバックを歓迎します。意見のある方は週次の #core-editor 会議で共有するか、非同期が良ければ GitHub で issue やプルリクを作成してください。
=======
> Documentation has been shared early to surface what’s being worked on and invite feedback from those experimenting with the APIs. Please, be welcomed to share yours in the weekly #core-editor chats as well as async via the Github issues and Pull Requests.
>>>>>>> b0548f6a

<!-- 
This is documentation for the current direction and work in progress about how themes can hook into the various sub-systems that the Block Editor provides.
 -->
この文書ではテーマがブロックエディターの提供するさまざまなサブシステムとどのように連携するのか、その方向性と現在進行中の作業について記述します。

<!-- 
- Rationale
    - Settings can be controlled per block
    - Some block styles are managed
    - CSS Custom Properties: presets & custom
- Specification
    - Settings
    - Styles
<<<<<<< HEAD
 -->
- 論拠
    - 設定をブロックごとに制御できる
    - CSS カスタムプロパティ: プリセット & カスタム
    - いくつかのブロックスタイルは管理できる
- 仕様
    - settings
    - styles

<!-- 
=======
    - Other theme metadata
- FAQ
  - The naming schema of CSS Custom Properties
  - Why using -- as a separator?
  - How settings under "custom" create new CSS Custom Properties

>>>>>>> b0548f6a
## Rationale
 -->
## 論拠

<<<<<<< HEAD
<!-- 
The Block Editor surface API has evolved at different velocities, and it's now at a point where is showing some growing pains, specially in areas that affect themes. Examples of this are: the ability to [control the editor programmatically](https://make.wordpress.org/core/2020/01/23/controlling-the-block-editor/), or [a block style system](https://github.com/WordPress/gutenberg/issues/9534) that facilitates user, theme, and core style preferences.
 -->
ブロックエディター周辺の API は異なる速度で進化しており、今やこのことから生じる苦労は、特にテーマに影響を与える部分で大きくなっています。例として [エディターのプログラム的な制御](https://make.wordpress.org/core/2020/01/23/controlling-the-block-editor/)や、ユーザー、テーマ、コアスタイルの好みを取りまとめる[ブロックスタイルシステム](https://github.com/WordPress/gutenberg/issues/9534) があります。

<!-- 
This describes the current efforts to consolidate the various APIs into a single point – a `experimental-theme.json` file that should be located inside the root of the theme directory.
 -->
この文書では現在行われている、さざまな API を一箇所に集める努力、テーマディレクトリのルートに配置する `experimental-theme.json` ファイルについて説明します。
=======
The Block Editor API has evolved at different velocities and there are some growing pains, specially in areas that affect themes. Examples of this are: the ability to [control the editor programmatically](https://make.wordpress.org/core/2020/01/23/controlling-the-block-editor/), or [a block style system](https://github.com/WordPress/gutenberg/issues/9534) that facilitates user, theme, and core style preferences.

This describes the current efforts to consolidate the various APIs related to styles into a single point – a `experimental-theme.json` file that should be located inside the root of the theme directory.
>>>>>>> b0548f6a

<!-- 
### Settings can be controlled per block
 -->
### 設定をブロックごとに制御できる

<<<<<<< HEAD
<!-- 
The Block Editor already allows the control of specific settings such as alignment, drop cap, whether it's present in the inserter, etc at the block level. The goal is to surface these for themes to control at a block level.
 -->
ブロックエディターはすでに、配置、ドロップキャップ (先頭の文字を大きくする)、インサーター内での表示の有無など、特定の設定をブロックレベルで実行できます。目標として、これらの機能をテーマからでもブロックレベルで制御できるようにします。

<!-- 
### CSS Custom Properties
 -->
### CSS カスタムプロパティ

<!-- 
Presets such as [color palettes](https://developer.wordpress.org/block-editor/developers/themes/theme-support/#block-color-palettes), [font sizes](https://developer.wordpress.org/block-editor/developers/themes/theme-support/#block-font-sizes), and [gradients](https://developer.wordpress.org/block-editor/developers/themes/theme-support/#block-gradient-presets) become CSS Custom Properties, and will be enqueued by the system for themes to use in both the front-end and the editors. There's also a mechanism to create your own CSS Custom Properties.
 -->
[カラーパレット](https://ja.wordpress.org/team/handbook/block-editor/developers/themes/theme-support/#block-color-palettes)、[フォントサイズ](https://ja.wordpress.org/team/handbook/block-editor/developers/themes/theme-support/#block-font-sizes)、[グラデーション](https://ja.wordpress.org/team/handbook/block-editor/developers/themes/theme-support/#block-gradient-presets) などのプリセットは CSS カスタムプロパティとなり、システムでエンキューされるため、テーマはフロントエンドとエディターの両方で使うことができます。また独自の CSS カスタムプロパティを作成する仕組みもあります。
=======
The Block Editor already allows the control of specific settings such as alignment, drop cap, presets available, etc. All of these work at the block level. By using the `experimental-theme.json` we aim to allow themes to control these at a block level.

Examples of what can be achieved are:

- Use a particular preset for a block (e.g.: table) but the common one for the rest of blocks.
- Enable font size UI controls for all blocks that support it but the headings block.
- etc.
>>>>>>> b0548f6a

<!-- 
### Some block styles are managed
 -->
### いくつかのブロックスタイルを管理できる

<<<<<<< HEAD
<!-- 
By providing the block style properties in a structured way, the Block Editor can "manage" the CSS that comes from different origins (user, theme, and core CSS), reducing the amount of CSS loaded in the page and preventing specificity wars due to the competing needs of the components involved (themes, blocks, plugins).
 -->
ブロックエディターは構造化した形式のブロックスタイルプロパティを提供することで、異なるソース (ユーザー、テーマ、コア) から来る CSS を「管理」し、ページにロードする CSS の量を減らし、テーマ、ブロック、プラグインなど関与するコンポーネントの競合したニーズによる「CSS 詳細度の戦い」を抑止します。
=======
By using the `experimental-theme.json` file to set style properties in a structured way, the Block Editor can "manage" the CSS that comes from different origins (user, theme, and core CSS). For example, if a theme and a user set the font size for paragraphs, we only enqueue the style coming from the user and not the theme's.

Some of the advantages are:

- Reduce the amount of CSS enqueued. 
- Prevent specificity wars.

### CSS Custom Properties

There are some areas of styling that would benefit from having shared values that can change across a site instantly.

To address this need, we've started to experiment with CSS Custom Properties, aka CSS Variables, in some places:

- **Presets**: [color palettes](https://developer.wordpress.org/block-editor/developers/themes/theme-support/#block-color-palettes), [font sizes](https://developer.wordpress.org/block-editor/developers/themes/theme-support/#block-font-sizes), or [gradients](https://developer.wordpress.org/block-editor/developers/themes/theme-support/#block-gradient-presets) declared by the theme are converted to CSS Custom Properties and enqueued both the front-end and the editors.

{% codetabs %}
{% Input %}
```json
{
  "settings": {
    "defaults": {
      "color": {
        "palette": [
          {
            "name": "Black",
            "slug": "black",
            "color": "#000000"
          },
          {
            "name": "White",
            "slug": "white",
            "color": "#ffffff"
          }
        ],
      },
    },
  },
}
```
{% Output %}
```css
:root {
  --wp--preset--color--black: #000000;
  --wp--preset--color--white: #ffffff;
}
```
{% end %}

- **Custom properties**: there's also a mechanism to create your own CSS Custom Properties.

{% codetabs %}
{% Input %}
```json
{
  "settings": {
    "defaults": {
      "custom": {
        "line-height": {
          "body": 1.7,
          "heading": 1.3
        },
      },
    },
  },
}
```
{% Output %}
```css
:root {
  --wp--custom--line-height--body: 1.7;
  --wp--custom--line-height--heading: 1.3;
}
```
{% end %}
>>>>>>> b0548f6a

<!-- 
## Specification
 -->
## 仕様

<!-- 
This specification is the same for the three different origins that use this format: core, themes, and users. Themes can override core's defaults by creating a file called `experimental-theme.json`. Users, via the site editor, will also be also to override theme's or core's preferences via an user interface that is being worked on.
 -->
この仕様は、同じフォーマットを仕様する3つの異なる主体、「コア」「テーマ」「ユーザー」で共通です。テーマは、ファイル `experimental-theme.json` を作成することでコアのデフォルトを上書きできます。ユーザーもまた、開発中のユーザーインターフェース、サイトエディターを介して、テーマやコアの設定を上書きできます。

<!-- 
The `experimental-theme.json` file declares how a theme wants the editor configured (`settings`) as well as the style properties it sets (`styles`).
 -->
`experimental-theme.json` ファイルでは、テーマがどのようにエディターを構成したいか (`settings`)、そして、設定するスタイルプロパティ (`styles`) を宣言します。

```
{
  "settings": { ... },
  "styles": { ... }
}
```
<!-- 
Both settings and styles can contain subsections for any registered block. As a general rule, the names of these subsections will be the block names ― we call them "block selectors". For example, the paragraph block ―whose name is `core/paragraph`― can be addressed in the settings using the key (or "block selector") `core/paragraph`:
 -->
任意の登録ブロックに対して settings も styles もサブセクションを含むことができます。一般的なルールとしてサブセクションの名前はブロック名で、これは「ブロックセレクタ」と呼ばれます。たとえば段落ブロック (名前は `core/paragraph`)は、settings 内ではキー (あるいは「ブロックセレクタ」) `core/paragraph` として処理されます。

```
{
  "settings": {
    "core/paragraph": { ... }
  }
}
```

<!-- 
There are a few cases in whiche a single block can represent different HTML markup. The heading block is one of these, as it represents h1 to h6 HTML elements. In these cases, the block will have as many block selectors as different markup variations ― `core/heading/h1`, `core/heading/h2`, etc, so they can be addressed separately:
 -->
単一ブロックが異なる HTML マークアップを表すケースがいくつかあります。見出しブロックはその一例で、h1 から h6 の HTML 要素を表します。この場合、見出しブロックは異なるマークアップ `core/heading/h1`、`core/heading/h2`、... と同じ数のブロックセレクタを持ち、それぞれ個別に処理します。

```
{
  "styles": {
    "core/heading/h1": { ... },
    // ...
    "core/heading/h6": { ... },
  }
}
```

<!-- 
Additionally, there are two other block selectors: `root` and `defaults`. The `root` block selector represents the root of the site. The `defaults` block selector represents the defaults to be used by blocks if they don't declare anything.
 -->
また、さらに2つの別のブロックセレクタ `root` と `defaults` があります。`root` ブロックセレクタは、サイトのルートを表します。`defaults` ブロックセレクタは、何もせんげされなかった場合にブロックで使用されるデフォルトを表します。

<!-- 
### Settings
 -->
### settings
<!-- 
The settings section has the following structure and default values:
 -->
settings セクションは以下の構造とデフォルト値を持ちます。

```
{
  "settings": {
    "some/block": {
      "border": {
        "customRadius": false /* true to opt-in */
      },
      "color": {
        "custom": true, /* false to opt-out, as in add_theme_support('disable-custom-colors') */
        "customGradient": true, /* false to opt-out, as in add_theme_support('disable-custom-gradients') */
        "gradients": [ ... ], /* gradient presets, as in add_theme_support('editor-gradient-presets', ... ) */
        "link": false, /* true to opt-in, as in add_theme_support('experimental-link-color') */
        "palette": [ ... ], /* color presets, as in add_theme_support('editor-color-palette', ... ) */
      },
      "custom": { ... },
      "spacing": {
        "customPadding": false, /* true to opt-in, as in add_theme_support('custom-spacing') */
        "units": [ "px", "em", "rem", "vh", "vw" ], /* filter values, as in add_theme_support('custom-units', ... ) */
      },
      "typography": {
        "customFontSize": true, /* false to opt-out, as in add_theme_support( 'disable-custom-font-sizes' ) */
        "customFontWeight": true, /* false to opt-out */
        "customFontStyle": true, /* false to opt-out */
        "customLineHeight": false, /* true to opt-in, as in add_theme_support( 'custom-line-height' ) */
        "dropCap": true, /* false to opt-out */
        "fontFamilies": [ ... ], /* font family presets */
        "fontSizes": [ ... ], /* font size presets, as in add_theme_support('editor-font-sizes', ... ) */
        "fontStyles": [ ... ], /* font style presets */
        "fontWeights": [ ... ], /* font weight presets */
        "textDecorations": [ ... ], /* text decoration presets */
        "textTransforms": [ ... ] /* text transform presets */
      }
    }
  }
}
```

<!-- 
Each block can configure any of these settings separately, providing a more fine-grained control over what exists via `add_theme_support`.
 -->
それぞれのブロックは個別にこれらの設定を構成でき、既存の `add_theme_support` を介したものよりも、詳細な制御を行えます。

<!-- 
The block settings declared under the `defaults` block selector affect to all blocks, unless a particular block overwrites it. It's a way to provide inheritance and quickly configure all blocks at once. To retain backward compatibility, the existing `add_theme_support` declarations that configure the block editor are retrofit in the proper categories for the `defaults` section. If a theme uses `add_theme_support('disable-custom-colors')`, it'll be the same as set `settings.defaults.color.custom` to `false`. If the `experimental-theme.json` contains any settings, these will take precedence over the values declared via `add_theme_support`.
 -->
`defaults` ブロックセレクタの下で宣言されたブロック設定は、個別に上書きしない限り、すべてのブロックに影響します。継承のコンセプトを導入し、すべてのブロックを一度に迅速に構成できます。後方互換性のため、ブロックエディターを構成する既存の `add_theme_support` の宣言は、`defaults` セクションの適切なカテゴリーに割り当てられます。テーマが `add_theme_support('disable-custom-colors')` を使用している場合、これは `settings.defaults.color.custom` に `false` を設定したことと同じです。`experimental-theme.json` 内に設定があれば、 `add_theme_support` を介して宣言された値に優先します。

<!-- 
Let's say a theme author wants to enable custom colors only for the paragraph block. This is how it can be done:
 -->
テーマ作者が段落ブロックのみにカスタムカラーを有効化したいとします。この場合、イカのようになります。

<!-- 
```
{
  "settings": {
    "defaults": {
      "color": {
        "custom": false // Disable it for all blocks.
      }
    },
    "core/paragraph": {
      "color": {
        "custom": true // Paragraph overrides the setting.
      }
    }
  }
}
```
 -->
```
{
  "settings": {
    "defaults": {
      "color": {
        "custom": false // すべてのブロックで無効化
      }
    },
    "core/paragraph": {
      "color": {
        "custom": true // 段落ブロックは設定を上書き
      }
    }
  }
}
```

<!-- 
Note, however, that not all settings are relevant for all blocks. The settings section provides an opt-in/opt-out mechanism for themes, but it's the block's responsibility to add support for the features that are relevant to it. For example, if a block doesn't implement the `dropCap` feature, a theme can't enable it for such a block through `experimental-theme.json`.
 -->
注意: ただし、すべての設定がすべてのブロックに関連するわけではありません。settings セクションはテーマに対してオプトイン、オプトアウトの仕組みを提供しますが、関連する機能のサポートの追加はブロックの責任です。たとえばブロックが `dropCap` 機能を実装しなければ、テーマは `experimental-theme.json` を介して有効化できません。

<!-- 
#### Presets
 -->
#### プリセット
<!-- 
Presets are part of the settings section. Each preset value will generate a CSS Custom Property that will be added to the new stylesheet, which follow this naming schema: `--wp--preset--{preset-category}--{preset-slug}`.
 -->
プリセットは settings セクションの一部です。各プリセット値は新しいスタイルシートに追加される CSS カスタムプロパティを生成します。CSS カスタムプロパティは命名スキーマ `--wp--preset--{preset-category}--{preset-slug}` に従います。


<<<<<<< HEAD
<!-- 
For example, for this input:
 -->
たとえば次の入力に対して
=======
For example:
>>>>>>> b0548f6a

{% codetabs %}
{% Input %}
```json
{
  "settings": {
    "defaults": {
      "color": {
        "palette": [
          {
            "slug": "strong-magenta",
            "color": "#a156b4"
          },
          {
            "slug": "very-dark-grey",
            "color": "rgb(131, 12, 8)"
          }
        ],
        "gradients": [
          {
            "slug": "blush-bordeaux",
            "gradient": "linear-gradient(135deg,rgb(254,205,165) 0%,rgb(254,45,45) 50%,rgb(107,0,62) 100%)"
          },
          {
            "slug": "blush-light-purple",
            "gradient": "linear-gradient(135deg,rgb(255,206,236) 0%,rgb(152,150,240) 100%)"
          },
        ]
      },
      "typography": {
        "fontSizes": [
          {
            "slug": "normal",
            "size": 16
          },
          {
            "slug": "big",
            "size": 32
          }
        ]
      }
    }
  }
}
```
<<<<<<< HEAD
<!-- 
The output will be:
 -->
出力は次のようになります。


=======
{% Output %}
>>>>>>> b0548f6a
```css
:root {
  --wp--preset--color--strong-magenta: #a156b4;
  --wp--preset--color--very-dark-gray: #444;
  --wp--preset--font-size--big: 32;
  --wp--preset--font-size--normal: 16;
  --wp--preset--gradient--blush-bordeaux: linear-gradient(135deg,rgb(254,205,165) 0%,rgb(254,45,45) 50%,rgb(107,0,62) 100%);
  --wp--preset--gradient--blush-light-purple: linear-gradient(135deg,rgb(255,206,236) 0%,rgb(152,150,240) 100%);
}
```
<<<<<<< HEAD
<!-- 
=======
{% end %}

>>>>>>> b0548f6a
To maintain backward compatibility, the presets declared via `add_theme_support` will also generate the CSS Custom Properties. If the `experimental-theme.json` contains any presets, these will take precedence over the ones declared via `add_theme_support`.
 -->
後方互換性のため、`add_theme_support` を介して宣言されたプリセットもまた CSS カスタムプロパティを生成します。`experimental-theme.json` に含まれるプリセットは `add_theme_support` を介して宣言されたプリセットに優先します。

<!-- 
#### Free-form CSS Custom Properties
 -->
#### 自由形式の CSS カスタムプロパティ

<!-- 
In addition to create CSS Custom Properties for the presets, the `experimental-theme.json` also allows for themes to create their own, so they don't have to be enqueued separately. Any values declared within the `settings.<some/block>.custom` section will be transformed to CSS Custom Properties following this naming schema: `--wp--custom--<variable-name>`.
 -->
プリセット用の CSS カスタムプロパティの作成に加えてテーマは `experimental-theme.json` を使用して独自のプロパティを作成できます。別々にエンキューする必要はありません。`settings.<some/block>.custom` セクション内に定義された任意の値は、命名スキーマ `--wp--custom--<variable-name>` を持つ CSS カスタムプロパティに変換されます。

<<<<<<< HEAD
<!-- 
For example, for this input:
 -->
たとえば次の入力に対して、
=======
For example:
>>>>>>> b0548f6a

{% codetabs %}
{% Input %}
```json
{
  "settings": {
    "defaults": {
      "custom": {
        "base-font": 16,
        "line-height": {
          "small": 1.2,
          "medium": 1.4,
          "large": 1.8
        }
      }
    }
  }
}
```
<<<<<<< HEAD
<!-- 
The output will be:
 -->
出力は次のようになります。

=======
{% Output %}
>>>>>>> b0548f6a
```css
:root {
  --wp--custom--base-font: 16;
  --wp--custom--line-height--small: 1.2;
  --wp--custom--line-height--medium: 1.4;
  --wp--custom--line-height--large: 1.8;
}
```
<<<<<<< HEAD
<!-- 
=======
{% end %}

>>>>>>> b0548f6a
Note that, the name of the variable is created by adding `--` in between each nesting level.
 -->
注意: 変数名は各ネストレベルの間に `--` を追加して作成されます。

<!-- 
### Styles
 -->
### styles

<!-- 
Each block declares which style properties it exposes via the [block supports mechanism](../block-api/block-supports.md). The support declarations are used to automatically generate the UI controls for the block in the editor, as well as being available through the `experimental-theme.json` file for themes to target.
 -->
各ブロックは[ブロックサポート](https://ja.wordpress.org/team/handbook/block-editor/developers/block-api/block-supports/)を介して、どのスタイルプロパティを公開するかを宣言します。サポートの宣言はエディター内でのブロックの UI コントロールを自動的に生成するために使用され、また `experimental-theme.json` ファイルを介してターゲットのテーマで利用できます。
 
```json
{
  "styles": {
    "some/block/selector": {
      "border": {
        "radius": "value"
      },
      "color": {
        "background": "value",
        "gradient": "value",
        "link": "value",
        "text": "value"
      },
      "spacing": {
        "padding": {
          "top": "value",
          "right": "value",
          "bottom": "value",
          "left": "value",
        },
      },
      "typography": {
        "fontFamily": "value",
        "fontSize": "value",
        "fontStyle": "value",
        "fontWeight": "value",
        "lineHeight": "value",
        "textDecoration": "value",
        "textTransform": "value"
      }
    }
  }
}
```
<<<<<<< HEAD
<!-- 
For example, an input like this:
 -->
たとえば次のような入力は、
=======

For example:
>>>>>>> b0548f6a

{% codetabs %}
{% Input %}
```json
{
  "styles": {
    "root": {
      "color": {
        "text": "var(--wp--preset--color--primary)"
      },
    },
    "core/heading/h1": {
      "color": {
        "text": "var(--wp--preset--color--primary)"
      },
      "typography": {
        "fontSize": "calc(1px * var(--wp--preset--font-size--huge))"
      }
    },
    "core/heading/h4": {
      "color": {
        "text": "var(--wp--preset--color--secondary)"
      },
      "typography": {
        "fontSize": "var(--wp--preset--font-size--normal)"
      }
    }
  }
}
```
<<<<<<< HEAD
<!-- 
will append the following style rules to the stylesheet:
 -->
次のスタイルルールをスタイルシート末尾に追加します。

=======
{% Output %}
>>>>>>> b0548f6a
```css
:root {
  color: var(--wp--preset--color--primary);
}
h1 {
  color: var(--wp--preset--color--primary);
  font-size: calc(1px * var(--wp--preset--font-size--huge));
}
h4 {
  color: var(--wp--preset--color--secondary);
  font-size: calc(1px * var(--wp--preset--font-size--normal));
}
```
<<<<<<< HEAD
<!-- 
=======
{% end %}

>>>>>>> b0548f6a
The `defaults` block selector can't be part of the `styles` section and will be ignored if it's present. The `root` block selector will generate a style rule with the `:root` CSS selector.
 -->
`defaults` ブロックセレクタは、`styles` セクションの一部にはなれず、あっても無視されます。`root` ブロックセレクタはなることはできず、`:root` CSS セレクタと共にスタイルルールを生成します。

<!-- 
#### Border Properties
 -->
#### ボーダープロパティ

| Block | Radius |
| --- | --- |
| Group | Yes |
| Image | Yes |

<!-- 
#### Color Properties
 -->
#### カラープロパティ
<!-- 
These are the current color properties supported by blocks:
 -->
以下は現在、ブロックでサポートされる色プロパティです。

| Block | Background | Gradient | Link | Text |
| --- | --- | --- | --- | --- |
| Global | Yes | Yes | Yes | Yes |
| Columns | Yes | Yes | Yes | Yes |
| Group | Yes | Yes | Yes | Yes |
| Heading [1] | Yes | - | Yes | Yes |
| List | Yes | Yes | - | Yes |
| Media & text | Yes | Yes | Yes | Yes |
| Navigation | Yes | - | - | Yes |
| Paragraph | Yes | - | Yes | Yes |
| Post Author | Yes | Yes | Yes | Yes |
| Post Comments | Yes | Yes | Yes | Yes |
| Post Comments Count | Yes | Yes | - | Yes |
| Post Comments Form | Yes | Yes | Yes | Yes |
| Post Date | Yes | Yes | - | Yes |
| Post Excerpt | Yes | Yes | Yes | Yes |
| Post Hierarchical Terms | Yes | Yes | Yes | Yes |
| Post Tags | Yes | Yes | Yes | Yes |
| Post Title | Yes | Yes | - | Yes |
| Site Tagline | Yes | Yes | - | Yes |
| Site Title | Yes | Yes | - | Yes |
| Social Links | Yes | - | - | Yes |
| Template Part | Yes | Yes | Yes | Yes |
<!-- 
[1] The heading block represents 6 distinct HTML elements: H1-H6. It comes with selectors to target each individual element (ex: core/heading/h1 for H1, etc).
 -->
[1] 「見出し」ブロックは6つの異なる HTML 要素、H1 から H6 を表します。それぞれ個別の要素をターゲットとするセレクタも付きます。たとえば H1 に対して core/heading/h1 等。
<!-- 
#### Spacing Properties
 -->
#### スペース関連のプラパティ

| Block | Padding |
| --- | --- |
| Cover | Yes |
| Group | Yes |

<!-- 
#### Typography Properties
 -->
#### タイポグラフィプロパティ
<!-- 
These are the current typography properties supported by blocks:
 -->
以下は現在、ブロックでサポートされるタイポグラフィプロパティです。

| Block | Font Family | Font Size | Font Style | Font Weight | Line Height | Text Decoration | Text Transform |
| --- | --- | --- | --- | --- | --- | --- | --- |
| Global | Yes | Yes | Yes | Yes | Yes | Yes | Yes |
| Code | - | Yes | - | - | - | - | - |
| Heading [1] | - | Yes | - | - | Yes | - | - |
| List | - | Yes | - | - | - | - | - |
| Navigation | Yes | Yes | Yes | Yes | - | Yes | Yes |
| Paragraph | - | Yes | - | - | Yes | - | - |
| Post Author | - | Yes | - | - | Yes | - | - |
| Post Comments | - | Yes | - | - | Yes | - | - |
| Post Comments Count | - | Yes | - | - | Yes | - | - |
| Post Comments Form | - | Yes | - | - | Yes | - | - |
| Post Date | - | Yes | - | - | Yes | - | - |
| Post Excerpt | - | Yes | - | - | Yes | - | - |
| Post Hierarchical Terms | - | Yes | - | - | Yes | - | - |
| Post Tags | - | Yes | - | - | Yes | - | - |
| Post Title | Yes | Yes | - | - | Yes | - | - |
| Preformatted | - | Yes | - | - | - | - | - |
| Site Tagline | Yes | Yes | - | - | Yes | - | - |
| Site Title | Yes | Yes | - | - | Yes | - | - |
| Verse | Yes | Yes | - | - | - | - | - |

<<<<<<< HEAD
<!-- 
[1] The heading block represents 6 distinct HTML elements: H1-H6. It comes with selectors to target each individual element (ex: core/heading/h1 for H1, etc).
 -->
[1] 「見出し」ブロックは6つの異なる HTML 要素、H1 から H6 を表します。それぞれ個別の要素をターゲットとするセレクタも付きます。たとえば H1 に対して core/heading/h1 等。

[原文](https://github.com/WordPress/gutenberg/blob/HEAD/docs/designers-developers/developers/themes/theme-json.md)
=======
[1] The heading block represents 6 distinct HTML elements: H1-H6. It comes with selectors to target each individual element (ex: core/heading/h1 for H1, etc).


### Other theme metadata

There's a growing need to add more theme metadata to the theme.json. This section lists those other fields:

**customTemplates**: within this field themes can list the custom templates present in the `block-templates` folder, the keys should match the custom template name. For example, for a custom template named `my-custom-template.html`, the `theme.json` can declare what post types can use it and what's the title to show the user:

```json
{
  "customTemplates": {
    "my-custom-template": {
      "title": "The template title", /* Mandatory */
      "postTypes": [ "page", "post", "my-cpt" ] /* Optional, will only apply to "page" by default. */
    }
  }
}
```

## Frequently Asked Questions

### The naming schema of CSS Custom Properties

One thing you may have noticed is the naming schema used for the CSS Custom Properties the system creates, including the use of double hyphen, `--`, to separate the different "concepts". Take the following examples.

**Presets** such as `--wp--preset--color--black` can be divided into the following chunks:

- `--wp`: prefix to namespace the CSS variable.
- `preset `: indicates is a CSS variable that belongs to the presets.
- `color`: indicates which preset category the variable belongs to. It can be `color`, `font-size`, `gradients`.
- `black`: the `slug` of the particular preset value.

**Custom** properties such as `--wp--custom--line-height--body`, which can be divided into the following chunks:

- `--wp`: prefix to namespace the CSS variable.
- `custom`: indicates is a "free-form" CSS variable created by the theme.
- `line-height--body`: the result of converting the "custom" object keys into a string.

The `--` as a separator has two functions:

- Readibility, for human understanding. It can be thought as similar to the BEM naming schema, it separates "categories".
- Parseability, for machine understanding. Using a defined structure allows machines to understand the meaning of the property `--wp--preset--color--black`: it's a value bounded to the color preset whose slug is "black", which then gives us room to do more things with them.

### Why using `--` as a separator?

We could have used any other separator, such as a single `-`.

However, that'd have been problematic, as it'd have been impossible to tell how `--wp-custom-line-height-template-header` should be converted back into an object, unless we force theme authors not to use `-` in their variable names.

By reserving `--` as a category separator and let theme authors use `-` for word-boundaries, the naming is clearer: `--wp--custom--line-height--template-header`.

### How settings under "custom" create new CSS Custom Properties

The algorithm to create CSS Variables out of the settings under the "custom" key works this way:

This is for clarity, but also because we want a mechanism to parse back a variable name such `--wp--custom--line-height--body` to its object form in theme.json. We use the same separation for presets.

For example:

{% codetabs %}
{% Input %}
```json
{
  "settings": {
    "defaults": {
      "custom": {
        "lineHeight": {
          "body": 1.7
        },
        "font-primary": "-apple-system, BlinkMacSystemFont, 'Segoe UI', Roboto, Oxygen-Sans, Ubuntu, Cantarell, 'Helvetica Neue', sans-serif"
      },
    },
  },
}
```
{% Output %}
```css
:root {
  --wp--custom--line-height--body: 1.7;
  --wp--custom--font-primary: "-apple-system, BlinkMacSystemFont, 'Segoe UI', Roboto, Oxygen-Sans, Ubuntu, Cantarell, 'Helvetica Neue', sans-serif",
}
```
{% end %}

A few notes about this process:

- `camelCased` keys are transformed into its `kebab-case` form, as to follow the CSS property naming schema. Example: `lineHeight` is transformed into `line-height`.
- Keys at different depth levels are separated by `--`. That's why `line-height` and `body` are separated by `--`.
- You shouldn't use `--` in the names of the keys within the `custom` object. Example, **don't do** this:


```json
{
  "settings": {
    "defaults": {
      "custom": {
        "line--height": {
          "body": 1.7
        },
      },
    },
  },
}
```
>>>>>>> b0548f6a
<|MERGE_RESOLUTION|>--- conflicted
+++ resolved
@@ -6,15 +6,11 @@
 <!-- 
 > **These features are still experimental**. “Experimental” means this is an early implementation subject to drastic and breaking changes.
 >
-<<<<<<< HEAD
-> Documentation has been shared early to surface what’s being worked on and invite feedback from those experimenting with the APIs. Please, be welcome to share yours in the weekly #core-editor chats as well as async via the Github issues and Pull Requests.
+> Documentation has been shared early to surface what’s being worked on and invite feedback from those experimenting with the APIs. Please, be welcomed to share yours in the weekly #core-editor chats as well as async via the Github issues and Pull Requests.
  -->
 > **この機能は現在、実験中です**。「実験中」とは初期の実装であり、将来、大規模で後方互換性のない変更があることを意味します。
 >
 > 現在何が行われているかを明らかにし、API を使用した実験からフィードバックを得るため、早い段階でドキュメントを共有します。わたしたちはフィードバックを歓迎します。意見のある方は週次の #core-editor 会議で共有するか、非同期が良ければ GitHub で issue やプルリクを作成してください。
-=======
-> Documentation has been shared early to surface what’s being worked on and invite feedback from those experimenting with the APIs. Please, be welcomed to share yours in the weekly #core-editor chats as well as async via the Github issues and Pull Requests.
->>>>>>> b0548f6a
 
 <!-- 
 This is documentation for the current direction and work in progress about how themes can hook into the various sub-systems that the Block Editor provides.
@@ -29,101 +25,108 @@
 - Specification
     - Settings
     - Styles
-<<<<<<< HEAD
- -->
-- 論拠
-    - 設定をブロックごとに制御できる
-    - CSS カスタムプロパティ: プリセット & カスタム
-    - いくつかのブロックスタイルは管理できる
-- 仕様
-    - settings
-    - styles
-
-<!-- 
-=======
     - Other theme metadata
 - FAQ
   - The naming schema of CSS Custom Properties
   - Why using -- as a separator?
   - How settings under "custom" create new CSS Custom Properties
 
->>>>>>> b0548f6a
+ -->
+- 論拠
+    - 設定をブロックごとに制御できる
+    - いくつかのブロックスタイルは管理できる
+    - CSS カスタムプロパティ: プリセット & カスタム
+- 仕様
+    - settings
+    - styles
+    - その他のテーマのメタデータ
+- FAQ
+  - CSS カスタムプロパティの命名体系
+  - なぜ、セパレータとして、「--」を使用するのか ?
+  - 「custom」下の設定は、どのように新しい CSS カスタムプロパティとなるのか ?
+  
+<!-- 
 ## Rationale
  -->
 ## 論拠
 
-<<<<<<< HEAD
-<!-- 
-The Block Editor surface API has evolved at different velocities, and it's now at a point where is showing some growing pains, specially in areas that affect themes. Examples of this are: the ability to [control the editor programmatically](https://make.wordpress.org/core/2020/01/23/controlling-the-block-editor/), or [a block style system](https://github.com/WordPress/gutenberg/issues/9534) that facilitates user, theme, and core style preferences.
- -->
-ブロックエディター周辺の API は異なる速度で進化しており、今やこのことから生じる苦労は、特にテーマに影響を与える部分で大きくなっています。例として [エディターのプログラム的な制御](https://make.wordpress.org/core/2020/01/23/controlling-the-block-editor/)や、ユーザー、テーマ、コアスタイルの好みを取りまとめる[ブロックスタイルシステム](https://github.com/WordPress/gutenberg/issues/9534) があります。
-
-<!-- 
-This describes the current efforts to consolidate the various APIs into a single point – a `experimental-theme.json` file that should be located inside the root of the theme directory.
- -->
-この文書では現在行われている、さざまな API を一箇所に集める努力、テーマディレクトリのルートに配置する `experimental-theme.json` ファイルについて説明します。
-=======
+<!-- 
 The Block Editor API has evolved at different velocities and there are some growing pains, specially in areas that affect themes. Examples of this are: the ability to [control the editor programmatically](https://make.wordpress.org/core/2020/01/23/controlling-the-block-editor/), or [a block style system](https://github.com/WordPress/gutenberg/issues/9534) that facilitates user, theme, and core style preferences.
-
+ -->
+ブロックエディター API は異なる速度で進化しているため、特にテーマに影響を与える部分で苦痛に感じられる部分が大きくなっています。例として [エディターのプログラム的な制御](https://make.wordpress.org/core/2020/01/23/controlling-the-block-editor/)や、ユーザー、テーマ、コアスタイルの好みを取りまとめる[ブロックスタイルシステム](https://github.com/WordPress/gutenberg/issues/9534) があります。
+
+<!-- 
 This describes the current efforts to consolidate the various APIs related to styles into a single point – a `experimental-theme.json` file that should be located inside the root of the theme directory.
->>>>>>> b0548f6a
+ -->
+この文書では現在行われている、スタイルに関連するさまざまな API を一箇所に集める努力、テーマディレクトリのルートに配置する `experimental-theme.json` ファイルについて説明します。
 
 <!-- 
 ### Settings can be controlled per block
  -->
 ### 設定をブロックごとに制御できる
 
-<<<<<<< HEAD
-<!-- 
-The Block Editor already allows the control of specific settings such as alignment, drop cap, whether it's present in the inserter, etc at the block level. The goal is to surface these for themes to control at a block level.
- -->
-ブロックエディターはすでに、配置、ドロップキャップ (先頭の文字を大きくする)、インサーター内での表示の有無など、特定の設定をブロックレベルで実行できます。目標として、これらの機能をテーマからでもブロックレベルで制御できるようにします。
-
-<!-- 
-### CSS Custom Properties
- -->
-### CSS カスタムプロパティ
-
-<!-- 
-Presets such as [color palettes](https://developer.wordpress.org/block-editor/developers/themes/theme-support/#block-color-palettes), [font sizes](https://developer.wordpress.org/block-editor/developers/themes/theme-support/#block-font-sizes), and [gradients](https://developer.wordpress.org/block-editor/developers/themes/theme-support/#block-gradient-presets) become CSS Custom Properties, and will be enqueued by the system for themes to use in both the front-end and the editors. There's also a mechanism to create your own CSS Custom Properties.
- -->
-[カラーパレット](https://ja.wordpress.org/team/handbook/block-editor/developers/themes/theme-support/#block-color-palettes)、[フォントサイズ](https://ja.wordpress.org/team/handbook/block-editor/developers/themes/theme-support/#block-font-sizes)、[グラデーション](https://ja.wordpress.org/team/handbook/block-editor/developers/themes/theme-support/#block-gradient-presets) などのプリセットは CSS カスタムプロパティとなり、システムでエンキューされるため、テーマはフロントエンドとエディターの両方で使うことができます。また独自の CSS カスタムプロパティを作成する仕組みもあります。
-=======
+<!-- 
 The Block Editor already allows the control of specific settings such as alignment, drop cap, presets available, etc. All of these work at the block level. By using the `experimental-theme.json` we aim to allow themes to control these at a block level.
-
+ -->
+ブロックエディターはすでに、配置、ドロップキャップ (先頭の文字を大きくする)、プリセット可能かどうかなどの特定の設定を制御できます。これらはすべてブロックレベルで動作します。`experimental-theme.json` を使用することで、これらの機能をテーマからでもブロックレベルで制御できるようにすることを目標としています。
+
+<!-- 
 Examples of what can be achieved are:
-
+ -->
+達成できることの例:
+
+<!-- 
 - Use a particular preset for a block (e.g.: table) but the common one for the rest of blocks.
 - Enable font size UI controls for all blocks that support it but the headings block.
 - etc.
->>>>>>> b0548f6a
+ -->
+- あるブロック(例: テーブル)に対して特定のプリセットを使用するが、残りのブロックでは一般的なものを使用する。
+- サポートするすべてのブロックでフォントサイズ UI コントロールを有効化するが、見出しブロックは除く。
+- など。
 
 <!-- 
 ### Some block styles are managed
  -->
 ### いくつかのブロックスタイルを管理できる
 
-<<<<<<< HEAD
-<!-- 
-By providing the block style properties in a structured way, the Block Editor can "manage" the CSS that comes from different origins (user, theme, and core CSS), reducing the amount of CSS loaded in the page and preventing specificity wars due to the competing needs of the components involved (themes, blocks, plugins).
- -->
-ブロックエディターは構造化した形式のブロックスタイルプロパティを提供することで、異なるソース (ユーザー、テーマ、コア) から来る CSS を「管理」し、ページにロードする CSS の量を減らし、テーマ、ブロック、プラグインなど関与するコンポーネントの競合したニーズによる「CSS 詳細度の戦い」を抑止します。
-=======
+<!-- 
 By using the `experimental-theme.json` file to set style properties in a structured way, the Block Editor can "manage" the CSS that comes from different origins (user, theme, and core CSS). For example, if a theme and a user set the font size for paragraphs, we only enqueue the style coming from the user and not the theme's.
-
+ -->
+`experimental-theme.json` ファイルを使用して、構造化した形式のブロックスタイルプロパティを設定することで、ブロックエディターは異なるソース (ユーザー、テーマ、コア) から来る CSS を「管理」できます。たとえば、テーマとユーザーが段落にフォントサイズを設定すると、ユーザーから来たスタイルのみをエンキューします。
+
+<!-- 
 Some of the advantages are:
-
+ -->
+この方法の利点:
+<!-- 
 - Reduce the amount of CSS enqueued. 
 - Prevent specificity wars.
-
+ -->
+- エンキューされる CSS の量を減らす。 
+- 「CSS 詳細度の戦い」を抑止する。
+
+<!-- 
 ### CSS Custom Properties
-
+ -->
+### CSS カスタムプロパティ
+
+<!-- 
 There are some areas of styling that would benefit from having shared values that can change across a site instantly.
-
+ -->
+サイト内で一度に変更できる共有の値があることで便利になる、スタイリングの領域があります。
+
+<!-- 
 To address this need, we've started to experiment with CSS Custom Properties, aka CSS Variables, in some places:
-
+ -->
+To address this need, we've started to experiment with CSS Custom Properties, aka CSS Variables, in some places:
+このニーズを満たすためいくつかの場所で CSS カスタムプロパティの実験を始めました。なお、CSS カスタムプロパティは CSS 変数とも呼ばれます。
+
+<!-- 
 - **Presets**: [color palettes](https://developer.wordpress.org/block-editor/developers/themes/theme-support/#block-color-palettes), [font sizes](https://developer.wordpress.org/block-editor/developers/themes/theme-support/#block-font-sizes), or [gradients](https://developer.wordpress.org/block-editor/developers/themes/theme-support/#block-gradient-presets) declared by the theme are converted to CSS Custom Properties and enqueued both the front-end and the editors.
-
+ -->
+- **プリセット**: [カラーパレット](https://ja.wordpress.org/team/handbook/block-editor/developers/themes/theme-support/#block-color-palettes)、[フォントサイズ](https://ja.wordpress.org/team/handbook/block-editor/developers/themes/theme-support/#block-font-sizes)、[グラデーション](https://ja.wordpress.org/team/handbook/block-editor/developers/themes/theme-support/#block-gradient-presets) をテーマで宣言すると、CSS カスタムプロパティに変換され、フロントエンドとエディターの両方にエンキューされます。
+
+**入力**
 {% codetabs %}
 {% Input %}
 ```json
@@ -148,6 +151,7 @@
   },
 }
 ```
+**出力**
 {% Output %}
 ```css
 :root {
@@ -157,8 +161,12 @@
 ```
 {% end %}
 
+<!-- 
 - **Custom properties**: there's also a mechanism to create your own CSS Custom Properties.
-
+ -->
+- **カスタムプロパティ**: 自身の CSS カスタムプロパティを作成する仕組みもあります。
+
+**入力**
 {% codetabs %}
 {% Input %}
 ```json
@@ -175,6 +183,7 @@
   },
 }
 ```
+**出力**
 {% Output %}
 ```css
 :root {
@@ -183,7 +192,6 @@
 }
 ```
 {% end %}
->>>>>>> b0548f6a
 
 <!-- 
 ## Specification
@@ -350,15 +358,12 @@
 プリセットは settings セクションの一部です。各プリセット値は新しいスタイルシートに追加される CSS カスタムプロパティを生成します。CSS カスタムプロパティは命名スキーマ `--wp--preset--{preset-category}--{preset-slug}` に従います。
 
 
-<<<<<<< HEAD
-<!-- 
-For example, for this input:
- -->
-たとえば次の入力に対して
-=======
+<!-- 
 For example:
->>>>>>> b0548f6a
-
+ -->
+例:
+
+**入力**
 {% codetabs %}
 {% Input %}
 ```json
@@ -403,16 +408,8 @@
   }
 }
 ```
-<<<<<<< HEAD
-<!-- 
-The output will be:
- -->
-出力は次のようになります。
-
-
-=======
+**出力**
 {% Output %}
->>>>>>> b0548f6a
 ```css
 :root {
   --wp--preset--color--strong-magenta: #a156b4;
@@ -423,12 +420,9 @@
   --wp--preset--gradient--blush-light-purple: linear-gradient(135deg,rgb(255,206,236) 0%,rgb(152,150,240) 100%);
 }
 ```
-<<<<<<< HEAD
-<!-- 
-=======
 {% end %}
 
->>>>>>> b0548f6a
+<!-- 
 To maintain backward compatibility, the presets declared via `add_theme_support` will also generate the CSS Custom Properties. If the `experimental-theme.json` contains any presets, these will take precedence over the ones declared via `add_theme_support`.
  -->
 後方互換性のため、`add_theme_support` を介して宣言されたプリセットもまた CSS カスタムプロパティを生成します。`experimental-theme.json` に含まれるプリセットは `add_theme_support` を介して宣言されたプリセットに優先します。
@@ -443,15 +437,12 @@
  -->
 プリセット用の CSS カスタムプロパティの作成に加えてテーマは `experimental-theme.json` を使用して独自のプロパティを作成できます。別々にエンキューする必要はありません。`settings.<some/block>.custom` セクション内に定義された任意の値は、命名スキーマ `--wp--custom--<variable-name>` を持つ CSS カスタムプロパティに変換されます。
 
-<<<<<<< HEAD
-<!-- 
-For example, for this input:
- -->
-たとえば次の入力に対して、
-=======
+<!-- 
 For example:
->>>>>>> b0548f6a
-
+ -->
+例:
+
+**入力**
 {% codetabs %}
 {% Input %}
 ```json
@@ -470,15 +461,8 @@
   }
 }
 ```
-<<<<<<< HEAD
-<!-- 
-The output will be:
- -->
-出力は次のようになります。
-
-=======
+**出力**
 {% Output %}
->>>>>>> b0548f6a
 ```css
 :root {
   --wp--custom--base-font: 16;
@@ -487,12 +471,8 @@
   --wp--custom--line-height--large: 1.8;
 }
 ```
-<<<<<<< HEAD
-<!-- 
-=======
 {% end %}
-
->>>>>>> b0548f6a
+<!-- 
 Note that, the name of the variable is created by adding `--` in between each nesting level.
  -->
 注意: 変数名は各ネストレベルの間に `--` を追加して作成されます。
@@ -541,15 +521,10 @@
   }
 }
 ```
-<<<<<<< HEAD
-<!-- 
-For example, an input like this:
- -->
-たとえば次のような入力は、
-=======
-
+<!-- 
 For example:
->>>>>>> b0548f6a
+ -->
+例:
 
 {% codetabs %}
 {% Input %}
@@ -580,15 +555,8 @@
   }
 }
 ```
-<<<<<<< HEAD
-<!-- 
-will append the following style rules to the stylesheet:
- -->
-次のスタイルルールをスタイルシート末尾に追加します。
-
-=======
+**出力**
 {% Output %}
->>>>>>> b0548f6a
 ```css
 :root {
   color: var(--wp--preset--color--primary);
@@ -602,12 +570,9 @@
   font-size: calc(1px * var(--wp--preset--font-size--normal));
 }
 ```
-<<<<<<< HEAD
-<!-- 
-=======
 {% end %}
 
->>>>>>> b0548f6a
+<!-- 
 The `defaults` block selector can't be part of the `styles` section and will be ignored if it's present. The `root` block selector will generate a style rule with the `:root` CSS selector.
  -->
 `defaults` ブロックセレクタは、`styles` セクションの一部にはなれず、あっても無視されます。`root` ブロックセレクタはなることはできず、`:root` CSS セレクタと共にスタイルルールを生成します。
@@ -699,23 +664,26 @@
 | Site Title | Yes | Yes | - | - | Yes | - | - |
 | Verse | Yes | Yes | - | - | - | - | - |
 
-<<<<<<< HEAD
 <!-- 
 [1] The heading block represents 6 distinct HTML elements: H1-H6. It comes with selectors to target each individual element (ex: core/heading/h1 for H1, etc).
  -->
 [1] 「見出し」ブロックは6つの異なる HTML 要素、H1 から H6 を表します。それぞれ個別の要素をターゲットとするセレクタも付きます。たとえば H1 に対して core/heading/h1 等。
 
-[原文](https://github.com/WordPress/gutenberg/blob/HEAD/docs/designers-developers/developers/themes/theme-json.md)
-=======
-[1] The heading block represents 6 distinct HTML elements: H1-H6. It comes with selectors to target each individual element (ex: core/heading/h1 for H1, etc).
-
-
+<!-- 
 ### Other theme metadata
-
+ -->
+### その他のテーマのメタデータ
+<!-- 
 There's a growing need to add more theme metadata to the theme.json. This section lists those other fields:
-
+ -->
+theme.json にはさらに多くのテーマのメタデータを追加するニーズがあります。このセクションでは、それら他のフィールドを挙げます。
+
+<!-- 
 **customTemplates**: within this field themes can list the custom templates present in the `block-templates` folder, the keys should match the custom template name. For example, for a custom template named `my-custom-template.html`, the `theme.json` can declare what post types can use it and what's the title to show the user:
-
+ -->
+**customTemplates**: このフィールド内に、テーマは、`block-templates` フォルダー内にあるカスタムテンプレートをリストできます。キーはカスタムテンプレート名と同じ必要があります。たとえば、カスタムテンプレート `my-custom-template.html` に対して、`theme.json` はどの投稿タイプが使用でき、ユーザーにどのようなタイトルを表示するか宣言できます。
+
+<!-- 
 ```json
 {
   "customTemplates": {
@@ -726,47 +694,105 @@
   }
 }
 ```
-
+ -->
+```json
+{
+  "customTemplates": {
+    "my-custom-template": {
+      "title": "The template title", /* 必須 */
+      "postTypes": [ "page", "post", "my-cpt" ] /* オプション。デフォルトでは page のみに適用する。 */
+    }
+  }
+}
+```
+<!-- 
 ## Frequently Asked Questions
-
+ -->
+## FAQ よくある質問と答え
+
+<!-- 
 ### The naming schema of CSS Custom Properties
-
+ -->
+### CSS カスタムプロパティの命名体系
+
+<!-- 
 One thing you may have noticed is the naming schema used for the CSS Custom Properties the system creates, including the use of double hyphen, `--`, to separate the different "concepts". Take the following examples.
-
+ -->
+システムが作成する CSS カスタムプロパティの命名体系に気づいたかもしれません。ダブルハイフン `--` が異なる「コンセプト」を分離しています。以下に例を見ます。
+
+<!-- 
 **Presets** such as `--wp--preset--color--black` can be divided into the following chunks:
-
+ -->
+**プリセット** たとえば `--wp--preset--color--black` は次のように分割できます。
+<!-- 
 - `--wp`: prefix to namespace the CSS variable.
 - `preset `: indicates is a CSS variable that belongs to the presets.
 - `color`: indicates which preset category the variable belongs to. It can be `color`, `font-size`, `gradients`.
 - `black`: the `slug` of the particular preset value.
-
+ -->
+- `--wp`: CSS 変数の名前空間の接頭辞。
+- `preset`: プリセットに属する CSS 変数であることを示す。
+- `color`: 変数がどのプリセットカテゴリーに属するかを示す。`color`、`font-size`、`gradients` を指定可。
+- `black`: 特定のプリセット値の `slug` 。
+<!-- 
 **Custom** properties such as `--wp--custom--line-height--body`, which can be divided into the following chunks:
-
+ -->
+**Custom** プロパティ `--wp--custom--line-height--body` は次のように分割できます。
+<!-- 
 - `--wp`: prefix to namespace the CSS variable.
 - `custom`: indicates is a "free-form" CSS variable created by the theme.
 - `line-height--body`: the result of converting the "custom" object keys into a string.
-
+ -->
+- `--wp`: CSS 変数の名前空間の接頭辞。
+- `custom`: テーマに作成された「自由形式」の CSS 変数であることを示す。
+- `line-height--body`: 「カスタム」オブジェクトキーを文字列に変換した結果。
+<!-- 
 The `--` as a separator has two functions:
 
 - Readibility, for human understanding. It can be thought as similar to the BEM naming schema, it separates "categories".
 - Parseability, for machine understanding. Using a defined structure allows machines to understand the meaning of the property `--wp--preset--color--black`: it's a value bounded to the color preset whose slug is "black", which then gives us room to do more things with them.
-
+ -->
+セパレータとしての `--` には2つの機能があります。
+
+- 人間の理解を助ける可読性。「カテゴリー」を分ける、BEM 命名規約と同じと考えられます。
+- 機械の理解を助けるパース容易性 (Parseability)。定義された構造を使用することで、機械もプロパティ `--wp--preset--color--black` の意味を理解でき、これがスラッグ「black」のカラープリセットに紐付いた値と分かり、ユーザーが更なる操作を行う余地を与えます。
+
+<!-- 
 ### Why using `--` as a separator?
-
+ -->
+### なぜ、セパレータとして、「--」を使用するのか ?
+<!-- 
 We could have used any other separator, such as a single `-`.
 
 However, that'd have been problematic, as it'd have been impossible to tell how `--wp-custom-line-height-template-header` should be converted back into an object, unless we force theme authors not to use `-` in their variable names.
 
 By reserving `--` as a category separator and let theme authors use `-` for word-boundaries, the naming is clearer: `--wp--custom--line-height--template-header`.
-
+ -->
+他のセパレータ、たとえば `-` を使うこともできました。
+
+しかし、これは問題で、例えば `--wp-custom-line-height-template-header` をどのように変換してオブジェクトに戻すのか伝えることは不可能です。変数名に `-` を使わないよう作者に強制するしかありません。
+
+カテゴリーセパレータとして `--` を予約し、作者は単語の境界に `-` を使えることで、命名も `--wp--custom--line-height--template-header` と、クリアになります。 
+
+<!-- 
 ### How settings under "custom" create new CSS Custom Properties
-
+ -->
+### 「custom」下の設定は、どのように新しい CSS カスタムプロパティとなるのか ?
+
+<!-- 
 The algorithm to create CSS Variables out of the settings under the "custom" key works this way:
 
 This is for clarity, but also because we want a mechanism to parse back a variable name such `--wp--custom--line-height--body` to its object form in theme.json. We use the same separation for presets.
 
 For example:
-
+ -->
+「カスタム」キー下の設定から CSS 変数を作成するアルゴリズムは次のように動作します。
+
+これは明快さのためですが、`--wp--custom--line-height--body` のような変数名をパースして theme.json 内のオブジェクト形式に戻す仕組みも必要なためです。プリセットにも同じセパレータを使用します。
+
+例:
+
+**入力**
 {% codetabs %}
 {% Input %}
 ```json
@@ -783,6 +809,7 @@
   },
 }
 ```
+**出力**
 {% Output %}
 ```css
 :root {
@@ -792,12 +819,18 @@
 ```
 {% end %}
 
+<!-- 
 A few notes about this process:
 
 - `camelCased` keys are transformed into its `kebab-case` form, as to follow the CSS property naming schema. Example: `lineHeight` is transformed into `line-height`.
 - Keys at different depth levels are separated by `--`. That's why `line-height` and `body` are separated by `--`.
 - You shouldn't use `--` in the names of the keys within the `custom` object. Example, **don't do** this:
-
+ -->
+このプロセスに対する注意:
+
+- `camelCased` キーはその `kebab-case` フォームに変換し、CSS プロパティ命名体系に従います。例: `lineHeight` は `line-height` に変換されます。
+- 異なる深さレベルのキーは `--` で分割されます。`line-height` と `body` が `--` で分かれている理由です。
+- You shouldn't use `--` in the names of the keys within the `custom` オブジェクト内のキー名で `--` を使用しないでください。例: 次のような命名は**止めてください**。
 
 ```json
 {
@@ -812,4 +845,5 @@
   },
 }
 ```
->>>>>>> b0548f6a
+
+[原文](https://github.com/WordPress/gutenberg/blob/HEAD/docs/designers-developers/developers/themes/theme-json.md)