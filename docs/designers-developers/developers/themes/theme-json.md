--- conflicted
+++ resolved
@@ -301,236 +301,6 @@
 | Site Tagline | Yes | Yes |
 | Site Title | Yes | Yes |
 
-<<<<<<< HEAD
 [1] The heading block represents 6 distinct HTML elements: H1-H6. It comes with selectors to target each individual element (ex: core/heading/h1 for H1, etc).
 
-### Features
-
-Via the features key we allow controlling some editor and block features according to the following rules:
-- The features within `global` override the default editor settings, which plugins can modify by hooking into the `block_editor_settings` filter on the server.
-- The features within the context of each block override the default block settings, which plugins can modify by hooking into the `blocks.registerBlockType` filter on the client.
-- Block settings take precedence over global settings.
-
-For example, if a feature is enabled for a block by default, although the theme disables it at the global level, the block keeps it enabled. If the theme wants to override a block's default, it has to target that particular block.
-
-So far, this function is enabled only for the `global` section in `lib/experimental-default-theme.json`.
-
-```
-{
-  "global": {
-    "features": {
-      "typography": {
-        "dropCap": false
-      }
-    }
-  }
-}
-```
-
-Then each block can decide to override how they handle block editor features during their registration process (`register_block_type` or `registerBlockType` calls) using `supports` object in `block.json` file:
-
-```
-{
-  "supports": {
-    "__experimentalFeatures": {
-      "typography": {
-        "dropCap": true
-      }
-    }
-  }
-}
-```
-
-Moving forward, we plan to integrate overrides targeting individual blocks defined inside a theme specific file (`experimental-theme.json`) that would be applied on top of features defined by block authors in `supports` property.
-
-The list of features that are currently supported are:
-- Paragraph: drop cap.
-
-### Recap of current available functions
-
-```
-{
-  "global": {
-    "presets": {
-      "color": [
-        {
-          "slug": <preset slug>,
-          "value": <preset value>
-        },
-        { <more colors> }
-      ],
-      "font-size": [
-        {
-          "slug": <preset slug>,
-          "value": <preset value>
-        },
-        { <more font sizes> }
-      ],
-      "gradient": [
-        {
-          "slug": <preset slug>,
-          "value": <preset value>
-        },
-        { <more gradients> }
-      ]
-    },
-    "styles: {
-      "color: {
-        "background": <value>
-      }
-    }
-  },
-  "core/paragraph": {
-    "styles": {
-      "color": {
-        "background": <value>,
-        "link": <value>,
-        "text": <value>
-      },
-      "typography": {
-        "fontSize": <value>,
-        "lineHeight": <value>
-      }
-    }
-  },
-  "core/heading/h1": {
-    "styles": {
-      "color": {
-        "background": <value>,
-        "link": <value>,
-        "text": <value>
-      },
-      "typography": {
-        "fontSize": <value>,
-        "lineHeight": <value>
-      }
-    }
-  },
-  "core/heading/h2": {
-    "styles": {
-      "color": {
-        "background": <value>,
-        "link": <value>,
-        "text": <value>
-      },
-      "typography": {
-        "fontSize": <value>,
-        "lineHeight": <value>
-      }
-    }
-  },
-  "core/heading/h3": {
-    "styles": {
-      "color": {
-        "background": <value>,
-        "link": <value>,
-        "text": <value>
-      },
-      "typography": {
-        "fontSize": <value>,
-        "lineHeight": <value>
-      }
-    }
-  },
-  "core/heading/h4": {
-    "styles": {
-      "color": {
-        "background": <value>,
-        "link": <value>,
-        "text": <value>
-      },
-      "typography": {
-        "fontSize": <value>,
-        "lineHeight": <value>
-      }
-    }
-  },
-  "core/heading/h5": {
-    "styles": {
-      "color": {
-        "background": <value>,
-        "link": <value>,
-        "text": <value>
-      },
-      "typography": {
-        "fontSize": <value>,
-        "lineHeight": <value>
-      }
-    }
-  },
-  "core/heading/h6": {
-    "styles": {
-      "color": {
-        "background": <value>,
-        "link": <value>,
-        "text": <value>
-      },
-      "typography": {
-        "fontSize": <value>,
-        "lineHeight": <value>
-      }
-    }
-  },
-  "core/columns": {
-    "styles": {
-      "color": {
-        "background": <value>,
-        "gradient": <value>,
-        "link": <value>,
-        "text": <value>
-      }
-    }
-  },
-  "core/group": {
-    "styles": {
-        "color": {
-          "background": <value>,
-          "gradient": <value>,
-          "link": <value>,
-          "text": <value>
-        }
-      }
-  },
-  "core/media-text": {
-    "styles": {
-        "color": {
-          "background": <value>,
-          "gradient": <value>,
-          "link": <value>,
-          "text": <value>
-        }
-      }
-  },
-  "core/site-title": {
-    "styles": {
-      "color": {
-        "background": <value>,
-        "gradient": <value>,
-        "text": <value>
-      },
-      "typography": {
-        "fontSize": <value>,
-        "lineHeight": <value>
-      }
-    }
-  },
-  "core/site-tagline": {
-    "styles": {
-      "color": {
-        "background": <value>,
-        "gradient": <value>,
-        "text": <value>
-      },
-      "typography": {
-        "fontSize": <value>,
-        "lineHeight": <value>
-      }
-    }
-  }
-}
-```
-
-[原文](https://github.com/WordPress/gutenberg/blob/master/docs/designers-developers/developers/themes/theme-json.md)
-=======
-[1] The heading block represents 6 distinct HTML elements: H1-H6. It comes with selectors to target each individual element (ex: core/heading/h1 for H1, etc).
->>>>>>> 5a7a1339
+[原文](https://github.com/WordPress/gutenberg/blob/master/docs/designers-developers/developers/themes/theme-json.md)