<!-- 
# Themes & Block Editor: experimental theme.json
 -->
# テーマとブロックエディター: theme.json (実験レベル)

<!-- 
> **These features are still experimental**. “Experimental” means this is an early implementation subject to drastic and breaking changes.
>
> Documentation has been shared early to surface what’s being worked on and invite feedback from those experimenting with the APIs. Please, be welcome to share yours in the weekly #core-editor chats as well as async via the Github issues and Pull Requests.
 -->
> **この機能は現在、実験中です**。「実験中」とは初期の実装であり、将来、大規模で後方互換性のない変更があることを意味します。
>
> 現在何が行われているかを明らかにし、API を使用した実験からフィードバックを得るため、早い段階でドキュメントを共有します。わたしたちはフィードバックを歓迎します。意見のある方は週次の #core-editor 会議で共有するか、非同期が良ければ GitHub で issue やプルリクを作成してください。

<!-- 
This is documentation for the current direction and work in progress about how themes can hook into the various sub-systems that the Block Editor provides.
 -->
この文書ではテーマがブロックエディターの提供するさまざまなサブシステムとどのように連携するのか、その方向性と現在進行中の作業について記述します。

<!-- 
- Rationale
    - Settings can be controlled per block
    - CSS Custom Properties: presets & custom
    - Some block styles are managed
- Specification
    - Settings
    - Styles
 -->
- 論拠
    - 設定をブロックごとに制御できる
    - CSS カスタムプロパティ: プリセット & カスタム
    - いくつかのブロックスタイルは管理できる
- 仕様
    - settings
    - styles

<!-- 
## Rationale
 -->
## 論拠

<!-- 
The Block Editor surface API has evolved at different velocities, and it's now at a point where is showing some growing pains, specially in areas that affect themes. Examples of this are: the ability to [control the editor programmatically](https://make.wordpress.org/core/2020/01/23/controlling-the-block-editor/), or [a block style system](https://github.com/WordPress/gutenberg/issues/9534) that facilitates user, theme, and core style preferences.
 -->
ブロックエディター周辺の API は異なる速度で進化しており、今やこのことから生じる苦労は、特にテーマに影響を与える部分で大きくなっています。例として [エディターのプログラム的な制御](https://make.wordpress.org/core/2020/01/23/controlling-the-block-editor/)や、ユーザー、テーマ、コアスタイルの好みを取りまとめる[ブロックスタイルシステム](https://github.com/WordPress/gutenberg/issues/9534) があります。

<!-- 
This describes the current efforts to consolidate the various APIs into a single point – a `experimental-theme.json` file that should be located inside the root of the theme directory.
 -->
この文書では現在行われている、さざまな API を一箇所に集める努力、テーマディレクトリのルートに配置する `experimental-theme.json` ファイルについて説明します。

<!-- 
### Settings can be controlled per block
 -->
### 設定をブロックごとに制御できる

<!-- 
The Block Editor already allows the control of specific settings such as alignment, drop cap, whether it's present in the inserter, etc at the block level. The goal is to surface these for themes to control at a block level.
 -->
ブロックエディターはすでに、配置、ドロップキャップ (先頭の文字を大きくする)、インサーター内での表示の有無など、特定の設定をブロックレベルで実行できます。目標として、これらの機能をテーマからでもブロックレベルで制御できるようにします。

<!-- 
### CSS Custom Properties
 -->
### CSS カスタムプロパティ

<!-- 
Presets such as [color palettes](https://developer.wordpress.org/block-editor/developers/themes/theme-support/#block-color-palettes), [font sizes](https://developer.wordpress.org/block-editor/developers/themes/theme-support/#block-font-sizes), and [gradients](https://developer.wordpress.org/block-editor/developers/themes/theme-support/#block-gradient-presets) become CSS Custom Properties, and will be enqueued by the system for themes to use in both the front-end and the editors. There's also a mechanism to create your own CSS Custom Properties.
 -->
[カラーパレット](https://ja.wordpress.org/team/handbook/block-editor/developers/themes/theme-support/#block-color-palettes)、[フォントサイズ](https://ja.wordpress.org/team/handbook/block-editor/developers/themes/theme-support/#block-font-sizes)、[グラデーション](https://ja.wordpress.org/team/handbook/block-editor/developers/themes/theme-support/#block-gradient-presets) などのプリセットは CSS カスタムプロパティとなり、システムでエンキューされるため、テーマはフロントエンドとエディターの両方で使うことができます。また独自の CSS カスタムプロパティを作成する仕組みもあります。

<!-- 
### Some block styles are managed
 -->
### いくつかのブロックスタイルを管理できる

<!-- 
By providing the block style properties in a structured way, the Block Editor can "manage" the CSS that comes from different origins (user, theme, and core CSS), reducing the amount of CSS loaded in the page and preventing specificity wars due to the competing needs of the components involved (themes, blocks, plugins).
 -->
ブロックエディターは構造化した形式のブロックスタイルプロパティを提供することで、異なるソース (ユーザー、テーマ、コア) から来る CSS を「管理」し、ページにロードする CSS の量を減らし、テーマ、ブロック、プラグインなど関与するコンポーネントの競合したニーズによる「CSS 詳細度の戦い」を抑止します。

<!-- 
## Specification
 -->
## 仕様

<<<<<<< HEAD
<!-- 
The `experimental-theme.json` file is divided into sections known as "contexts", that represent a different CSS selector. For example, the `core/paragraph` context maps to `p` while `core/group` maps to `.wp-block-group`. In general, one block will map to a single context as in the cases mentioned. There are cases where one block can generate multiple contexts (different CSS selectors). For example, the heading block generates six different contexts (`core/heading/h1`, `core/heading/h2`, etc), one for each different selector (h1, h2, etc).
 -->
`experimental-theme.json` ファイルは「コンテキスト」と呼ばれる、異なる CSS セレクタを表すセクションに分けられます。たとえば  `core/paragraph` コンテキストは `p` にマップし、`core/group` は `.wp-block-group` にマップします。一般に1つのブロックは1つのコンテキストにマップしますが、1つのブロックが複数のコンテキスト (異なる CSS セレクタ) を生成できる場合もあります。たとえば「見出し」ブロックは6つの異なるコンテキスト (`core/heading/h1`、`core/heading/h2`、等) を生成し、それぞれ異なるセレクタ (h1、h2、等) に対応します。
=======
This specification is the same for the three different origins that use this format: core, themes, and users. Themes can override core's defaults by creating a file called `experimental-theme.json`. Users, via the site editor, will also be also to override theme's or core's preferences via an user interface that is being worked on.

The `experimental-theme.json` file declares how a theme wants the editor configured (`settings`) as well as the style properties it sets (`styles`).
>>>>>>> d78892c9

```
{
  "settings": { ... },
  "styles": { ... }
}
```
<<<<<<< HEAD
<!-- 
Every context has the same structure, divided in two sections: `settings` and `styles`. The `settings` are used to control the editor (enable/disable certain features, declare presets), taking over what was previously declared via `add_theme_support`. The `styles` will be used to create new style rules to be appended to a new stylesheet `global-styles-inline-css` enqueued in the front-end and post editor.
 -->
すべてのコンテキストは同じ構造を持ち2つのセクション `settings` と `styles` に分かれます。`settings` はエディターの制御、たとえばある機能の有効化、無効化やプリセットの定義に使用され、`add_theme_support` での宣言よりも優先されます。`styles` は新しいスタイルシート `global-styles-inline-css` の末尾に追加される新しいスタイルルールの作成に使用されます。`global-styles-inline-css` はフロントエンドとエディターの両方でエンキューされます。
=======

Both settings and styles can contain subsections for any registered block. As a general rule, the names of these subsections will be the block names ― we call them "block selectors". For example, the paragraph block ―whose name is `core/paragraph`― can be addressed in the settings using the key (or "block selector") `core/paragraph`:
>>>>>>> d78892c9

```
{ 
  "settings": {
    "core/paragraph": { ... }
  }
}
```

There are a few cases in whiche a single block can represent different HTML markup. The heading block is one of these, as it represents h1 to h6 HTML elements. In these cases, the block will have as many block selectors as different markup variations ― `core/heading/h1`, `core/heading/h2`, etc, so they can be addressed separately:

```
{ 
  "styles": {
    "core/heading/h1": { ... },
    // ...
    "core/heading/h6": { ... },
  }
}
```
<<<<<<< HEAD
<!-- 
This structure is the same for the three different origins that exist: core, themes, and users. Themes can override core's defaults by creating a file called `experimental-theme.json`. Users, via the site editor, will also be also to override theme's or core's preferences via an user interface that is being worked on.
 -->
この構造は3つの異なる既存ソース、コア、テーマ、ユーザーで共通です。テーマはファイル `experimental-theme.json` を作成することでコアのデフォルトを上書きできます。ユーザーもまた開発中のユーザーインターフェース、サイトエディターを介してテーマやコアの設定を上書きできる予定です。
=======

Additionally, there are two other block selectors: `root` and `defaults`. The `root` block selector represents the root of the site. The `defaults` block selector represents the defaults to be used by blocks if they don't declare anything.
>>>>>>> d78892c9

<!-- 
### Settings
 -->
### settings
<!-- 
The settings section has the following structure and default values:
 -->
settings セクションは以下の構造とデフォルト値を持ちます。

```
{
  "settings": {
    "some/block": {
      "border": {
        "customRadius": false /* true to opt-in */
      },
      "color": {
        "custom": true, /* false to opt-out, as in add_theme_support('disable-custom-colors') */
        "customGradient": true, /* false to opt-out, as in add_theme_support('disable-custom-gradients') */
        "gradients": [ ... ], /* gradient presets, as in add_theme_support('editor-gradient-presets', ... ) */
        "link": false, /* true to opt-in, as in add_theme_support('experimental-link-color') */
        "palette": [ ... ], /* color presets, as in add_theme_support('editor-color-palette', ... ) */
      },
      "custom": { ... },
      "spacing": {
        "customPadding": false, /* true to opt-in, as in add_theme_support('custom-spacing') */
        "units": [ "px", "em", "rem", "vh", "vw" ], /* filter values, as in add_theme_support('custom-units', ... ) */
      },
      "typography": {
        "customFontSize": true, /* false to opt-out, as in add_theme_support( 'disable-custom-font-sizes' ) */
        "customFontWeight": true, /* false to opt-out */
        "customFontStyle": true, /* false to opt-out */
        "customLineHeight": false, /* true to opt-in, as in add_theme_support( 'custom-line-height' ) */
        "dropCap": true, /* false to opt-out */
        "fontFamilies": [ ... ], /* font family presets */
        "fontSizes": [ ... ], /* font size presets, as in add_theme_support('editor-font-sizes', ... ) */
        "fontStyles": [ ... ], /* font style presets */
        "fontWeights": [ ... ], /* font weight presets */
        "textDecorations": [ ... ], /* text decoration presets */
        "textTransforms": [ ... ] /* text transform presets */
      }
    }
  }
}
```
<<<<<<< HEAD
<!-- 
To retain backward compatibility, `add_theme_support` declarations are retrofit in the proper categories. If a theme uses `add_theme_support('disable-custom-colors')`, it'll be the same as set `global.settings.color.custom` to `false`. If the `experimental-theme.json` contains any settings, these will take precedence over the values declared via `add_theme_support`.
 -->
後方互換性のため `add_theme_support` の宣言は適切なカテゴリーに割り当てられます。テーマが `add_theme_support('disable-custom-colors')` を使用している場合、これは `global.settings.color.custom` に `false` を設定したことと同じです。`experimental-theme.json` の設定があれば、 `add_theme_support` で定義された値に優先します。

<!-- 
Settings can also be controlled by context, providing a more fine-grained control over what exists via `add_theme_support`. As an example, let's say that a theme author wants to enable custom colors for the paragraph block exclusively. This is how it'd be done:
 -->
settings はまたコンテキストでも制御でき、既存の `add_theme_support` よりも詳細な制御が可能です。例えば、テーマ作者が「段落」
ブロックのみでカスタムカラーを有効化したければ以下のようになります。
=======

Each block can configure any of these settings separately, providing a more fine-grained control over what exists via `add_theme_support`.

The block settings declared under the `defaults` block selector affect to all blocks, unless a particular block overwrites it. It's a way to provide inheritance and quickly configure all blocks at once. To retain backward compatibility, the existing `add_theme_support` declarations that configure the block editor are retrofit in the proper categories for the `defaults` section. If a theme uses `add_theme_support('disable-custom-colors')`, it'll be the same as set `settings.defaults.color.custom` to `false`. If the `experimental-theme.json` contains any settings, these will take precedence over the values declared via `add_theme_support`.
>>>>>>> d78892c9

Let's say a theme author wants to enable custom colors only for the paragraph block. This is how it can be done:

```
{
  "settings": {
    "defaults": {
      "color": {
        "custom": false // Disable it for all blocks.
      }
    },
    "core/paragraph": {
      "color": {
        "custom": true // Paragraph overrides the setting.
      }
    }
  }
}
```
<<<<<<< HEAD
<!-- 
Note, however, that not all settings are relevant for all contexts and the blocks they represent. The settings section provides an opt-in/opt-out mechanism for themes, but it's the block's responsibility to add support for the features that are relevant to it. For example, if a block doesn't implement the `dropCap` feature, a theme can't enable it for such a block through `experimental-theme.json`.
 -->
注意: ただし、すべての設定が既存のすべてのコンテキストやブロックに関連するわけではありません。settings セクションはテーマに対してオプトイン、オプトアウトの仕組みを提供しますが、関連する機能のサポートの追加はブロックの責任です。たとえばブロックが `dropCap` 機能を実装しなければ、テーマは `experimental-theme.json` を介して有効化できません。
=======

Note, however, that not all settings are relevant for all blocks. The settings section provides an opt-in/opt-out mechanism for themes, but it's the block's responsibility to add support for the features that are relevant to it. For example, if a block doesn't implement the `dropCap` feature, a theme can't enable it for such a block through `experimental-theme.json`.
>>>>>>> d78892c9

<!-- 
#### Presets
<<<<<<< HEAD
 -->
#### プリセット
<!-- 
Presets are part of the settings section. At the moment, they only work within the `global` context. Each preset value will generate a CSS Custom Property that will be added to the new stylesheet, which follow this naming schema: `--wp--preset--{preset-category}--{preset-slug}`.
 -->
プリセットは settings セクションの一部です。現在は `global` コンテキスト内でのみ動作します。各プリセット値は新しいスタイルシートに追加される CSS カスタムプロパティを生成します。CSS カスタムプロパティは命名スキーマ `--wp--preset--{preset-category}--{preset-slug}` に従います。
=======

Presets are part of the settings section. Each preset value will generate a CSS Custom Property that will be added to the new stylesheet, which follow this naming schema: `--wp--preset--{preset-category}--{preset-slug}`.
>>>>>>> d78892c9

<!-- 
For example, for this input:
 -->
たとえば次の入力に対して

```json
{
  "settings": {
    "defaults": {
      "color": {
        "palette": [
          {
            "slug": "strong-magenta",
            "color": "#a156b4"
          },
          {
            "slug": "very-dark-grey",
            "color": "rgb(131, 12, 8)"
          }
        ],
        "gradients": [
          {
            "slug": "blush-bordeaux",
            "gradient": "linear-gradient(135deg,rgb(254,205,165) 0%,rgb(254,45,45) 50%,rgb(107,0,62) 100%)"
          },
          {
            "slug": "blush-light-purple",
            "gradient": "linear-gradient(135deg,rgb(255,206,236) 0%,rgb(152,150,240) 100%)"
          },
        ]
      },
      "typography": {
        "fontSizes": [
          {
            "slug": "normal",
            "size": 16
          },
          {
            "slug": "big",
            "size": 32
          }
        ]
      }
    }
  }
}
```
<<<<<<< HEAD
<!-- 
The output to be enqueued will be:
 -->
エンキューされる出力は次のようになります。
=======

The output will be:
>>>>>>> d78892c9

```css
:root {
  --wp--preset--color--strong-magenta: #a156b4;
  --wp--preset--color--very-dark-gray: #444;
  --wp--preset--font-size--big: 32;
  --wp--preset--font-size--normal: 16;
  --wp--preset--gradient--blush-bordeaux: linear-gradient(135deg,rgb(254,205,165) 0%,rgb(254,45,45) 50%,rgb(107,0,62) 100%);
  --wp--preset--gradient--blush-light-purple: linear-gradient(135deg,rgb(255,206,236) 0%,rgb(152,150,240) 100%);
}
```
<<<<<<< HEAD
<!-- 
The goal is that presets can be defined using this format, although, right now, the name property (used in the editor) can't be translated from this file. For that reason, and to maintain backward compatibility, the presets declared via `add_theme_support` will also generate the CSS Custom Properties. If the `experimental-theme.json` contains any presets, these will take precedence over the ones declared via `add_theme_support`.
 -->
最終的な目標はこの形式を使用したプリセットの定義ですが、現在はまだこのファイルからエディターで使用される name プロパティを翻訳できません。この理由と、後方互換性のため、`add_theme_support` を介して宣言されたプリセットもまた CSS カスタムプロパティを生成します。`experimental-theme.json` に含まれるプリセットは `add_theme_support` を介して宣言されたプリセットに優先します。
<!-- 
#### Free-form CSS Custom Properties
 -->
#### 自由形式の CSS カスタムプロパティ
<!-- 
In addition to create CSS Custom Properties for the presets, the theme.json also allows for themes to create their own, so they don't have to be enqueued separately. Any values declared within the `settings.custom` section will be transformed to CSS Custom Properties following this naming schema: `--wp--custom--<variable-name>`.
 -->
プリセット用の CSS カスタムプロパティの作成に加えてテーマは theme.json を使用して独自のプロパティを作成できます。別々にエンキューする必要はありません。`settings.custom` セクション内に定義された任意の値は、次の命名スキーマを持つ CSS カスタムプロパティに変換されます。
`--wp--custom--<variable-name>`.
<!-- 
=======

To maintain backward compatibility, the presets declared via `add_theme_support` will also generate the CSS Custom Properties. If the `experimental-theme.json` contains any presets, these will take precedence over the ones declared via `add_theme_support`.

#### Free-form CSS Custom Properties

In addition to create CSS Custom Properties for the presets, the `experimental-theme.json` also allows for themes to create their own, so they don't have to be enqueued separately. Any values declared within the `settings.<some/block>.custom` section will be transformed to CSS Custom Properties following this naming schema: `--wp--custom--<variable-name>`.

>>>>>>> d78892c9
For example, for this input:
 -->
たとえば次の入力に対して、

```json
{
  "settings": {
    "defaults": {
      "custom": {
        "base-font": 16,
        "line-height": {
          "small": 1.2,
          "medium": 1.4,
          "large": 1.8
        }
      }
    }
  }
}
```
<!-- 
The output will be:
 -->
出力は次のようになります。

```css
:root {
  --wp--custom--base-font: 16;
  --wp--custom--line-height--small: 1.2;
  --wp--custom--line-height--medium: 1.4;
  --wp--custom--line-height--large: 1.8;
}
```
<!-- 
Note that, the name of the variable is created by adding `--` in between each nesting level.
 -->
注意: 変数名は各ネストレベルの間に `--` を追加して作成されます。

<!-- 
### Styles
<<<<<<< HEAD
 -->
### styles
<!-- 
Each block declares which style properties it exposes. This has been coined as "implicit style attributes" of the block. These properties are then used to automatically generate the UI controls for the block in the editor, as well as being available through the `experimental-theme.json` file for themes to target.
 -->
各ブロックはどのスタイルプロパティを公開するかを宣言します。これはブロックの「暗黙のスタイル属性」と呼ばれます。これらのプロパティはエディター内でのブロックの UI コントロールを自動的に生成するために使用され、また `experimental-theme.json` ファイルを介してターゲットのテーマで利用できます。
=======

Each block declares which style properties it exposes via the [block supports mechanism](../block-api/block-supports.md). The support declarations are used to automatically generate the UI controls for the block in the editor, as well as being available through the `experimental-theme.json` file for themes to target.
>>>>>>> d78892c9

```json
{
  "styles": {
    "some/block/selector": {
      "border": {
        "radius": "value"
      },
      "color": {
        "background": "value",
        "gradient": "value",
        "link": "value",
        "text": "value"
      },
      "spacing": {
        "padding": {
          "top": "value",
          "right": "value",
          "bottom": "value",
          "left": "value",
        },
      },
      "typography": {
        "fontFamily": "value",
        "fontSize": "value",
        "fontStyle": "value",
        "fontWeight": "value",
        "lineHeight": "value",
        "textDecoration": "value",
        "textTransform": "value"
      }
    }
  }
}
```
<!-- 
For example, an input like this:
 -->
たとえば次のような入力は、

```json
{
  "styles": {
    "root": {
      "color": {
        "text": "var(--wp--preset--color--primary)"
      },
    },
    "core/heading/h1": {
      "color": {
        "text": "var(--wp--preset--color--primary)"
      },
      "typography": {
        "fontSize": "calc(1px * var(--wp--preset--font-size--huge))"
      }
    },
    "core/heading/h4": {
      "color": {
        "text": "var(--wp--preset--color--secondary)"
      },
      "typography": {
        "fontSize": "var(--wp--preset--font-size--normal)"
      }
    }
  }
}
```
<!-- 
will append the following style rules to the stylesheet:
 -->
次のスタイルルールをスタイルシート末尾に追加します。

```css
:root {
  color: var(--wp--preset--color--primary);
}
h1 {
  color: var(--wp--preset--color--primary);
  font-size: calc(1px * var(--wp--preset--font-size--huge));
}
h4 {
  color: var(--wp--preset--color--secondary);
  font-size: calc(1px * var(--wp--preset--font-size--normal));
}
```
<<<<<<< HEAD
<!-- 
=======

The `defaults` block selector can't be part of the `styles` section and will be ignored if it's present. The `root` block selector will generate a style rule with the `:root` CSS selector.

#### Border Properties

| Block | Radius |
| --- | --- |
| Group | Yes |
| Image | Yes |

>>>>>>> d78892c9
#### Color Properties
 -->
#### カラープロパティ
<!-- 
These are the current color properties supported by blocks:
 -->
以下は現在、ブロックでサポートされる色プロパティです。

| Block | Background | Gradient | Link | Text |
| --- | --- | --- | --- | --- |
| Global | Yes | Yes | Yes | Yes |
| Columns | Yes | Yes | Yes | Yes |
| Group | Yes | Yes | Yes | Yes |
| Heading [1] | Yes | - | Yes | Yes |
| List | Yes | Yes | - | Yes |
| Media & text | Yes | Yes | Yes | Yes |
| Navigation | Yes | - | - | Yes |
| Paragraph | Yes | - | Yes | Yes |
| Post Author | Yes | Yes | Yes | Yes |
| Post Comments | Yes | Yes | Yes | Yes |
| Post Comments Count | Yes | Yes | - | Yes |
| Post Comments Form | Yes | Yes | Yes | Yes |
| Post Date | Yes | Yes | - | Yes |
| Post Excerpt | Yes | Yes | Yes | Yes |
| Post Hierarchical Terms | Yes | Yes | Yes | Yes |
| Post Tags | Yes | Yes | Yes | Yes |
| Post Title | Yes | Yes | - | Yes |
| Site Tagline | Yes | Yes | - | Yes |
| Site Title | Yes | Yes | - | Yes |
| Social Links | Yes | - | - | Yes |
| Template Part | Yes | Yes | Yes | Yes |
<!-- 
[1] The heading block represents 6 distinct HTML elements: H1-H6. It comes with selectors to target each individual element (ex: core/heading/h1 for H1, etc).
 -->
[1] 「見出し」ブロックは6つの異なる HTML 要素、H1 から H6 を表します。それぞれ個別の要素をターゲットとするセレクタも付きます。たとえば H1 に対して core/heading/h1 等。
<!-- 
#### Spacing Properties
 -->
#### スペース関連のプラパティ

| Block | Padding |
| --- | --- |
| Cover | Yes |
| Group | Yes |

<!-- 
#### Typography Properties
 -->
#### タイポグラフィプロパティ
<!-- 
These are the current typography properties supported by blocks:
 -->
以下は現在、ブロックでサポートされるタイポグラフィプロパティです。

| Block | Font Family | Font Size | Font Style | Font Weight | Line Height | Text Decoration | Text Transform |
| --- | --- | --- | --- | --- | --- | --- | --- |
| Global | Yes | Yes | Yes | Yes | Yes | Yes | Yes |
| Code | - | Yes | - | - | - | - | - |
| Heading [1] | - | Yes | - | - | Yes | - | - |
| List | - | Yes | - | - | - | - | - |
| Navigation | Yes | Yes | Yes | Yes | - | Yes | Yes |
| Paragraph | - | Yes | - | - | Yes | - | - |
| Post Author | - | Yes | - | - | Yes | - | - |
| Post Comments | - | Yes | - | - | Yes | - | - |
| Post Comments Count | - | Yes | - | - | Yes | - | - |
| Post Comments Form | - | Yes | - | - | Yes | - | - |
| Post Date | - | Yes | - | - | Yes | - | - |
| Post Excerpt | - | Yes | - | - | Yes | - | - |
| Post Hierarchical Terms | - | Yes | - | - | Yes | - | - |
| Post Tags | - | Yes | - | - | Yes | - | - |
| Post Title | Yes | Yes | - | - | Yes | - | - |
| Preformatted | - | Yes | - | - | - | - | - |
| Site Tagline | Yes | Yes | - | - | Yes | - | - |
| Site Title | Yes | Yes | - | - | Yes | - | - |
| Verse | Yes | Yes | - | - | - | - | - |

<!-- 
[1] The heading block represents 6 distinct HTML elements: H1-H6. It comes with selectors to target each individual element (ex: core/heading/h1 for H1, etc).
 -->
[1] 「見出し」ブロックは6つの異なる HTML 要素、H1 から H6 を表します。それぞれ個別の要素をターゲットとするセレクタも付きます。たとえば H1 に対して core/heading/h1 等。

[原文](https://github.com/WordPress/gutenberg/blob/master/docs/designers-developers/developers/themes/theme-json.md)<|MERGE_RESOLUTION|>--- conflicted
+++ resolved
@@ -84,16 +84,15 @@
  -->
 ## 仕様
 
-<<<<<<< HEAD
-<!-- 
-The `experimental-theme.json` file is divided into sections known as "contexts", that represent a different CSS selector. For example, the `core/paragraph` context maps to `p` while `core/group` maps to `.wp-block-group`. In general, one block will map to a single context as in the cases mentioned. There are cases where one block can generate multiple contexts (different CSS selectors). For example, the heading block generates six different contexts (`core/heading/h1`, `core/heading/h2`, etc), one for each different selector (h1, h2, etc).
- -->
-`experimental-theme.json` ファイルは「コンテキスト」と呼ばれる、異なる CSS セレクタを表すセクションに分けられます。たとえば  `core/paragraph` コンテキストは `p` にマップし、`core/group` は `.wp-block-group` にマップします。一般に1つのブロックは1つのコンテキストにマップしますが、1つのブロックが複数のコンテキスト (異なる CSS セレクタ) を生成できる場合もあります。たとえば「見出し」ブロックは6つの異なるコンテキスト (`core/heading/h1`、`core/heading/h2`、等) を生成し、それぞれ異なるセレクタ (h1、h2、等) に対応します。
-=======
+<!-- 
 This specification is the same for the three different origins that use this format: core, themes, and users. Themes can override core's defaults by creating a file called `experimental-theme.json`. Users, via the site editor, will also be also to override theme's or core's preferences via an user interface that is being worked on.
-
+ -->
+この仕様は、同じフォーマットを仕様する3つの異なる主体、「コア」「テーマ」「ユーザー」で共通です。テーマは、ファイル `experimental-theme.json` を作成することでコアのデフォルトを上書きできます。ユーザーもまた、開発中のユーザーインターフェース、サイトエディターを介して、テーマやコアの設定を上書きできます。
+
+<!-- 
 The `experimental-theme.json` file declares how a theme wants the editor configured (`settings`) as well as the style properties it sets (`styles`).
->>>>>>> d78892c9
+ -->
+`experimental-theme.json` ファイルでは、テーマがどのようにエディターを構成したいか (`settings`)、そして、設定するスタイルプロパティ (`styles`) を宣言します。
 
 ```
 {
@@ -101,15 +100,10 @@
   "styles": { ... }
 }
 ```
-<<<<<<< HEAD
-<!-- 
-Every context has the same structure, divided in two sections: `settings` and `styles`. The `settings` are used to control the editor (enable/disable certain features, declare presets), taking over what was previously declared via `add_theme_support`. The `styles` will be used to create new style rules to be appended to a new stylesheet `global-styles-inline-css` enqueued in the front-end and post editor.
- -->
-すべてのコンテキストは同じ構造を持ち2つのセクション `settings` と `styles` に分かれます。`settings` はエディターの制御、たとえばある機能の有効化、無効化やプリセットの定義に使用され、`add_theme_support` での宣言よりも優先されます。`styles` は新しいスタイルシート `global-styles-inline-css` の末尾に追加される新しいスタイルルールの作成に使用されます。`global-styles-inline-css` はフロントエンドとエディターの両方でエンキューされます。
-=======
-
+<!-- 
 Both settings and styles can contain subsections for any registered block. As a general rule, the names of these subsections will be the block names ― we call them "block selectors". For example, the paragraph block ―whose name is `core/paragraph`― can be addressed in the settings using the key (or "block selector") `core/paragraph`:
->>>>>>> d78892c9
+ -->
+任意の登録ブロックに対して settings も styles もサブセクションを含むことができます。一般的なルールとしてサブセクションの名前はブロック名で、これは「ブロックセレクタ」と呼ばれます。たとえば段落ブロック (名前は `core/paragraph`)は、settings 内ではキー (あるいは「ブロックセレクタ」) `core/paragraph` として処理されます。
 
 ```
 { 
@@ -119,7 +113,10 @@
 }
 ```
 
+<!-- 
 There are a few cases in whiche a single block can represent different HTML markup. The heading block is one of these, as it represents h1 to h6 HTML elements. In these cases, the block will have as many block selectors as different markup variations ― `core/heading/h1`, `core/heading/h2`, etc, so they can be addressed separately:
+ -->
+単一ブロックが異なる HTML マークアップを表すケースがいくつかあります。見出しブロックはその一例で、h1 から h6 の HTML 要素を表します。この場合、見出しブロックは異なるマークアップ `core/heading/h1`、`core/heading/h2`、... と同じ数のブロックセレクタを持ち、それぞれ個別に処理します。
 
 ```
 { 
@@ -130,15 +127,11 @@
   }
 }
 ```
-<<<<<<< HEAD
-<!-- 
-This structure is the same for the three different origins that exist: core, themes, and users. Themes can override core's defaults by creating a file called `experimental-theme.json`. Users, via the site editor, will also be also to override theme's or core's preferences via an user interface that is being worked on.
- -->
-この構造は3つの異なる既存ソース、コア、テーマ、ユーザーで共通です。テーマはファイル `experimental-theme.json` を作成することでコアのデフォルトを上書きできます。ユーザーもまた開発中のユーザーインターフェース、サイトエディターを介してテーマやコアの設定を上書きできる予定です。
-=======
-
+
+<!-- 
 Additionally, there are two other block selectors: `root` and `defaults`. The `root` block selector represents the root of the site. The `defaults` block selector represents the defaults to be used by blocks if they don't declare anything.
->>>>>>> d78892c9
+ -->
+また、さらに2つの別のブロックセレクタ `root` と `defaults` があります。`root` ブロックセレクタは、サイトのルートを表します。`defaults` ブロックセレクタは、何もせんげされなかった場合にブロックで使用されるデフォルトを表します。
 
 <!-- 
 ### Settings
@@ -185,26 +178,23 @@
   }
 }
 ```
-<<<<<<< HEAD
-<!-- 
-To retain backward compatibility, `add_theme_support` declarations are retrofit in the proper categories. If a theme uses `add_theme_support('disable-custom-colors')`, it'll be the same as set `global.settings.color.custom` to `false`. If the `experimental-theme.json` contains any settings, these will take precedence over the values declared via `add_theme_support`.
- -->
-後方互換性のため `add_theme_support` の宣言は適切なカテゴリーに割り当てられます。テーマが `add_theme_support('disable-custom-colors')` を使用している場合、これは `global.settings.color.custom` に `false` を設定したことと同じです。`experimental-theme.json` の設定があれば、 `add_theme_support` で定義された値に優先します。
-
-<!-- 
-Settings can also be controlled by context, providing a more fine-grained control over what exists via `add_theme_support`. As an example, let's say that a theme author wants to enable custom colors for the paragraph block exclusively. This is how it'd be done:
- -->
-settings はまたコンテキストでも制御でき、既存の `add_theme_support` よりも詳細な制御が可能です。例えば、テーマ作者が「段落」
-ブロックのみでカスタムカラーを有効化したければ以下のようになります。
-=======
-
+
+<!-- 
 Each block can configure any of these settings separately, providing a more fine-grained control over what exists via `add_theme_support`.
-
+ -->
+それぞれのブロックは個別にこれらの設定を構成でき、既存の `add_theme_support` を介したものよりも、詳細な制御を行えます。
+
+<!-- 
 The block settings declared under the `defaults` block selector affect to all blocks, unless a particular block overwrites it. It's a way to provide inheritance and quickly configure all blocks at once. To retain backward compatibility, the existing `add_theme_support` declarations that configure the block editor are retrofit in the proper categories for the `defaults` section. If a theme uses `add_theme_support('disable-custom-colors')`, it'll be the same as set `settings.defaults.color.custom` to `false`. If the `experimental-theme.json` contains any settings, these will take precedence over the values declared via `add_theme_support`.
->>>>>>> d78892c9
-
+ -->
+`defaults` ブロックセレクタの下で宣言されたブロック設定は、個別に上書きしない限り、すべてのブロックに影響します。継承のコンセプトを導入し、すべてのブロックを一度に迅速に構成できます。後方互換性のため、ブロックエディターを構成する既存の `add_theme_support` の宣言は、`defaults` セクションの適切なカテゴリーに割り当てられます。テーマが `add_theme_support('disable-custom-colors')` を使用している場合、これは `settings.defaults.color.custom` に `false` を設定したことと同じです。`experimental-theme.json` 内に設定があれば、 `add_theme_support` を介して宣言された値に優先します。
+
+<!-- 
 Let's say a theme author wants to enable custom colors only for the paragraph block. This is how it can be done:
-
+ -->
+テーマ作者が段落ブロックのみにカスタムカラーを有効化したいとします。この場合、イカのようになります。
+
+<!-- 
 ```
 {
   "settings": {
@@ -221,29 +211,38 @@
   }
 }
 ```
-<<<<<<< HEAD
-<!-- 
-Note, however, that not all settings are relevant for all contexts and the blocks they represent. The settings section provides an opt-in/opt-out mechanism for themes, but it's the block's responsibility to add support for the features that are relevant to it. For example, if a block doesn't implement the `dropCap` feature, a theme can't enable it for such a block through `experimental-theme.json`.
- -->
-注意: ただし、すべての設定が既存のすべてのコンテキストやブロックに関連するわけではありません。settings セクションはテーマに対してオプトイン、オプトアウトの仕組みを提供しますが、関連する機能のサポートの追加はブロックの責任です。たとえばブロックが `dropCap` 機能を実装しなければ、テーマは `experimental-theme.json` を介して有効化できません。
-=======
-
+ -->
+```
+{
+  "settings": {
+    "defaults": {
+      "color": {
+        "custom": false // すべてのブロックで無効化
+      }
+    },
+    "core/paragraph": {
+      "color": {
+        "custom": true // 段落ブロックは設定を上書き
+      }
+    }
+  }
+}
+```
+
+<!-- 
 Note, however, that not all settings are relevant for all blocks. The settings section provides an opt-in/opt-out mechanism for themes, but it's the block's responsibility to add support for the features that are relevant to it. For example, if a block doesn't implement the `dropCap` feature, a theme can't enable it for such a block through `experimental-theme.json`.
->>>>>>> d78892c9
+ -->
+注意: ただし、すべての設定がすべてのブロックに関連するわけではありません。settings セクションはテーマに対してオプトイン、オプトアウトの仕組みを提供しますが、関連する機能のサポートの追加はブロックの責任です。たとえばブロックが `dropCap` 機能を実装しなければ、テーマは `experimental-theme.json` を介して有効化できません。
 
 <!-- 
 #### Presets
-<<<<<<< HEAD
  -->
 #### プリセット
 <!-- 
-Presets are part of the settings section. At the moment, they only work within the `global` context. Each preset value will generate a CSS Custom Property that will be added to the new stylesheet, which follow this naming schema: `--wp--preset--{preset-category}--{preset-slug}`.
- -->
-プリセットは settings セクションの一部です。現在は `global` コンテキスト内でのみ動作します。各プリセット値は新しいスタイルシートに追加される CSS カスタムプロパティを生成します。CSS カスタムプロパティは命名スキーマ `--wp--preset--{preset-category}--{preset-slug}` に従います。
-=======
-
 Presets are part of the settings section. Each preset value will generate a CSS Custom Property that will be added to the new stylesheet, which follow this naming schema: `--wp--preset--{preset-category}--{preset-slug}`.
->>>>>>> d78892c9
+ -->
+プリセットは settings セクションの一部です。各プリセット値は新しいスタイルシートに追加される CSS カスタムプロパティを生成します。CSS カスタムプロパティは命名スキーマ `--wp--preset--{preset-category}--{preset-slug}` に従います。
+
 
 <!-- 
 For example, for this input:
@@ -292,15 +291,11 @@
   }
 }
 ```
-<<<<<<< HEAD
-<!-- 
-The output to be enqueued will be:
- -->
-エンキューされる出力は次のようになります。
-=======
-
+<!-- 
 The output will be:
->>>>>>> d78892c9
+ -->
+出力は次のようになります。
+
 
 ```css
 :root {
@@ -312,30 +307,22 @@
   --wp--preset--gradient--blush-light-purple: linear-gradient(135deg,rgb(255,206,236) 0%,rgb(152,150,240) 100%);
 }
 ```
-<<<<<<< HEAD
-<!-- 
-The goal is that presets can be defined using this format, although, right now, the name property (used in the editor) can't be translated from this file. For that reason, and to maintain backward compatibility, the presets declared via `add_theme_support` will also generate the CSS Custom Properties. If the `experimental-theme.json` contains any presets, these will take precedence over the ones declared via `add_theme_support`.
- -->
-最終的な目標はこの形式を使用したプリセットの定義ですが、現在はまだこのファイルからエディターで使用される name プロパティを翻訳できません。この理由と、後方互換性のため、`add_theme_support` を介して宣言されたプリセットもまた CSS カスタムプロパティを生成します。`experimental-theme.json` に含まれるプリセットは `add_theme_support` を介して宣言されたプリセットに優先します。
+<!-- 
+To maintain backward compatibility, the presets declared via `add_theme_support` will also generate the CSS Custom Properties. If the `experimental-theme.json` contains any presets, these will take precedence over the ones declared via `add_theme_support`.
+ -->
+後方互換性のため、`add_theme_support` を介して宣言されたプリセットもまた CSS カスタムプロパティを生成します。`experimental-theme.json` に含まれるプリセットは `add_theme_support` を介して宣言されたプリセットに優先します。
+
 <!-- 
 #### Free-form CSS Custom Properties
  -->
 #### 自由形式の CSS カスタムプロパティ
-<!-- 
-In addition to create CSS Custom Properties for the presets, the theme.json also allows for themes to create their own, so they don't have to be enqueued separately. Any values declared within the `settings.custom` section will be transformed to CSS Custom Properties following this naming schema: `--wp--custom--<variable-name>`.
- -->
-プリセット用の CSS カスタムプロパティの作成に加えてテーマは theme.json を使用して独自のプロパティを作成できます。別々にエンキューする必要はありません。`settings.custom` セクション内に定義された任意の値は、次の命名スキーマを持つ CSS カスタムプロパティに変換されます。
-`--wp--custom--<variable-name>`.
-<!-- 
-=======
-
-To maintain backward compatibility, the presets declared via `add_theme_support` will also generate the CSS Custom Properties. If the `experimental-theme.json` contains any presets, these will take precedence over the ones declared via `add_theme_support`.
-
-#### Free-form CSS Custom Properties
-
+
+<!-- 
 In addition to create CSS Custom Properties for the presets, the `experimental-theme.json` also allows for themes to create their own, so they don't have to be enqueued separately. Any values declared within the `settings.<some/block>.custom` section will be transformed to CSS Custom Properties following this naming schema: `--wp--custom--<variable-name>`.
-
->>>>>>> d78892c9
+ -->
+プリセット用の CSS カスタムプロパティの作成に加えてテーマは `experimental-theme.json` を使用して独自のプロパティを作成できます。別々にエンキューする必要はありません。`settings.<some/block>.custom` セクション内に定義された任意の値は、命名スキーマ `--wp--custom--<variable-name>` を持つ CSS カスタムプロパティに変換されます。
+
+<!-- 
 For example, for this input:
  -->
 たとえば次の入力に対して、
@@ -376,18 +363,14 @@
 
 <!-- 
 ### Styles
-<<<<<<< HEAD
  -->
 ### styles
-<!-- 
-Each block declares which style properties it exposes. This has been coined as "implicit style attributes" of the block. These properties are then used to automatically generate the UI controls for the block in the editor, as well as being available through the `experimental-theme.json` file for themes to target.
- -->
-各ブロックはどのスタイルプロパティを公開するかを宣言します。これはブロックの「暗黙のスタイル属性」と呼ばれます。これらのプロパティはエディター内でのブロックの UI コントロールを自動的に生成するために使用され、また `experimental-theme.json` ファイルを介してターゲットのテーマで利用できます。
-=======
-
+
+<!-- 
 Each block declares which style properties it exposes via the [block supports mechanism](../block-api/block-supports.md). The support declarations are used to automatically generate the UI controls for the block in the editor, as well as being available through the `experimental-theme.json` file for themes to target.
->>>>>>> d78892c9
-
+ -->
+各ブロックは[ブロックサポート](https://ja.wordpress.org/team/handbook/block-editor/developers/block-api/block-supports/)を介して、どのスタイルプロパティを公開するかを宣言します。サポートの宣言はエディター内でのブロックの UI コントロールを自動的に生成するために使用され、また `experimental-theme.json` ファイルを介してターゲットのテーマで利用できます。
+ 
 ```json
 {
   "styles": {
@@ -472,20 +455,22 @@
   font-size: calc(1px * var(--wp--preset--font-size--normal));
 }
 ```
-<<<<<<< HEAD
-<!-- 
-=======
-
+<!-- 
 The `defaults` block selector can't be part of the `styles` section and will be ignored if it's present. The `root` block selector will generate a style rule with the `:root` CSS selector.
-
+ -->
+`defaults` ブロックセレクタは、`styles` セクションの一部にはなれず、あっても無視されます。`root` ブロックセレクタはなることはできず、`:root` CSS セレクタと共にスタイルルールを生成します。
+
+<!-- 
 #### Border Properties
+ -->
+#### ボーダープロパティ
 
 | Block | Radius |
 | --- | --- |
 | Group | Yes |
 | Image | Yes |
 
->>>>>>> d78892c9
+<!-- 
 #### Color Properties
  -->
 #### カラープロパティ
@@ -567,4 +552,4 @@
  -->
 [1] 「見出し」ブロックは6つの異なる HTML 要素、H1 から H6 を表します。それぞれ個別の要素をターゲットとするセレクタも付きます。たとえば H1 に対して core/heading/h1 等。
 
-[原文](https://github.com/WordPress/gutenberg/blob/master/docs/designers-developers/developers/themes/theme-json.md)+[原文](https://github.com/WordPress/gutenberg/blob/HEAD/docs/designers-developers/developers/themes/theme-json.md)