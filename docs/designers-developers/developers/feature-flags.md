--- conflicted
+++ resolved
@@ -17,7 +17,7 @@
 
 The `process.env.GUTENBERG_PHASE` is an environment variable containing a number that represents the phase. When the codebase is built for the plugin, this variable will be set to `2`. When building for core, it will be set to `1`.
  -->
-## `process.env.GUTENBERG_PHASE` の導入
+## process.env.GUTENBERG_PHASE の導入
 
 `process.env.GUTENBERG_PHASE` はフェーズ番号を示す環境変数です。コードをプラグインとしてビルドする際、この変数を `2` にセットします。コアとしてビルドする際には `1` にセットします。
 
@@ -118,16 +118,11 @@
 	phaseTwoFeature();
 }
 ```
-<<<<<<< HEAD
 <!-- 
- The condition will alway evaluates to `true`, so can be removed leaving just the code in the body:
+ The condition will always evaluates to `true`, so can be removed leaving just the code in the body:
  -->
 条件は常に `true` と評価されるため、if 文を削除し、中の実行部分のみを残すことができます。
 
-=======
-
- The condition will always evaluates to `true`, so can be removed leaving just the code in the body:
->>>>>>> 30693e96
  ```js
  phaseTwoFeature();
  ```
@@ -157,7 +152,7 @@
  -->
 ## FAQ
 
-#### なぜ `process.env.GUTENBERG_PHASE` の比較には `===` や `!==` のみを使うべきなのですか ? `>`、`>=`、`<`、`<=` ではいけないのですか ?
+#### なぜ process.env.GUTENBERG_PHASE の比較には === や !== のみを使うべきなのですか ? >、>=、<、<= ではいけないのですか ?
 
 これは `process.env.GUTENBERG_PHASE` が `undefined` の場合の JavaScript 演算子 `>`、`<` の振る舞いのための制限です。WordPress npm パッケージのサードパーティユーザーも同様です。`process.env.GUTENBERG_PHASE < 2` も `process.env.GUTENBERG_PHASE > 1` も `false` と解決されます。`if ( process.env.GUTENBERG_PHASE > 1 )` と書いて、続く `if` 文内部のフェーズ2のコードの実行を避けるつもりなら、これは `false` と評価されるため意図したとおりに動作します。
 
@@ -182,6 +177,8 @@
 
 The aim here is to avoid introducing any complexity that could result in webpack's minifier not being able to eliminate dead code. See the [Dead Code Elimination](#dead-code-elimination) section for further details.
  -->
-#### なぜ `GUTENBERG_PHASE` 関連の評価結果を変数に割り当てるべきではないのですか ? たとえば `const isMyFeatureActive = process.env.GUTENBERG_PHASE === 2` ではいけないのですか ?
+#### なぜ GUTENBERG_PHASE 関連の評価結果を変数に割り当てるべきではないのですか ? たとえば const isMyFeatureActive = process.env.GUTENBERG_PHASE === 2 ではいけないのですか ?
 
-webpack のミニファイが呼ばれないコードを削除できるよう、コードに複雑性を持ち込まないようにするためです。詳細については上の「 呼ばれないコードの削除」セクションを参照してください。+webpack のミニファイが呼ばれないコードを削除できるよう、コードに複雑性を持ち込まないようにするためです。詳細については上の「呼ばれないコードの削除」セクションを参照してください。
+
+[原文](https://github.com/WordPress/gutenberg/blob/master/docs/designers-developers/developers/feature-flags.md)