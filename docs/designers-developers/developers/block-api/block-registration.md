<!-- 
# Block Registration
 -->
# ブロックの登録
<!-- 
## `registerBlockType`

-   **Type:** `Function`
 -->
## registerBlockType 関数
<!-- 
Every block starts by registering a new block type definition. To register, you use the `registerBlockType` function from the [`wp-blocks` package](/packages/blocks/README.md#registerBlockType). The function takes two arguments, a block `name` and a block configuration object.
 -->
すべてのブロック作成は新しくブロックタイプの定義を登録するところから始まります。登録には [`wp-blocks` パッケージ](https://developer.wordpress.org/block-editor/packages/packages-blocks/#registerBlockType) の `registerBlockType` 関数を使用します。関数はブロック名とブロック構成オブジェクトの2つの引数を取ります。

### Block Name

-   **Type:** `String`

<!-- 
The name for a block is a unique string that identifies a block. Names have to be structured as `namespace/block-name`, where namespace is the name of your plugin or theme.

```js
// Registering my block with a unique name
registerBlockType( 'my-plugin/book', {} );
```
 -->
ブロック名はブロックを一意に識別する固有の文字列です。ブロック名は `namespace/block-name` の形式で namespace はプラグインやテーマの名前です。

```js
// ブロックを一意の名前で登録
registerBlockType( 'my-plugin/book', {} );
```

<!-- 
_Note:_ A block name can only contain lowercase alphanumeric characters and dashes, and must begin with a letter.

_Note:_ This name is used on the comment delimiters as `<!-- wp:my-plugin/book -->
<!--`. Those blocks provided by core don't include a namespace when serialized.
 -->
_注意:_ ブロック名には英小文字、数字、ダッシュのみを使うことができます。またブロック名は文字で始まる必要があります。

_注意:_ ブロック名はコメントデリミッタとして `<!-- wp:my-plugin/book -->` のように使用されます。コアで提供されるブロックはシリアライズの際に名前空間が削除されます。

### Block Configuration

-   **Type:** `Object` [ `{ key: value }` ]

登録する際、ブロックにプロパティを指定できます。プロパティは構成オブジェクトで定義します。

プロパティの一覧は以下のとおりです。

#### title

-   **Type:** `String`
<!-- 
This is the display title for your block, which can be translated with our translation functions. The block inserter will show this name.

```js
// Our data object
title: __( 'Book' );
```
 -->
ブロックの表示タイトル。翻訳関数を使用して翻訳されます。ブロックインサーターはこの名前を表示します。

```js
// データオブジェクト
title: __( 'Book' );
```
<!-- 
#### description (optional)
 -->
#### description (オプション)

-   **Type:** `String`
<!-- 
This is a short description for your block, which can be translated with our translation functions. This will be shown in the Block Tab in the Settings Sidebar.
 -->
ブロックの簡単な説明。翻訳関数を使用して翻訳されます。「設定」サイドバーの「ブロック」タブで表示されます。

```js
description: __( 'Block showing a Book card.' );
```

#### category

-   **Type:** `String` [ common | formatting | layout | widgets | embed ]
<!-- 
Blocks are grouped into categories to help users browse and discover them.

The core provided categories are:

-   common
-   formatting
-   layout
-   widgets
-   embed

```js
// Assigning to the 'widgets' category
category: 'widgets',
```

Plugins and Themes can also register [custom block categories](/docs/designers-developers/developers/filters/block-filters.md#managing-block-categories).
 -->
ブロックはユーザーの見やすさ、検索しやすさのためカテゴリーにグループ分けされます。

コアで提供されるカテゴリー一覧:

-   common  (一般ブロック)
-   formatting  (フォーマット)
-   layout  (レイアウト要素
-   widgets  (ウィジェット)
-   embed  (埋め込み)

```js
// 'widgets' ウィジェットカテゴリーに割り当て
category: 'widgets',
```

プラグインとテーマは [カスタムブロックカテゴリー](https://developer.wordpress.org/block-editor/developers/filters/block-filters/#managing-block-categories) を登録することもできます。
<!-- 
#### icon (optional)
 -->
#### icon (オプション)

-   **Type:** `String` | `Object`
<!-- 
An icon property should be specified to make it easier to identify a block. These can be any of [WordPress' Dashicons](https://developer.wordpress.org/resource/dashicons/), or a custom `svg` element.

```js
// Specifying a dashicon for the block
icon: 'book-alt',

// Specifying a custom svg for the block
icon: <svg viewBox="0 0 24 24" xmlns="http://www.w3.org/2000/svg"><path fill="none" d="M0 0h24v24H0V0z" /><path d="M19 13H5v-2h14v2z" /></svg>,
```
 -->
ブロックを見つけやすくするには icon プロパティを指定します。任意の [WordPress Dashicon](https://developer.wordpress.org/resource/dashicons/) またはカスタム `svg` 要素を指定できます。

```js
// ブロックに dashicon を指定
icon: 'book-alt',

// ブロックにカスタム svg を指定
icon: <svg viewBox="0 0 24 24" xmlns="http://www.w3.org/2000/svg"><path fill="none" d="M0 0h24v24H0V0z" /><path d="M19 13H5v-2h14v2z" /></svg>,
```
<!-- 
**Note:** Custom SVG icons are automatically wrapped in the [`wp.primitives.SVG` component](/packages/primitives/src/svg/) to add accessibility attributes (`aria-hidden`, `role`, and `focusable`).

An object can also be passed as icon, in this case, icon, as specified above, should be included in the src property.

Besides src the object can contain background and foreground colors, this colors will appear with the icon when they are applicable e.g.: in the inserter.
 -->
**注意:** カスタム SVG アイコンは自動的に [`wp.primitives.SVG` コンポーネント](/packages/primitives/src/svg/) でラップされ、アクセシビリティ属性 `aria-hidden`、`role`、`focusable` が追加されます。

オブジェクトもアイコンとして指定できますが、この場合にアイコンは src プロパティに含めてください。

src 以外にオブジェクトは背景色と前景色を設定できます。ここで指定した色はインサーターの中など適切な場面でアイコンの背景色や前景色として使用されます。

<!-- 
```js
icon: {
	// Specifying a background color to appear with the icon e.g.: in the inserter.
	background: '#7e70af',
	// Specifying a color for the icon (optional: if not set, a readable color will be automatically defined)
	foreground: '#fff',
	// Specifying an icon for the block
	src: <svg viewBox="0 0 24 24" xmlns="http://www.w3.org/2000/svg"><path fill="none" d="M0 0h24v24H0V0z" /><path d="M19 13H5v-2h14v2z" /></svg>,
} ,
```
 -->
```js
icon: {
	// インサーターの中などでアイコンの背景色として使用される色の指定
	background: '#7e70af',
	// アイコンの色の指定。オプションで、指定しなければ視認性の高い色が自動で定義される
	foreground: '#fff',
	// ブロックのアイコンの指定
	src: <svg viewBox="0 0 24 24" xmlns="http://www.w3.org/2000/svg"><path fill="none" d="M0 0h24v24H0V0z" /><path d="M19 13H5v-2h14v2z" /></svg>,
} ,
```
<!-- 
#### keywords (optional)
 -->
#### keywords (オプション)

-   **Type:** `Array`
<!-- 
Sometimes a block could have aliases that help users discover it while searching. For example, an `image` block could also want to be discovered by `photo`. You can do so by providing an array of terms (which can be translated).

```js
// Make it easier to discover a block with keyword aliases.
// These can be localised so your keywords work across locales.
keywords: [ __( 'image' ), __( 'photo' ), __( 'pics' ) ],
```
 -->
ブロックには、ユーザーが検索する際に見つけやすいよう別名を設定できます。たとえば `image` ブロックは、`photo` でも見つけられれるようになります。検索後の配列を指定してください。検索後は翻訳可能です。 

```js
// キーワードで別名をつけてブロックを発見しやすくする
// キーワードは翻訳可能。翻訳すればロケールに関わらず動作する
keywords: [ __( 'image' ), __( 'photo' ), __( 'pics' ) ],
```
<!-- 
#### styles (optional)
 -->
#### styles (オプション)

-   **Type:** `Array`
<!-- 
Block styles can be used to provide alternative styles to block. It works by adding a class name to the block’s wrapper. Using CSS, a theme developer can target the class name for the style variation if it is selected.

```js
// Register block styles.
styles: [
	// Mark style as default.
	{
		name: 'default',
		label: __( 'Rounded' ),
		isDefault: true
	},
	{
		name: 'outline',
		label: __( 'Outline' )
	},
	{
		name: 'squared',
		label: __( 'Squared' )
	},
],
```

Plugins and Themes can also register [custom block style](/docs/designers-developers/developers/filters/block-filters.md#block-style-variations) for existing blocks.
 -->
ブロックスタイルを使用してブロックに代替のスタイルを与えられます。ブロックスタイルはブロックのラッパーにクラス名を追加することで動作します。テーマ開発者は該当のクラス名をターゲットに CSS を使用して、選択された際のスタイルのバリエーションを指定できます。

```js
// ブロックスタイルの登録
styles: [
	// デフォルトのスタイルとしてマーク
	{
		name: 'default',
		label: __( 'Rounded' ),
		isDefault: true
	},
	{
		name: 'outline',
		label: __( 'Outline' )
	},
	{
		name: 'squared',
		label: __( 'Squared' )
	},
],
```

プラグインやテーマは既存のブロックに対して [カスタムブロックスタイル](https://developer.wordpress.org/block-editor/developers/filters/block-filters/#block-style-variations) を登録することもできます。

<!-- 
#### attributes (optional)
 -->
#### attributes (オプション)

-   **Type:** `Object`
<!-- 
Attributes provide the structured data needs of a block. They can exist in different forms when they are serialized, but they are declared together under a common interface.

```js
// Specifying my block attributes
attributes: {
	cover: {
		type: 'string',
		source: 'attribute',
		selector: 'img',
		attribute: 'src',
	},
	author: {
		type: 'string',
		source: 'html',
		selector: '.book-author',
	},
	pages: {
		type: 'number',
	},
},
```
 -->
属性はブロックに必要な構造化データを提供します。シリアライズの際には異なる形式で存在できますが共通インターフェイスの下で一緒に宣言されます。

```js
// ブロックの属性の指定
attributes: {
	cover: {
		type: 'string',
		source: 'attribute',
		selector: 'img',
		attribute: 'src',
	},
	author: {
		type: 'string',
		source: 'html',
		selector: '.book-author',
	},
	pages: {
		type: 'number',
	},
},
```
<!-- 
-   **See: [Attributes](/docs/designers-developers/developers/block-api/block-attributes.md).**
 -->
-   **参照: [属性](https://ja.wordpress.org/team/handbook/block-editor/developers/block-api/block-attributes/)**

<!-- 
#### example (optional)
 -->
#### example (オプション)

-   **Type:** `Object`
<!-- 
Example provides structured example data for the block. This data is used to construct a preview for the block to be shown in the Inspector Help Panel when the user mouses over the block.

The data provided in the example object should match the attributes defined. For example:

```js
example: {
    attributes: {
        cover: 'https://example.com/image.jpg',
        author: 'William Shakespeare',
        pages: 500
    },
},
```

If `example` is not defined, the preview will not be shown. So even if no-attributes are defined, setting a empty example object `example: {}` will trigger the preview to show.
 -->
`example` はブロックの構造化したサンプルデータを提供します。このデータを使用してブロックのプレビューを作成します。ユーザーがインスペクターヘルプパネルでマウスオーバーすると、プレビューが表示されます。

`example` オブジェクトに提供したデータは定義された属性と合致する必要があります。たとえば

```js
example: {
    attributes: {
        cover: 'https://example.com/image.jpg',
        author: 'William Shakespeare',
        pages: 500
    },
},
```

`example` が定義されていない場合、プレビューは表示されません。属性が定義されていない場合にもプレビューを表示するには、空の `example` オブジェクト `example: {}` を設定します。


It's also possible to extend the block preview with inner blocks via `innerBlocks`. For example:

```js
example: {
    attributes: {
        cover: 'https://example.com/image.jpg',
    },
    innerBlocks: [
    {
        name: 'core/paragraph',
        attributes: {
            /* translators: example text. */
            content: __(
                'Lorem ipsum dolor sit amet, consectetur adipiscing elit. Praesent et eros eu felis.'
            ),
        },
    },
    ],
},
```
<!-- 
#### variations (optional)
 -->
#### variations (オプション)

- **Type:** `Object[]`
<!-- 
Similarly to how the block's style variations can be declared, a block type can define block variations that the user can pick from. The difference is that, rather than changing only the visual appearance, this field provides a way to apply initial custom attributes and inner blocks at the time when a block is inserted.

By default, all variations will show up in the Inserter in addition to the regular block type item. However, setting the `isDefault` flag for any of the variations listed will override the regular block type in the Inserter.
 -->
ブロックスタイルバリエーションの定義方法と同様に、ブロックタイプはユーザーが選択可能なブロックバリエーションを定義できます。違いとしてはこのフィールドはビジュアルな見た目を変更するだけでなく、ブロックが挿入された際の初期カスタム属性とインナーブロックの適用方法を提供します。

デフォルトではインサーター内に、通常のブロックタイプ項目に加えてすべてのバリエーションが表示されます。リストされた任意のバリエーションに `isDefault` フラグを設定すると、インサーター内の通常のブロックタイプを上書きします。

```js
variations: [
    {
		name: 'wordpress',
		isDefault: true,
		title: __( 'WordPress' ),
		description: __( 'Code is poetry!' ),
		icon: WordPressIcon,
		attributes: { service: 'wordpress' },
	},
	{
		name: 'google',
		title: __( 'Google' ),
		icon: GoogleIcon,
		attributes: { service: 'google' },
	},
	{
		name: 'twitter',
		title: __( 'Twitter' ),
		icon: TwitterIcon,
		attributes: { service: 'twitter' },
		keywords: [ __('tweet') ],
	},
],
```
<!-- 
An object describing a variation defined for the block type can contain the following fields:

- `name` (type `string`) – The unique and machine-readable name.
- `title` (type `string`) – A human-readable variation title.
- `description` (optional, type `string`) – A detailed variation description.
- `icon` (optional, type `string` | `Object`) – An icon helping to visualize the variation. It can have the same shape as the block type.
- `isDefault` (optional, type `boolean`) – Indicates whether the current variation is the default one. Defaults to `false`.
- `attributes` (optional, type `Object`) – Values that override block attributes.
- `innerBlocks` (optional, type `Array[]`) – Initial configuration of nested blocks.
- `example` (optional, type `Object`) – Example provides structured data for the block preview. You can set to `undefined` to disable the preview shown for the block type.
- `scope` (optional, type `string[]`) - the list of scopes where the variation is applicable. When not provided, it assumes all available scopes. Available options: `block`, `inserter`.
- `keywords` (optional, type `string[]`) - An array of terms (which can be translated) that help users discover the variation while searching.

It's also possible to override the default block style variation using the `className` attribute when defining block variations.
 -->
ブロックタイプのバリエーションを記述するオブジェクトには次のフィールドを指定できます。

- `name` (type `string`) – 機械で識別可能な固有の名前
- `title` (type `string`) – ユーザー向けのバリエーションのタイトル
- `description` (オプション, type `string`) – 詳細なバリエーションの説明
- `icon` (オプション, type `String` | `Object`) – バリエーションの視覚化を助けるアイコン。ブロックタイプと同じ形でも良い。
- `isDefault` (オプション, type `boolean`) – 現行のバリエーションがデフォルトかどうかを示すフラグ。デフォルトは `false`
- `attributes` (オプション, type `Object`) – ブロック属性を上書きする値
- `innerBlocks` (オプション, type `Array[]`) – ネストしたブロックの初期構成
- `example` (オプション, type `Object`) – ブロックプレビューの例を提供する構造化データ。`undefined` を設定するとブロックタイプに表示するプレビューを無効化できる。
- `scope` (オプション, type `String[]`) - バリエーションを適用できるスコープのリスト。指定しない場合はすべての有効なスコープを仮定する。有効なオプション: `block`, `inserter`.

またブロックバリーションを定義する際、`className` 属性を使用して、デフォルトのブロックスタイルバリエーションを上書きすることもきます。

```js
variations: [
	{
		name: 'blue',
		title: __( 'Blue Quote' ),
		isDefault: true,
		attributes: { className: 'is-style-blue-quote' },
		icon: 'format-quote',
	},
],
```
<<<<<<< HEAD
<!-- 
=======

#### supports (optional)

-   ***Type:*** `Object`

Supports contains as set of options to control features used in the editor. See the [the supports documentation](/docs/designers-developers/developers/block-api/block-supports.md) for more details.

>>>>>>> 14e48494
#### transforms (optional)
 -->
#### transforms (オプション)

-   **Type:** `Object`
<!-- 
Transforms provide rules for what a block can be transformed from and what it can be transformed to. A block can be transformed from another block, a shortcode, a regular expression, a file or a raw DOM node. Take a look at the [Block Transforms API](/docs/designers-developers/developers/block-api/block-transforms.md) for more info about each available transformation.
 -->
`transform` は、何をブロックに変換できるのか、またブロックは何に変換できるのかのルールを提供します。ブロックは、別のブロック、ショートコード、正規表現、ファイル、生の DOM ノードから変換できます。利用可能な個々の変換の詳細については [ブロック変換 API](https://github.com/WordPress/gutenberg/blob/master/docs/designers-developers/developers/block-api/block-transforms.md) を参照してください。

<!-- 
#### parent (optional)
 -->
#### parent (オプション)

-   **Type:** `Array`
<!-- 
Blocks are able to be inserted into blocks that use [`InnerBlocks`](https://github.com/WordPress/gutenberg/blob/master/packages/block-editor/src/components/inner-blocks/README.md) as nested content. Sometimes it is useful to restrict a block so that it is only available as a nested block. For example, you might want to allow an 'Add to Cart' block to only be available within a 'Product' block.

Setting `parent` lets a block require that it is only available when nested within the specified blocks.

```js
// Only allow this block when it is nested in a Columns block
parent: [ 'core/columns' ],
```
 -->
ブロックは、ネストしたコンテンツとして [`InnerBlocks`](https://github.com/WordPress/gutenberg/blob/master/packages/block-editor/src/components/inner-blocks/README.md) を使用するブロックの中に挿入することができます。ブロックをネストしたブロックとしてのみ利用可能に制限することが有用な場合もあります。たとえば「Add to Cart (カートに追加)」ブロックは、「Product (商品)」ブロック内でのみ利用可能にすることができます。

`parent` を設定したブロックは、特定のブロック内にネストした場合のみ利用可能になります。

<<<<<<< HEAD
```js
// ブロックは Columns ブロックにネストする場合のみ利用可能
parent: [ 'core/columns' ],
```
<!-- 
#### supports (optional)
 -->
#### supports (オプション)

<!-- 
_Some [block supports](#supports-optional) — for example, `anchor` or `className` — apply their attributes by adding additional props on the element returned by `save`. This will work automatically for default HTML tag elements (`div`, etc). However, if the return value of your `save` is a custom component element, you will need to ensure that your custom component handles these props in order for the attributes to be persisted._
 -->
_`anchor` や `className` などいくつかの [ブロックサポート](https://github.com/WordPress/gutenberg/blob/master/docs/designers-developers/developers/block-api/block-registration.md#supports-optional) は、`save` から返される要素に追加の props を加えて属性を適用します。 `div` などのデフォルトの HTML タグ要素であればこれは自動的に動作します。しかし `save` の戻り値がカスタムコンポーネント要素の場合、属性が永続化されるようカスタムコンポーネントがこれらの props を処理する必要があります。_

-   **Type:** `Object`
<!-- 
Optional block extended support features. The following options are supported:

-   `align` (default `false`): This property adds block controls which allow to change block's alignment. _Important: It doesn't work with dynamic blocks yet._

```js
// Add the support for block's alignment (left, center, right, wide, full).
align: true,
// Pick which alignment options to display.
align: [ 'left', 'right', 'full' ],
```
 -->
オプションのブロック拡張サポート機能。次のオプションがサポートされます。

-   `align` (デフォルト `false`): このプロパティはブロックの配置を変更するブロックコントロールを追加する。_重要: ダイナミックブロックとは、まだ、動作しない。_

```js
// ブロックの配置のサポートを追加 (left (左寄せ), center (中央寄せ), right (右寄せ), wide (幅広), full (全幅)).
align: true,
// どの配置オプションを表示するかを選択
align: [ 'left', 'right', 'full' ],
```
<!-- 
When supports align is used the block attributes definition is extended to include an align attribute with a string type.
By default, no alignment is assigned to the block.
The block can apply a default alignment by specifying its own align attribute with a default e.g.:
 -->
`align` サポートを使用するとブロック属性定義が拡張され、string タイプの align 属性が含まれます。
デフォルトではブロックに配置は割り当てられません。
ブロックにデフォルトの配置を適用するには、デフォルト値と共に align 属性を指定します。たとえば

```
attributes: {
	...
	align: {
		type: 'string',
		default: 'right'
	},
	...
}
```

<!-- 
-   `alignWide` (default `true`): This property allows to enable [wide alignment](/docs/designers-developers/developers/themes/theme-support.md#wide-alignment) for your theme. To disable this behavior for a single block, set this flag to `false`.

```js
// Remove the support for wide alignment.
alignWide: false,
```
 -->
-   `alignWide` (デフォルト `true`): このプロパティを使用するとテーマの [幅広揃え](/docs/designers-developers/developers/themes/theme-support.md#wide-alignment) を有効化できます。単一ブロックに対してこの機能を無効化するにはこのフラグに `false` を設定してください。

```js
// 幅広揃えサポートを除去
alignWide: false,
```

<!-- 
-   `defaultStylePicker` (default `true`): When the style picker is shown, a dropdown is displayed so the user can select a default style for this block type. If you prefer not to show the dropdown, set this property to `false`.

```js
// Remove the Default Style picker.
defaultStylePicker: false,
```
 -->
-   `defaultStylePicker` (デフォルト `true`): スタイルピッカーの表示の際、ユーザーがブロックタイプのデフォルトスタイルを選択できるようドロップダウンが表示されます。ドロップダウンを表示したくない場合にはこのプロパティを `false` に設定してください。

```js
// デフォルトのスタイルピッカーを除去
defaultStylePicker: false,
```

<!-- 
-   `anchor` (default `false`): Anchors let you link directly to a specific block on a page. This property adds a field to define an id for the block and a button to copy the direct link.

```js
// Add the support for an anchor link.
anchor: true,
```
 -->
-   `anchor` (デフォルト `false`): アンカーを使用するとページ上の特定のブロックに直接リンクできます。このプロパティはブロックの ID を定義するフィールドとダイレクトリンクをコピーするボタンをを追加します。

```js
// アンカーリンクサポートを追加
anchor: true,
```

<!-- 
-   `customClassName` (default `true`): This property adds a field to define a custom className for the block's wrapper.

```js
// Remove the support for the custom className.
customClassName: false,
```
 -->
-   `customClassName` (デフォルト `true`): このプロパティはブロックのラッパーのカスタム classsName を定義するフィールドを追加します。

```js
// カスタム className サポートを除去
customClassName: false,
```
<!-- 
-   `className` (default `true`): By default, the class `.wp-block-your-block-name` is added to the root element of your saved markup. This helps having a consistent mechanism for styling blocks that themes and plugins can rely on. If for whatever reason a class is not desired on the markup, this functionality can be disabled.

```js
// Remove the support for the generated className.
className: false,
```
 -->
-   `className` (デフォルト `true`): デフォルトでは保存したマークアップの root 要素にクラス `.wp-block-your-block-name` が追加されます。この結果、テーマやプラグインがブロックのスタイリングにあたって利用可能な一貫した機構が実現します。何らかの理由によりこのクラスをマークアップに負荷したくない場合、この機能を無効化できます。

```js
// className 生成サポートを除去
className: false,
```
<!-- 
-   `html` (default `true`): By default, a block's markup can be edited individually. To disable this behavior, set `html` to `false`.

```js
// Remove support for an HTML mode.
html: false,
```
 -->
-   `html` (デフォルト `true`): デフォルトではブロックのマークアップは個別に編集できます。この動きを止めるには  `html` に  `false` を設定してください。

```js
// HTML モードサポートを除去
html: false,
```

<!-- 
-   `inserter` (default `true`): By default, all blocks will appear in the inserter. To hide a block so that it can only be inserted programmatically, set `inserter` to `false`.

```js
// Hide this block from the inserter.
inserter: false,
```
 -->
-   `inserter` (デフォルト `true`): デフォルトではすべてのブロックはインサーターに表示されます。ブロックをインサーターには表示せず、プログラム的にのみ挿入可能にするには `inserter` に `false` を設定してください。

```js
// このブロックをインサーターに表示しない
inserter: false,
```
<!-- 
-   `multiple` (default `true`): A non-multiple block can be inserted into each post, one time only. For example, the built-in 'More' block cannot be inserted again if it already exists in the post being edited. A non-multiple block's icon is automatically dimmed (unclickable) to prevent multiple instances.

```js
// Use the block just once per post
multiple: false,
```
 -->
-   `multiple` (デフォルト `true`): 非 multiple ブロックは各投稿に1回だけ挿入できます。たとえば組み込みの「続きを読む」ブロックは、編集中の投稿にすでに存在する場合は挿入できません。非 multiple ブロックのアイコンクリックできないよう自動的にグレイアウトされ、複数インスタンスの作成を回避します。

```js
// ブロックは投稿ごとに1度だけ使用できる
multiple: false,
```

<!-- 
-   `reusable` (default `true`): A block may want to disable the ability of being converted into a reusable block.
    By default all blocks can be converted to a reusable block. If supports reusable is set to false, the option to convert the block into a reusable block will not appear.

```js
// Don't allow the block to be converted into a reusable block.
reusable: false,
```
 -->
-   `reusable` (デフォルト `true`): ブロックを再利用可能なブロックに変換する機能を無効化したい場合があります。デフォルトではすべてのブロックは再利用可能ブロックに変換できます。reusable サポートを false に設定すると、再利用可能ブロックするに変換するオプションが表示されません。

```js
// 再利用可能ブロックへの変換を許可しない
reusable: false,
```
<!-- 
=======
>>>>>>> 14e48494
## Block Collections
 -->
## ブロックコレクション

<!-- 
## `registerBlockCollection`

-   **Type:** `Function`
 -->
## registerBlockCollection 関数
<!-- 
Blocks can be added to collections, grouping together all blocks from the same origin

`registerBlockCollection` takes two parameters, `namespace` and an object of settings including `title` and `icon`.
 -->
ブロックをコレクションに追加し、出自の同じすべてのブロックを一緒にグループ化できます。

`registerBlockCollection` は2つのパラメータを取ります。`namespace` と、`title` と `icon` を含む設定のオブジェクトです。


### Namespace

-   **Type:** `String`
<!-- 
This should match the namespace declared in the block name; the name of your plugin or theme.
 -->
ブロック名で定義された namespace と合致する必要があります。プラグインやテーマの名前です。

### Settings

#### Title

-   **Type:** `String`
<!-- 
This will display in the block inserter section, which will list all blocks in this collection.
 -->
コレクション内のすべてのブロックをリストするブロックインサーターセクションにタイトルを表示します。

#### Icon

-   **Type:** `Object`
<!-- 
(Optional) An icon to display alongside the title in the block inserter.

```js
// Registering a block collection
registerBlockCollection( 'my-plugin', { title: 'My Plugin' } );
```
 -->
(オプション) ブロックインサーターのタイトルと一緒に表示するアイコン

```js
// ブロックコレクションの登録
registerBlockCollection( 'my-plugin', { title: 'My Plugin' } );
```

[原文](https://github.com/WordPress/gutenberg/blob/master/docs/designers-developers/developers/block-api/block-registration.md)<|MERGE_RESOLUTION|>--- conflicted
+++ resolved
@@ -453,17 +453,18 @@
 	},
 ],
 ```
-<<<<<<< HEAD
-<!-- 
-=======
-
+<!-- 
 #### supports (optional)
+-->
+#### supports (オプション)
 
 -   ***Type:*** `Object`
-
+<!--
 Supports contains as set of options to control features used in the editor. See the [the supports documentation](/docs/designers-developers/developers/block-api/block-supports.md) for more details.
-
->>>>>>> 14e48494
+ -->
+`supports` にはエディター内で使用される機能を操作する、一連のオプションが含まれます。詳細については [supports のドキュメント](https://ja.wordpress.org/team/handbook/block-editor/developers/block-api/block-supports/) を参照してください。
+
+<!-- 
 #### transforms (optional)
  -->
 #### transforms (オプション)
@@ -494,199 +495,12 @@
 
 `parent` を設定したブロックは、特定のブロック内にネストした場合のみ利用可能になります。
 
-<<<<<<< HEAD
 ```js
 // ブロックは Columns ブロックにネストする場合のみ利用可能
 parent: [ 'core/columns' ],
 ```
-<!-- 
-#### supports (optional)
- -->
-#### supports (オプション)
-
-<!-- 
-_Some [block supports](#supports-optional) — for example, `anchor` or `className` — apply their attributes by adding additional props on the element returned by `save`. This will work automatically for default HTML tag elements (`div`, etc). However, if the return value of your `save` is a custom component element, you will need to ensure that your custom component handles these props in order for the attributes to be persisted._
- -->
-_`anchor` や `className` などいくつかの [ブロックサポート](https://github.com/WordPress/gutenberg/blob/master/docs/designers-developers/developers/block-api/block-registration.md#supports-optional) は、`save` から返される要素に追加の props を加えて属性を適用します。 `div` などのデフォルトの HTML タグ要素であればこれは自動的に動作します。しかし `save` の戻り値がカスタムコンポーネント要素の場合、属性が永続化されるようカスタムコンポーネントがこれらの props を処理する必要があります。_
-
--   **Type:** `Object`
-<!-- 
-Optional block extended support features. The following options are supported:
-
--   `align` (default `false`): This property adds block controls which allow to change block's alignment. _Important: It doesn't work with dynamic blocks yet._
-
-```js
-// Add the support for block's alignment (left, center, right, wide, full).
-align: true,
-// Pick which alignment options to display.
-align: [ 'left', 'right', 'full' ],
-```
- -->
-オプションのブロック拡張サポート機能。次のオプションがサポートされます。
-
--   `align` (デフォルト `false`): このプロパティはブロックの配置を変更するブロックコントロールを追加する。_重要: ダイナミックブロックとは、まだ、動作しない。_
-
-```js
-// ブロックの配置のサポートを追加 (left (左寄せ), center (中央寄せ), right (右寄せ), wide (幅広), full (全幅)).
-align: true,
-// どの配置オプションを表示するかを選択
-align: [ 'left', 'right', 'full' ],
-```
-<!-- 
-When supports align is used the block attributes definition is extended to include an align attribute with a string type.
-By default, no alignment is assigned to the block.
-The block can apply a default alignment by specifying its own align attribute with a default e.g.:
- -->
-`align` サポートを使用するとブロック属性定義が拡張され、string タイプの align 属性が含まれます。
-デフォルトではブロックに配置は割り当てられません。
-ブロックにデフォルトの配置を適用するには、デフォルト値と共に align 属性を指定します。たとえば
-
-```
-attributes: {
-	...
-	align: {
-		type: 'string',
-		default: 'right'
-	},
-	...
-}
-```
-
-<!-- 
--   `alignWide` (default `true`): This property allows to enable [wide alignment](/docs/designers-developers/developers/themes/theme-support.md#wide-alignment) for your theme. To disable this behavior for a single block, set this flag to `false`.
-
-```js
-// Remove the support for wide alignment.
-alignWide: false,
-```
- -->
--   `alignWide` (デフォルト `true`): このプロパティを使用するとテーマの [幅広揃え](/docs/designers-developers/developers/themes/theme-support.md#wide-alignment) を有効化できます。単一ブロックに対してこの機能を無効化するにはこのフラグに `false` を設定してください。
-
-```js
-// 幅広揃えサポートを除去
-alignWide: false,
-```
-
-<!-- 
--   `defaultStylePicker` (default `true`): When the style picker is shown, a dropdown is displayed so the user can select a default style for this block type. If you prefer not to show the dropdown, set this property to `false`.
-
-```js
-// Remove the Default Style picker.
-defaultStylePicker: false,
-```
- -->
--   `defaultStylePicker` (デフォルト `true`): スタイルピッカーの表示の際、ユーザーがブロックタイプのデフォルトスタイルを選択できるようドロップダウンが表示されます。ドロップダウンを表示したくない場合にはこのプロパティを `false` に設定してください。
-
-```js
-// デフォルトのスタイルピッカーを除去
-defaultStylePicker: false,
-```
-
-<!-- 
--   `anchor` (default `false`): Anchors let you link directly to a specific block on a page. This property adds a field to define an id for the block and a button to copy the direct link.
-
-```js
-// Add the support for an anchor link.
-anchor: true,
-```
- -->
--   `anchor` (デフォルト `false`): アンカーを使用するとページ上の特定のブロックに直接リンクできます。このプロパティはブロックの ID を定義するフィールドとダイレクトリンクをコピーするボタンをを追加します。
-
-```js
-// アンカーリンクサポートを追加
-anchor: true,
-```
-
-<!-- 
--   `customClassName` (default `true`): This property adds a field to define a custom className for the block's wrapper.
-
-```js
-// Remove the support for the custom className.
-customClassName: false,
-```
- -->
--   `customClassName` (デフォルト `true`): このプロパティはブロックのラッパーのカスタム classsName を定義するフィールドを追加します。
-
-```js
-// カスタム className サポートを除去
-customClassName: false,
-```
-<!-- 
--   `className` (default `true`): By default, the class `.wp-block-your-block-name` is added to the root element of your saved markup. This helps having a consistent mechanism for styling blocks that themes and plugins can rely on. If for whatever reason a class is not desired on the markup, this functionality can be disabled.
-
-```js
-// Remove the support for the generated className.
-className: false,
-```
- -->
--   `className` (デフォルト `true`): デフォルトでは保存したマークアップの root 要素にクラス `.wp-block-your-block-name` が追加されます。この結果、テーマやプラグインがブロックのスタイリングにあたって利用可能な一貫した機構が実現します。何らかの理由によりこのクラスをマークアップに負荷したくない場合、この機能を無効化できます。
-
-```js
-// className 生成サポートを除去
-className: false,
-```
-<!-- 
--   `html` (default `true`): By default, a block's markup can be edited individually. To disable this behavior, set `html` to `false`.
-
-```js
-// Remove support for an HTML mode.
-html: false,
-```
- -->
--   `html` (デフォルト `true`): デフォルトではブロックのマークアップは個別に編集できます。この動きを止めるには  `html` に  `false` を設定してください。
-
-```js
-// HTML モードサポートを除去
-html: false,
-```
-
-<!-- 
--   `inserter` (default `true`): By default, all blocks will appear in the inserter. To hide a block so that it can only be inserted programmatically, set `inserter` to `false`.
-
-```js
-// Hide this block from the inserter.
-inserter: false,
-```
- -->
--   `inserter` (デフォルト `true`): デフォルトではすべてのブロックはインサーターに表示されます。ブロックをインサーターには表示せず、プログラム的にのみ挿入可能にするには `inserter` に `false` を設定してください。
-
-```js
-// このブロックをインサーターに表示しない
-inserter: false,
-```
-<!-- 
--   `multiple` (default `true`): A non-multiple block can be inserted into each post, one time only. For example, the built-in 'More' block cannot be inserted again if it already exists in the post being edited. A non-multiple block's icon is automatically dimmed (unclickable) to prevent multiple instances.
-
-```js
-// Use the block just once per post
-multiple: false,
-```
- -->
--   `multiple` (デフォルト `true`): 非 multiple ブロックは各投稿に1回だけ挿入できます。たとえば組み込みの「続きを読む」ブロックは、編集中の投稿にすでに存在する場合は挿入できません。非 multiple ブロックのアイコンクリックできないよう自動的にグレイアウトされ、複数インスタンスの作成を回避します。
-
-```js
-// ブロックは投稿ごとに1度だけ使用できる
-multiple: false,
-```
-
-<!-- 
--   `reusable` (default `true`): A block may want to disable the ability of being converted into a reusable block.
-    By default all blocks can be converted to a reusable block. If supports reusable is set to false, the option to convert the block into a reusable block will not appear.
-
-```js
-// Don't allow the block to be converted into a reusable block.
-reusable: false,
-```
- -->
--   `reusable` (デフォルト `true`): ブロックを再利用可能なブロックに変換する機能を無効化したい場合があります。デフォルトではすべてのブロックは再利用可能ブロックに変換できます。reusable サポートを false に設定すると、再利用可能ブロックするに変換するオプションが表示されません。
-
-```js
-// 再利用可能ブロックへの変換を許可しない
-reusable: false,
-```
-<!-- 
-=======
->>>>>>> 14e48494
+
+<!-- 
 ## Block Collections
  -->
 ## ブロックコレクション
