<!-- 
# Block Registration
 -->
# ブロックの登録
<!-- 
## `registerBlockType`

-   **Type:** `Function`
 -->
## registerBlockType 関数
<!-- 
Every block starts by registering a new block type definition. To register, you use the `registerBlockType` function from the [`wp-blocks` package](/packages/blocks/README.md#registerBlockType). The function takes two arguments, a block `name` and a block configuration object.
 -->
すべてのブロック作成は新しくブロックタイプの定義を登録するところから始まります。登録には [`wp-blocks` パッケージ](https://developer.wordpress.org/block-editor/packages/packages-blocks/#registerBlockType) の `registerBlockType` 関数を使用します。関数はブロック名とブロック構成オブジェクトの2つの引数を取ります。

### Block Name

-   **Type:** `String`

<!-- 
The name for a block is a unique string that identifies a block. Names have to be structured as `namespace/block-name`, where namespace is the name of your plugin or theme.

```js
// Registering my block with a unique name
registerBlockType( 'my-plugin/book', {} );
```
 -->
ブロック名はブロックを一意に識別する固有の文字列です。ブロック名は `namespace/block-name` の形式で namespace はプラグインやテーマの名前です。

```js
// ブロックを一意の名前で登録
registerBlockType( 'my-plugin/book', {} );
```

<!-- 
_Note:_ A block name can only contain lowercase alphanumeric characters and dashes, and must begin with a letter.

_Note:_ This name is used on the comment delimiters as `<!-- wp:my-plugin/book -->
<!--`. Those blocks provided by core don't include a namespace when serialized.
 -->
_注意:_ ブロック名には英小文字、数字、ダッシュのみを使うことができます。またブロック名は文字で始まる必要があります。

_注意:_ ブロック名はコメントデリミッタとして `<!-- wp:my-plugin/book -->` のように使用されます。コアで提供されるブロックはシリアライズの際に名前空間が削除されます。

### Block Configuration

-   **Type:** `Object` [ `{ key: value }` ]

登録する際、ブロックにプロパティを指定できます。プロパティは構成オブジェクトで定義します。

プロパティの一覧は以下のとおりです。

#### title

-   **Type:** `String`
<!-- 
This is the display title for your block, which can be translated with our translation functions. The block inserter will show this name.

```js
// Our data object
title: __( 'Book' );
```
 -->
ブロックの表示タイトル。翻訳関数を使用して翻訳されます。ブロックインサーターはこの名前を表示します。

```js
// データオブジェクト
title: __( 'Book' );
```
<!-- 
#### description (optional)
 -->
#### description (オプション)

-   **Type:** `String`
<!-- 
This is a short description for your block, which can be translated with our translation functions. This will be shown in the Block Tab in the Settings Sidebar.
 -->
ブロックの簡単な説明。翻訳関数を使用して翻訳されます。「設定」サイドバーの「ブロック」タブで表示されます。

```js
description: __( 'Block showing a Book card.' );
```

#### category

-   **Type:** `String` [ common | formatting | layout | widgets | embed ]
<!-- 
Blocks are grouped into categories to help users browse and discover them.

The core provided categories are:

-   common
-   formatting
-   layout
-   widgets
-   embed

```js
// Assigning to the 'widgets' category
category: 'widgets',
```

Plugins and Themes can also register [custom block categories](/docs/designers-developers/developers/filters/block-filters.md#managing-block-categories).
 -->
ブロックはユーザーの見やすさ、検索しやすさのためカテゴリーにグループ分けされます。

コアで提供されるカテゴリー一覧:

-   common  (一般ブロック)
-   formatting  (フォーマット)
-   layout  (レイアウト要素
-   widgets  (ウィジェット)
-   embed  (埋め込み)

```js
// 'widgets' ウィジェットカテゴリーに割り当て
category: 'widgets',
```

プラグインとテーマは [カスタムブロックカテゴリー](https://developer.wordpress.org/block-editor/developers/filters/block-filters/#managing-block-categories) を登録することもできます。
<!-- 
#### icon (optional)
 -->
#### icon (オプション)

-   **Type:** `String` | `Object`
<!-- 
An icon property should be specified to make it easier to identify a block. These can be any of [WordPress' Dashicons](https://developer.wordpress.org/resource/dashicons/), or a custom `svg` element.

```js
// Specifying a dashicon for the block
icon: 'book-alt',

// Specifying a custom svg for the block
icon: <svg viewBox="0 0 24 24" xmlns="http://www.w3.org/2000/svg"><path fill="none" d="M0 0h24v24H0V0z" /><path d="M19 13H5v-2h14v2z" /></svg>,
```
 -->
ブロックを見つけやすくするには icon プロパティを指定します。任意の [WordPress Dashicon](https://developer.wordpress.org/resource/dashicons/) またはカスタム `svg` 要素を指定できます。

```js
// ブロックに dashicon を指定
icon: 'book-alt',

// ブロックにカスタム svg を指定
icon: <svg viewBox="0 0 24 24" xmlns="http://www.w3.org/2000/svg"><path fill="none" d="M0 0h24v24H0V0z" /><path d="M19 13H5v-2h14v2z" /></svg>,
```
<!-- 
**Note:** Custom SVG icons are automatically wrapped in the [`wp.primitives.SVG` component](/packages/primitives/src/svg/) to add accessibility attributes (`aria-hidden`, `role`, and `focusable`).

An object can also be passed as icon, in this case, icon, as specified above, should be included in the src property.

Besides src the object can contain background and foreground colors, this colors will appear with the icon when they are applicable e.g.: in the inserter.
 -->
**注意:** カスタム SVG アイコンは自動的に [`wp.primitives.SVG` コンポーネント](/packages/primitives/src/svg/) でラップされ、アクセシビリティ属性 `aria-hidden`、`role`、`focusable` が追加されます。

オブジェクトもアイコンとして指定できますが、この場合にアイコンは src プロパティに含めてください。

src 以外にオブジェクトは背景色と前景色を設定できます。ここで指定した色はインサーターの中など適切な場面でアイコンの背景色や前景色として使用されます。

<!-- 
```js
icon: {
	// Specifying a background color to appear with the icon e.g.: in the inserter.
	background: '#7e70af',
	// Specifying a color for the icon (optional: if not set, a readable color will be automatically defined)
	foreground: '#fff',
	// Specifying an icon for the block
	src: <svg viewBox="0 0 24 24" xmlns="http://www.w3.org/2000/svg"><path fill="none" d="M0 0h24v24H0V0z" /><path d="M19 13H5v-2h14v2z" /></svg>,
} ,
```
 -->
```js
icon: {
	// インサーターの中などでアイコンの背景色として使用される色の指定
	background: '#7e70af',
	// アイコンの色の指定。オプションで、指定しなければ視認性の高い色が自動で定義される
	foreground: '#fff',
	// ブロックのアイコンの指定
	src: <svg viewBox="0 0 24 24" xmlns="http://www.w3.org/2000/svg"><path fill="none" d="M0 0h24v24H0V0z" /><path d="M19 13H5v-2h14v2z" /></svg>,
} ,
```
<!-- 
#### keywords (optional)
 -->
#### keywords (オプション)

-   **Type:** `Array`
<!-- 
Sometimes a block could have aliases that help users discover it while searching. For example, an `image` block could also want to be discovered by `photo`. You can do so by providing an array of terms (which can be translated).

```js
// Make it easier to discover a block with keyword aliases.
// These can be localised so your keywords work across locales.
keywords: [ __( 'image' ), __( 'photo' ), __( 'pics' ) ],
```
 -->
ブロックには、ユーザーが検索する際に見つけやすいよう別名を設定できます。たとえば `image` ブロックは、`photo` でも見つけられれるようになります。検索後の配列を指定してください。検索後は翻訳可能です。 

```js
// キーワードで別名をつけてブロックを発見しやすくする
// キーワードは翻訳可能。翻訳すればロケールに関わらず動作する
keywords: [ __( 'image' ), __( 'photo' ), __( 'pics' ) ],
```
<!-- 
#### styles (optional)
 -->
#### styles (オプション)

-   **Type:** `Array`
<!-- 
Block styles can be used to provide alternative styles to block. It works by adding a class name to the block’s wrapper. Using CSS, a theme developer can target the class name for the style variation if it is selected.

```js
// Register block styles.
styles: [
	// Mark style as default.
	{
		name: 'default',
		label: __( 'Rounded' ),
		isDefault: true
	},
	{
		name: 'outline',
		label: __( 'Outline' )
	},
	{
		name: 'squared',
		label: __( 'Squared' )
	},
],
```

Plugins and Themes can also register [custom block style](/docs/designers-developers/developers/filters/block-filters.md#block-style-variations) for existing blocks.
 -->
ブロックスタイルを使用してブロックに代替のスタイルを与えられます。ブロックスタイルはブロックのラッパーにクラス名を追加することで動作します。テーマ開発者は該当のクラス名をターゲットに CSS を使用して、選択された際のスタイルのバリエーションを指定できます。

```js
// ブロックスタイルの登録
styles: [
	// デフォルトのスタイルとしてマーク
	{
		name: 'default',
		label: __( 'Rounded' ),
		isDefault: true
	},
	{
		name: 'outline',
		label: __( 'Outline' )
	},
	{
		name: 'squared',
		label: __( 'Squared' )
	},
],
```

プラグインやテーマは既存のブロックに対して [カスタムブロックスタイル](https://developer.wordpress.org/block-editor/developers/filters/block-filters/#block-style-variations) を登録することもできます。

<!-- 
#### attributes (optional)
 -->
#### attributes (オプション)

-   **Type:** `Object`
<!-- 
Attributes provide the structured data needs of a block. They can exist in different forms when they are serialized, but they are declared together under a common interface.

```js
// Specifying my block attributes
attributes: {
	cover: {
		type: 'string',
		source: 'attribute',
		selector: 'img',
		attribute: 'src',
	},
	author: {
		type: 'string',
		source: 'html',
		selector: '.book-author',
	},
	pages: {
		type: 'number',
	},
},
```
 -->
属性はブロックに必要な構造化データを提供します。シリアライズの際には異なる形式で存在できますが共通インターフェイスの下で一緒に宣言されます。

```js
// ブロックの属性の指定
attributes: {
	cover: {
		type: 'string',
		source: 'attribute',
		selector: 'img',
		attribute: 'src',
	},
	author: {
		type: 'string',
		source: 'html',
		selector: '.book-author',
	},
	pages: {
		type: 'number',
	},
},
```
<!-- 
-   **See: [Attributes](/docs/designers-developers/developers/block-api/block-attributes.md).**
 -->
-   **参照: [属性](https://ja.wordpress.org/team/handbook/block-editor/developers/block-api/block-attributes/)**

<!-- 
#### example (optional)
 -->
#### example (オプション)

-   **Type:** `Object`
<!-- 
Example provides structured example data for the block. This data is used to construct a preview for the block to be shown in the Inspector Help Panel when the user mouses over the block.

The data provided in the example object should match the attributes defined. For example:

```js
example: {
    attributes: {
        cover: 'https://example.com/image.jpg',
        author: 'William Shakespeare',
        pages: 500
    },
},
```

If `example` is not defined, the preview will not be shown. So even if no-attributes are defined, setting a empty example object `example: {}` will trigger the preview to show.
 -->
`example` はブロックの構造化したサンプルデータを提供します。このデータを使用してブロックのプレビューを作成します。ユーザーがインスペクターヘルプパネルでマウスオーバーすると、プレビューが表示されます。

`example` オブジェクトに提供したデータは定義された属性と合致する必要があります。たとえば

```js
example: {
    attributes: {
        cover: 'https://example.com/image.jpg',
        author: 'William Shakespeare',
        pages: 500
    },
},
```

`example` が定義されていない場合、プレビューは表示されません。属性が定義されていない場合にもプレビューを表示するには、空の `example` オブジェクト `example: {}` を設定します。


It's also possible to extend the block preview with inner blocks via `innerBlocks`. For example:

```js
example: {
    attributes: {
        cover: 'https://example.com/image.jpg',
    },
    innerBlocks: {
        name: 'core/paragraph',
        attributes: {
            /* translators: example text. */
            content: __(
                'Lorem ipsum dolor sit amet, consectetur adipiscing elit. Praesent et eros eu felis.'
            ),
        },
    },
},
```
<!-- 
#### variations (optional)
 -->
#### variations (オプション)

- **Type:** `Object[]`
<!-- 
Similarly to how the block's style variations can be declared, a block type can define block variations that the user can pick from. The difference is that, rather than changing only the visual appearance, this field provides a way to apply initial custom attributes and inner blocks at the time when a block is inserted.

By default, all variations will show up in the Inserter in addition to the regular block type item. However, setting the `isDefault` flag for any of the variations listed will override the regular block type in the Inserter.
 -->
ブロックスタイルバリエーションの定義方法と同様に、ブロックタイプはユーザーが選択可能なブロックバリエーションを定義できます。違いとしてはこのフィールドはビジュアルな見た目を変更するだけでなく、ブロックが挿入された際の初期カスタム属性とインナーブロックの適用方法を提供します。

デフォルトではインサーター内に、通常のブロックタイプ項目に加えてすべてのバリエーションが表示されます。リストされた任意のバリエーションに `isDefault` フラグを設定すると、インサーター内の通常のブロックタイプを上書きします。

```js
variations: [
    {
		name: 'wordpress',
		isDefault: true,
		title: __( 'WordPress' ),
		description: __( 'Code is poetry!' ),
		icon: WordPressIcon,
		attributes: { service: 'wordpress' },
	},
	{
		name: 'google',
		title: __( 'Google' ),
		icon: GoogleIcon,
		attributes: { service: 'google' },
	},
	{
		name: 'twitter',
		title: __( 'Twitter' ),
		icon: TwitterIcon,
		attributes: { service: 'twitter' },
	},
],
```
<!-- 
An object describing a variation defined for the block type can contain the following fields:

- `name` (type `string`) – The unique and machine-readable name.
- `title` (type `string`) – A human-readable variation title.
- `description` (optional, type `string`) – A detailed variation description.
- `icon` (optional, type `String` | `Object`) – An icon helping to visualize the variation. It can have the same shape as the block type.
- `isDefault` (optional, type `boolean`) – Indicates whether the current variation is the default one. Defaults to `false`.
- `attributes` (optional, type `Object`) – Values that override block attributes.
- `innerBlocks` (optional, type `Array[]`) – Initial configuration of nested blocks.
- `example` (optional, type `Object`) – Example provides structured data for the block preview. You can set to `undefined` to disable the preview shown for the block type.
- `scope` (optional, type `String[]`) - the list of scopes where the variation is applicable. When not provided, it assumes all available scopes. Available options: `block`, `inserter`.

It's also possible to override the default block style variation using the `className` attribute when defining block variations.
 -->
ブロックタイプのバリエーションを記述するオブジェクトには次のフィールドを指定できます。

- `name` (type `string`) – 機械で識別可能な固有の名前
- `title` (type `string`) – ユーザー向けのバリエーションのタイトル
- `description` (オプション, type `string`) – 詳細なバリエーションの説明
- `icon` (オプション, type `String` | `Object`) – バリエーションの視覚化を助けるアイコン。ブロックタイプと同じ形でも良い。
- `isDefault` (オプション, type `boolean`) – 現行のバリエーションがデフォルトかどうかを示すフラグ。デフォルトは `false`
- `attributes` (オプション, type `Object`) – ブロック属性を上書きする値
- `innerBlocks` (オプション, type `Array[]`) – ネストしたブロックの初期構成
- `example` (オプション, type `Object`) – ブロックプレビューの例を提供する構造化データ。`undefined` を設定するとブロックタイプに表示するプレビューを無効化できる。
- `scope` (オプション, type `String[]`) - バリエーションを適用できるスコープのリスト。指定しない場合はすべての有効なスコープを仮定する。有効なオプション: `block`, `inserter`.

またブロックバリーションを定義する際、`className` 属性を使用して、デフォルトのブロックスタイルバリエーションを上書きすることもきます。

```js
variations: [
	{
		name: 'blue',
		title: __( 'Blue Quote' ),
		isDefault: true,
		attributes: { className: 'is-style-blue-quote' },
		icon: 'format-quote',
	},
],
```
<!-- 
#### transforms (optional)
 -->
#### transforms (オプション)

-   **Type:** `Object`
<<<<<<< HEAD
<!-- 
Transforms provide rules for what a block can be transformed from and what it can be transformed to. A block can be transformed from another block, a shortcode, a regular expression, a file or a raw DOM node. Take a look at the [Block Transforms API](./block-transforms.md) for more info about each available transformation.
 -->
`transform` は、何をブロックに変換できるのか、またブロックは何に変換できるのかのルールを提供します。ブロックは、別のブロック、ショートコード、正規表現、ファイル、生の DOM ノードから変換できます。利用可能な個々の変換の詳細については [ブロック変換 API](https://github.com/WordPress/gutenberg/blob/master/docs/designers-developers/developers/block-api/block-transforms.md) を参照してください。
=======

Transforms provide rules for what a block can be transformed from and what it can be transformed to. A block can be transformed from another block, a shortcode, a regular expression, a file or a raw DOM node. Take a look at the [Block Transforms API](/docs/designers-developers/developers/block-api/block-transforms.md) for more info about each available transformation.
>>>>>>> 9c7c4370

<!-- 
#### parent (optional)
 -->
#### parent (オプション)

-   **Type:** `Array`
<!-- 
Blocks are able to be inserted into blocks that use [`InnerBlocks`](https://github.com/WordPress/gutenberg/blob/master/packages/block-editor/src/components/inner-blocks/README.md) as nested content. Sometimes it is useful to restrict a block so that it is only available as a nested block. For example, you might want to allow an 'Add to Cart' block to only be available within a 'Product' block.

Setting `parent` lets a block require that it is only available when nested within the specified blocks.

```js
// Only allow this block when it is nested in a Columns block
parent: [ 'core/columns' ],
```
 -->
ブロックは、ネストしたコンテンツとして [`InnerBlocks`](https://github.com/WordPress/gutenberg/blob/master/packages/block-editor/src/components/inner-blocks/README.md) を使用するブロックの中に挿入することができます。ブロックをネストしたブロックとしてのみ利用可能に制限することが有用な場合もあります。たとえば「Add to Cart (カートに追加)」ブロックは、「Product (商品)」ブロック内でのみ利用可能にすることができます。

`parent` を設定したブロックは、特定のブロック内にネストした場合のみ利用可能になります。

```js
// ブロックは Columns ブロックにネストする場合のみ利用可能
parent: [ 'core/columns' ],
```
<!-- 
#### supports (optional)
 -->
#### supports (オプション)

<!-- 
_Some [block supports](#supports-optional) — for example, `anchor` or `className` — apply their attributes by adding additional props on the element returned by `save`. This will work automatically for default HTML tag elements (`div`, etc). However, if the return value of your `save` is a custom component element, you will need to ensure that your custom component handles these props in order for the attributes to be persisted._
 -->
_`anchor` や `className` などいくつかの [ブロックサポート](https://github.com/WordPress/gutenberg/blob/master/docs/designers-developers/developers/block-api/block-registration.md#supports-optional) は、`save` から返される要素に追加の props を加えて属性を適用します。 `div` などのデフォルトの HTML タグ要素であればこれは自動的に動作します。しかし `save` の戻り値がカスタムコンポーネント要素の場合、属性が永続化されるようカスタムコンポーネントがこれらの props を処理する必要があります。_

-   **Type:** `Object`
<!-- 
Optional block extended support features. The following options are supported:

-   `align` (default `false`): This property adds block controls which allow to change block's alignment. _Important: It doesn't work with dynamic blocks yet._

```js
// Add the support for block's alignment (left, center, right, wide, full).
align: true,
// Pick which alignment options to display.
align: [ 'left', 'right', 'full' ],
```
 -->
オプションのブロック拡張サポート機能。次のオプションがサポートされます。

-   `align` (デフォルト `false`): このプロパティはブロックの配置を変更するブロックコントロールを追加する。_重要: ダイナミックブロックとは、まだ、動作しない。_

```js
// ブロックの配置のサポートを追加 (left (左寄せ), center (中央寄せ), right (右寄せ), wide (幅広), full (全幅)).
align: true,
// どの配置オプションを表示するかを選択
align: [ 'left', 'right', 'full' ],
```
<!-- 
When supports align is used the block attributes definition is extended to include an align attribute with a string type.
By default, no alignment is assigned to the block.
The block can apply a default alignment by specifying its own align attribute with a default e.g.:
 -->
`align` サポートを使用するとブロック属性定義が拡張され、string タイプの align 属性が含まれます。
デフォルトではブロックに配置は割り当てられません。
ブロックにデフォルトの配置を適用するには、デフォルト値と共に align 属性を指定します。たとえば

```
attributes: {
	...
	align: {
		type: 'string',
		default: 'right'
	},
	...
}
```

<!-- 
-   `alignWide` (default `true`): This property allows to enable [wide alignment](/docs/designers-developers/developers/themes/theme-support.md#wide-alignment) for your theme. To disable this behavior for a single block, set this flag to `false`.

```js
// Remove the support for wide alignment.
alignWide: false,
```
 -->
-   `alignWide` (デフォルト `true`): このプロパティを使用するとテーマの [幅広揃え](/docs/designers-developers/developers/themes/theme-support.md#wide-alignment) を有効化できます。単一ブロックに対してこの機能を無効化するにはこのフラグに `false` を設定してください。

```js
// 幅広揃えサポートを除去
alignWide: false,
```

<!-- 
-   `defaultStylePicker` (default `true`): When the style picker is shown, a dropdown is displayed so the user can select a default style for this block type. If you prefer not to show the dropdown, set this property to `false`.

```js
// Remove the Default Style picker.
defaultStylePicker: false,
```
 -->
-   `defaultStylePicker` (デフォルト `true`): スタイルピッカーの表示の際、ユーザーがブロックタイプのデフォルトスタイルを選択できるようドロップダウンが表示されます。ドロップダウンを表示したくない場合にはこのプロパティを `false` に設定してください。

```js
// デフォルトのスタイルピッカーを除去
defaultStylePicker: false,
```

<!-- 
-   `anchor` (default `false`): Anchors let you link directly to a specific block on a page. This property adds a field to define an id for the block and a button to copy the direct link.

```js
// Add the support for an anchor link.
anchor: true,
```
 -->
-   `anchor` (デフォルト `false`): アンカーを使用するとページ上の特定のブロックに直接リンクできます。このプロパティはブロックの ID を定義するフィールドとダイレクトリンクをコピーするボタンをを追加します。

```js
// アンカーリンクサポートを追加
anchor: true,
```

<!-- 
-   `customClassName` (default `true`): This property adds a field to define a custom className for the block's wrapper.

```js
// Remove the support for the custom className.
customClassName: false,
```
 -->
-   `customClassName` (デフォルト `true`): このプロパティはブロックのラッパーのカスタム classsName を定義するフィールドを追加します。

```js
// カスタム className サポートを除去
customClassName: false,
```
<!-- 
-   `className` (default `true`): By default, the class `.wp-block-your-block-name` is added to the root element of your saved markup. This helps having a consistent mechanism for styling blocks that themes and plugins can rely on. If for whatever reason a class is not desired on the markup, this functionality can be disabled.

```js
// Remove the support for the generated className.
className: false,
```
 -->
-   `className` (デフォルト `true`): デフォルトでは保存したマークアップの root 要素にクラス `.wp-block-your-block-name` が追加されます。この結果、テーマやプラグインがブロックのスタイリングにあたって利用可能な一貫した機構が実現します。何らかの理由によりこのクラスをマークアップに負荷したくない場合、この機能を無効化できます。

```js
// className 生成サポートを除去
className: false,
```
<!-- 
-   `html` (default `true`): By default, a block's markup can be edited individually. To disable this behavior, set `html` to `false`.

```js
// Remove support for an HTML mode.
html: false,
```
 -->
-   `html` (デフォルト `true`): デフォルトではブロックのマークアップは個別に編集できます。この動きを止めるには  `html` に  `false` を設定してください。

```js
// HTML モードサポートを除去
html: false,
```

<!-- 
-   `inserter` (default `true`): By default, all blocks will appear in the inserter. To hide a block so that it can only be inserted programmatically, set `inserter` to `false`.

```js
// Hide this block from the inserter.
inserter: false,
```
 -->
-   `inserter` (デフォルト `true`): デフォルトではすべてのブロックはインサーターに表示されます。ブロックをインサーターには表示せず、プログラム的にのみ挿入可能にするには `inserter` に `false` を設定してください。

```js
// このブロックをインサーターに表示しない
inserter: false,
```
<!-- 
-   `multiple` (default `true`): A non-multiple block can be inserted into each post, one time only. For example, the built-in 'More' block cannot be inserted again if it already exists in the post being edited. A non-multiple block's icon is automatically dimmed (unclickable) to prevent multiple instances.

```js
// Use the block just once per post
multiple: false,
```
 -->
-   `multiple` (デフォルト `true`): 非 multiple ブロックは各投稿に1回だけ挿入できます。たとえば組み込みの「続きを読む」ブロックは、編集中の投稿にすでに存在する場合は挿入できません。非 multiple ブロックのアイコンクリックできないよう自動的にグレイアウトされ、複数インスタンスの作成を回避します。

```js
// ブロックは投稿ごとに1度だけ使用できる
multiple: false,
```

<!-- 
-   `reusable` (default `true`): A block may want to disable the ability of being converted into a reusable block.
    By default all blocks can be converted to a reusable block. If supports reusable is set to false, the option to convert the block into a reusable block will not appear.

```js
// Don't allow the block to be converted into a reusable block.
reusable: false,
```
 -->
-   `reusable` (デフォルト `true`): ブロックを再利用可能なブロックに変換する機能を無効化したい場合があります。デフォルトではすべてのブロックは再利用可能ブロックに変換できます。reusable サポートを false に設定すると、再利用可能ブロックするに変換するオプションが表示されません。

```js
// 再利用可能ブロックへの変換を許可しない
reusable: false,
```
<!-- 
## Block Collections
 -->
## ブロックコレクション

<!-- 
## `registerBlockCollection`

-   **Type:** `Function`
 -->
## registerBlockCollection 関数
<!-- 
Blocks can be added to collections, grouping together all blocks from the same origin

`registerBlockCollection` takes two parameters, `namespace` and an object of settings including `title` and `icon`.
 -->
ブロックをコレクションに追加し、出自の同じすべてのブロックを一緒にグループ化できます。

`registerBlockCollection` は2つのパラメータを取ります。`namespace` と、`title` と `icon` を含む設定のオブジェクトです。


### Namespace

-   **Type:** `String`
<!-- 
This should match the namespace declared in the block name; the name of your plugin or theme.
 -->
ブロック名で定義された namespace と合致する必要があります。プラグインやテーマの名前です。

### Settings

#### Title

-   **Type:** `String`
<!-- 
This will display in the block inserter section, which will list all blocks in this collection.
 -->
コレクション内のすべてのブロックをリストするブロックインサーターセクションにタイトルを表示します。

#### Icon

-   **Type:** `Object`
<!-- 
(Optional) An icon to display alongside the title in the block inserter.

```js
// Registering a block collection
registerBlockCollection( 'my-plugin', { title: 'My Plugin' } );
```
 -->
(オプション) ブロックインサーターのタイトルと一緒に表示するアイコン

```js
// ブロックコレクションの登録
registerBlockCollection( 'my-plugin', { title: 'My Plugin' } );
```<|MERGE_RESOLUTION|>--- conflicted
+++ resolved
@@ -455,15 +455,10 @@
 #### transforms (オプション)
 
 -   **Type:** `Object`
-<<<<<<< HEAD
-<!-- 
-Transforms provide rules for what a block can be transformed from and what it can be transformed to. A block can be transformed from another block, a shortcode, a regular expression, a file or a raw DOM node. Take a look at the [Block Transforms API](./block-transforms.md) for more info about each available transformation.
+<!-- 
+Transforms provide rules for what a block can be transformed from and what it can be transformed to. A block can be transformed from another block, a shortcode, a regular expression, a file or a raw DOM node. Take a look at the [Block Transforms API](/docs/designers-developers/developers/block-api/block-transforms.md) for more info about each available transformation.
  -->
 `transform` は、何をブロックに変換できるのか、またブロックは何に変換できるのかのルールを提供します。ブロックは、別のブロック、ショートコード、正規表現、ファイル、生の DOM ノードから変換できます。利用可能な個々の変換の詳細については [ブロック変換 API](https://github.com/WordPress/gutenberg/blob/master/docs/designers-developers/developers/block-api/block-transforms.md) を参照してください。
-=======
-
-Transforms provide rules for what a block can be transformed from and what it can be transformed to. A block can be transformed from another block, a shortcode, a regular expression, a file or a raw DOM node. Take a look at the [Block Transforms API](/docs/designers-developers/developers/block-api/block-transforms.md) for more info about each available transformation.
->>>>>>> 9c7c4370
 
 <!-- 
 #### parent (optional)
@@ -729,4 +724,6 @@
 ```js
 // ブロックコレクションの登録
 registerBlockCollection( 'my-plugin', { title: 'My Plugin' } );
-```+```
+
+[原文](https://github.com/WordPress/gutenberg/blob/master/docs/designers-developers/developers/block-api/block-registration.md)