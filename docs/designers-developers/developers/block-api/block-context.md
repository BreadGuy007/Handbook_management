<!-- 
# Block Context
 -->
# ブロックコンテキスト

<!-- 
Block context is a feature which enables ancestor blocks to provide values which can be consumed by descendent blocks within its own hierarchy. Those descendent blocks can inherit these values without resorting to hard-coded values and without an explicit awareness of the block which provides those values.
 -->
ブロックは「ブロックコンテキスト」を使用すると継承先のブロックでも消費可能な値を提供できます。子や孫のブロックはハードコードされた値に依存せず、また明示的に提供元のブロックを知ることなく値を継承できます。

<!-- 
This is especially useful in full-site editing where, for example, the contents of a block may depend on the context of the post in which it is displayed. A blogroll template may show excerpts of many different posts. Using block context, there can still be one single "Post Excerpt" block which displays the contents of the post based on an inherited post ID.
 -->
この機能は「フルサイト編集」で特に有用です。たとえば表示される投稿の種類によってブロックの内容が変わる場合があります。ブログ用のテンプレートであれば多くの異なる投稿の抜粋を表示するでしょう。ブロックコンテキストを使用すると単一の「投稿抜粋」ブロックで、継承した投稿 ID を基に投稿のコンテンツを表示できます。

<!-- 
If you are familiar with [React Context](https://reactjs.org/docs/context.html), block context adopts many of the same ideas. In fact, the client-side block editor implementation of block context is a very simple application of React Context. Block context is also supported in server-side `render_callback` implementations, demonstrated in the examples below.
 -->
[React コンテキスト](https://reactjs.org/docs/context.html) を知っていれば、ブロックコンテキストは多くで同じアイデアを採用しています。実際、ブロックコンテキストのクライアント側ブロックエディターの実装は非常に簡単な React コンテキストのアプリケーションです。ブロックコンテキストは以下の例で見るようにサーバー側 `render_callback` 実装でもサポートされています。

<!-- 
## Defining Block Context
 -->
## ブロックコンテキストの定義

<!-- 
Block context is defined in the registered settings of a block. A block can provide a context value, or consume a value it seeks to inherit.
 -->
ブロックコンテキストはブロックの登録設定内で定義されます。ブロックはコンテキスト値を提供したり継承した値を消費することができます。

<!-- 
### Providing Block Context
 -->
### ブロックコンテキストの提供

<!-- 
A block can provide a context value by assigning a `providesContext` property in its registered settings. This is an object which maps a context name to one of the block's own attribute. The value corresponding to that attribute value is made available to descendent blocks and can be referenced by the same context name. Currently, block context only supports values derived from the block's own attributes. This could be enhanced in the future to support additional sources of context values.
 -->
コンテキスト値を提供するには、登録設定の中で `providesContext` プロパティに割り当てます。`providesContext` プロパティはコンテキスト名をブロック自身の属性のどれか1つとマップするオブジェクトです。属性値に関連付けられた値は子孫のブロックで利用でき、同じコンテキスト名で参照できます。現行ではブロックコンテキストはブロック自身の属性から派生した値のみをサポートしますが、将来的には拡張されコンテキスト値の追加ソースをサポートする予定です。

```js
	attributes: {
		recordId: {
			type: 'number',
		},
	},

	providesContext: {
		'my-plugin/recordId': 'recordId',
	},
```
<<<<<<< HEAD
<!-- 
=======

For complete example, refer below section.

>>>>>>> 5a7a1339
As seen in the above example, it is recommended that you include a namespace as part of the name of the context key so as to avoid potential conflicts with other plugins or default context values provided by WordPress. The context namespace should be specific to your plugin, and in most cases can be the same as used in the name of the block itself.
 -->
上の例で見るようにコンテキストキーには名前空間を含めることが推奨されます。他のプラグインや WordPress で提供されるデフォルトのコンテキスト値との潜在的な衝突を防ぎます。コンテキストの名前空間は、プラグイン固有にしてください。多くの場合、ブロックの名前と同じものが使用されます。

<!-- 
### Consuming Block Context
 -->
### Block コンテキストの消費

<!-- 
A block can inherit a context value from an ancestor provider by assigning a `usesContext` property in its registered settings. This should be assigned as an array of the context names the block seeks to inherit.
 -->
ブロックは、登録設定の中で `usesContext` プロパティを割り当てることで先祖のプロバイダーからコンテキスト値を継承します。このときプロパティには、ブロックが継承するコンテキスト名の配列を割り当てる必要があります。

```js
registerBlockType('my-plugin/record-title', {
	title: 'Record Title',
	category: 'widgets',

	usesContext: ['my-plugin/recordId'],

```
<!-- 
## Using Block Context
 -->
## Block コンテキストの使用
<!-- 
Once a block has defined the context it seeks to inherit, this can be accessed in the implementation of `edit` (JavaScript) and `render_callback` (PHP). It is provided as an object (JavaScript) or associative array (PHP) of the context values which have been defined for the block. Note that a context value will only be made available if the block explicitly defines a desire to inherit that value.
 -->
ブロックが継承するコンテキストを定義すると、`edit` (JavaScript) や `render_callback` (PHP) の実装の中でアクセスできます。コンテキストは、ブロックで定義されたコンテキスト値のオブジェクト (JavaScript) または連想配列 (PHP) として提供されます。注意: コンテキスト値は、ブロックが値の継承の意志を明示的に定義した場合にのみ利用可能です。

Note: Block Context is not available to `save`.

### JavaScript

```js
registerBlockType('my-plugin/record-title', {

	edit({ context }) {
		return 'The record ID: ' + context['my-plugin/recordId'];
	},

```

### PHP
<!-- 
A block's context values are available from the `context` property of the `$block` argument passed as the third argument to the `render_callback` function.
 -->
ブロックのコンテキスト値は、`render_callback` 関数の第3引数として渡される `$block` 引数の `content` プロパティから利用可能です。

```php
register_block_type( 'my-plugin/record-title', array(
	'render_callback' => function( $attributes, $content, $block ) {
		return 'The current record ID is: ' . $block->context['my-plugin/recordId'];
	},
) );
```

<<<<<<< HEAD
[原文](https://github.com/WordPress/gutenberg/blob/master/docs/designers-developers/developers/block-api/block-context.md)
=======
## Example
1. Create `record` block.
```
npm init @wordpress/block --namespace my-plugin record
cd record
```
2. Edit `src/index.js`. Insert `recordId` attribute and `providesContext` property in `registerBlockType` function and add registration of `record-title` block at the bottom. 

```js
registerBlockType('my-plugin/record', {

	// ... cut ...

	attributes: {
		recordId: {
			type: 'number',
		},
	},

	providesContext: {
		'my-plugin/recordId': 'recordId',
	},

	/**
	 * @see ./edit.js
	 */
	edit: Edit,

	/**
	 * @see ./save.js
	 */
	save,
});

registerBlockType('my-plugin/record-title', {
	title: 'Record Title',
	category: 'widgets',

	usesContext: ['my-plugin/recordId'],

	edit({ context }) {
		return 'The record ID: ' + context['my-plugin/recordId'];
	},

	save() {
		return null;
	}
});
```

3. Edit `src/edit.js`. Replace `Edit` function by following code. 

```js
import { TextControl } from '@wordpress/components';
import { InnerBlocks } from '@wordpress/block-editor';

export default function Edit(props) {
	const MY_TEMPLATE = [
		['my-plugin/record-title', {}],
	];
	const { attributes: { recordId }, setAttributes } = props;
	return (
		<div>
			<TextControl
				label={__('Record ID:')}
				value={recordId}
				onChange={(val) => setAttributes({ recordId: Number(val) })}
			/>
			<InnerBlocks
				template={MY_TEMPLATE}
				templateLock="all"
			/>
		</div>
	);
}
```

4. Edit `src/save.js`. Replace `save` function by following code.

```js
export default function save(props) {
	return <p>The record ID: {props.attributes.recordId}</p>;
}
```

5. Create new post and add `record` block. If you type number in the above box, you'll see the same number is shown in below box.

![Block Context Example](https://user-images.githubusercontent.com/8876600/93000215-c8570380-f561-11ea-9bd0-0b2bd0ca1752.png)
>>>>>>> 5a7a1339
<|MERGE_RESOLUTION|>--- conflicted
+++ resolved
@@ -49,15 +49,13 @@
 		'my-plugin/recordId': 'recordId',
 	},
 ```
-<<<<<<< HEAD
-<!-- 
-=======
-
+<!-- 
 For complete example, refer below section.
 
->>>>>>> 5a7a1339
 As seen in the above example, it is recommended that you include a namespace as part of the name of the context key so as to avoid potential conflicts with other plugins or default context values provided by WordPress. The context namespace should be specific to your plugin, and in most cases can be the same as used in the name of the block itself.
  -->
+完全なサンプルコードは以下のセクションを参照してください。
+
 上の例で見るようにコンテキストキーには名前空間を含めることが推奨されます。他のプラグインや WordPress で提供されるデフォルトのコンテキスト値との潜在的な衝突を防ぎます。コンテキストの名前空間は、プラグイン固有にしてください。多くの場合、ブロックの名前と同じものが使用されます。
 
 <!-- 
@@ -113,17 +111,20 @@
 	},
 ) );
 ```
-
-<<<<<<< HEAD
-[原文](https://github.com/WordPress/gutenberg/blob/master/docs/designers-developers/developers/block-api/block-context.md)
-=======
+<!-- 
 ## Example
 1. Create `record` block.
+ -->
+## 例
+1. `record` ブロックを作成します。
 ```
 npm init @wordpress/block --namespace my-plugin record
 cd record
 ```
+<!-- 
 2. Edit `src/index.js`. Insert `recordId` attribute and `providesContext` property in `registerBlockType` function and add registration of `record-title` block at the bottom. 
+ -->
+2. `src/index.js` を編集します。`recordId` 属性と `providesContext` プロパティを `registerBlockType` 関数内に挿入し、末尾に `record-title` ブロックの登録を追加します。 
 
 ```js
 registerBlockType('my-plugin/record', {
@@ -166,8 +167,10 @@
 	}
 });
 ```
-
+<!-- 
 3. Edit `src/edit.js`. Replace `Edit` function by following code. 
+ -->
+3. `src/edit.js` を編集します。`Edit` 関数を以下のコードで置き換えます。 
 
 ```js
 import { TextControl } from '@wordpress/components';
@@ -193,16 +196,21 @@
 	);
 }
 ```
-
+<!-- 
 4. Edit `src/save.js`. Replace `save` function by following code.
-
+ -->
+4. `src/save.js` を編集します。`save` 関数を以下のコードで置き換えます。
+ 
 ```js
 export default function save(props) {
 	return <p>The record ID: {props.attributes.recordId}</p>;
 }
 ```
-
+<!-- 
 5. Create new post and add `record` block. If you type number in the above box, you'll see the same number is shown in below box.
+ -->
+5. 新しい投稿を作成し、`record` ブロックを追加します。上のテキストボックスに数を入力すると、同じ数が下のボックスに表示されます。
 
 ![Block Context Example](https://user-images.githubusercontent.com/8876600/93000215-c8570380-f561-11ea-9bd0-0b2bd0ca1752.png)
->>>>>>> 5a7a1339
+
+[原文](https://github.com/WordPress/gutenberg/blob/master/docs/designers-developers/developers/block-api/block-context.md)