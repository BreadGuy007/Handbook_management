<!-- 
# Block Supports
 -->
# ブロックサポート
<!-- 
Block Supports is the API that allows a block to declare features used in the editor.
 -->
ブロックは「ブロックサポート」API を使用してエディター内で使用する機能を宣言できます。

<!-- 
Some block supports — for example, `anchor` or `className` — apply their attributes by adding additional props on the element returned by `save`. This will work automatically for default HTML tag elements (`div`, etc). However, if the return value of your `save` is a custom component element, you will need to ensure that your custom component handles these props in order for the attributes to be persisted.
 -->
`anchor` や `className` などいくつかのブロックサポートは属性を適用する場合に `save` から返される要素に追加の props を加えます。`div` などのデフォルトの HTML タグ要素であればこれは自動的に動作しますが、`save` の戻り値がカスタムコンポーネント要素の場合、属性が永続化されるようカスタムコンポーネントがこれらの props を処理する必要があります。

## anchor
<!-- 
- Type: `boolean`
- Default value: `false`
 -->
- タイプ: `boolean`
- デフォルト値: `false`

<!-- 
Anchors let you link directly to a specific block on a page. This property adds a field to define an id for the block and a button to copy the direct link.

```js
// Declare support for anchor links.
supports: {
    anchor: true
}
```
 -->
アンカーを使用するとページ上の特定のブロックに直接リンクできます。このプロパティはブロックの ID を定義するフィールドと、ダイレクトリンクをコピーするボタンをを追加します。

```js
// アンカーリンクのサポートを宣言
supports: {
    anchor: true
}
```

## align
<!-- 
- Type: `boolean` or `array`
- Default value: `false`
 -->
- タイプ: `boolean` または `array`
- デフォルト値: `false`
<!-- 
This property adds block controls which allow to change block's alignment. _Important: It doesn't work with dynamic blocks yet._
 -->
このプロパティはブロックの配置を変更するブロックコントロールを追加する。_重要: ダイナミックブロックとは、まだ、動作しない。_

<!-- 
```js
supports: {
    // Declare support for block's alignment.
    // This adds support for all the options:
    // left, center, right, wide, and full.
    align: true
}
```
 -->
```js
supports: {
    // ブロックの配置のサポートを宣言
    // すべてのオプションのサポートを追加
    // left (左寄せ), center (中央寄せ), right (右寄せ), wide (幅広), full (全幅)
    align: true
}
```

<!-- 
```js
supports: {
    // Declare support for specific alignment options.
    align: [ 'left', 'right', 'full' ]
}
```
 -->
```js
supports: {
    // 特定の配置のオプションのサポートを宣言
    align: [ 'left', 'right', 'full' ]
}
```
<!-- 
When the block declares support for `align`, the attributes definition is extended to include an align attribute with a `string` type. By default, no alignment is assigned. The block can apply a default alignment by specifying its own `align` attribute with a default e.g.:
 -->
ブロックが `align` サポートを宣言するとブロック属性定義が拡張され、`string` タイプの align 属性が含まれます。デフォルトでは配置は割り当てられません。ブロックにデフォルトの配置を適用するには、デフォルト値と共に `align` 属性を指定します。たとえば

```js
attributes: {
    align: {
        type: 'string',
        default: 'right'
    }
}
```

## alignWide
<!-- 
- Type: `boolean`
- Default value: `true`
 -->
- タイプ: `boolean`
- デフォルト値: `true`

<!-- 
This property allows to enable [wide alignment](/docs/designers-developers/developers/themes/theme-support.md#wide-alignment) for your theme. To disable this behavior for a single block, set this flag to `false`.
 -->
このプロパティを使用するとテーマの [幅広揃え](/docs/designers-developers/developers/themes/theme-support.md#wide-alignment) を有効化できます。単一ブロックに対してこの機能を無効化するにはこのフラグに `false` を設定してください。

<!-- 
```js
supports: {
    // Remove the support for wide alignment.
    alignWide: false
}
```
 -->
```js
supports: {
    // 幅広揃えサポートを除去
    alignWide: false
}
```

## className
<!-- 
- Type: `boolean`
- Default value: `true`
 -->
- タイプ: `boolean`
- デフォルト値: `true`
<!-- 
By default, the class `.wp-block-your-block-name` is added to the root element of your saved markup. This helps having a consistent mechanism for styling blocks that themes and plugins can rely on. If, for whatever reason, a class is not desired on the markup, this functionality can be disabled.
 -->
デフォルトでは保存したマークアップの root 要素にクラス `.wp-block-your-block-name` が追加されます。この結果、テーマやプラグインがブロックのスタイリングにあたって利用可能な一貫した機構が実現します。何らかの理由によりこのクラスをマークアップに負荷したくない場合、この機能を無効化できます。

<!-- 
```js
supports: {
    // Remove the support for the generated className.
    className: false
}
```
 -->
```js
supports: {
    // className 生成サポートを除去
    className: false
}
```

## color

- Type: `Object`
- Default value: null
- Subproperties:
  - `background`: type `boolean`, default value `true`
  - `gradient`: type `boolean`, default value `false`
  - `text`: type `boolean`, default value `true`

This value signals that a block supports some of the CSS style properties related to color. When it does, the block editor will show UI controls for the user to set their values.

The controls for background and text will source their colors from the `editor-color-palette` [theme support](https://developer.wordpress.org/block-editor/developers/themes/theme-support/#block-color-palettes), while the gradient's from `editor-gradient-presets` [theme support](https://developer.wordpress.org/block-editor/developers/themes/theme-support/#block-gradient-presets).

Note that the `text` and `background` keys have a default value of `true`, so if the `color` property is present they'll also be considered enabled:

```js
supports: {
    color: { // This also enables text and background UI controls.
        gradient: true // Enable gradients UI control.
    }
}
```

It's possible to disable them individually:

```js
supports: {
    color: { // Text UI control is enabled.
        background: false, // Disable background UI control.
        gradient: true // Enable gradients UI control.
    }
}
```

When the block has support for a specific color property, the attributes definition is extended to include some attributes.

- `style`: attribute of `object` type with no default assigned. This is added when any of support color properties are declared. It stores the custom values set by the user. The block can apply a default style by specifying its own `style` attribute with a default e.g.:

```js
attributes: {
    style: {
        type: 'object',
        default: {
            color: {
                background: 'value',
                gradient: 'value',
                text: 'value'
            }
        }
    }
}
```

- When `background` support is declared: it'll be added a new `backgroundColor` attribute of type `string` with no default assigned. It stores the preset values set by the user. The block can apply a default background color by specifying its own attribute with a default e.g.:

```js
attributes: {
    backgroundColor: {
        type: 'string',
        default: 'some-value',
    }
}
```

- When `gradient` support is declared: it'll be added a new `gradient` attribute of type `string` with no default assigned. It stores the preset values set by the user. The block can apply a default text color by specifying its own attribute with a default e.g.:

```js
attributes: {
    gradient: {
        type: 'string',
        default: 'some-value',
    }
}
```

- When `text` support is declared: it'll be added a new `textColor` attribute of type `string` with no default assigned. It stores the preset values set by the user. The block can apply a default text color by specifying its own attribute with a default e.g.:

```js
attributes: {
    textColor: {
        type: 'string',
        default: 'some-value',
    }
}
```

## customClassName

<!-- 
- Type: `boolean`
- Default value: `true`

This property adds a field to define a custom className for the block's wrapper.

```js
supports: {
    // Remove the support for the custom className.
    customClassName: false
}
```
 -->
- タイプ: `boolean`
- デフォルト値: `true`

このプロパティはブロックのラッパーのカスタム classsName を定義するフィールドを追加します。

```js
supports: {
    // カスタム className サポートを除去
    customClassName: false
}
```

## defaultStylePicker
<!-- 
- Type: `boolean`
- Default value: `true`

When the style picker is shown, a dropdown is displayed so the user can select a default style for this block type. If you prefer not to show the dropdown, set this property to `false`.

```js
supports: {
    // Remove the Default Style picker.
    defaultStylePicker: false
}
```
 -->
- タイプ: `boolean`
- デフォルト値: `true`

<<<<<<< HEAD
スタイルピッカーの表示の際、ユーザーがブロックタイプのデフォルトスタイルを選択できるようドロップダウンが表示されます。ドロップダウンを表示したくない場合にはこのプロパティを `false` に設定してください。
=======
## fontSize

- Type: `boolean`
- Default value: `false`

This value signals that a block supports the font-size CSS style property. When it does, the block editor will show an UI control for the user to set its value.

The values shown in this control are the ones declared by the theme via the `editor-font-sizes` [theme support](https://developer.wordpress.org/block-editor/developers/themes/theme-support/#block-font-sizes), or the default ones if none is provided.

```js
supports: {
    // Enable UI control for font-size.
    fontSize: true,
}
```

When the block declares support for `fontSize`, the attributes definition is extended to include two new attributes: `fontSize` and `style`:

- `fontSize`: attribute of `string` type with no default assigned. It stores the preset values set by the user. The block can apply a default fontSize by specifying its own `fontSize` attribute with a default e.g.:

```js
attributes: {
    fontSize: {
        type: 'string',
        default: 'some-value',
    }
}
```

- `style`: attribute of `object` type with no default assigned. It stores the custom values set by the user. The block can apply a default style by specifying its own `style` attribute with a default e.g.:

```js
attributes: {
    style: {
        type: 'object',
        default: {
            typography: {
                fontSize: 'value'
            }
        }
    }
}
```

## html
>>>>>>> 56de8339

```js
supports: {
    // デフォルトのスタイルピッカーを除去
    defaultStylePicker: false
}
```

## html
<!-- 
- Type: `boolean`
- Default value: `true`

By default, a block's markup can be edited individually. To disable this behavior, set `html` to `false`.

```js
supports: {
    // Remove support for an HTML mode.
    html: false
}
```
 -->
- タイプ: `boolean`
- デフォルト値: `true`

デフォルトではブロックのマークアップは個別に編集できます。この動きを止めるには  `html` に  `false` を設定してください。

```js
supports: {
    // HTML モードサポートを除去
    html: false
}
```

## inserter
<!-- 
- Type: `boolean`
- Default value: `true`

By default, all blocks will appear in the inserter. To hide a block so that it can only be inserted programmatically, set `inserter` to `false`.

```js
supports: {
    // Hide this block from the inserter.
    inserter: false
}
```
 -->
- タイプ: `boolean`
- デフォルト値: `true`

<<<<<<< HEAD
デフォルトではすべてのブロックはインサーターに表示されます。ブロックをインサーターには表示せず、プログラム的にのみ挿入可能にするには `inserter` に `false` を設定してください。
=======
## lineHeight

- Type: `boolean`
- Default value: `false`

This value signals that a block supports the line-height CSS style property. When it does, the block editor will show an UI control for the user to set its value if [the theme declares support](/docs/designers-developers/developers/themes/theme-support.md#supporting-custom-line-heights).

```js
supports: {
    // Enable UI control for line-height.
    lineHeight: true,
}
```

When the block declares support for `lineHeight`, the attributes definition is extended to include a new attribute `style` of `object` type with no default assigned. It stores the custom value set by the user. The block can apply a default style by specifying its own `style` attribute with a default e.g.:

```js
attributes: {
    style: {
        type: 'object',
        default: {
            typography: {
                lineHeight: 'value'
            }
        }
    }
}
```

## multiple
>>>>>>> 56de8339

```js
supports: {
    // このブロックをインサーターに表示しない
    inserter: false
}
```

## multiple
<!-- 
- Type: `boolean`
- Default value: `true`

A non-multiple block can be inserted into each post, one time only. For example, the built-in 'More' block cannot be inserted again if it already exists in the post being edited. A non-multiple block's icon is automatically dimmed (unclickable) to prevent multiple instances.

```js
supports: {
    // Use the block just once per post
    multiple: false
}
```
 -->
- タイプ: `boolean`
- デフォルト値: `true`

非 multiple ブロックは各投稿に1回だけ挿入できます。たとえば組み込みの「続きを読む」ブロックは、編集中の投稿にすでに存在する場合は挿入できません。非 multiple ブロックのアイコンクリックできないよう自動的にグレイアウトされ、複数インスタンスの作成を回避します。

```js
supports: {
    // ブロックは投稿ごとに1度だけ使用できる
    multiple: false
}
```

## reusable
<!-- 
- Type: `boolean`
- Default value: `true`

A block may want to disable the ability of being converted into a reusable block. By default all blocks can be converted to a reusable block. If supports reusable is set to false, the option to convert the block into a reusable block will not appear.

```js
supports: {
    // Don't allow the block to be converted into a reusable block.
    reusable: false
}
```
<<<<<<< HEAD
 -->
- タイプ: `boolean`
- デフォルト値: `true`

ブロックを再利用可能なブロックに変換する機能を無効化したい場合があります。デフォルトではすべてのブロックは再利用可能ブロックに変換できます。reusable サポートを false に設定すると、再利用可能ブロックするに変換するオプションが表示されません。

```js
supports: {
    // 再利用可能ブロックへの変換を許可しない
    reusable: false
}
```

[原文](https://github.com/WordPress/gutenberg/blob/master/docs/designers-developers/developers/block-api/block-supports.md)
=======

## spacing

- Type: `Object`
- Default value: null
- Subproperties:
  - `padding`: type `boolean`, default value `false`

This value signals that a block supports some of the CSS style properties related to spacing. When it does, the block editor will show UI controls for the user to set their values, if [the theme declares support](/docs/designers-developers/developers/themes/theme-support.md##cover-block-padding).

```js
supports: {
    padding: true, // Enable padding color UI control.
}
```

When the block declares support for a specific spacing property, the attributes definition is extended to include some attributes.

- `style`: attribute of `object` type with no default assigned. This is added when `padding` support is declared. It stores the custom values set by the user. The block can apply a default style by specifying its own `style` attribute with a default e.g.:

```js
attributes: {
    style: {
        type: 'object',
        default: {
            spacing: {
                padding: {
                    top: 'value',
                    right: 'value',
                    bottom: 'value',
                    left: 'value'
                }
            }
        }
    }
}
```
>>>>>>> 56de8339
<|MERGE_RESOLUTION|>--- conflicted
+++ resolved
@@ -49,7 +49,7 @@
 <!-- 
 This property adds block controls which allow to change block's alignment. _Important: It doesn't work with dynamic blocks yet._
  -->
-このプロパティはブロックの配置を変更するブロックコントロールを追加する。_重要: ダイナミックブロックとは、まだ、動作しない。_
+このプロパティはブロックの配置を変更するブロックコントロールを追加します。_重要: ダイナミックブロックでは、まだ動作しません。_
 
 <!-- 
 ```js
@@ -136,7 +136,7 @@
 <!-- 
 By default, the class `.wp-block-your-block-name` is added to the root element of your saved markup. This helps having a consistent mechanism for styling blocks that themes and plugins can rely on. If, for whatever reason, a class is not desired on the markup, this functionality can be disabled.
  -->
-デフォルトでは保存したマークアップの root 要素にクラス `.wp-block-your-block-name` が追加されます。この結果、テーマやプラグインがブロックのスタイリングにあたって利用可能な一貫した機構が実現します。何らかの理由によりこのクラスをマークアップに負荷したくない場合、この機能を無効化できます。
+デフォルトでは保存したマークアップの root 要素にクラス `.wp-block-your-block-name` が追加されます。この結果、テーマやプラグインがブロックをスタイリングする際に利用可能な一貫した機構が実現します。何らかの理由によりこのクラスをマークアップに付加したくない場合、この機能を無効化できます。
 
 <!-- 
 ```js
@@ -155,19 +155,37 @@
 
 ## color
 
+<!-- 
 - Type: `Object`
 - Default value: null
 - Subproperties:
   - `background`: type `boolean`, default value `true`
   - `gradient`: type `boolean`, default value `false`
   - `text`: type `boolean`, default value `true`
-
+ -->
+- タイプ: `Object`
+- デフォルト値: null
+- サブプロパティ:
+  - `background`: タイプ `boolean`, デフォルト値 `true`
+  - `gradient`: タイプ `boolean`, デフォルト値 `false`
+  - `text`: タイプ `boolean`, デフォルト値 `true`
+
+<!-- 
 This value signals that a block supports some of the CSS style properties related to color. When it does, the block editor will show UI controls for the user to set their values.
-
+ -->
+この値はブロックが色に関連する CSS スタイルプロパティをサポートすることを通知します。サポートする場合、ブロックエディターはユーザーがプロパティ値を設定できる UI コントロールを表示します。
+
+<!-- 
 The controls for background and text will source their colors from the `editor-color-palette` [theme support](https://developer.wordpress.org/block-editor/developers/themes/theme-support/#block-color-palettes), while the gradient's from `editor-gradient-presets` [theme support](https://developer.wordpress.org/block-editor/developers/themes/theme-support/#block-gradient-presets).
-
+ -->
+背景とテキストのコントロールは色を `editor-color-palette` [テーマサポート](https://ja.wordpress.org/team/handbook/block-editor/developers/themes/theme-support/#block-color-palettes) から、グラデーションは `editor-gradient-presets` [テーマサポート](https://ja.wordpress.org/team/handbook/block-editor/developers/themes/theme-support/#block-gradient-presets) から取得します。
+
+<!-- 
 Note that the `text` and `background` keys have a default value of `true`, so if the `color` property is present they'll also be considered enabled:
-
+ -->
+注意: `text` キーと `background` キーのデフォルト値は `true` です。`color` プロパティを宣言するとこれらも有効化されます。
+
+<!-- 
 ```js
 supports: {
     color: { // This also enables text and background UI controls.
@@ -175,9 +193,20 @@
     }
 }
 ```
-
+ -->
+```js
+supports: {
+    color: { // 同時にテキスト UI コントロールと背景 UI コントロールも有効化
+        gradient: true // グラデーション UI コントロールを有効化
+    }
+}
+```
+<!-- 
 It's possible to disable them individually:
-
+ -->
+これらは個別に無効化できます。
+
+<!-- 
 ```js
 supports: {
     color: { // Text UI control is enabled.
@@ -186,10 +215,24 @@
     }
 }
 ```
-
+ -->
+```js
+supports: {
+    color: { // テキスト UI コントロールは有効
+        background: false, // 背景 UI コントロールを無効化
+        gradient: true // グラデーション UI コントロールを有効化
+    }
+}
+```
+<!-- 
 When the block has support for a specific color property, the attributes definition is extended to include some attributes.
-
+ -->
+ブロックが color プロパティをサポートすると、attributes の定義もいくつかの属性を含むよう拡張されます。
+
+<!-- 
 - `style`: attribute of `object` type with no default assigned. This is added when any of support color properties are declared. It stores the custom values set by the user. The block can apply a default style by specifying its own `style` attribute with a default e.g.:
+ -->
+- `style`: デフォルトの割り当てのない `object` タイプの属性。任意の color プロパティのサポートを宣言すると追加されます。ユーザーによるカスタム値のセットを保存します。ブロックは自身の `style` 属性とデフォルトを指定することで、デフォルトスタイルを適用できます。
 
 ```js
 attributes: {
@@ -205,8 +248,10 @@
     }
 }
 ```
-
+<!-- 
 - When `background` support is declared: it'll be added a new `backgroundColor` attribute of type `string` with no default assigned. It stores the preset values set by the user. The block can apply a default background color by specifying its own attribute with a default e.g.:
+ -->
+- `background` サポートを宣言すると、新しく `string` タイプの `backgroundColor` 属性がデフォルトの割り当てなしで追加されます。ユーザーによるプリセットした値のセットを保存します。ブロックは自身の属性とデフォルトを指定することで、デフォルトの背景色を適用できます。
 
 ```js
 attributes: {
@@ -216,8 +261,10 @@
     }
 }
 ```
-
+<!-- 
 - When `gradient` support is declared: it'll be added a new `gradient` attribute of type `string` with no default assigned. It stores the preset values set by the user. The block can apply a default text color by specifying its own attribute with a default e.g.:
+ -->
+- `gradient` サポートを宣言すると、新しく `string` タイプの `gradient` 属性がデフォルトの割り当てなしで追加されます。ユーザーによるプリセットした値のセットを保存します。ブロックは自身の属性とデフォルトを指定することで、デフォルトのグラデーションを適用できます。
 
 ```js
 attributes: {
@@ -227,8 +274,10 @@
     }
 }
 ```
-
+<!-- 
 - When `text` support is declared: it'll be added a new `textColor` attribute of type `string` with no default assigned. It stores the preset values set by the user. The block can apply a default text color by specifying its own attribute with a default e.g.:
+ -->
+- `text` サポートを宣言すると、新しく `string` タイプの `textColor` 属性がデフォルトの割り当てなしで追加されます。ユーザーによるプリセットした値のセットを保存します。ブロックは自身の属性とデフォルトを指定することで、デフォルトのテキスト色を適用できます。
 
 ```js
 attributes: {
@@ -283,28 +332,55 @@
 - タイプ: `boolean`
 - デフォルト値: `true`
 
-<<<<<<< HEAD
 スタイルピッカーの表示の際、ユーザーがブロックタイプのデフォルトスタイルを選択できるようドロップダウンが表示されます。ドロップダウンを表示したくない場合にはこのプロパティを `false` に設定してください。
-=======
+
+```js
+supports: {
+    // デフォルトのスタイルピッカーを除去
+    defaultStylePicker: false
+}
+```
+
 ## fontSize
 
+<!-- 
 - Type: `boolean`
 - Default value: `false`
 
 This value signals that a block supports the font-size CSS style property. When it does, the block editor will show an UI control for the user to set its value.
 
 The values shown in this control are the ones declared by the theme via the `editor-font-sizes` [theme support](https://developer.wordpress.org/block-editor/developers/themes/theme-support/#block-font-sizes), or the default ones if none is provided.
-
+ -->
+- タイプ: `boolean`
+- デフォルト値: `false`
+
+この値はブロックが font-size CSS スタイルプロパティをサポートすることを通知します。サポートする場合、ブロックエディターはユーザーがプロパティ値を設定できる UI コントロールを表示します。
+
+このコントロール内に表示される値は `editor-font-sizes` [テーマサポート](https://ja.wordpress.org/team/handbook/block-editor/developers/themes/theme-support/#block-font-sizes) でテーマが宣言したもの、または指定がなければデフォルトのものになります。
+
+<!-- 
 ```js
 supports: {
     // Enable UI control for font-size.
     fontSize: true,
 }
 ```
-
+ -->
+```js
+supports: {
+    // font-size UI コントールの有効化
+    fontSize: true,
+}
+```
+
+<!-- 
 When the block declares support for `fontSize`, the attributes definition is extended to include two new attributes: `fontSize` and `style`:
 
 - `fontSize`: attribute of `string` type with no default assigned. It stores the preset values set by the user. The block can apply a default fontSize by specifying its own `fontSize` attribute with a default e.g.:
+ -->
+ブロックが `fontSize` サポートを宣言すると、attributes の定義も新しい属性 `fontSize` と `style` を含むよう拡張されます。
+
+- `fontSize`: `string` タイプの属性で、デフォルトの割り当てはありません。ユーザーによるプリセットした値のセットを保存します。ブロックは自身の `fontSize` 属性とデフォルトを指定することで、デフォルトの fontSize を適用できます。
 
 ```js
 attributes: {
@@ -314,8 +390,10 @@
     }
 }
 ```
-
+<!-- 
 - `style`: attribute of `object` type with no default assigned. It stores the custom values set by the user. The block can apply a default style by specifying its own `style` attribute with a default e.g.:
+ -->
+- `style`: `object` タイプの属性で、デフォルトの割り当てはありません。ユーザーによるプリセットした値のセットを保存します。ブロックは自身の `style` 属性とデフォルトを指定することで、デフォルトのスタイルを適用できます。
 
 ```js
 attributes: {
@@ -331,16 +409,6 @@
 ```
 
 ## html
->>>>>>> 56de8339
-
-```js
-supports: {
-    // デフォルトのスタイルピッカーを除去
-    defaultStylePicker: false
-}
-```
-
-## html
 <!-- 
 - Type: `boolean`
 - Default value: `true`
@@ -383,11 +451,18 @@
 - タイプ: `boolean`
 - デフォルト値: `true`
 
-<<<<<<< HEAD
 デフォルトではすべてのブロックはインサーターに表示されます。ブロックをインサーターには表示せず、プログラム的にのみ挿入可能にするには `inserter` に `false` を設定してください。
-=======
+
+```js
+supports: {
+    // このブロックをインサーターに表示しない
+    inserter: false
+}
+```
+
 ## lineHeight
 
+<!-- 
 - Type: `boolean`
 - Default value: `false`
 
@@ -399,8 +474,25 @@
     lineHeight: true,
 }
 ```
-
+ -->
+- タイプ: `boolean`
+- デフォルト値: `false`
+
+この値はブロックが line-height CSS スタイルプロパティをサポートすることを通知します。サポートする場合、[テーマがサポートを宣言する](https://ja.wordpress.org/team/handbook/block-editor/developers/themes/theme-support/#supporting-custom-line-heights)なら、ブロックエディターはユーザーがプロパティ値を設定できる UI コントロールを表示します。
+
+```js
+supports: {
+    // line-height の UI コントロールを有効化
+    lineHeight: true,
+}
+```
+
+<!-- 
 When the block declares support for `lineHeight`, the attributes definition is extended to include a new attribute `style` of `object` type with no default assigned. It stores the custom value set by the user. The block can apply a default style by specifying its own `style` attribute with a default e.g.:
+ -->
+When the block declares support for `lineHeight`, the attributes definition is extended to include a new attribute `style` of `object` type with no default assigned. It stores the custom value set by the user. The block can apply a default style by specifying its own `style` attribute with a default e.g.:
+
+ブロックが `lineHeight` プロパティのサポートを宣言すると、attributes の定義も新しい属性 `style` を含むよう拡張されます。`style` は `obuject` タイプの属性で、デフォルトの割り当てはありません。ユーザーによるプリセットした値のセットを保存します。ブロックは自身の `style` 属性とデフォルトを指定することで、デフォルトの style を適用できます。
 
 ```js
 attributes: {
@@ -416,16 +508,6 @@
 ```
 
 ## multiple
->>>>>>> 56de8339
-
-```js
-supports: {
-    // このブロックをインサーターに表示しない
-    inserter: false
-}
-```
-
-## multiple
 <!-- 
 - Type: `boolean`
 - Default value: `true`
@@ -442,7 +524,7 @@
 - タイプ: `boolean`
 - デフォルト値: `true`
 
-非 multiple ブロックは各投稿に1回だけ挿入できます。たとえば組み込みの「続きを読む」ブロックは、編集中の投稿にすでに存在する場合は挿入できません。非 multiple ブロックのアイコンクリックできないよう自動的にグレイアウトされ、複数インスタンスの作成を回避します。
+非 multiple ブロックは各投稿に1回だけ挿入できます。たとえば組み込みの「続きを読む」ブロックは、編集中の投稿にすでに存在する場合は挿入できません。非 multiple ブロックのアイコンはクリックできないよう自動的にグレイアウトされ、複数インスタンスの作成を回避します。
 
 ```js
 supports: {
@@ -464,7 +546,6 @@
     reusable: false
 }
 ```
-<<<<<<< HEAD
  -->
 - タイプ: `boolean`
 - デフォルト値: `true`
@@ -477,12 +558,9 @@
     reusable: false
 }
 ```
-
-[原文](https://github.com/WordPress/gutenberg/blob/master/docs/designers-developers/developers/block-api/block-supports.md)
-=======
-
 ## spacing
 
+<!-- 
 - Type: `Object`
 - Default value: null
 - Subproperties:
@@ -495,10 +573,29 @@
     padding: true, // Enable padding color UI control.
 }
 ```
-
+ -->
+- タイプ: `Object`
+- デフォルト値: null
+- サブプロパティ:
+  - `padding`: タイプ `boolean`, デフォルト値 `false`
+
+この値はブロックがスペースに関連する CSS スタイルプロパティをサポートすることを通知します。[テーマがサポートを宣言する](https://ja.wordpress.org/team/handbook/block-editor/developers/themes/theme-support/#cover-block-padding)なら、ブロックエディターはユーザーがプロパティ値を設定できる UI コントロールを表示します。
+
+```js
+supports: {
+    spacing: {
+        padding: true, // padding 色 UI コントロールを有効化
+}
+```
+
+<!-- 
 When the block declares support for a specific spacing property, the attributes definition is extended to include some attributes.
 
 - `style`: attribute of `object` type with no default assigned. This is added when `padding` support is declared. It stores the custom values set by the user. The block can apply a default style by specifying its own `style` attribute with a default e.g.:
+ -->
+ブロックが spacing プロパティのサポートを宣言すると、attributes の定義もいくつかの属性を含むよう拡張されます。
+
+- `style`: デフォルトの割り当てのない `object` タイプの属性。`padding` サポートを宣言すると追加されます。ユーザーによるカスタム値のセットを保存します。ブロックは自身の `style` 属性とデフォルトを指定することで、デフォルトスタイルを適用できます。
 
 ```js
 attributes: {
@@ -517,4 +614,5 @@
     }
 }
 ```
->>>>>>> 56de8339
+
+[原文](https://github.com/WordPress/gutenberg/blob/master/docs/designers-developers/developers/block-api/block-supports.md)