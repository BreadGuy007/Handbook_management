<!-- 
# Edit and Save
 -->
# Edit と Save
<!-- 
When registering a block, the `edit` and `save` functions provide the interface for how a block is going to be rendered within the editor, how it will operate and be manipulated, and how it will be saved.
 -->
ブロックの登録では `edit` 関数と `save` 関数を使用してブロックがどのように動作し、操作、保存されるかのインターフェイスを提供します。

## Edit
<!-- 
The `edit` function describes the structure of your block in the context of the editor. This represents what the editor will render when the block is used.
 -->
`edit` 関数はエディター内でのブロックの構造を記述します。ブロックが使用される際、エディターがどのようにブロックをレンダリングするかを表します。

**ESNext**

{% codetabs %}
{% ESNext %}
```jsx
edit: () => {
	return <div>Your block.</div>;
}
```

**ES5**

{% ES5 %}
```js
// A static div
edit: function() {
	return wp.element.createElement(
		'div',
		null,
		'Your block.'
	);
}
```
{% end %}

<!-- 
The function receives the following properties through an object argument:
 -->
`edit` 関数はオブジェクト引数を通じて以下のプロパティを受け取ります。

### attributes

<!-- 
This property surfaces all the available attributes and their corresponding values, as described by the `attributes` property when the block type was registered. See [attributes documentation](/docs/designers-developers/developers/block-api/block-attributes.md) for how to specify attribute sources.

In this case, assuming we had defined an attribute of `content` during block registration, we would receive and use that value in our edit function:
 -->
`attributes` プロパティはすべての利用可能な属性と対応する値を表します。属性はブロックタイプ登録の際に `attributes` プロパティで記述されます。属性ソースを指定する方法については[属性のドキュメント](https://ja.wordpress.org/team/handbook/block-editor/developers/block-api/block-attributes/)を参照してください。

この例ではブロック登録の際に `content` 属性を定義したと仮定し、`edit` 関数内で値を受け取って使用します。

**ESNext**

{% codetabs %}
{% ESNext %}
```js
edit: ( { attributes } ) => {
	return <div>{ attributes.content }</div>;
}
```

**ES5**

{% ES5 %}
```js
edit: function( props ) {
	return wp.element.createElement(
		'div',
		null,
		props.attributes.content
	);
}
```
{% end %}
<!-- 
The value of `attributes.content` will be displayed inside the `div` when inserting the block in the editor.
 -->
エディターにブロックを挿入すると `div` の中に `attributes.content` の値が表示されます。 

### className
<!-- 
This property returns the class name for the wrapper element. This is automatically added in the `save` method, but not on `edit`, as the root element may not correspond to what is _visually_ the main element of the block. You can request it to add it to the correct element in your function.
 -->
`className` プロパティはラッパー要素のクラス名を返します。クラス名は `save` メソッドでは自動的に追加されますが、`edit` では追加されません。これはルートの要素が、ブロックのビジュアル部分を司るメインの要素と異なるかもしれないからです。関数内でどの要素に追加すべきかをリクエストできます。

**ESNext**

{% codetabs %}
{% ESNext %}
```js
edit: ( { attributes, className } ) => {
	return <div className={ className }>{ attributes.content }</div>;
}
```

**ES5**

{% ES5 %}
```js
edit: function( props ) {
	return wp.element.createElement(
		'div',
		{ className: props.className },
		props.attributes.content
	);
}
```
{% end %}

### isSelected
<!-- 
The isSelected property is an object that communicates whether the block is currently selected.
 -->
`isSelected` プロパティはブロックが現在選択されているかどうかを伝えるオブジェクトです。

**ESNext**

{% codetabs %}
{% ESNext %}
```jsx
edit: ( { attributes, className, isSelected } ) => {
	return (
		<div className={ className }>
			Your block.
			{ isSelected &&
				<span>Shows only when the block is selected.</span>
			}
		</div>
	);
}
```

**ES5**

{% ES5 %}
```js
edit: function( props ) {
	return wp.element.createElement(
		'div',
		{ className: props.className },
		[
			'Your block.',
			props.isSelected ? wp.element.createElement(
				'span',
				null,
				'Shows only when the block is selected.'
			)
		]
	);
}
```
{% end %}

### setAttributes
<!-- 
This function allows the block to update individual attributes based on user interactions.
 -->
ブロックは `setAttributes` 関数を使用して、ユーザーの操作に基づき個々の属性を更新できます。

**ESNext**

{% codetabs %}
{% ESNext %}
```jsx
edit: ( { attributes, setAttributes, className, isSelected } ) => {
	// Simplify access to attributes
	const { content, mySetting } = attributes;

	// Toggle a setting when the user clicks the button
	const toggleSetting = () => setAttributes( { mySetting: ! mySetting } );
	return (
		<div className={ className }>
			{ content }
			{ isSelected &&
				<button onClick={ toggleSetting }>Toggle setting</button>
			}
		</div>
	);
}
```

**ES5**

{% ES5 %}
```js
edit: function( props ) {
	// Simplify access to attributes
	let content = props.attributes.content;
	let mySetting = props.attributes.mySetting;

	// Toggle a setting when the user clicks the button
	let toggleSetting = () => props.setAttributes( { mySetting: ! mySetting } );
	return wp.element.createElement(
		'div',
		{ className: props.className },
		[
			content,
			props.isSelected ? wp.element.createElement(
				'button',
				{ onClick: toggleSetting },
				'Toggle setting'
			) : null
		]
	);
},
```
{% end %}

<!-- 
When using attributes that are objects or arrays it's a good idea to copy or clone the attribute prior to updating it:
 -->

オブジェクトや配列の属性を使用する場合には、更新の前に属性をコピーするかクローンしてください。

**ESNext**

{% codetabs %}
{% ESNext %}
```js
// Good - a new array is created from the old list attribute and a new list item:
const { list } = attributes;
const addListItem = ( newListItem ) => setAttributes( { list: [ ...list, newListItem ] } );

// Bad - the list from the existing attribute is modified directly to add the new list item:
const { list } = attributes;
const addListItem = ( newListItem ) => {
	list.push( newListItem );
	setAttributes( { list } );
};
```

**ES5**

{% ES5 %}
```js
// Good - cloning the old list
var newList = attributes.list.slice();

var addListItem = function( newListItem ) {
	setAttributes( { list: newList.concat( [ newListItem ] ) } );
};

// Bad - the list from the existing attribute is modified directly to add the new list item:
var list = attributes.list;
var addListItem = function( newListItem ) {
	list.push( newListItem );
	setAttributes( { list: list } );
};
```
{% end %}

<!-- 
Why do this? In JavaScript, arrays and objects are passed by reference, so this practice ensures changes won't affect other code that might hold references to the same data. Furthermore, the Gutenberg project follows the philosophy of the Redux library that [state should be immutable](https://redux.js.org/faq/immutable-data#what-are-the-benefits-of-immutability)—data should not be changed directly, but instead a new version of the data created containing the changes.
 -->
コピーやクローンが必要なのはなぜでしょうか ? JavaScript では配列やオブジェクトは参照渡しされるため、コピーやクローンを行うことで変更が同じデータへの参照を持つ他のコードに影響を与えないことが保証されます。さらに Gutenberg プロジェクトは Redux ライブラリの哲学、[state は不変でなければならない ](https://redux.js.org/faq/immutable-data#what-are-the-benefits-of-immutability)に従っています。データは直接変更せず、変更を含む新しいバージョンのデータを作る必要があります。

## Save
<!-- 
The `save` function defines the way in which the different attributes should be combined into the final markup, which is then serialized into `post_content`.
 -->
`save` 関数は、最終的なマークアップに異なる属性を結合する方法を定義します。この属性は `post_content` 内にシリアライズされます。

**ESNext** 

{% codetabs %}
{% ESNext %}
```jsx
save: () => {
	return <div> Your block. </div>;
}
```

**ES5** 

{% ES5 %}
```js
save: function() {
	return wp.element.createElement(
		'div',
		null,
		'Your block.'
	);
}
```
{% end %}

<!-- 
For most blocks, the return value of `save` should be an [instance of WordPress Element](/packages/element/README.md) representing how the block is to appear on the front of the site.
 -->
ほとんどのブロックで `save` の戻り値は、ブロックがサイトのフロントエンドでどのように表示されるかを示す [WordPress Element のインスタンス](https://developer.wordpress.org/block-editor/packages/packages-element/) になります。

<!-- 
_Note:_ While it is possible to return a string value from `save`, it _will be escaped_. If the string includes HTML markup, the markup will be shown on the front of the site verbatim, not as the equivalent HTML node content. If you must return raw HTML from `save`, use `wp.element.RawHTML`. As the name implies, this is prone to [cross-site scripting](https://en.wikipedia.org/wiki/Cross-site_scripting) and therefore is discouraged in favor of a WordPress Element hierarchy whenever possible.
 -->
_注意:_ `save` から文字列値を返すことができますが、この値は_エスケープされます_。文字列が HTML マークアップを含む場合、サイトのフロントエンドには、同等の HTML ノードコンテンツではなくマークアップがそのまま表示されます。`save` から生の HTML を返す必要がある場合は `wp.element.RawHTML` を使用してください。名前が示すとおり、これは [クロスサイトスクリプティング](https://en.wikipedia.org/wiki/Cross-site_scripting) が発生しやすいため、可能な場合は WordPress Element 階層の使用を推奨します。

<!-- 
_Note:_ The save function should be a pure function that depends only on the attributes used to invoke it.
It can not have any side effect or retrieve information from another source, e.g. it is not possible to use the data module inside it `select( store ).selector( ... )`.
This is because if the external information changes, the block may be flagged as invalid when the post is later edited ([read more about Validation](#validation)).
If there is a need to have other information as part of the save, developers can consider one of these two alternatives:
 - Use [dynamic blocks](/docs/designers-developers/developers/tutorials/block-tutorial/creating-dynamic-blocks.md) and dynamically retrieve the required information on the server.
 - Store the external value as an attribute which is dynamically updated in the block's `edit` function as changes occur.
 -->
_注意:_ `save` 関数は、呼び出し時に使用された属性にのみ依存する純粋関数でなければなりません。どのようなサイドイフェクトも与えられず、別のソースからの情報も取得できません。たとえば 内部でデータモジュール `select( store ).selector( ... )` を使用することはできません。
これは外部の情報が変更されると、あとで投稿を編集する際にブロックが不正 (invalid) としてマーク付けされる可能性があるためです。詳細には以下の「[妥当性検証 (Validation)](#validation))」を参照してください。
保存の流れで他の情報が必要になった場合、開発者には2つの選択肢があります。
 - [ダイナミックブロック](https://ja.wordpress.org/team/handbook/block-editor/tutorials/block-tutorial/creating-dynamic-blocks/) を使用してサーバー上で動的に必要な情報を取得する。
 - 外部の値を属性として保存し、変更があった場合にはブロックの `edit` 関数内で動的に更新する。

<!-- 
For [dynamic blocks](/docs/designers-developers/developers/tutorials/block-tutorial/creating-dynamic-blocks.md), the return value of `save` could represent a cached copy of the block's content to be shown only in case the plugin implementing the block is ever disabled.
 -->
[ダイナミックブロック](https://ja.wordpress.org/team/handbook/block-editor/tutorials/block-tutorial/creating-dynamic-blocks/) の場合、`save` の戻り値は、ブロックを実装するプラグインが無効化された場合に表示されるブロックコンテンツの、キャッシュしたコピーを返すことができます。
<!-- 
If left unspecified, the default implementation will save no markup in post content for the dynamic block, instead deferring this to always be calculated when the block is shown on the front of the site.
 -->
特に指定しない場合、デフォルトの実装ではダイナミックブロックの投稿コンテンツにはマークアップは保存されず、代わりにブロックがサイトのフロントエンド側で表示された際に常に計算するよう延期されます。

### attributes
<!-- 
As with `edit`, the `save` function also receives an object argument including attributes which can be inserted into the markup.
 -->
`edit` 関数と同様 `save` 関数もまたオブジェクト引数を受け取ります。オブジェクト引数にはマークアップに挿入することができる属性が含まれます。

**ESNext**

{% codetabs %}
{% ESNext %}
```jsx
save: ( { attributes } ) => {
	return <div>{ attributes.content }</div>;
}
```

**ES5**

{% ES5 %}
```js
save: function( props ) {
	return wp.element.createElement(
		'div',
		null,
		props.attributes.content
	);
}
```
{% end %}

<!-- 
When saving your block, you want to save the attributes in the same format specified by the attribute source definition. If no attribute source is specified, the attribute will be saved to the block's comment delimiter. See the [Block Attributes documentation](/docs/designers-developers/developers/block-api/block-attributes.md) for more details.
 -->

ブロックを保存する際、属性は、属性ソース定義で指定した形式で保存されます。属性ソースが指定されていない場合、属性はブロックのコメントデリミッターに保存されます。詳細は [ブロック属性のドキュメント](https://ja.wordpress.org/team/handbook/block-editor/developers/block-api/block-attributes/) を参照してください。

<!-- 
## Examples
 -->
## 例

<!-- 
Here are a couple examples of using attributes, edit, and save all together.  For a full working example, see the [Introducing Attributes and Editable Fields](/docs/designers-developers/developers/tutorials/block-tutorial/introducing-attributes-and-editable-fields.md) section of the Block Tutorial.
 -->
属性、`edit`、`save` を一緒に使用する例をいくつか挙げます。完全に動作するサンプルはブロックのチュートリアルの「[属性と編集可能フィールド](https://ja.wordpress.org/team/handbook/block-editor/tutorials/block-tutorial/introducing-attributes-and-editable-fields/)」

<!-- 
### Saving Attributes to Child Elements
 -->
### 子要素への属性の保存

**ESNext**

{% codetabs %}
{% ESNext %}
```jsx
attributes: {
	content: {
		type: 'string',
		source: 'html',
		selector: 'p'
	}
},

edit: ( { attributes, setAttributes } ) => {
	const updateFieldValue = ( val ) => {
		setAttributes( { content: val } );
	}
	return <TextControl
			label='My Text Field'
			value={ attributes.content }
			onChange={ updateFieldValue }
		/>;
},

save: ( { attributes } ) => {
	return <p> { attributes.content } </p>;
},
```

**ES5**

{% ES5 %}
```js
attributes: {
	content: {
		type: 'string',
		source: 'html',
		selector: 'p'
	}
},

edit: function( props ) {
	var updateFieldValue = function( val ) {
		props.setAttributes( { content: val } );
	}
	return wp.element.createElement(
		wp.components.TextControl,
		{
			label: 'My Text Field',
			value: props.attributes.content,
			onChange: updateFieldValue,

		}
	);
},

save: function( props ) {
	return el( 'p', {}, props.attributes.content );
},
```

{% end %}

<!-- 
### Saving Attributes via Serialization
 -->
### シリアライゼーションを通じた属性の保存

<!-- 
Ideally, the attributes saved should be included in the markup. However, there are times when this is not practical, so if no attribute source is specified the attribute is serialized and saved to the block's comment delimiter.

This example could be for a dynamic block, such as the [Latest Posts block](https://github.com/WordPress/gutenberg/blob/master/packages/block-library/src/latest-posts/index.js), which renders the markup server-side. The save function is still required, however in this case it simply returns null since the block is not saving content from the editor.
 -->
理想的には保存する属性はマークアップに含まれるべきですが、常に現実的ではありません。このため属性ソースが指定されない場合、属性はシリアライズされブロックのコメントデリミッターに保存されます。

次の例は[「最近の投稿」ブロック](https://github.com/WordPress/gutenberg/blob/master/packages/block-library/src/latest-posts/index.js)のような、マークアップをサーバーサイドでレンダリングするダイナミックブロックになります。`save` 関数は依然として必要ですが、ブロックはエディターからコンテンツを保存していないため、この例では単純に null を返しています。

**ESNext**

{% codetabs %}
{% ESNext %}

<!-- 
```jsx
attributes: {
	postsToShow: {
		type: 'number',
	}
},

edit: ( { attributes, setAttributes } ) => {
	return <TextControl
			label='Number Posts to Show'
			value={ attributes.postsToShow }
			onChange={ ( val ) => {
				setAttributes( { postsToShow: parseInt( val ) } );
			}},
		}
	);
},

save: () => {
	return null;
}
```
 -->
```jsx
attributes: {
	postsToShow: {
		type: 'number',
	}
},

edit: ( { attributes, setAttributes } ) => {
	return <TextControl
			label='Number Posts to Show'
			value={ attributes.postsToShow }
			onChange={ ( val ) => {
				setAttributes( { postsToShow: parseInt( val ) } );
			}}
		/>;
},

save: () => {
	return null;
}
```

{% end %}

**ES5**

{% codetabs %}
{% ES5 %}
```js
attributes: {
	postsToShow: {
		type: 'number',
	}
},

edit: function( props ) {
	return wp.element.createElement(
		wp.components.TextControl,
		{
			label: 'Number Posts to Show',
			value: props.attributes.postsToShow,
			onChange: function( val ) {
				props.setAttributes( { postsToShow: parseInt( val ) } );
			},
		}
	);
},

save: function() {
	return null;
}
```
{% end %}

<!-- 
## Validation
 -->
## 妥当性検証 (Validation)

<!-- 
When the editor loads, all blocks within post content are validated to determine their accuracy in order to protect against content loss. This is closely related to the saving implementation of a block, as a user may unintentionally remove or modify their co ntent if the editor is unable to restore a block correctly. During editor initialization, the saved markup for each block is regenerated using the attributes that were parsed from the post's content. If the newly-generated markup does not match what was already stored in post content, the block is marked as invalid. This is because we assume that unless the user makes edits, the markup should remain identical to the saved content.
 -->
エディターがブロックをロードする際、コンテンツの消失を防止するため投稿コンテンツ内のすべてのブロックは妥当性検証 (validatite) され、その正しさが確かめられます。これはブロックを保存する実装と密接な関係があります。なぜならエディターが正しくブロックをリストアしなければユーザーは意図せずにコンテンツを削除したり、変更するためです。エディターの初期化中、各ブロックのマークアップは、投稿コンテンツからパースされた属性を使用して再生成されます。新しく生成されたマークアップが投稿コンテンツ内の保存済みマークアップと異なる場合、ブロックは不正 (invalid) とマークされます。これはユーザーが編集していない限り、マークアップは保存されたコンテンツと同じはずだと仮定しているためです。

<!-- 
If a block is detected to be invalid, the user will be prompted to choose how to handle the invalidation:

<<<<<<< HEAD
![Invalid block prompt](https://user-images.githubusercontent.com/8876600/87853743-bb45db80-c947-11ea-8e61-93d948d2ba84.png)
 -->
ブロックが不正とマークされると、ユーザーには妥当性検証の失敗をどのように処理するか求められます。

![不正なブロックのプロンプト](https://user-images.githubusercontent.com/8876600/88192506-8f906180-cc77-11ea-874b-71f860f64041.png)

<!-- 
Clicking Resolve button will open Resolve Block dialog box with two buttons:

- **Convert to HTML**: Protects the original markup from the saved post content and convert the block from its original type to the HTML block type, enabling the user to modify the HTML markup directly.
- **Convert to Blocks**: Protects the original markup from the saved post content and convert the block from its original type to the validated block type.
 -->
「解決」ボタンをクリックすると「ブロックの問題を解決」ダイアログが開き、2つのオプションを選択できます。

- **HTML に変換**: 投稿コンテンツ内の保存済みオリジナルのマークアップを保護し、ブロックをオリジナルのブロックタイプから HTML ブロックタイプに変換します。ユーザーは HTML マークアップを直接変更できます。
- **ブロックへ変換**: 投稿コンテンツ内の保存済みオリジナルのマークアップを保護し、ブロックをオリジナルのブロックタイプから検証済みのブロックタイプに変換します。

<!-- 
Clicking the "3-dot" menu on the side of the block displays two options:
=======
![Invalid block prompt](https://user-images.githubusercontent.com/7753001/88754471-4cf7e900-d191-11ea-9123-3cee20719d10.png)

Clicking **Attempt Block Recovery** button will attempt recovery action as much as possible.

Clicking the "3-dot" menu on the side of the block displays three options:
>>>>>>> 3c882a19

- **Resolve**: Open Resolve Block dialog box with two buttons:
  - **Convert to HTML**: Protects the original markup from the saved post content and convert the block from its original type to the HTML block type, enabling the user to modify the HTML markup directly.
  - **Convert to Blocks**: Protects the original markup from the saved post content and convert the block from its original type to the validated block type.
- **Convert to HTML**: Protects the original markup from the saved post content and convert the block from its original type to the HTML block type, enabling the user to modify the HTML markup directly.
- **Convert to Classic Block**: Protects the original markup from the saved post content as correct. Since the block will be converted from its original type to the Classic block type, it will no longer be possible to edit the content using controls available for the original block type.
<<<<<<< HEAD
- **Attempt Block Recovery**: Attempts recovery action as much as possible.
 -->
ブロック側の横の3ドットメニューをクリックすると、2つのオプションが表示されます。
=======
>>>>>>> 3c882a19

- **クラシックブロックに変換**: 投稿コンテンツ内の保存済みオリジナルのマークアップを正しいものとして保護します。ブロックはオリジナルのブロックタイプからクラシックブロックタイプに変換されるため、オリジナルのブロックタイプで利用可能だったコントロールでコンテンツを編集できない可能性があります。
- **ブロックのリカバリーを試行**: できる限りの修復を試みます。

<!-- 
### Validation FAQ
 -->
### 妥当性検証 FAQ
<!-- 
**How do blocks become invalid?**
 -->
**ブロックが不正になるのはどのような場合ですか?**

<!-- 
The two most common sources of block invalidations are:

1. A flaw in a block's code would result in unintended content modifications. See the question below on how to debug block invalidation as a plugin author.
2. You or an external editor changed the HTML markup of the block in such a way that it is no longer considered correct.
 -->
ブロックが不正になる原因には大きく2つあります。

1. ブロックのコードのフローが、コンテンツの意図しない変更を引き起こした。以下の質問「プラグイン作者です。プラグインが invalid とマークされたらどうやってデバッグすればいいですか ?」を参照してください。
2. ユーザーまたは外部のエディターがブロックの HTML マークアップを変更して不正となった。

<!-- 
**I'm a plugin author. What should I do to debug why my blocks are being marked as invalid?**
 -->
**プラグイン作者です。プラグインが invalid とマークされたらどうやってデバッグすればいいですか ?**

<!-- 
Before starting to debug, be sure to familiarize yourself with the validation step described above documenting the process for detecting whether a block is invalid. A block is invalid if its regenerated markup does not match what is saved in post content, so often this can be caused by the attributes of a block being parsed incorrectly from the saved content.

If you're using [attribute sources](/docs/designers-developers/developers/block-api/block-attributes.md), be sure that attributes sourced from markup are saved exactly as you expect, and in the correct type (usually a `'string'` or `'number'`).

When a block is detected as invalid, a warning will be logged into your browser's developer tools console. The warning will include specific details about the exact point at which a difference in markup occurred. Be sure to look closely at any differences in the expected and actual markups to see where problems are occurring.
 -->
デバッグを始める前に、上に記述された妥当性検証のステップと、ブロックが不正と検知されるプロセスについて理解してください。ブロックが不正となるのは再生成されたマークアップが投稿コンテンツ内の保存済みマークアップと合致しない場合です。したがって保存されたコンテンツからブロックの属性が正しくパースされなかった場合にしばしば発生します。

[属性ソース](https://ja.wordpress.org/team/handbook/block-editor/developers/block-api/block-attributes/)を使用している場合には、マークアップのソースの属性が期待したとおりに正しいタイプ (通常は `'string'` か `'number'`) で保存されていることを確認してください。

ブロックの不正が検知されるとブラウザーの開発者ツールコンソールに警告が出力されます。警告にはマークアップの相違が発生した正確な場所の詳細が含まれます。期待したマークアップと実際のマークアップの違いを比較し、どこで問題が発生したかを調べてください。

<!-- 
**I've changed my block's `save` behavior and old content now includes invalid blocks. How can I fix this?**
 -->
**ブロックの `save` の動きを変えたら古いコンテンツが不正なブロックになりました。どのように修正すればよいですか ?**

<!-- 
Refer to the guide on [Deprecated Blocks](/docs/designers-developers/developers/block-api/block-deprecation.md) to learn more about how to accommodate legacy content in intentional markup changes.
 -->
[非推奨ブロック](https://github.com/WordPress/gutenberg/blob/master/docs/designers-developers/developers/block-api/block-deprecation.md) のガイドを参照して、意図したマークアップの変更に古いコンテンツを収容する方法を学習してください。

[原文](https://github.com/WordPress/gutenberg/blob/master/docs/designers-developers/developers/block-api/block-edit-save.md)<|MERGE_RESOLUTION|>--- conflicted
+++ resolved
@@ -546,48 +546,32 @@
 <!-- 
 If a block is detected to be invalid, the user will be prompted to choose how to handle the invalidation:
 
-<<<<<<< HEAD
-![Invalid block prompt](https://user-images.githubusercontent.com/8876600/87853743-bb45db80-c947-11ea-8e61-93d948d2ba84.png)
+![Invalid block prompt](https://user-images.githubusercontent.com/7753001/88754471-4cf7e900-d191-11ea-9123-3cee20719d10.png)
+
+Clicking **Attempt Block Recovery** button will attempt recovery action as much as possible.
  -->
 ブロックが不正とマークされると、ユーザーには妥当性検証の失敗をどのように処理するか求められます。
 
-![不正なブロックのプロンプト](https://user-images.githubusercontent.com/8876600/88192506-8f906180-cc77-11ea-874b-71f860f64041.png)
-
-<!-- 
-Clicking Resolve button will open Resolve Block dialog box with two buttons:
-
-- **Convert to HTML**: Protects the original markup from the saved post content and convert the block from its original type to the HTML block type, enabling the user to modify the HTML markup directly.
-- **Convert to Blocks**: Protects the original markup from the saved post content and convert the block from its original type to the validated block type.
- -->
-「解決」ボタンをクリックすると「ブロックの問題を解決」ダイアログが開き、2つのオプションを選択できます。
-
-- **HTML に変換**: 投稿コンテンツ内の保存済みオリジナルのマークアップを保護し、ブロックをオリジナルのブロックタイプから HTML ブロックタイプに変換します。ユーザーは HTML マークアップを直接変更できます。
-- **ブロックへ変換**: 投稿コンテンツ内の保存済みオリジナルのマークアップを保護し、ブロックをオリジナルのブロックタイプから検証済みのブロックタイプに変換します。
-
-<!-- 
-Clicking the "3-dot" menu on the side of the block displays two options:
-=======
-![Invalid block prompt](https://user-images.githubusercontent.com/7753001/88754471-4cf7e900-d191-11ea-9123-3cee20719d10.png)
-
-Clicking **Attempt Block Recovery** button will attempt recovery action as much as possible.
-
+![不正なブロックのプロンプト](https://user-images.githubusercontent.com/7753001/88754471-4cf7e900-d191-11ea-9123-3cee20719d10.png)
+
+**ブロックのリカバリーを試行** ボタンをクリックすると、できる限りの修復のアクションを試みます。
+
+<!-- 
 Clicking the "3-dot" menu on the side of the block displays three options:
->>>>>>> 3c882a19
 
 - **Resolve**: Open Resolve Block dialog box with two buttons:
   - **Convert to HTML**: Protects the original markup from the saved post content and convert the block from its original type to the HTML block type, enabling the user to modify the HTML markup directly.
   - **Convert to Blocks**: Protects the original markup from the saved post content and convert the block from its original type to the validated block type.
 - **Convert to HTML**: Protects the original markup from the saved post content and convert the block from its original type to the HTML block type, enabling the user to modify the HTML markup directly.
 - **Convert to Classic Block**: Protects the original markup from the saved post content as correct. Since the block will be converted from its original type to the Classic block type, it will no longer be possible to edit the content using controls available for the original block type.
-<<<<<<< HEAD
-- **Attempt Block Recovery**: Attempts recovery action as much as possible.
- -->
-ブロック側の横の3ドットメニューをクリックすると、2つのオプションが表示されます。
-=======
->>>>>>> 3c882a19
-
+ -->
+ブロック側の横の3ドットメニューをクリックすると、3つのオプションが表示されます。
+
+- 「解決」ボタンをクリックすると「ブロックの問題を解決」ダイアログが開き、2つのオプションを選択できます。
+  - **HTML に変換**: 投稿コンテンツ内の保存済みオリジナルのマークアップを保護し、ブロックをオリジナルのブロックタイプから HTML ブロックタイプに変換します。ユーザーは HTML マークアップを直接変更できます。
+  - **ブロックへ変換**: 投稿コンテンツ内の保存済みオリジナルのマークアップを保護し、ブロックをオリジナルのブロックタイプから検証済みのブロックタイプに変換します。
+- **HTML に変換**: 投稿コンテンツ内の保存済みオリジナルのマークアップを保護し、ブロックをオリジナルのブロックタイプから HTML ブロックタイプに変換します。ユーザーは HTML マークアップを直接変更できます。
 - **クラシックブロックに変換**: 投稿コンテンツ内の保存済みオリジナルのマークアップを正しいものとして保護します。ブロックはオリジナルのブロックタイプからクラシックブロックタイプに変換されるため、オリジナルのブロックタイプで利用可能だったコントロールでコンテンツを編集できない可能性があります。
-- **ブロックのリカバリーを試行**: できる限りの修復を試みます。
 
 <!-- 
 ### Validation FAQ
