<!-- 
# Edit and Save
 -->
# edit と save
<!-- 
When registering a block, the `edit` and `save` functions provide the interface for how a block is going to be rendered within the editor, how it will operate and be manipulated, and how it will be saved.
 -->
ブロックの登録では `edit` 関数と `save` 関数を使用してブロックがどのように動作し、操作、保存されるかのインターフェイスを提供します。

## edit
<!-- 
The `edit` function describes the structure of your block in the context of the editor. This represents what the editor will render when the block is used.
 -->
`edit` 関数はエディターのコンテキスト内でのブロックの構造を記述します。ブロックが使用される際、エディターがどのようにブロックをレンダリングするかを表します。

**ESNext**

{% codetabs %}
{% ESNext %}
```jsx
import { useBlockProps } from '@wordpress/block-editor';

// ...
const blockSettings = {
	apiVersion: 2,
	
	// ... 

	edit: () => {
		const blockProps = useBlockProps();

		return <div {...blockProps}>Your block.</div>;
	}
};
```

**ES5**

{% ES5 %}
```js
var blockSettings = {
	apiVersion: 2,

	// ...

	edit: function() {
		var blockProps = wp.blockEditor.useBlockProps();

		return wp.element.createElement(
			'div',
			blockProps,
			'Your block.'
		);
	}
};
```
{% end %}

<!-- 
### block wrapper props
 -->
### ブロックラッパー props

<!-- 
The first thing to notice here is the use of the `useBlockProps` React hook on the block wrapper element. In the example above, the block wrapper renders a "div" in the editor, but in order for the Gutenberg editor to know how to manipulate the block, add any extra classNames that are needed for the block... the block wrapper element should apply props retrieved from the `useBlockProps` react hook call.
 -->
ここで最初に注意するのが、ブロックラッパー要素での `useBlockProps` React フックの使用です。上の例でブロックラッパーはエディター内に "div" をレンダリングしますが、Gutenberg エディターがどのようにブロックを操作すべきか知らせるために、ブロックに必要な追加の className を加えます。すなわち、ブロックラッパー要素は `useBlockProps` React フックコールから取得した props を適用する必要があります。

<!-- 
If the element wrapper needs any extra custom HTML attributes, these need to be passed as an argument to the `useBlockProps` hook. For example to add a `my-random-classname` className to the wrapper, you can use the following code:
 -->
要素ラッパーで追加のカスタム HTML 属性が必要であれば、`useBlockProps` フックに引数として追加する必要があります。たとえば次のコードではラッパーに  `my-random-classname` className を追加します。

**ESNext**
{% codetabs %}
{% ESNext %}
```jsx
import { useBlockProps } from '@wordpress/block-editor';

// ...
const blockSettings = {
	apiVersion: 2,
	
	// ... 

	edit: () => {
		const blockProps = useBlockProps( { className: 'my-random-classname' } );

		return <div { ...blockProps }>Your block.</div>;
	}
};
```

**ES5**

{% ES5 %}
```js
var blockSettings = {
	apiVersion: 2,

	// ...

	edit: function() {
		var blockProps = wp.blockEditor.useBlockProps( { className: 'my-random-classname' } );

		return wp.element.createElement(
			'div',
			blockProps,
			'Your block.'
		);
	}
};
```
{% end %}

<!-- 
### attributes
 -->
### 属性

<!-- 
The `edit` function also receives a number of properties through an object argument. You can use these properties to adapt the behavior of your block.
 -->
`edit` 関数はまたオブジェクト引数を通じて多くのプロパティを受け取ります。このプロパティを使用してブロックの振る舞いを変更できます。

<!-- 
The `attributes` property surfaces all the available attributes and their corresponding values, as described by the `attributes` property when the block type was registered. See [attributes documentation](/docs/designers-developers/developers/block-api/block-attributes.md) for how to specify attribute sources.
 -->
`attributes` プロパティはすべての利用可能な属性と対応する値を表します。属性はブロックタイプ登録の際に `attributes` プロパティで記述されます。属性ソースを指定する方法については[属性のドキュメント](https://ja.wordpress.org/team/handbook/block-editor/developers/block-api/block-attributes/)を参照してください。

<!-- 
In this case, assuming we had defined an attribute of `content` during block registration, we would receive and use that value in our edit function:
 -->
この例ではブロック登録の際に `content` 属性を定義したと仮定し、`edit` 関数内で値を受け取って使用します。

**ESNext**
{% codetabs %}
{% ESNext %}
```js
edit: ( { attributes } ) => {
	const blockProps = useBlockProps();

	return <div { ...blockProps }>{ attributes.content }</div>;
}
```

**ES5**

{% ES5 %}
```js
edit: function( props ) {
	var blockProps = wp.blockEditor.useBlockProps();

	return wp.element.createElement(
		'div',
		blockProps,
		props.attributes.content
	);
}
```
{% end %}

<!-- 
The value of `attributes.content` will be displayed inside the `div` when inserting the block in the editor.
 -->
エディターにブロックを追加すると、`attributes.content` の値は `div` 内部に表示されます。

### isSelected
<!-- 
The isSelected property is an object that communicates whether the block is currently selected.
 -->
`isSelected` プロパティはブロックが現在選択されているかどうかを伝えるオブジェクトです。

**ESNext**

{% codetabs %}
{% ESNext %}
```jsx
edit: ( { attributes, isSelected } ) => {
	const blockProps = useBlockProps();

	return (
		<div { ...blockProps }>
			Your block.
			{ isSelected &&
				<span>Shows only when the block is selected.</span>
			}
		</div>
	);
}
```

**ES5**

{% ES5 %}
```js
edit: function( props ) {
	var blockProps = wp.blockEditor.useBlockProps();

	return wp.element.createElement(
		'div',
		blockProps,
		[
			'Your block.',
			props.isSelected ? wp.element.createElement(
				'span',
				null,
				'Shows only when the block is selected.'
			)
		]
	);
}
```
{% end %}

### setAttributes
<!-- 
This function allows the block to update individual attributes based on user interactions.
 -->
ブロックは `setAttributes` 関数を使用して、ユーザーの操作に基づき個々の属性を更新できます。

**ESNext**

{% codetabs %}
{% ESNext %}
```jsx
edit: ( { attributes, setAttributes, isSelected } ) => {
	const blockProps = useBlockProps();

	// Simplify access to attributes
	const { content, mySetting } = attributes;

	// Toggle a setting when the user clicks the button
	const toggleSetting = () => setAttributes( { mySetting: ! mySetting } );
	return (
		<div { ...blockProps }>
			{ content }
			{ isSelected &&
				<button onClick={ toggleSetting }>Toggle setting</button>
			}
		</div>
	);
}
```

**ES5**

{% ES5 %}
```js
edit: function( props ) {
	var blockProps = wp.blockEditor.useBlockProps();

	// Simplify access to attributes
	let content = props.attributes.content;
	let mySetting = props.attributes.mySetting;

	// Toggle a setting when the user clicks the button
	let toggleSetting = () => props.setAttributes( { mySetting: ! mySetting } );
	return wp.element.createElement(
		'div',
		blockProps,
		[
			content,
			props.isSelected ? wp.element.createElement(
				'button',
				{ onClick: toggleSetting },
				'Toggle setting'
			) : null
		]
	);
},
```
{% end %}

<!-- 
When using attributes that are objects or arrays it's a good idea to copy or clone the attribute prior to updating it:
 -->

オブジェクトや配列の属性を使用する場合には、更新の前に属性をコピーするかクローンしてください。

**ESNext**

{% codetabs %}
{% ESNext %}
```js
// Good - a new array is created from the old list attribute and a new list item:
const { list } = attributes;
const addListItem = ( newListItem ) => setAttributes( { list: [ ...list, newListItem ] } );

// Bad - the list from the existing attribute is modified directly to add the new list item:
const { list } = attributes;
const addListItem = ( newListItem ) => {
	list.push( newListItem );
	setAttributes( { list } );
};
```

**ES5**

{% ES5 %}
```js
// Good - cloning the old list
var newList = attributes.list.slice();

var addListItem = function( newListItem ) {
	setAttributes( { list: newList.concat( [ newListItem ] ) } );
};

// Bad - the list from the existing attribute is modified directly to add the new list item:
var list = attributes.list;
var addListItem = function( newListItem ) {
	list.push( newListItem );
	setAttributes( { list: list } );
};
```
{% end %}

<!-- 
Why do this? In JavaScript, arrays and objects are passed by reference, so this practice ensures changes won't affect other code that might hold references to the same data. Furthermore, the Gutenberg project follows the philosophy of the Redux library that [state should be immutable](https://redux.js.org/faq/immutable-data#what-are-the-benefits-of-immutability)—data should not be changed directly, but instead a new version of the data created containing the changes.
 -->
コピーやクローンが必要なのはなぜでしょうか ? JavaScript では配列やオブジェクトは参照渡しされるため、コピーやクローンを行うことで変更が同じデータへの参照を持つ他のコードに影響を与えないことが保証されます。さらに Gutenberg プロジェクトは Redux ライブラリの哲学、[state は不変でなければならない ](https://redux.js.org/faq/immutable-data#what-are-the-benefits-of-immutability)に従っています。データは直接変更せず、変更を含む新しいバージョンのデータを作る必要があります。

## save
<!-- 
The `save` function defines the way in which the different attributes should be combined into the final markup, which is then serialized into `post_content`.
 -->
`save` 関数は、最終的なマークアップに異なる属性を結合する方法を定義します。この属性は `post_content` 内にシリアライズされます。

**ESNext** 

{% codetabs %}
{% ESNext %}
```jsx
save: () => {
	const blockProps = useBlockProps.save();

	return <div { ...blockProps }> Your block. </div>;
}
```

**ES5** 

{% ES5 %}
```js
save: function() {
	var blockProps = wp.blockEditor.useBlockProps.save();

	return wp.element.createElement(
		'div',
		blockProps,
		'Your block.'
	);
}
```
{% end %}

<!-- 
For most blocks, the return value of `save` should be an [instance of WordPress Element](/packages/element/README.md) representing how the block is to appear on the front of the site.
 -->
ほとんどのブロックで `save` の戻り値は、ブロックがサイトのフロントエンドでどのように表示されるかを示す [WordPress Element のインスタンス](https://developer.wordpress.org/block-editor/packages/packages-element/) になります。

<!-- 
_Note:_ While it is possible to return a string value from `save`, it _will be escaped_. If the string includes HTML markup, the markup will be shown on the front of the site verbatim, not as the equivalent HTML node content. If you must return raw HTML from `save`, use `wp.element.RawHTML`. As the name implies, this is prone to [cross-site scripting](https://en.wikipedia.org/wiki/Cross-site_scripting) and therefore is discouraged in favor of a WordPress Element hierarchy whenever possible.
 -->
_注意:_ `save` から文字列値を返すことができますが、この値は_エスケープされます_。文字列が HTML マークアップを含む場合、サイトのフロントエンドには、同等の HTML ノードコンテンツではなくマークアップがそのまま表示されます。`save` から生の HTML を返す必要がある場合は `wp.element.RawHTML` を使用してください。名前が示すとおり、これは [クロスサイトスクリプティング](https://en.wikipedia.org/wiki/Cross-site_scripting) が発生しやすいため、可能な場合は WordPress Element 階層の使用を推奨します。

<!-- 
_Note:_ The save function should be a pure function that depends only on the attributes used to invoke it.
It can not have any side effect or retrieve information from another source, e.g. it is not possible to use the data module inside it `select( store ).selector( ... )`.
This is because if the external information changes, the block may be flagged as invalid when the post is later edited ([read more about Validation](#validation)).
If there is a need to have other information as part of the save, developers can consider one of these two alternatives:
 - Use [dynamic blocks](/docs/designers-developers/developers/tutorials/block-tutorial/creating-dynamic-blocks.md) and dynamically retrieve the required information on the server.
 - Store the external value as an attribute which is dynamically updated in the block's `edit` function as changes occur.
 -->
_注意:_ `save` 関数は、呼び出し時に使用された属性にのみ依存する純粋関数でなければなりません。どのようなサイドイフェクトも与えられず、別のソースからの情報も取得できません。たとえば 内部でデータモジュール `select( store ).selector( ... )` を使用することはできません。
これは外部の情報が変更されると、あとで投稿を編集する際にブロックが不正 (invalid) としてマーク付けされる可能性があるためです。詳細には以下の「[妥当性検証 (Validation)](#validation))」を参照してください。
保存の流れで他の情報が必要になった場合、開発者には2つの選択肢があります。
 - [ダイナミックブロック](https://ja.wordpress.org/team/handbook/block-editor/tutorials/block-tutorial/creating-dynamic-blocks/) を使用してサーバー上で動的に必要な情報を取得する。
 - 外部の値を属性として保存し、変更があった場合にはブロックの `edit` 関数内で動的に更新する。

<!-- 
For [dynamic blocks](/docs/designers-developers/developers/tutorials/block-tutorial/creating-dynamic-blocks.md), the return value of `save` could represent a cached copy of the block's content to be shown only in case the plugin implementing the block is ever disabled.
 -->
[ダイナミックブロック](https://ja.wordpress.org/team/handbook/block-editor/tutorials/block-tutorial/creating-dynamic-blocks/) の場合、`save` の戻り値は、ブロックを実装するプラグインが無効化された場合に表示されるブロックコンテンツの、キャッシュしたコピーを返すことができます。
<!-- 
If left unspecified, the default implementation will save no markup in post content for the dynamic block, instead deferring this to always be calculated when the block is shown on the front of the site.
 -->
特に指定しない場合、デフォルトの実装ではダイナミックブロックの投稿コンテンツにはマークアップは保存されず、代わりにブロックがサイトのフロントエンド側で表示された際に常に計算するよう延期されます。

<!-- 
### block wrapper props
 -->
### ブロックラッパー props

<!-- 
Like the `edit` function, when rendering static blocks, it's important to add the block props returned by `useBlockProps.save()` to the wrapper element of your block. This ensures that the block class name is rendered properly in addition to any HTML attribute injected by the block supports API.
 -->
`edit` 関数同様、静的ブロックのレンダリングの際には、ブロックのラッパー要素に `useBlockProps.save()` から返されるブロック props を追加することが重要です。これでブロックサポート API から外挿された任意の HTML 属性に加えて、ブロッククラス名が正しくレンダリングされます。

### attributes

<!-- 
As with `edit`, the `save` function also receives an object argument including attributes which can be inserted into the markup.
 -->
`edit` 関数と同様 `save` 関数もまたオブジェクト引数を受け取ります。オブジェクト引数にはマークアップに挿入することができる属性が含まれます。

**ESNext**

{% codetabs %}
{% ESNext %}
```jsx
save: ( { attributes } ) => {
	const blockProps = useBlockProps.save();
	
	return <div { ...blockProps }>{ attributes.content }</div>;
}
```

**ES5**

{% ES5 %}
```js
save: function( props ) {
	var blockProps = wp.blockEditor.useBlockProps.save();

	return wp.element.createElement(
		'div',
		blockProps,
		props.attributes.content
	);
}
```
{% end %}

<!-- 
When saving your block, you want to save the attributes in the same format specified by the attribute source definition. If no attribute source is specified, the attribute will be saved to the block's comment delimiter. See the [Block Attributes documentation](/docs/designers-developers/developers/block-api/block-attributes.md) for more details.
 -->

ブロックを保存する際、属性は、属性ソース定義で指定した形式で保存されます。属性ソースが指定されていない場合、属性はブロックのコメントデリミッターに保存されます。詳細は [ブロック属性のドキュメント](https://ja.wordpress.org/team/handbook/block-editor/developers/block-api/block-attributes/) を参照してください。

<!-- 
## Examples
 -->
## 例

<!-- 
Here are a couple examples of using attributes, edit, and save all together.  For a full working example, see the [Introducing Attributes and Editable Fields](/docs/designers-developers/developers/tutorials/block-tutorial/introducing-attributes-and-editable-fields.md) section of the Block Tutorial.
 -->
属性、`edit`、`save` を一緒に使用する例をいくつか挙げます。完全に動作するサンプルはブロックのチュートリアルの「[属性と編集可能フィールド](https://ja.wordpress.org/team/handbook/block-editor/tutorials/block-tutorial/introducing-attributes-and-editable-fields/)」

<!-- 
### Saving Attributes to Child Elements
 -->
### 子要素への属性の保存

**ESNext**

{% codetabs %}
{% ESNext %}
```jsx
attributes: {
	content: {
		type: 'string',
		source: 'html',
		selector: 'div'
	}
},

edit: ( { attributes, setAttributes } ) => {
	const blockProps = useBlockProps();
	const updateFieldValue = ( val ) => {
		setAttributes( { content: val } );
	}
	return (
		<div { ...blockProps }>
			<TextControl
				label='My Text Field'
				value={ attributes.content }
				onChange={ updateFieldValue }
			/>
		</p>
	);
},

save: ( { attributes } ) => {
	const blockProps = useBlockProps.save();

	return <div { ...blockProps }> { attributes.content } </div>;
},
```

**ES5**

{% ES5 %}
```js
attributes: {
	content: {
		type: 'string',
		source: 'html',
		selector: 'p'
	}
},

edit: function( props ) {
	var blockProps = wp.blockEditor.useBlockProps();
	var updateFieldValue = function( val ) {
		props.setAttributes( { content: val } );
	}

	return wp.element.createElement(
		'div',
		blockProps,
		wp.element.createElement(
			wp.components.TextControl,
			{
				label: 'My Text Field',
				value: props.attributes.content,
				onChange: updateFieldValue,

			}
		)
	);
},

save: function( props ) {
	var blockProps = wp.blockEditor.useBlockProps.save();

	return wp.element.createElement( 'div', blockProps, props.attributes.content );
},
```

{% end %}

<!-- 
### Saving Attributes via Serialization
 -->
### シリアライゼーションを通じた属性の保存

<!-- 
Ideally, the attributes saved should be included in the markup. However, there are times when this is not practical, so if no attribute source is specified the attribute is serialized and saved to the block's comment delimiter.

<<<<<<< HEAD
This example could be for a dynamic block, such as the [Latest Posts block](https://github.com/WordPress/gutenberg/blob/master/packages/block-library/src/latest-posts/index.js), which renders the markup server-side. The save function is still required, however in this case it simply returns null since the block is not saving content from the editor.
 -->
理想的には保存する属性はマークアップに含まれるべきですが、常に現実的ではありません。このため属性ソースが指定されない場合、属性はシリアライズされブロックのコメントデリミッターに保存されます。

次の例は[「最近の投稿」ブロック](https://github.com/WordPress/gutenberg/blob/master/packages/block-library/src/latest-posts/index.js)のような、マークアップをサーバーサイドでレンダリングするダイナミックブロックになります。`save` 関数は依然として必要ですが、ブロックはエディターからコンテンツを保存していないため、この例では単純に null を返しています。

**ESNext**
=======
This example could be for a dynamic block, such as the [Latest Posts block](https://github.com/WordPress/gutenberg/blob/HEAD/packages/block-library/src/latest-posts/index.js), which renders the markup server-side. The save function is still required, however in this case it simply returns null since the block is not saving content from the editor.
>>>>>>> d78892c9

{% codetabs %}
{% ESNext %}
```jsx
attributes: {
	postsToShow: {
		type: 'number',
	}
},

edit: ( { attributes, setAttributes } ) => {
	const blockProps = useBlockProps();

	return (
		<div { ...blockProps }>
			<TextControl
				label='Number Posts to Show'
				value={ attributes.postsToShow }
				onChange={ ( val ) => {
					setAttributes( { postsToShow: parseInt( val ) } );
				}}
			/>
		</p>
	);
},

save: () => {
	return null;
}
```

**ES5**

{% ES5 %}
```js
attributes: {
	postsToShow: {
		type: 'number',
	}
},

edit: function( props ) {
	var blockProps = wp.blockEditor.useBlockProps();
	
	return wp.element.createEleement( 
		'div',
		blockProps,
		wp.element.createElement(
			wp.components.TextControl,
			{
				label: 'Number Posts to Show',
				value: props.attributes.postsToShow,
				onChange: function( val ) {
					props.setAttributes( { postsToShow: parseInt( val ) } );
				},
			}
		)
	);
},

save: function() {
	return null;
}
```
{% end %}

<!-- 
## Validation
 -->
## 妥当性検証 (Validation)

<!-- 
When the editor loads, all blocks within post content are validated to determine their accuracy in order to protect against content loss. This is closely related to the saving implementation of a block, as a user may unintentionally remove or modify their co ntent if the editor is unable to restore a block correctly. During editor initialization, the saved markup for each block is regenerated using the attributes that were parsed from the post's content. If the newly-generated markup does not match what was already stored in post content, the block is marked as invalid. This is because we assume that unless the user makes edits, the markup should remain identical to the saved content.
 -->
エディターがブロックをロードする際、コンテンツの消失を防止するため投稿コンテンツ内のすべてのブロックは妥当性検証 (validatite) され、その正しさが確かめられます。これはブロックを保存する実装と密接な関係があります。なぜならエディターが正しくブロックをリストアしなければユーザーは意図せずにコンテンツを削除したり、変更するためです。エディターの初期化中、各ブロックのマークアップは、投稿コンテンツからパースされた属性を使用して再生成されます。新しく生成されたマークアップが投稿コンテンツ内の保存済みマークアップと異なる場合、ブロックは不正 (invalid) とマークされます。これはユーザーが編集していない限り、マークアップは保存されたコンテンツと同じはずだと仮定しているためです。

<!-- 
If a block is detected to be invalid, the user will be prompted to choose how to handle the invalidation:

![Invalid block prompt](https://user-images.githubusercontent.com/7753001/88754471-4cf7e900-d191-11ea-9123-3cee20719d10.png)

Clicking **Attempt Block Recovery** button will attempt recovery action as much as possible.
 -->
ブロックが不正とマークされると、ユーザーには妥当性検証の失敗をどのように処理するか求められます。

![不正なブロックのプロンプト](https://user-images.githubusercontent.com/7753001/88754471-4cf7e900-d191-11ea-9123-3cee20719d10.png)

**ブロックのリカバリーを試行** ボタンをクリックすると、できる限りの修復のアクションを試みます。

<!-- 
Clicking the "3-dot" menu on the side of the block displays three options:

- **Resolve**: Open Resolve Block dialog box with two buttons:
  - **Convert to HTML**: Protects the original markup from the saved post content and convert the block from its original type to the HTML block type, enabling the user to modify the HTML markup directly.
  - **Convert to Blocks**: Protects the original markup from the saved post content and convert the block from its original type to the validated block type.
- **Convert to HTML**: Protects the original markup from the saved post content and convert the block from its original type to the HTML block type, enabling the user to modify the HTML markup directly.
- **Convert to Classic Block**: Protects the original markup from the saved post content as correct. Since the block will be converted from its original type to the Classic block type, it will no longer be possible to edit the content using controls available for the original block type.
 -->
ブロック側の横の3ドットメニューをクリックすると、3つのオプションが表示されます。

- 「解決」ボタンをクリックすると「ブロックの問題を解決」ダイアログが開き、2つのオプションを選択できます。
  - **HTML に変換**: 投稿コンテンツ内の保存済みオリジナルのマークアップを保護し、ブロックをオリジナルのブロックタイプから HTML ブロックタイプに変換します。ユーザーは HTML マークアップを直接変更できます。
  - **ブロックへ変換**: 投稿コンテンツ内の保存済みオリジナルのマークアップを保護し、ブロックをオリジナルのブロックタイプから検証済みのブロックタイプに変換します。
- **HTML に変換**: 投稿コンテンツ内の保存済みオリジナルのマークアップを保護し、ブロックをオリジナルのブロックタイプから HTML ブロックタイプに変換します。ユーザーは HTML マークアップを直接変更できます。
- **クラシックブロックに変換**: 投稿コンテンツ内の保存済みオリジナルのマークアップを正しいものとして保護します。ブロックはオリジナルのブロックタイプからクラシックブロックタイプに変換されるため、オリジナルのブロックタイプで利用可能だったコントロールでコンテンツを編集できない可能性があります。

<!-- 
### Validation FAQ
 -->
### 妥当性検証 FAQ
<!-- 
**How do blocks become invalid?**
 -->
**ブロックが不正になるのはどのような場合ですか?**

<!-- 
The two most common sources of block invalidations are:

1. A flaw in a block's code would result in unintended content modifications. See the question below on how to debug block invalidation as a plugin author.
2. You or an external editor changed the HTML markup of the block in such a way that it is no longer considered correct.
 -->
ブロックが不正になる原因には大きく2つあります。

1. ブロックのコードのフローが、コンテンツの意図しない変更を引き起こした。以下の質問「プラグイン作者です。プラグインが invalid とマークされたらどうやってデバッグすればいいですか ?」を参照してください。
2. ユーザーまたは外部のエディターがブロックの HTML マークアップを変更して不正となった。

<!-- 
**I'm a plugin author. What should I do to debug why my blocks are being marked as invalid?**
 -->
**プラグイン作者です。プラグインが invalid とマークされたらどうやってデバッグすればいいですか ?**

<!-- 
Before starting to debug, be sure to familiarize yourself with the validation step described above documenting the process for detecting whether a block is invalid. A block is invalid if its regenerated markup does not match what is saved in post content, so often this can be caused by the attributes of a block being parsed incorrectly from the saved content.

If you're using [attribute sources](/docs/designers-developers/developers/block-api/block-attributes.md), be sure that attributes sourced from markup are saved exactly as you expect, and in the correct type (usually a `'string'` or `'number'`).

When a block is detected as invalid, a warning will be logged into your browser's developer tools console. The warning will include specific details about the exact point at which a difference in markup occurred. Be sure to look closely at any differences in the expected and actual markups to see where problems are occurring.
 -->
デバッグを始める前に、上に記述された妥当性検証のステップと、ブロックが不正と検知されるプロセスについて理解してください。ブロックが不正となるのは再生成されたマークアップが投稿コンテンツ内の保存済みマークアップと合致しない場合です。したがって保存されたコンテンツからブロックの属性が正しくパースされなかった場合にしばしば発生します。

[属性ソース](https://ja.wordpress.org/team/handbook/block-editor/developers/block-api/block-attributes/)を使用している場合には、マークアップのソースの属性が期待したとおりに正しいタイプ (通常は `'string'` か `'number'`) で保存されていることを確認してください。

ブロックの不正が検知されるとブラウザーの開発者ツールコンソールに警告が出力されます。警告にはマークアップの相違が発生した正確な場所の詳細が含まれます。期待したマークアップと実際のマークアップの違いを比較し、どこで問題が発生したかを調べてください。

<!-- 
**I've changed my block's `save` behavior and old content now includes invalid blocks. How can I fix this?**
 -->
**ブロックの `save` の動きを変えたら古いコンテンツが不正なブロックになりました。どのように修正すればよいですか ?**

<!-- 
Refer to the guide on [Deprecated Blocks](/docs/designers-developers/developers/block-api/block-deprecation.md) to learn more about how to accommodate legacy content in intentional markup changes.
 -->
[非推奨ブロック](https://github.com/WordPress/gutenberg/blob/master/docs/designers-developers/developers/block-api/block-deprecation.md) のガイドを参照して、意図したマークアップの変更に古いコンテンツを収容する方法を学習してください。

[原文](https://github.com/WordPress/gutenberg/blob/master/docs/designers-developers/developers/block-api/block-edit-save.md)<|MERGE_RESOLUTION|>--- conflicted
+++ resolved
@@ -5,13 +5,13 @@
 <!-- 
 When registering a block, the `edit` and `save` functions provide the interface for how a block is going to be rendered within the editor, how it will operate and be manipulated, and how it will be saved.
  -->
-ブロックの登録では `edit` 関数と `save` 関数を使用してブロックがどのように動作し、操作、保存されるかのインターフェイスを提供します。
+ブロックの登録時、`edit` 関数と `save` 関数を使用して、ブロックがどのようにレンダー、操作、保存されるかのインターフェイスを提供します。
 
 ## edit
 <!-- 
 The `edit` function describes the structure of your block in the context of the editor. This represents what the editor will render when the block is used.
  -->
-`edit` 関数はエディターのコンテキスト内でのブロックの構造を記述します。ブロックが使用される際、エディターがどのようにブロックをレンダリングするかを表します。
+`edit` 関数はエディターのコンテキスト内でのブロックの構造を記述します。ブロックが使用される際、エディターがどのようにブロックをレンダーするかを表します。
 
 **ESNext**
 
@@ -64,7 +64,7 @@
 <!-- 
 The first thing to notice here is the use of the `useBlockProps` React hook on the block wrapper element. In the example above, the block wrapper renders a "div" in the editor, but in order for the Gutenberg editor to know how to manipulate the block, add any extra classNames that are needed for the block... the block wrapper element should apply props retrieved from the `useBlockProps` react hook call.
  -->
-ここで最初に注意するのが、ブロックラッパー要素での `useBlockProps` React フックの使用です。上の例でブロックラッパーはエディター内に "div" をレンダリングしますが、Gutenberg エディターがどのようにブロックを操作すべきか知らせるために、ブロックに必要な追加の className を加えます。すなわち、ブロックラッパー要素は `useBlockProps` React フックコールから取得した props を適用する必要があります。
+ここで最初に注意するのが、ブロックラッパー要素での `useBlockProps` React フックの使用です。上の例でブロックラッパーはエディター内に "div" をレンダーしますが、Gutenberg エディターがどのようにブロックを操作すべきか知らせるために、ブロックに必要な追加の className を加えます。すなわち、ブロックラッパー要素は `useBlockProps` React フックコールから取得した props を適用する必要があります。
 
 <!-- 
 If the element wrapper needs any extra custom HTML attributes, these need to be passed as an argument to the `useBlockProps` hook. For example to add a `my-random-classname` className to the wrapper, you can use the following code:
@@ -395,7 +395,7 @@
 <!-- 
 Like the `edit` function, when rendering static blocks, it's important to add the block props returned by `useBlockProps.save()` to the wrapper element of your block. This ensures that the block class name is rendered properly in addition to any HTML attribute injected by the block supports API.
  -->
-`edit` 関数同様、静的ブロックのレンダリングの際には、ブロックのラッパー要素に `useBlockProps.save()` から返されるブロック props を追加することが重要です。これでブロックサポート API から外挿された任意の HTML 属性に加えて、ブロッククラス名が正しくレンダリングされます。
+`edit` 関数同様、静的ブロックをレンダーする際は、ブロックのラッパー要素に `useBlockProps.save()` から返されるブロック props を追加することが重要です。これでブロックサポート API から外挿された任意の HTML 属性に加えて、ブロッククラス名が正しくレンダーされます。
 
 ### attributes
 
@@ -539,17 +539,13 @@
 <!-- 
 Ideally, the attributes saved should be included in the markup. However, there are times when this is not practical, so if no attribute source is specified the attribute is serialized and saved to the block's comment delimiter.
 
-<<<<<<< HEAD
-This example could be for a dynamic block, such as the [Latest Posts block](https://github.com/WordPress/gutenberg/blob/master/packages/block-library/src/latest-posts/index.js), which renders the markup server-side. The save function is still required, however in this case it simply returns null since the block is not saving content from the editor.
+This example could be for a dynamic block, such as the [Latest Posts block](https://github.com/WordPress/gutenberg/blob/HEAD/packages/block-library/src/latest-posts/index.js), which renders the markup server-side. The save function is still required, however in this case it simply returns null since the block is not saving content from the editor.
  -->
 理想的には保存する属性はマークアップに含まれるべきですが、常に現実的ではありません。このため属性ソースが指定されない場合、属性はシリアライズされブロックのコメントデリミッターに保存されます。
 
-次の例は[「最近の投稿」ブロック](https://github.com/WordPress/gutenberg/blob/master/packages/block-library/src/latest-posts/index.js)のような、マークアップをサーバーサイドでレンダリングするダイナミックブロックになります。`save` 関数は依然として必要ですが、ブロックはエディターからコンテンツを保存していないため、この例では単純に null を返しています。
-
-**ESNext**
-=======
-This example could be for a dynamic block, such as the [Latest Posts block](https://github.com/WordPress/gutenberg/blob/HEAD/packages/block-library/src/latest-posts/index.js), which renders the markup server-side. The save function is still required, however in this case it simply returns null since the block is not saving content from the editor.
->>>>>>> d78892c9
+次の例は[「最近の投稿」ブロック](https://github.com/WordPress/gutenberg/blob/HEAD/packages/block-library/src/latest-posts/index.js)のような、マークアップをサーバーサイドでレンダーするダイナミックブロックになります。`save` 関数は依然として必要ですが、ブロックはエディターからコンテンツを保存していないため、この例では単純に null を返しています。
+
+**ESNext**
 
 {% codetabs %}
 {% ESNext %}
@@ -704,4 +700,4 @@
  -->
 [非推奨ブロック](https://github.com/WordPress/gutenberg/blob/master/docs/designers-developers/developers/block-api/block-deprecation.md) のガイドを参照して、意図したマークアップの変更に古いコンテンツを収容する方法を学習してください。
 
-[原文](https://github.com/WordPress/gutenberg/blob/master/docs/designers-developers/developers/block-api/block-edit-save.md)+[原文](https://github.com/WordPress/gutenberg/blob/HEAD/docs/designers-developers/developers/block-api/block-edit-save.md)