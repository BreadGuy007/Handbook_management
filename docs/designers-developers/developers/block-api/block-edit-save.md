--- conflicted
+++ resolved
@@ -13,7 +13,7 @@
  -->
 `edit` 関数はエディター内でのブロックの構造を記述します。すなわち、ブロックが使用される際にエディターがどのようにブロックをレンダリングするかを表します。
 
-### ES5
+**ESNext**
 
 {% codetabs %}
 {% ESNext %}
@@ -22,6 +22,9 @@
 	return <div>Your block.</div>;
 }
 ```
+
+**ES5**
+
 {% ES5 %}
 ```js
 // A static div
@@ -33,18 +36,6 @@
 	);
 }
 ```
-<<<<<<< HEAD
-
-### ESNext
-
-{% ESNext %}
-```jsx
-edit: () => {
-	return <div>Your block.</div>;
-}
-```
-=======
->>>>>>> e765ea8b
 {% end %}
 
 <!-- 
@@ -63,7 +54,7 @@
 
 この例ではブロック登録の際に `content` 属性を定義したと仮定し、`edit` 関数内で値を受け取り使用します。
 
-**ES5**
+**ESNext**
 
 {% codetabs %}
 {% ESNext %}
@@ -72,6 +63,9 @@
 	return <div>{ attributes.content }</div>;
 }
 ```
+
+**ES5**
+
 {% ES5 %}
 ```js
 edit: function( props ) {
@@ -82,18 +76,6 @@
 	);
 }
 ```
-<<<<<<< HEAD
-
-**ESNext**
-
-{% ESNext %}
-```js
-edit: ( { attributes } ) => {
-	return <div>{ attributes.content }</div>;
-}
-```
-=======
->>>>>>> e765ea8b
 {% end %}
 <!-- 
 The value of `attributes.content` will be displayed inside the `div` when inserting the block in the editor.
@@ -106,7 +88,7 @@
  -->
 `className` プロパティはラッパー要素のクラス名を返します。クラス名は `save` メソッドでは自動的に追加されますが、`edit` では追加されません。これはルートの要素が、ブロックのビジュアル部分を司るメインの要素と異なるかもしれないからです。関数内でどの要素に追加すべきかをリクエストできます。
 
-**ES5**
+**ESNext**
 
 {% codetabs %}
 {% ESNext %}
@@ -115,6 +97,9 @@
 	return <div className={ className }>{ attributes.content }</div>;
 }
 ```
+
+**ES5**
+
 {% ES5 %}
 ```js
 edit: function( props ) {
@@ -125,18 +110,6 @@
 	);
 }
 ```
-<<<<<<< HEAD
-
-**ESNext**
-
-{% ESNext %}
-```js
-edit: ( { attributes, className } ) => {
-	return <div className={ className }>{ attributes.content }</div>;
-}
-```
-=======
->>>>>>> e765ea8b
 {% end %}
 
 ### isSelected
@@ -145,7 +118,7 @@
  -->
 `isSelected` プロパティはブロックが現在選択されているかどうかを伝えるオブジェクトです。
 
-**ES5**
+**ESNext**
 
 {% codetabs %}
 {% ESNext %}
@@ -161,6 +134,9 @@
 	);
 }
 ```
+
+**ES5**
+
 {% ES5 %}
 ```js
 edit: function( props ) {
@@ -178,19 +154,17 @@
 	);
 }
 ```
-<<<<<<< HEAD
-
-**ESNext** 
-
-=======
 {% end %}
 
 ### setAttributes
-
+<!-- 
 This function allows the block to update individual attributes based on user interactions.
-
-{% codetabs %}
->>>>>>> e765ea8b
+ -->
+ブロックは `setAttributes` 関数を使用して、ユーザーの操作に基づき個々の属性を更新できます。
+
+**ESNext**
+
+{% codetabs %}
 {% ESNext %}
 ```jsx
 edit: ( { attributes, setAttributes, className, isSelected } ) => {
@@ -209,20 +183,9 @@
 	);
 }
 ```
-<<<<<<< HEAD
-{% end %}
-
-### setAttributes
-<!-- 
-This function allows the block to update individual attributes based on user interactions.
- -->
-ブロックは `setAttributes` 関数を使用して、ユーザーの操作に基づき個々の属性を更新できます。
-
-**ES5**
-
-{% codetabs %}
-=======
->>>>>>> e765ea8b
+
+**ES5**
+
 {% ES5 %}
 ```js
 edit: function( props ) {
@@ -246,30 +209,6 @@
 	);
 },
 ```
-<<<<<<< HEAD
-
-**ESNext**
-
-{% ESNext %}
-```jsx
-edit: ( { attributes, setAttributes, className, isSelected } ) => {
-	// Simplify access to attributes
-	const { content, mySetting } = attributes;
-
-	// Toggle a setting when the user clicks the button
-	const toggleSetting = () => setAttributes( { mySetting: ! mySetting } );
-	return (
-		<div className={ className }>
-			{ content }
-			{ isSelected &&
-				<button onClick={ toggleSetting }>Toggle setting</button>
-			}
-		</div>
-	);
-}
-```
-=======
->>>>>>> e765ea8b
 {% end %}
 
 <!-- 
@@ -278,7 +217,7 @@
 
 オブジェクトや配列の属性を使用する場合には、更新の前に属性をコピーするかクローンしてください。
 
-**ES5**
+**ESNext**
 
 {% codetabs %}
 {% ESNext %}
@@ -294,6 +233,9 @@
 	setAttributes( { list } );
 };
 ```
+
+**ES5**
+
 {% ES5 %}
 ```js
 // Good - cloning the old list
@@ -310,25 +252,6 @@
 	setAttributes( { list: list } );
 };
 ```
-<<<<<<< HEAD
-
-**ESNext**
-
-{% ESNext %}
-```js
-// Good - a new array is created from the old list attribute and a new list item:
-const { list } = attributes;
-const addListItem = ( newListItem ) => setAttributes( { list: [ ...list, newListItem ] } );
-
-// Bad - the list from the existing attribute is modified directly to add the new list item:
-const { list } = attributes;
-const addListItem = ( newListItem ) => {
-	list.push( newListItem );
-	setAttributes( { list } );
-};
-```
-=======
->>>>>>> e765ea8b
 {% end %}
 
 <!-- 
@@ -342,7 +265,7 @@
  -->
 `save` 関数は、最終的なマークアップに異なる属性を組み込む方法を定義します。この属性は `post_content` にシリアライズされます。
 
-**ES5** 
+**ESNext** 
 
 {% codetabs %}
 {% ESNext %}
@@ -351,6 +274,9 @@
 	return <div> Your block. </div>;
 }
 ```
+
+**ES5** 
+
 {% ES5 %}
 ```js
 save: function() {
@@ -361,18 +287,6 @@
 	);
 }
 ```
-<<<<<<< HEAD
-
-**ESNext**
-
-{% ESNext %}
-```jsx
-save: () => {
-	return <div> Your block. </div>;
-}
-```
-=======
->>>>>>> e765ea8b
 {% end %}
 
 <!-- 
@@ -419,7 +333,7 @@
  -->
 As with `edit`, the `save` function also receives an object argument including attributes which can be inserted into the markup.
 
-**ES5**
+**ESNext**
 
 {% codetabs %}
 {% ESNext %}
@@ -428,6 +342,9 @@
 	return <div>{ attributes.content }</div>;
 }
 ```
+
+**ES5**
+
 {% ES5 %}
 ```js
 save: function( props ) {
@@ -438,18 +355,6 @@
 	);
 }
 ```
-<<<<<<< HEAD
-
-**ESNext**
-
-{% ESNext %}
-```jsx
-save: ( { attributes } ) => {
-	return <div>{ attributes.content }</div>;
-}
-```
-=======
->>>>>>> e765ea8b
 {% end %}
 
 <!-- 
@@ -472,7 +377,7 @@
  -->
 ### 子要素への属性の保存
 
-**ES5**
+**ESNext**
 
 {% codetabs %}
 {% ESNext %}
@@ -500,6 +405,9 @@
 	return <p> { attributes.content } </p>;
 },
 ```
+
+**ES5**
+
 {% ES5 %}
 ```js
 attributes: {
@@ -529,21 +437,26 @@
 	return el( 'p', {}, props.attributes.content );
 },
 ```
-<<<<<<< HEAD
-
-**ESNext**
-
-=======
-{% end %}
-
+
+{% end %}
+
+<!-- 
 ### Saving Attributes via Serialization
-
+ -->
+### シリアライゼーションを介した属性の保存
+
+<!-- 
 Ideally, the attributes saved should be included in the markup. However, there are times when this is not practical, so if no attribute source is specified the attribute is serialized and saved to the block's comment delimiter.
 
 This example could be for a dynamic block, such as the [Latest Posts block](https://github.com/WordPress/gutenberg/blob/master/packages/block-library/src/latest-posts/index.js), which renders the markup server-side. The save function is still required, however in this case it simply returns null since the block is not saving content from the editor.
-
-{% codetabs %}
->>>>>>> e765ea8b
+ -->
+Ideally, the attributes saved should be included in the markup. However, there are times when this is not practical, so if no attribute source is specified the attribute is serialized and saved to the block's comment delimiter.
+
+This example could be for a dynamic block, such as the [Latest Posts block](https://github.com/WordPress/gutenberg/blob/master/packages/block-library/src/latest-posts/index.js), which renders the markup server-side. The save function is still required, however in this case it simply returns null since the block is not saving content from the editor.
+
+**ESNext**
+
+{% codetabs %}
 {% ESNext %}
 ```jsx
 attributes: {
@@ -567,28 +480,11 @@
 	return null;
 }
 ```
-<<<<<<< HEAD
-{% end %}
-
-<!-- 
-### Saving Attributes via Serialization
- -->
-### シリアライゼーションを介した属性の保存
-
-<!-- 
-Ideally, the attributes saved should be included in the markup. However, there are times when this is not practical, so if no attribute source is specified the attribute is serialized and saved to the block's comment delimiter.
-
-This example could be for a dynamic block, such as the [Latest Posts block](https://github.com/WordPress/gutenberg/blob/master/packages/block-library/src/latest-posts/index.js), which renders the markup server-side. The save function is still required, however in this case it simply returns null since the block is not saving content from the editor.
- -->
-Ideally, the attributes saved should be included in the markup. However, there are times when this is not practical, so if no attribute source is specified the attribute is serialized and saved to the block's comment delimiter.
-
-This example could be for a dynamic block, such as the [Latest Posts block](https://github.com/WordPress/gutenberg/blob/master/packages/block-library/src/latest-posts/index.js), which renders the markup server-side. The save function is still required, however in this case it simply returns null since the block is not saving content from the editor.
-
-**ES5**
-
-{% codetabs %}
-=======
->>>>>>> e765ea8b
+{% end %}
+
+**ES5**
+
+{% codetabs %}
 {% ES5 %}
 ```js
 attributes: {
@@ -614,35 +510,6 @@
 	return null;
 }
 ```
-<<<<<<< HEAD
-
-**ESNext**
-
-{% ESNext %}
-```jsx
-attributes: {
-	postsToShow: {
-		type: 'number',
-	}
-},
-
-edit: ( { attributes, setAttributes } ) => {
-	return <TextControl
-			label='Number Posts to Show'
-			value={ attributes.postsToShow }
-			onChange={ ( val ) => {
-				setAttributes( { postsToShow: parseInt( val ) } );
-			}},
-		}
-	);
-},
-
-save: () => {
-	return null;
-}
-```
-=======
->>>>>>> e765ea8b
 {% end %}
 
 <!-- 
