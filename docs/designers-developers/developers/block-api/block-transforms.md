--- conflicted
+++ resolved
@@ -460,15 +460,10 @@
 {% end %}
 <!-- 
 ### Raw
-<<<<<<< HEAD
  -->
 ### raw
 <!-- 
-This type of transformations support the _from_ direction, allowing blocks to be created from raw HTML nodes. They're applied when the user executes the "Convert to Blocks" action frow within the block setting UI menu, as well as when some content is pasted or dropped into the editor.
-=======
-
 This type of transformations support the _from_ direction, allowing blocks to be created from raw HTML nodes. They're applied when the user executes the "Convert to Blocks" action from within the block setting UI menu, as well as when some content is pasted or dropped into the editor.
->>>>>>> 52f9a32d
 
 A transformation of type `raw` is an object that takes the following parameters:
  -->
