--- conflicted
+++ resolved
@@ -56,11 +56,6 @@
 
 A block which embeds the TinyMCE editor as a block, TinyMCE was the base of the previous core editor. Older content created prior to the block editor will be loaded in to a single Classic block.
 
-<<<<<<< HEAD
-</dl>
-
-[原文](https://github.com/WordPress/gutenberg/blob/trunk/docs/getting-started/glossary.md)
-=======
 ## Dynamic block
 
 A type of block where the content of which may change and cannot be determined at the time of saving a post, instead calculated any time the post is shown on the front of a site. These blocks may save fallback content or no content at all in their JavaScript implementation, instead deferring to a PHP block implementation for runtime rendering.
@@ -140,4 +135,5 @@
 ## Toolbar
 
 A set of button controls. In the context of a block, usually referring to the toolbar of block controls shown above the selected block.
->>>>>>> f2022f27
+
+[原文](https://github.com/WordPress/gutenberg/blob/trunk/docs/getting-started/glossary.md)