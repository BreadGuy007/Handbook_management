--- conflicted
+++ resolved
@@ -1,11 +1,7 @@
-<<<<<<< HEAD
 <!--
-# Full Site Editing Templates
+# Site Editing Templates
  -->
-# フルサイト編集テンプレート
-=======
-# Site Editing Templates
->>>>>>> 401260c6
+# サイト編集テンプレート
 
 <!--
 ## Template and template part flows
