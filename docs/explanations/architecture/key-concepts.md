<!--
# Key Concepts
 -->
# キーコンセプト

<!--
## Blocks
 -->
## ブロック

<!--
Blocks are an abstract unit for structuring and interacting with content. When composed together they create the content for a webpage. Everything from a paragraph, to a video, to the site title is represented as a block.
 -->
ブロックはコンテンツを構成し、相互に作用し合う抽象的なユニットです。一緒に組み合わせることで Web ページのコンテンツが作成されます。段落やビデオからサイトのタイトルまで、あらゆるものをブロックとして表現できます。

<!--
Blocks come in many different forms but also provide a consistent interface. They can be inserted, moved, reordered, copied, duplicated, transformed, deleted, dragged, and combined. Blocks can also be reused, allowing them to be shared across posts and post types and/or used multiple times in the same post. If it helps, you can think of blocks as a more graceful shortcode, with rich formatting tools for users to compose content.
 -->
ブロックはさまざまな異なる形を取りますが、一貫したインターフェースを提供します。例えば、挿入、移動、並べ替え、コピー、重複、変換、削除、ドラッグ、合成。ブロックを再利用することも可能で、投稿や投稿タイプ間で共有したり、あるいは、1つの投稿の中で複数回、使用できます。ブロックを、コンテンツ作成者向けのリッチな整形ツールの付いた、洗練されたショートコードとして考えても良いでしょう。

<!--
The settings and content of a block can be customized in three main places: the block canvas, the block toolbar, and the block inspector.
 -->
ブロックの設定とコンテンツは主に3か所でカスタマイズできます。ブロックキャンバス、ブロックツールバー、そしてブロックインスペクターです。

<!--
### Composability
 -->
### コンポーザビリティ (構成可能性)

<!--
Blocks are meant to be combined in different ways. Blocks are hierarchical in that a block can be nested within another block. Nested blocks and its container are also called _children_ and _parent_ respectively. For example, a _Columns_ block can be the parent block to multiple child blocks in each of its columns. The API that governs child block usage is named `InnerBlocks`.
 -->
ブロックは異なる方法で組み合わされます。ブロックは階層構造を取り、別のブロックをネストできます。ネストしたブロック、およびそのコンテナはそれぞれ、「子」、「親」と呼ばれます。たとえば「カラム」ブロックは、各カラム内に複数の子ブロックを持つ親ブロックになります。`InnerBlocks` API は子ブロックの使用を統制します。

<!--
### Data & Attributes
 -->
### データと属性

<!--
Blocks understand content as attributes and are serializable to HTML. To this point, there is a new Block Grammar. Distilled, the block grammar is an HTML comment, either a self-closing tag or with a beginning tag and ending tag. In the main tag, depending on the block type and user customizations, there can be a JSON object. This raw form of the block is referred to as serialized.
 -->
ブロックはコンテンツを、HTML にシリアライズ可能な属性として理解します。この観点から新しいブロック文法があります。ブロック文法を簡単に説明すると、自身で閉じる自己完結型のタグか、開始タグと終了タグから成る HTML コメントです。このブロックの生の形が、シリアライズされたものとして参照されます。

```html
<!-- wp:paragraph {"key": "value"} -->
<p>Welcome to the world of blocks.</p>
<!-- /wp:paragraph -->
```

<!--
Blocks can be static or dynamic. Static blocks contain rendered content and an object of Attributes used to re-render based on changes. Dynamic blocks require server-side data and rendering while the post content is being generated (rendering).

Each block contains Attributes or configuration settings, which can be sourced from raw HTML in the content via meta or other customizable origins.
 -->
ブロックは静的にも動的にもなります。静的ブロックに含まれるものは、レンダーされたコンテンツと、変更に基づいての再レンダーに使用される Attributes のオブジェクトです。ダイナミックブロックで必要とされるものは、サーバーサイドデータと、投稿コンテンツが生成 (レンダリング) される間のレンダリングです。

各ブロックは Attributes、または構成設定を含みます。これらは、メタ、または他のカスタマイズ可能な方法で、コンテンツ内の生の HTML から取得されます。

<!--
### Transformations
 -->
### 変換
<!--
Blocks have the ability to be transformed into other block types. This allows basic operations like converting a paragraph into a heading, but also more intricate ones like multiple images becoming a gallery. Transformations work for single blocks and for multi-block selections. Internal block variations are also possible transformation targets.
 -->
ブロックは、他のブロックタイプに変換できます。この働きにより、段落ブロックを見出しブロックに変換するような簡単な操作から、複数の画像ブロックをギャラリーブロックに変換するような複雑な操作まで可能になります。変換は単一のブロックに対しても、複数のブロックに対しても働きます。また内部のブロックバリエーションも変換の対象になります。

<!--
### Variations
 -->
### バリエーション

<!--
Given a block type, a block variation is a predefined set of its initial attributes. This API allows creating a single block from which multiple configurations are possible. Variations provide different possible interfaces, including showing up as entirely new blocks in the library, or as presets when inserting a new block. Read [the API documentation](/docs/reference-guides/block-api/block-registration.md#variations-optional) for more details.
 -->
ブロックタイプを与えられると、ブロックバリエーションは、事前定義済みの初期属性セットになります。この API を使用して、複数の構成から単一のブロックを作成できます。バリエーションは、ライブラリ内で完全に新しいブロックとして表示したり、新しいブロックを挿入した際のプリセットになったり、さまざまなインターフェースを提供します。詳細については [API ドキュメント](https://developer.wordpress.org/block-editor/developers/block-api/block-registration/#variations-optional) を参照してください。

<!--
**More on Blocks**
 -->
**ブロックの追加情報**

<!--
-   **[Block API](/docs/reference-guides/block-api/README.md)**
-   **[Tutorial: Building A Custom Block](/docs/getting-started/create-block/README.md)**
 -->
- **[ブロック API](https://ja.wordpress.org/team/handbook/block-editor/reference-guides/block-api/)**
- **[チュートリアル: カスタムブロックの作成](https://ja.wordpress.org/team/handbook/block-editor/getting-started/create-block/)**

<!--
## Reusable Blocks
 -->
## 再利用可能ブロック

<!--
A reusable blocks is a block (or multiple blocks) that can be inserted and edited globally at once. If a reusable block is edited in one place, those changes are reflected across all posts and pages that that block is used. Examples of reusable blocks include a block consisting of a heading whose content and a custom color that would be appear on multiple pages of the site and sidebar widgets that would appear on every page.
 -->
再利用可能ブロックは、挿入し、一度にまとめて編集できる単一または複数のブロックです。ある場所で再利用可能ブロックを編集すると、同じブロックを使用しているすべての投稿や固定ページで変更が反映されます。例えば、見出しのコンテンツとカスタムカラーを含むブロックを再利用可能ブロックとして、サイトの複数のページや、全ページに表示されるサイドバーウィジェット内で使用できます。

<!--
Any edits to a reusable block will appear on every other use of that block, saving time from having to make the same edit on different posts.
 -->
再利用可能ブロックの編集は、同じブロックを使用しているすべての場所に反映されるため、異なる投稿で同じ編集を行う手間を省き時間の節約になります。

<!--
In technical details, reusable blocks are stored as a hidden post type (`wp_block`) and are dynamic blocks that "ref" or reference the `post_id` and return the `post_content` for that block.
 -->
技術的には再利用可能ブロックは、隠し投稿タイプ `wp_block` として保存され、 `post_id` を参照して、ブロックの `post_content` を返すダイナミックブロックです。

<!--
## Patterns
 -->
## パターン

<!--
A [block pattern](/docs/reference-guides/block-api/block-patterns.md) is a group of blocks that have been combined together creating a design pattern. These design patterns provide a starting point for building more advanced pages and layouts quickly. A block pattern can be as small as a single block or as large as a full page of content. Unlike reusable blocks, once a pattern is inserted it doesn't remain in sync with the original content as the blocks contained are meant to be edited and customized by the user. Underneath the surface, patterns are just regular blocks composed together. Themes can register patterns to offer users quick starting points with a design language familiar to that theme's aesthetics.
 -->

[ブロックパターン](https://ja.wordpress.org/team/handbook/block-editor/reference-guides/block-api/block-patterns/)は、一緒に組み合わせてデザインパターンを作成する、ブロックのグループです。このデザインパターンは高度なページやレイアウトを素早く作る、最初のスタート地点となります。ブロックパターンは、単一ブロックのような小さなものから、完全なページコンテンツのような大きなものまで可能です。再利用可能ブロックとは異なり、一度パターンが挿入されるとオリジナルのコンテンツとは同期せず、ブロック内のコンテンツのみがユーザーの編集やカスタマイズの対象となります。内部の実装から見るとパターンは、一緒に組み合わされた通常のブロックに過ぎません。テーマはパターンを登録することで、ユーザーにテーマの美しさに合わせたスタート地点を提供することができます。

<!--
## Templates (in progress)
 -->
## テンプレート (進行中)

<!--
While the post editor concentrates on the content of a post, the [template](/docs/reference-guides/block-api/block-templates.md) editor allows declaring and editing an entire site using blocks, from header to footer. To support these efforts there's a collection of blocks that interact with different parts of a site (like the site title, description, logo, navigation, etc) as well as semantic areas like header, sidebar, and footer. Templates are broken down between templates (that describe a full page) and template parts (that describe reusable areas within a template). These templates and template parts can be composed together and registered by a theme. They are also entirely editable by users using the block editor. Customized templates are saved in a `wp_template` post type. Block templates include both static pages and dynamic ones, like archives, singular, home, 404, etc.
 -->
投稿エディターが投稿のコンテンツを処理するように、[テンプレート](https://ja.wordpress.org/team/handbook/block-editor/reference-guides/block-api/block-templates/)エディターを使用するとブロックを使用して、ヘッダーからフッターまで、サイト全体を宣言し、編集できます。この機能をサポートするため、サイトタイトル、説明、ロゴ、ナビゲーションなどのサイトの異なる場所、そしてヘッダー、サイドバー、フッターなどのセマンティック領域と通信するブロックのコレクションがあります。テンプレートは、ページ全体を表すテンプレートと、テンプレート内の再利用可能な領域を表すテンプレートパーツとに分解されます。これらのテンプレートとテンプレートパーツは一緒に組み合わされ、テーマにより登録されます。これらはまたブロックエディターを使用して完全に編集できます。カスタマイズされたテンプレートは `wp_template` 投稿タイプに保存されます。ブロックテンプレートは静的ページと動的ページの両方を含み、たとえば、archive、singular、home、404等があります。

<!--
Note: custom post types can also be initialized with a starting `post_content` template that should not be confused with the theme template system described above.
<<<<<<< HEAD
 -->
注意: カスタム投稿タイプはまた、開始 `post_content` テンプレートでも初期化されます。これを上で説明したテーマテンプレートシステムと混同しないでください。
<!--
## Global Styles (in progress)
 -->
## グローバルスタイル (進行中)

<!--
Describes a set of configuration and default properties of blocks and their visual aspects. Global Styles is both an interface (which users access through the site editor) and a configuration system done through [a `theme.json` file](/docs/how-to-guides/themes/theme-json.md). This file absorbs most of the configuration aspects usually scattered through various `add_theme_support` calls to simplify communicating with the editor. It thus aims to improve declaring what settings should be enabled, what attributes are supported, what specific tools a theme offers (like a custom color palette), the available design tools present both globally and on each block, and an infrastructure that allows to enqueue only the relevant CSS based on what blocks are used on a page.
 -->
グローバルスタイルは、ブロックの構成やデフォルトプロパティ、ビジュアル表現のセットを記述します。グローバルスタイルは、ユーザーがサイトエディターにアクセスする際に使用する「インターフェース」と、[`theme.json` ファイル](https://ja.wordpress.org/team/handbook/block-editor/how-to-guides/themes/theme-json/) を介して実行される「構成システム」の2つから成ります。`theme.json` ファイルは通常であればさまざまな `add_theme_support` 呼び出しに散らばる構成要素の大部分を吸収し、エディターとの通信を簡素化し、以下の改良を目的とします。どの設定を有効化すべきか、どの属性がサポートされるか、テーマが特定のツール、たとえばカスタムカラーパレットを提供するかなどの宣言、そして、全体またはブロックごとに利用可能なデザインツール、ページで使用されるブロックに応じて関連する CSS のみをエンキューできる基盤。

[原文](https://github.com/WordPress/gutenberg/blob/trunk/docs/explanations/architecture/key-concepts.md)
=======

## Global Styles

Global Styles is both an interface (which users access through the site editor) and a configuration system done through [a `theme.json` file](/docs/how-to-guides/themes/theme-json.md). This file absorbs most of the configuration aspects usually scattered through various `add_theme_support` calls to simplify communicating with the editor. It thus aims to improve declaring what settings should be enabled, what specific tools a theme offers (like a custom color palette), the available design tools present, and an infrastructure that allows to coordinate the styles coming from WordPress, the active theme, and the user.

Learn more about [Global Styles](/docs/explanations/architecture/styles.md#global-styles).
>>>>>>> d15320e5
<|MERGE_RESOLUTION|>--- conflicted
+++ resolved
@@ -132,25 +132,19 @@
 
 <!--
 Note: custom post types can also be initialized with a starting `post_content` template that should not be confused with the theme template system described above.
-<<<<<<< HEAD
  -->
 注意: カスタム投稿タイプはまた、開始 `post_content` テンプレートでも初期化されます。これを上で説明したテーマテンプレートシステムと混同しないでください。
-<!--
-## Global Styles (in progress)
+
+<!-- 
+## Global Styles
  -->
-## グローバルスタイル (進行中)
+## グローバルスタイル
 
-<!--
-Describes a set of configuration and default properties of blocks and their visual aspects. Global Styles is both an interface (which users access through the site editor) and a configuration system done through [a `theme.json` file](/docs/how-to-guides/themes/theme-json.md). This file absorbs most of the configuration aspects usually scattered through various `add_theme_support` calls to simplify communicating with the editor. It thus aims to improve declaring what settings should be enabled, what attributes are supported, what specific tools a theme offers (like a custom color palette), the available design tools present both globally and on each block, and an infrastructure that allows to enqueue only the relevant CSS based on what blocks are used on a page.
+<!-- 
+Global Styles is both an interface (which users access through the site editor) and a configuration system done through [a `theme.json` file](/docs/how-to-guides/themes/theme-json.md). This file absorbs most of the configuration aspects usually scattered through various `add_theme_support` calls to simplify communicating with the editor. It thus aims to improve declaring what settings should be enabled, what specific tools a theme offers (like a custom color palette), the available design tools present, and an infrastructure that allows to coordinate the styles coming from WordPress, the active theme, and the user.
  -->
-グローバルスタイルは、ブロックの構成やデフォルトプロパティ、ビジュアル表現のセットを記述します。グローバルスタイルは、ユーザーがサイトエディターにアクセスする際に使用する「インターフェース」と、[`theme.json` ファイル](https://ja.wordpress.org/team/handbook/block-editor/how-to-guides/themes/theme-json/) を介して実行される「構成システム」の2つから成ります。`theme.json` ファイルは通常であればさまざまな `add_theme_support` 呼び出しに散らばる構成要素の大部分を吸収し、エディターとの通信を簡素化し、以下の改良を目的とします。どの設定を有効化すべきか、どの属性がサポートされるか、テーマが特定のツール、たとえばカスタムカラーパレットを提供するかなどの宣言、そして、全体またはブロックごとに利用可能なデザインツール、ページで使用されるブロックに応じて関連する CSS のみをエンキューできる基盤。
+グローバルスタイルは、ユーザーがサイトエディターにアクセスする際に使用する「インターフェース」と、[`theme.json` ファイル](https://ja.wordpress.org/team/handbook/block-editor/how-to-guides/themes/theme-json/) を介して実行される「構成システム」の2つから成ります。`theme.json` ファイルは、通常であればさまざまな `add_theme_support` 呼び出しに散らばる構成要素の大部分を吸収し、エディターとの通信を簡素化します。したがって、グローバルスタイルは以下に挙げるような宣言を改良します。すなわち、どの設定を有効化するか、テーマはどの特定ツールをサポートするか (カスタムカラーパレットなど)、利用可能なデザインツール、そして、WordPress、有効化されたテーマ、ユーザーから来るスタイルを調整するインフラ。
 
-[原文](https://github.com/WordPress/gutenberg/blob/trunk/docs/explanations/architecture/key-concepts.md)
-=======
+詳細については、[グローバルスタイル](https://ja.wordpress.org/team/handbook/block-editor/explanations/architecture/styles.md#global-styles) を参照してください。
 
-## Global Styles
-
-Global Styles is both an interface (which users access through the site editor) and a configuration system done through [a `theme.json` file](/docs/how-to-guides/themes/theme-json.md). This file absorbs most of the configuration aspects usually scattered through various `add_theme_support` calls to simplify communicating with the editor. It thus aims to improve declaring what settings should be enabled, what specific tools a theme offers (like a custom color palette), the available design tools present, and an infrastructure that allows to coordinate the styles coming from WordPress, the active theme, and the user.
-
-Learn more about [Global Styles](/docs/explanations/architecture/styles.md#global-styles).
->>>>>>> d15320e5
+[原文](https://github.com/WordPress/gutenberg/blob/trunk/docs/explanations/architecture/key-concepts.md)