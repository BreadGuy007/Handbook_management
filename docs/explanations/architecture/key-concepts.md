--- conflicted
+++ resolved
@@ -33,14 +33,10 @@
  -->
 ブロックは異なる方法で組み合わされます。ブロックは階層構造を取り、別のブロックをネストできます。ネストしたブロック、およびそのコンテナはそれぞれ、「子」、「親」と呼ばれます。たとえば「カラム」ブロックは、各カラム内に複数の子ブロックを持つ親ブロックになります。`InnerBlocks` API は子ブロックの使用を統制します。
 
-<<<<<<< HEAD
 <!--
-### Data & Attributes
+### Data and attributes
  -->
 ### データと属性
-=======
-### Data and attributes
->>>>>>> e09412eb
 
 <!--
 Blocks understand content as attributes and are serializable to HTML. To this point, there is a new Block Grammar. Distilled, the block grammar is an HTML comment, either a self-closing tag or with a beginning tag and ending tag. In the main tag, depending on the block type and user customizations, there can be a JSON object. This raw form of the block is referred to as serialized.
@@ -62,44 +58,32 @@
 
 各ブロックは Attributes、または構成設定を含みます。これらは、メタ、または他のカスタマイズ可能な方法で、コンテンツ内の生の HTML から取得できます。
 
-<<<<<<< HEAD
 詳細については、[データフォーマットとデータフロー](https://ja.wordpress.org/team/handbook/block-editor/explanations/architecture/data-flow/)を参照してください。
 
 <!--
-### Block Transforms
+### Block transforms
  -->
 ### ブロックの変換
-=======
-### Block transforms
->>>>>>> e09412eb
 
 <!--
 Blocks have the ability to be transformed into other block types. This allows basic operations like converting a paragraph into a heading, but also more intricate ones like multiple images becoming a gallery. Block transforms work for single blocks and for multi-block selections. Internal block variations are also possible transformation targets.
  -->
 ブロックは、他のブロックタイプに変換できます。この働きにより、段落ブロックを見出しブロックに変換するような簡単な操作から、複数の画像ブロックをギャラリーブロックに変換するような複雑な操作まで可能になります。ブロックの変換は単一のブロックに対しても、複数のブロックに対しても働きます。また内部のブロックバリエーションも変換の対象になります。
 
-<<<<<<< HEAD
 <!--
-### Block Variations
+### Block variations
  -->
 ### ブロックのバリエーション
-=======
-### Block variations
->>>>>>> e09412eb
 
 <!--
 Given a block type, a block variation is a predefined set of its initial attributes. This API allows creating a single block from which multiple configurations are possible. Variations provide different possible interfaces, including showing up as entirely new blocks in the library, or as presets when inserting a new block. Read [the API documentation](/docs/reference-guides/block-api/block-registration.md#variations-optional) for more details.
  -->
 ブロックの種類によってブロックバリエーションは、事前定義済みの初期属性セットになります。この API を使用して、複数の構成から単一のブロックを作成できます。バリエーションは異なる可能なインターフェースを提供し、例えばライブラリ内での完全に新しいブロック、あるいは新しいブロックを挿入した際のプリセットとして表示できます。詳細については [API ドキュメント](https://developer.wordpress.org/block-editor/developers/block-api/block-registration/#variations-optional) を参照してください。
 
-<<<<<<< HEAD
 <!--
-**More on Blocks**
+**More on blocks**
  -->
 **ブロックの追加情報**
-=======
-**More on blocks**
->>>>>>> e09412eb
 
 <!--
 -   **[Block API](/docs/reference-guides/block-api/README.md)**
@@ -108,14 +92,10 @@
 - **[ブロック API](https://ja.wordpress.org/team/handbook/block-editor/reference-guides/block-api/)**
 - **[チュートリアル: カスタムブロックの作成](https://ja.wordpress.org/team/handbook/block-editor/getting-started/create-block/)**
 
-<<<<<<< HEAD
 <!--
-## Reusable Blocks
+## Reusable blocks
  -->
 ## 再利用可能ブロック
-=======
-## Reusable blocks
->>>>>>> e09412eb
 
 <!--
 A reusable blocks is **an instance** of a block (or multiple blocks) that can be inserted and edited in multiples places, remaining in sync everywhere. If a reusable block is edited in one place, those changes are reflected across all posts and pages that block is used. Examples of reusable blocks include a block consisting of a heading whose content and a custom color that would be appear on multiple pages of the site and sidebar widgets that would appear on every page.
