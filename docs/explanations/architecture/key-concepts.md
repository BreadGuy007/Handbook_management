--- conflicted
+++ resolved
@@ -94,14 +94,10 @@
  -->
 ## 再利用可能ブロック
 
-<<<<<<< HEAD
 <!--
-A reusable blocks is a block (or multiple blocks) that can be inserted and edited globally at once. If a reusable block is edited in one place, those changes are reflected across all posts and pages that that block is used. Examples of reusable blocks include a block consisting of a heading whose content and a custom color that would be appear on multiple pages of the site and sidebar widgets that would appear on every page.
+A reusable blocks is a block (or multiple blocks) that can be inserted and edited globally at once. If a reusable block is edited in one place, those changes are reflected across all posts and pages that block is used. Examples of reusable blocks include a block consisting of a heading whose content and a custom color that would be appear on multiple pages of the site and sidebar widgets that would appear on every page.
  -->
 再利用可能ブロックは、挿入し、一度にまとめて編集できる単一または複数のブロックです。ある場所で再利用可能ブロックを編集すると、同じブロックを使用しているすべての投稿や固定ページで変更が反映されます。例えば、見出しのコンテンツとカスタムカラーを含むブロックを再利用可能ブロックとして、サイトの複数のページや、全ページに表示されるサイドバーウィジェット内で使用できます。
-=======
-A reusable blocks is a block (or multiple blocks) that can be inserted and edited globally at once. If a reusable block is edited in one place, those changes are reflected across all posts and pages that block is used. Examples of reusable blocks include a block consisting of a heading whose content and a custom color that would be appear on multiple pages of the site and sidebar widgets that would appear on every page.
->>>>>>> ef6a1245
 
 <!--
 Any edits to a reusable block will appear on every other use of that block, saving time from having to make the same edit on different posts.
