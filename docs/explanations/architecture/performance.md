--- conflicted
+++ resolved
@@ -19,20 +19,14 @@
  -->
 リリースと開発サイクルの中でブロックエディターのパフォーマンスを維持するため、後述する「パフォーマンスベンチマークジョブ」を実行して、いくつかの重要な指標を監視しています。
 
-<<<<<<< HEAD
 <!--
-**Loading Time:** The time it takes to load an editor page. This includes time the server takes to respond, times to first paint, first contentful paint, DOM content load complete, load complete and first block render.
-**Typing Time:** The time it takes for the browser to respond while typing on the editor.
-**Block Selection Time:** The time it takes for the browser to respond after a user selects block. (Inserting a block is also equivalent to selecting a block. Monitoring the selection is sufficient to cover both metrics).
- -->
-**ロード時間:** エディターページの読み込み時間。これには、サーバーが応答するまでの時間、最初の描画までの時間 (FP)、最初の DOM コンテンツの描画 (FCP)、DOMコンテンツのロード完了、ロード完了、最初のブロックレンダリングが含まれます。
-**タイプ時間:** エディター上で文字を入力した際にブラウザが応答するまでの時間
-**ブロックの選択時間：**ユーザーがブロックを選択してから、ブラウザが反応するまでの時間。ちなみに、ブロックの挿入はブロックの選択と同等のため、ブロックの選択時間を監視することで、両方の指標をカバーできます。
-=======
 - **Loading Time:** The time it takes to load an editor page. This includes time the server takes to respond, times to first paint, first contentful paint, DOM content load complete, load complete and first block render.
 - **Typing Time:** The time it takes for the browser to respond while typing on the editor.
 - **Block Selection Time:** The time it takes for the browser to respond after a user selects block. (Inserting a block is also equivalent to selecting a block. Monitoring the selection is sufficient to cover both metrics).
->>>>>>> 401260c6
+ -->
+- **ロード時間:** エディターページの読み込み時間。これには、サーバーが応答するまでの時間、最初の描画までの時間 (FP)、最初の DOM コンテンツの描画 (FCP)、DOMコンテンツのロード完了、ロード完了、最初のブロックレンダリングが含まれます。
+- **タイプ時間:** エディター上で文字を入力した際にブラウザが応答するまでの時間
+- **ブロックの選択時間：**ユーザーがブロックを選択してから、ブラウザが反応するまでの時間。ちなみに、ブロックの挿入はブロックの選択と同等のため、ブロックの選択時間を監視することで、両方の指標をカバーできます。
 
 <!--
 ## Key Performance Decisions and Solutions
@@ -128,14 +122,13 @@
  -->
 上のディレクトリ構造ができたら、performance コマンドは、パフォーマンステストスイート（投稿エディターとサイトエディター）をループし、以下を実行します。
 
-<<<<<<< HEAD
 <!-- 
- 1- Start the environment for branch1
- 2- Run the performance test for the current suite
- 3- Stop the environment for branch1
- 4- Repeat the first 3 steps for all other branches
- 5- Repeat the previous 4 steps 3 times.
- 6- Compute medians for all the performance metrics of the current suite.
+1. Start the environment for `branch1`
+2. Run the performance test for the current suite
+3. Stop the environment for `branch1`
+4. Repeat the first 3 steps for all other branches
+5. Repeat the previous 4 steps 3 times.
+6. Compute medians for all the performance metrics of the current suite.
  -->
 1. branch1 の環境を開始
 2. 現行のスイートでパフォーマンステストを実行
@@ -145,15 +138,6 @@
 6. 現行スイートのすべてのパフォーマンス指標の中央地を算出
 
 <!-- 
-=======
-1. Start the environment for `branch1`
-2. Run the performance test for the current suite
-3. Stop the environment for `branch1`
-4. Repeat the first 3 steps for all other branches
-5. Repeat the previous 4 steps 3 times.
-6. Compute medians for all the performance metrics of the current suite.
-
->>>>>>> 401260c6
 Once all the test suites are executed, a summary report is printed.
  -->
 すべてのテストスイートの実行が完了すると、サマリーレポートが出力されます。
