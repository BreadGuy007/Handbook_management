--- conflicted
+++ resolved
@@ -6,7 +6,7 @@
 <!--
 Performance is a key feature for editor applications and the Block editor is not an exception.
  -->
-エディターアプリケーションにとってパフォーマンスはキーとなる機能です。ブロックエディターも例外ではありません。
+エディターアプリケーションにとってパフォーマンスはキーとなる要素です。ブロックエディターも例外ではありません。
 
 <!--
 ## Metrics
@@ -26,16 +26,12 @@
  -->
 - **ロード時間:** エディターページの読み込み時間。これには、サーバーが応答するまでの時間、最初の描画までの時間 (FP)、最初の DOM コンテンツの描画 (FCP)、DOMコンテンツのロード完了、ロード完了、最初のブロックレンダリングが含まれます。
 - **タイプ時間:** エディター上で文字を入力した際にブラウザが応答するまでの時間
-- **ブロックの選択時間：**ユーザーがブロックを選択してから、ブラウザが反応するまでの時間。ちなみに、ブロックの挿入はブロックの選択と同等のため、ブロックの選択時間を監視することで、両方の指標をカバーできます。
+- **ブロックの選択時間：** ユーザーがブロックを選択してから、ブラウザが反応するまでの時間。ちなみに、ブロックの挿入はブロックの選択と同等のため、ブロックの選択時間を監視することで、両方の指標をカバーできます。
 
-<<<<<<< HEAD
 <!--
-## Key Performance Decisions and Solutions
+## Key performance decisions and solutions
  -->
 ## キーパフォーマンスの決定とソリューション
-=======
-## Key performance decisions and solutions
->>>>>>> e09412eb
 
 <!--
 **Data Module Async Mode**
@@ -45,27 +41,27 @@
 <!--
 The Data Module of the WordPress Packages and the Block Editor is based on Redux. It means the state is kept globally and whenever a change happens, the components (UI) relying on that state may update.
  -->
-WordPress パッケージのデータモジュールとブロックエディターは Reduxをベースとしています。したがって、state (状態) はグローバルに保持され、変更があるたびに、state に依存するコンポーネント (UI) が更新される可能性があります。
+WordPress パッケージのデータモジュールとブロックエディターは Redux をベースとしています。したがって、ステートはグローバルに保持され、変更があるたびに、ステートに依存するコンポーネント (UI) が更新される可能性があります。
 
 <!--
 As the number of rendered components grows (for example on long posts), the performance suffers because of the global state acting as an event dispatcher to all components. This is a common pitfall in Redux applications and the issue is solved on Gutenberg using the Data Modules Async Mode.
  -->
-長い投稿記事のように、レンダーされるコンポーネントの数が増えると、グローバル state がすべてのコンポーネントへのイベントディスパッチャとして機能するため、パフォーマンスが低下します。これは Redux アプリケーションではよくある落とし穴で、Gutenberg ではデータモジュールの非同期モードを使用することで、この問題を解決しています。
+長い投稿記事のように、レンダーされるコンポーネントの数が増えると、グローバルステートがすべてのコンポーネントへのイベントディスパッチャとして機能するため、パフォーマンスが低下します。これは Redux アプリケーションではよくある落とし穴で、Gutenberg ではデータモジュールの非同期モードを使用することで、この問題を解決しています。
 
 <!--
 The Async mode is the idea that you can decide whether to refresh/rerender a part of the React component tree synchronously or asynchronously.
  -->
-非同期モードでは、React  コンポーネントツリーの一部の更新や再レンダーを同期的に実行するか、非同期的に実行するかを決定できます。
+非同期モードでは、React コンポーネントツリーの一部の更新や再レンダーを、同期的に実行するか、非同期的に実行するかを決定できます。
 
 <!--
 Rendering asynchronously in this context means that if a change is triggered in the global state, the subscribers (components) are not called synchronously, instead, we wait for the browser to be idle and perform the updates to React Tree.
  -->
-ここでいう非同期レンダリングとは、グローバル state で変化が起きたた際、サブスクライバー（コンポーネント）が同期的に呼び出されるのではなく、ブラウザがアイドル状態になるのを待って、React ツリーの更新を実行することを意味します。
+ここでいう非同期レンダリングとは、グローバルステートで変化が起きたた際、サブスクライバー（コンポーネント）が同期的に呼び出されるのではなく、ブラウザがアイドル状態になるのを待って、React ツリーの更新を実行することを意味します。
 
 <!--
 Based on the idea that **when editing a given block, it is very rare that an update to that block affects other parts of the content**, the block editor canvas only renders the selected block is synchronous mode, all the remaining blocks are rendered asynchronously. This ensures that the editor stays responsive as the post grows.
  -->
-「**あるブロックを編集している場合、そのブロックの更新が、コンテンツの他の部分に影響を与えることは非常にまれである**」という考えに基づき、ブロックエディターキャンバスは、選択したブロックのみを同期モードでレンダリングし、残りのブロックはすべて非同期でレンダリングします。これにより、投稿記事が長くなってもエディタの応答パフォーマンスは保たれます。
+「**あるブロックを編集している場合、そのブロックの更新が、コンテンツの他の部分に影響を与えることは非常にまれである**」という考えに基づき、ブロックエディターキャンバスは、選択したブロックのみを同期モードでレンダリングし、残りのブロックはすべて非同期でレンダリングします。これにより、投稿記事が長くなってもエディターの応答パフォーマンスは保たれます。
 
 <!-- 
 ## The performance benchmark job
@@ -75,7 +71,7 @@
 <!-- 
 A tool to compare performance across multiple branches/tags/commits is provided. You can run it locally like so: `./bin/plugin/cli.js perf [branches]`, example:
  -->
-複数のブランチ、タグ、コミット間のパフォーマンスを比較するツールが提供されています。以下のようにローカルで実行できます: `./bin/plugin/cli.js perf [branches]`。たとえば、
+複数のブランチ、タグ、コミット間のパフォーマンスを比較するツールが提供されています。これは以下のようにローカルで実行できます: `./bin/plugin/cli.js perf [branches]`。たとえば、
 
 ```
 ./bin/plugin/cli.js perf trunk v8.1.0 v8.0.0
@@ -83,7 +79,7 @@
 <!-- 
 To get the most accurate results, it's is important to use the exact same version of the tests and environment (theme...) when running the tests, the only thing that need to be different between the branches is the Gutenberg plugin version (or branch used to build the plugin).
  -->
-最も正確な結果を得るには、テストを実行する際に、全く同じバージョンのテストとテーマなどの環境を使用することが重要です。ブランチ間で異なるのは、Gutenberg プラグインのバージョン (または、プラグインのビルドに使用するブランチ) だけであるべきです。
+最も正確な結果を得るには、テストを実行する際に、まったく同じバージョンのテストとテーマなどの環境を使用することが重要です。ブランチ間で異なるのは、Gutenberg プラグインのバージョン (または、プラグインのビルドに使用するブランチ) だけであるべきです。
 
 <!-- 
 To achieve that the command first prepares the following folder structure:
@@ -124,7 +120,7 @@
 <!-- 
 Once the directory above is in place, the performance command loop over the performance test suites (post editor and site editor) and does the following:
  -->
-上のディレクトリ構造ができたら、performance コマンドは、パフォーマンステストスイート（投稿エディターとサイトエディター）をループし、以下を実行します。
+上のディレクトリ構造ができたら、パフォーマンス測定用のコマンドは、パフォーマンステストスイート（投稿エディターとサイトエディター）をループし、以下を実行します。
 
 <!-- 
 1. Start the environment for `branch1`
