<!--
# Data Flow and Data Format
 -->
# データフローとデータフォーマット

<!--
## The format
 -->
## フォーマット

<!--
A block editor post is the proper block-aware representation of a post: a collection of semantically consistent descriptions of what each block is and what its essential data is. This representation only ever exists in memory. It is the [chase](<https://en.wikipedia.org/wiki/Chase_(printing)>) in the typesetter's workshop, ever-shifting as [sorts](<https://en.wikipedia.org/wiki/Sort_(typesetting)>) are attached and repositioned.
 -->
「ブロックエディターの投稿」(block editor post) は、投稿の、ブロックによる一表現です。各ブロックが何で、そのブロックの重要なデータが何かを、意味的な一貫性をもって記述したコレクションです。メモリーの中だけに存在します。ちょうど活版印刷における[枠](<https://en.wikipedia.org/wiki/Chase_(printing)>)であり、[活字](<https://en.wikipedia.org/wiki/Sort_(typesetting)>)を追加したり並べ替えることで、常に変化します。

<!--
A block editor post is not the artifact it produces, namely the `post_content`. The latter is the printed page, optimized for the reader but retaining its invisible markings for later editing.
 -->
「ブロックエディターの投稿」は、ブロックエディターの生成物である `post_content` とは異なります。先の例で言えば `post_content` は印刷されたページであり読者向けに最適化されていますが、「ブロックエディターの投稿」には、後工程の編集のための見えないマーキングが含まれています。

<!--
The input and output of the block editor is a tree of block objects with the current format:
 -->
ブロックエディターの入力と出力は、以下のフォーマットのブロックオブジェクトのツリーです。

```js
const value = [ block1, block2, block3 ];
```

<!--
### The block object
 -->
### ブロックオブジェクト

<!--
Each block object has an id, a set of attributes and potentially a list of child blocks.
 -->
各ブロックオブジェクトは、id と属性の集合、そして、オプションで子ブロックを持ちます。

<!--
```js
const block = {
	clientId, // unique string identifier.
	type, // The block type (paragraph, image...)
	attributes, // (key, value) set of attributes representing the direct properties/content of the current block.
	innerBlocks, // An array of child blocks or inner blocks.
};
```
 -->
```js
const block = {
    clientId,   // ユニークな文字列識別子。
    type,       // ブロックタイプ (paragraph, image...)
    attributes, // (キー, 値) 現行ブロックの直接のプロパティやコンテンツを表す属性の集合
    innerBlocks // 子ブロックやインナーブロックの集合
}
```

<!--
Note the attributes keys and types, the allowed inner blocks are defined by the block type. For example, the core quote block has a `cite` string attribute representing the cite content while a heading block has a numeric `level` attribute, representing the level of the heading (1 to 6).
 -->
注意: 属性のキーと型、許可されるインナーブロックはブロックタイプで定義されます。たとえばコアの引用ブロックには `cite` 文字列属性で引用のコンテンツを表し、見出しブロックには数値型の `level` 属性があり、見出しのレベル (1から6) を表します。

<!--
During the lifecycle of the block in the editor, the block object can receive extra metadata:
 -->
エディター内のブロックの生存期間において、ブロックオブジェクトは追加のメタデータを受信します。

<!--
-   `isValid`: A boolean representing whether the block is valid or not;
-   `originalContent`: The original HTML serialization of the block.
 -->
 - `isValid`: ブール値。ブロックが正しい (valid) かどうかを表す。
 - `originalContent`: ブロックの元の HTML シリアライゼーション

<!--
**Examples**
 -->
**例**

```js
// A simple paragraph block.
const paragraphBlock1 = {
	clientId: '51828be1-5f0d-4a6b-8099-f4c6f897e0a3',
	type: 'core/paragraph',
	attributes: {
		content: 'This is the <strong>content</strong> of the paragraph block',
		dropCap: true,
	},
};

// A separator block.
const separatorBlock = {
	clientId: '51828be1-5f0d-4a6b-8099-f4c6f897e0a4',
	type: 'core/separator',
	attributes: {},
};

// A columns block with a paragraph block on each column.
const columnsBlock = {
	clientId: '51828be1-5f0d-4a6b-8099-f4c6f897e0a7',
	type: 'core/columns',
	attributes: {},
	innerBlocks: [
		{
			clientId: '51828be1-5f0d-4a6b-8099-f4c6f897e0a5',
			type: 'core/column',
			attributes: {},
			innerBlocks: [ paragraphBlock1 ],
		},
		{
			clientId: '51828be1-5f0d-4a6b-8099-f4c6f897e0a6',
			type: 'core/column',
			attributes: {},
			innerBlocks: [ paragraphBlock2 ],
		},
	],
};
```

<<<<<<< HEAD
<!--
## Serialization and Parsing
 -->
## シリアライゼーションとパース
=======
## Serialization and parsing
>>>>>>> e09412eb

<!--
![Diagram](https://docs.google.com/drawings/d/1iuownt5etcih7rMMvPvh0Mny8zUA1Z28saxjxaWmfJ0/pub?w=1234&h=453)
 -->
![ダイアグラム](https://docs.google.com/drawings/d/1iuownt5etcih7rMMvPvh0Mny8zUA1Z28saxjxaWmfJ0/pub?w=1234&h=453)

<!--
This data model, however, is something that lives in memory while editing a post. It's not visible to the page viewer when rendered, just like a printed page has no trace of the structure of the letters that produced it in the press.
 -->
このデータモデルは、投稿の編集中にメモリー内で存在し、レンダーの際のページビューアで見ることはできません。これは印刷されたページに、印刷の元となった活字の構造の跡が無いのと同じです。

<!--
Since the whole WordPress ecosystem has an expectation for receiving HTML when rendering or editing a post, the block editor transforms its data into something that can be saved in `post_content` through serialization. This assures that there's a single source of truth for the content, and that this source remains readable and compatible with all the tools that interact with WordPress content at the present. Were we to store the object tree separately, we would face the risk of `post_content` and the tree getting out of sync and the problem of data duplication in both places.
 -->
WordPress のエコシステム全体は、投稿のレンダリングや編集の際に HTML を受け取ることを期待しています。このため、ブロックエディターもシリアライゼーションを通じて、`post_content` に保存できる形にデータを変換します。これにより、コンテンツのただ一つの真のソースが存在し、かつ、このソースが読み取り可能で、既存の WordPress コンテンツを処理できるすべてのツールとの互換性を保証します。仮にオブジェクトツリーを別個に保存すれば、`post_content` とツリーが同期せず、両方でデータが重複するリスクに直面します。

<!--
Thus, the serialization process converts the block tree into HTML using HTML comments as explicit block delimiters—which can contain the attributes in non-HTML form. This is the act of printing invisible marks on the printed page that leave a trace of the original structured intention.
 -->
シリアライゼーションプロセスは、ブロックツリーを HTML に変換します。このとき、非 HTML 形式で属性を含められる明示的なブロックデリミタとして、HTML コメントが使用されます。これを印刷ページに例えれば、見えない記号を印刷して、オリジナルの構造の意図の跡を残しています。

<!--
This is one end of the process. The other is how to recreate the collection of blocks whenever a post is to be edited again. A formal grammar defines how the serialized representation of a block editor post should be loaded, just as some basic rules define how to turn the tree into an HTML-like string. The block editor's posts aren't designed to be edited by hand; they aren't designed to be edited as HTML documents because the block editor posts aren't HTML in essence.
 -->
これでプロセスの一方向は完了です。逆方向は、投稿が再び編集される際に、どのようにブロックのコレクションを再作成するかです。これには正規の文法が定義されています。「ブロックエディターの投稿」のシリアライズされた表現をどのようにロードすべきか、ツリーを HTML に似た文字列にするいくつかの基本ルールとして示されています。「ブロックエディターの投稿」は、手動で編集するものとして設計されていません。また、本質的に HTML ではありませんので、HTML 文書として編集するものとしても設計されていません。

<!--
They just happen, incidentally, to be stored inside of `post_content` in a way in which they require no transformation in order to be viewable by any legacy system. It's true that loading the stored HTML into a browser without the corresponding machinery might degrade the experience, and if it included dynamic blocks of content, the dynamic elements may not load, server-generated content may not appear, and interactive content may remain static. However, it at least protects against not being able to view block editor posts on themes and installations that are blocks-unaware, and it provides the most accessible way to the content. In other words, the post remains mostly intact even if the saved HTML is rendered as is.
 -->
ちなみに、これは偶然ですが `post_content` には、レガシーなシステムでも一切の変換無しで読み出し可能な形式で保存されています。確かに、保存された HTML を対応する仕組みなしでロードすればエクスペリエンスは下がりますし、コンテンツの動的ブロックの動的要素はロードされません。サーバー生成コンテンツは表示されず、インタラクティブなコンテンツも動きません。しかし、少なくとも、ブロックを知らないテーマやインストールでも「ブロックエディターの投稿」を表示でき、コンテンツに最もアクセスしやすい方法を提供します。言い換えるなら、保存されたHTMLがそのままレンダーされても、投稿はほぼ表示されます。

<<<<<<< HEAD
<!--
### Delimiters and Parsing Expression Grammar
 -->
### デリミタと解析表現文法
=======
### Delimiters and parsing expression grammar
>>>>>>> e09412eb

<!--
We chose instead to try to find a way to keep the formality, explicitness, and unambiguity in the existing HTML syntax. Within the HTML there were a number of options.
 -->
私たちは既存の HTML 構文内で形式、わかりやすさ、明確さを維持する方法を探しましたが、HTML の中にはいくつかの選択肢がありました。

<!--
Of these options, a novel approach was suggested: by storing data in HTML comments, we would know that we wouldn't break the rest of the HTML in the document, that browsers should ignore it, and that we could simplify our approach to parsing the document.
 -->
選択肢の中から、斬新なアプローチが提案されました。HTML コメントにデータを格納すれば、ブラウザはこのデータを無視する一方で、ドキュメント内の残りのHTMLは破壊されず、またドキュメントを解析するアプローチを単純化できます。

<!--
Unique to HTML comments is the fact that they cannot legitimately exist in ambiguous places, such as inside of HTML attributes like `<img alt='data-id="14"'>`. Comments are also quite permissive. Whereas HTML attributes are complicated to parse properly, comments are quite easily described by a leading `<!--` followed by anything except `--` until the first `--`. This simplicity and permissiveness means that the parser can be implemented in several ways without needing to understand HTML properly, and we have the liberty to use more convenient syntax inside of the comment—we only need to escape double-hyphen sequences. We take advantage of this in how we store block attributes: as JSON literals inside the comment.
 -->
HTML コメントの特徴として、文法的に曖昧な位置に存在できない点があります。たとえば、`<img alt='data-id="14"'>` の HTML 属性の中にコメントを置けません。一方で、コメントは寛容です。HTML 属性の正しいパースは複雑であるのに対し、コメントは極めて簡単で、先頭の `<!--` に始まり、続いて、`--` 以外の任意の文字、そして、最初の `-->` で終了する、と記述できます。この単純さと寛容さにより、HTMLを正しく理解しなくても、さまざまな方法でパーサーを実装できます。また、コメント内部では、ダブルハイフン (`--`) をエスケープしさえすれば、より便利な構文を使用する自由があります。この利点を活かし、コメント内ではブロック属性を JSON リテラルとして保存しています。

<!--
After running this through the parser, we're left with a simple object we can manipulate idiomatically, and we don't have to worry about escaping or unescaping the data. It's handled for us through the serialization process. Because the comments are so different from other HTML tags and because we can perform a first-pass to extract the top-level blocks, we don't actually depend on having fully valid HTML!
 -->
これをパーサーで処理すると、慣用的な方法で操作できるシンプルなオブジェクトが作成されます。データのエスケープやアンエスケープを気にかける必要はなく、シリアライゼーションプロセスの過程で処理されます。コメントは他の HTML タグと大きく異なり、また、最上位レベルのブロックをワンパスで取得できるため、HTML が完全に妥当である必要さえありません。

<!--
This has dramatic implications for how simple and performant we can make our parser. These explicit boundaries also protect damage in a single block from bleeding into other blocks or tarnishing the entire document. It also allows the system to identify unrecognized blocks before rendering them.
 -->
これは、パーサーをどれだけシンプルで高性能にできるかという点で劇的な意味を持ちます。明確な境界は、1つのブロックの障害が他のブロックに波及したり、ドキュメント全体が汚染されることを防ぎます。また、システムはブロックをレンダリングする前に、認識できないブロックを識別できます。

<!--
_N.B.:_ The defining aspects of blocks are their semantics and the isolation mechanism they provide: in other words, their identity. On the other hand, where their data is stored is a more liberal aspect. Blocks support more than just static local data (via JSON literals inside the HTML comment or within the block's HTML), and more mechanisms (_e.g._, global blocks or otherwise resorting to storage in complementary `WP_Post` objects) are expected. See [attributes](/docs/reference-guides/block-api/block-attributes.md) for details.
 -->
_注意:_ ブロックの定義を考えてみると、それはブロックのセマンティクスであり、提供される隔離の仕組みであり、つまりは、ブロックのアイデンティティとなります。一方、ブロックのデータがどこの保存されるかという点になると、もう少し自由になります。ブロックは、静的なローカルデータだけではない、HTML コメントやブロックの HTML 内の JSON リテラルを介した、より多くの保存場所と、より多くのメカニズム (_例_ グローバルブロック、または、そうでなければ補完的な `WP_Post` オブジェクト内の領域) をサポートすることが期待されます。詳細については[属性](https://ja.wordpress.org/team/handbook/block-editor/reference-guides/block-api/block-attributes/)を参照してください。

<<<<<<< HEAD
<!--
### The Anatomy of a Serialized Block
 -->
### シリアライズされたブロックの詳細
=======
### The anatomy of a serialized block
>>>>>>> e09412eb

<!--
When blocks are saved to the content after the editing session, its attributes—depending on the nature of the block—are serialized to these explicit comment delimiters.
 -->
ブロックが編集セッション後にコンテンツに保存される際、その属性は、ブロックの性質に応じて、明示的なコメントデリミタにシリアライズされます。

```html
<!-- wp:image -->
<figure class="wp-block-image"><img src="source.jpg" alt="" /></figure>
<!-- /wp:image -->
```

<!--
A purely dynamic block that is to be server-rendered before display could look like this:
 -->
表示前にサーバーでレンダーされる純粋なダイナミックブロックは、次のようになります。

```html
<!-- wp:latest-posts {"postsToShow":4,"displayPostDate":true} /-->
```

<<<<<<< HEAD
<!--
## The Data Lifecycle
 -->
## データのライフサイクル
=======
## The data lifecycle
>>>>>>> e09412eb

<!--
In summary, the block editor workflow parses the saved document to an in-memory tree of blocks, using token delimiters to help. During editing, all manipulations happen within the block tree. The process ends by serializing the blocks back to the `post_content`.
 -->
要約すると、ブロックエディタのワークフローは、トークンデリミタを利用して、保存されたドキュメントをメモリー内のブロックツリーにパースします。編集中、すべての操作はブロックツリーの中で行います。そしてプロセスは、ブロックをシリアライズし、 `post_content` に戻して、終了します。

<!--
The workflow process relies on a serialization/parser pair to persist posts. Hypothetically, the post data structure could be stored using a plugin or retrieved from a remote JSON file to be converted to the block tree.
 -->
ワークフロープロセスは、投稿を永続化する際、シリアライゼーションとパーサーのペアに依存します。仮定の話ですが理論上は、投稿データ構造はプラグインを使用して保存したり、リモートの JSON ファイルを取得してブロックツリーに変換できます。

[原文](https://github.com/WordPress/gutenberg/blob/trunk/docs/explanations/architecture/data-flow.md)<|MERGE_RESOLUTION|>--- conflicted
+++ resolved
@@ -118,14 +118,10 @@
 };
 ```
 
-<<<<<<< HEAD
-<!--
-## Serialization and Parsing
+<!--
+## Serialization and parsing
  -->
 ## シリアライゼーションとパース
-=======
-## Serialization and parsing
->>>>>>> e09412eb
 
 <!--
 ![Diagram](https://docs.google.com/drawings/d/1iuownt5etcih7rMMvPvh0Mny8zUA1Z28saxjxaWmfJ0/pub?w=1234&h=453)
@@ -157,14 +153,10 @@
  -->
 ちなみに、これは偶然ですが `post_content` には、レガシーなシステムでも一切の変換無しで読み出し可能な形式で保存されています。確かに、保存された HTML を対応する仕組みなしでロードすればエクスペリエンスは下がりますし、コンテンツの動的ブロックの動的要素はロードされません。サーバー生成コンテンツは表示されず、インタラクティブなコンテンツも動きません。しかし、少なくとも、ブロックを知らないテーマやインストールでも「ブロックエディターの投稿」を表示でき、コンテンツに最もアクセスしやすい方法を提供します。言い換えるなら、保存されたHTMLがそのままレンダーされても、投稿はほぼ表示されます。
 
-<<<<<<< HEAD
-<!--
-### Delimiters and Parsing Expression Grammar
+<!--
+### Delimiters and parsing expression grammar
  -->
 ### デリミタと解析表現文法
-=======
-### Delimiters and parsing expression grammar
->>>>>>> e09412eb
 
 <!--
 We chose instead to try to find a way to keep the formality, explicitness, and unambiguity in the existing HTML syntax. Within the HTML there were a number of options.
@@ -196,14 +188,10 @@
  -->
 _注意:_ ブロックの定義を考えてみると、それはブロックのセマンティクスであり、提供される隔離の仕組みであり、つまりは、ブロックのアイデンティティとなります。一方、ブロックのデータがどこの保存されるかという点になると、もう少し自由になります。ブロックは、静的なローカルデータだけではない、HTML コメントやブロックの HTML 内の JSON リテラルを介した、より多くの保存場所と、より多くのメカニズム (_例_ グローバルブロック、または、そうでなければ補完的な `WP_Post` オブジェクト内の領域) をサポートすることが期待されます。詳細については[属性](https://ja.wordpress.org/team/handbook/block-editor/reference-guides/block-api/block-attributes/)を参照してください。
 
-<<<<<<< HEAD
-<!--
-### The Anatomy of a Serialized Block
+<!--
+### The anatomy of a serialized block
  -->
 ### シリアライズされたブロックの詳細
-=======
-### The anatomy of a serialized block
->>>>>>> e09412eb
 
 <!--
 When blocks are saved to the content after the editing session, its attributes—depending on the nature of the block—are serialized to these explicit comment delimiters.
@@ -225,14 +213,10 @@
 <!-- wp:latest-posts {"postsToShow":4,"displayPostDate":true} /-->
 ```
 
-<<<<<<< HEAD
-<!--
-## The Data Lifecycle
+<!--
+## The data lifecycle
  -->
 ## データのライフサイクル
-=======
-## The data lifecycle
->>>>>>> e09412eb
 
 <!--
 In summary, the block editor workflow parses the saved document to an in-memory tree of blocks, using token delimiters to help. During editing, all manipulations happen within the block tree. The process ends by serializing the blocks back to the `post_content`.
