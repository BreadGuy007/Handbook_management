<!--
# Frequently Asked Questions
 -->
# よくある質問

<!--
What follows is a set of questions that have come up from the last few years of Gutenberg development. If you have any questions you’d like to have answered and included here, [just open up a GitHub issue](https://github.com/WordPress/gutenberg/issues) with your question. We’d love the chance to answer and provide clarity to questions we might not have thought to answer. For a look back historically, please see Matt's November 2018 post [WordPress 5.0: A Gutenberg FAQ](https://ma.tt/2018/11/a-gutenberg-faq/).
 -->
この記事では Gutenberg 開発においてこの2年間に受けた質問と回答をまとめました。さらに追加したい質問がある場合は [GitHub issue](https://github.com/WordPress/gutenberg/issues) を作成し質問してください。喜んでお答えし疑問を解消したいと思います。歴史を振り返り返るには Matt の 2018年11月の投稿 [WordPress 5.0: A Gutenberg FAQ](https://ma.tt/2018/11/a-gutenberg-faq/) を参照してください。

<!--
## Table of Contents

### The Gutenberg Project
- [What is Gutenberg?](#what-is-gutenberg)
- [What’s on the roadmap long term?](#whats-on-the-roadmap-long-term)
- [When was Gutenberg started?](#when-was-gutenberg-started)
- [When was Gutenberg merged into WordPress?](#when-was-gutenberg-merged-into-wordpress)
- [WordPress is already the world's most popular publishing platform. Why change the editor at all?](#wordpress-is-already-the-worlds-most-popular-publishing-platform-why-change-the-editor-at-all)


### The Editing Experience
- [What are “blocks” and why are we using them?](#what-are-blocks-and-why-are-we-using-them)
- [What is the writing experience like?](#what-is-the-writing-experience-like)
- [Is Gutenberg built on top of TinyMCE?](#is-gutenberg-built-on-top-of-tinymce)
- [Are there Keyboard Shortcuts for Gutenberg?](#are-there-keyboard-shortcuts-for-gutenberg)
  * [Editor shortcuts](#editor-shortcuts)
  * [Selection shortcuts](#selection-shortcuts)
  * [Block shortcuts](#block-shortcuts)
  * [Text formatting](#text-formatting)
- [Does Gutenberg support columns?](#does-gutenberg-support-columns)
- [Does Gutenberg support nested blocks?](#does-gutenberg-support-nested-blocks)
- [Does drag and drop work for rearranging blocks?](#does-drag-and-drop-work-for-rearranging-blocks)

### The Development Experience
- [How do I make my own block?](#how-do-i-make-my-own-block)
- [Does Gutenberg involve editing posts/pages in the front-end?](#does-gutenberg-involve-editing-posts-pages-in-the-front-end)
- [Given Gutenberg is built in JavaScript, how do old meta boxes (PHP) work?](#given-gutenberg-is-built-in-javascript-how-do-old-meta-boxes-php-work)
- [How can plugins extend the Gutenberg UI?](#how-can-plugins-extend-the-gutenberg-ui)
- [Are Custom Post Types still supported?](#are-custom-post-types-still-supported)

### Styles
- [Can themes _style_ blocks?](#can-themes-_style_-blocks)
- [How do block styles work in both the front-end and back-end?](#how-do-block-styles-work-in-both-the-front-end-and-back-end)
- [What are block variations? Are they the same as block styles?](#what-are-block-variations-are-they-the-same-as-block-styles)
- [How do editor styles work?](#how-do-editor-styles-work)

### Compatibility
- [What browsers does Gutenberg support?](#what-browsers-does-gutenberg-support)
- [Should I be concerned that Gutenberg will make my plugin obsolete?](#should-i-be-concerned-that-gutenberg-will-make-my-plugin-obsolete)
- [Is it possible to opt out of Gutenberg for my site?](#is-it-possible-to-opt-out-of-gutenberg-for-my-site)
- [How do custom TinyMCE buttons work in Gutenberg?](#how-do-custom-tinymce-buttons-work-in-gutenberg)
- [How do shortcodes work in Gutenberg?](#how-do-shortcodes-work-in-gutenberg)
- [Should I move shortcodes to content blocks?](#should-i-move-shortcodes-to-content-blocks)

### Miscellaneous
- [Is Gutenberg made to be properly accessible?](#is-gutenberg-made-to-be-properly-accessible)
- [How is data stored? I've seen HTML comments, what is their purpose?](#how-is-data-stored-ive-seen-html-comments-what-is-their-purpose)
- [How can I parse the post content back out into blocks in PHP or JS?](#how-can-i-parse-the-post-content-back-out-into-blocks-in-php-or-js)

----
-->

<!--
## What is Gutenberg?
 -->
## Gutenberg (グーテンベルク) とは ?

<!--
“Gutenberg” is the name of the project to create a new editor experience for WordPress — contributors have been working on it since January 2017 and it’s one of the most significant changes to WordPress in years. It’s built on the idea of using “blocks” to write and design posts and pages. This will serve as the foundation for future improvements to WordPress, including blocks as a way not just to design posts and pages, but also entire sites. The overall goal is to simplify the first-time user experience of WordPress — for those who are writing, editing, publishing, and designing web pages. The editing experience is intended to give users a better visual representation of what their post or page will look like when they hit publish. Originally, this was the kickoff goal:
 -->
「Gutenberg」は、WordPress で新しい編集エクスペリエンスを作り出すプロジェクトの名称です。2017年1月にコントリビューションが始まり、この数年の WordPress でもっとも大きな変化の1つとなりました。Gutenberg は投稿やページの執筆やデザインに「ブロック」を使用するというアイデアの上に構築されています。これは投稿やページだけでなく、Web サイト全体のデザインにブロックを使用するという WordPress の未来の改良の基礎となります。最終的なゴールは WordPress の最初のユーザーエクスペリエンス、たとえば執筆、編集、発行、Web ページのデザイン等の簡素化です。編集エクスペリエンスではユーザーに対して、実際の投稿やページの表示と同じように見えるビジュアルな表現を与えることを目的とします。以下は、最初のキックオフ時のゴールです。

<!--
> The editor will endeavour to create a new page and post building experience that makes writing rich posts effortless, and has “blocks” to make it easy what today might take shortcodes, custom HTML, or “mystery meat” embed discovery.
 -->
> このエディターは、投稿や固定ページの編集における新しい体験の創造に努めます。ユーザーはリッチな投稿を楽に書くことができ、現在、ショートコードやカスタム HTML、「謎に包まれた」埋め込みの検知が担っている部分を「ブロック」で実現します。

<!--
Key takeaways include the following points:

-   Authoring richly laid-out posts is a key strength of WordPress.
-   By embracing blocks as an interaction paradigm, we can unify multiple different interfaces into one. Instead of learning how to write shortcodes and custom HTML, or pasting URLs to embed media, there's a common, reliable flow for inserting any kind of content.
-   “Mystery meat” refers to hidden features in software, features that you have to discover. WordPress already supports a large number of blocks and 30+ embeds, so let's surface them.
 -->
重要な点として、以下が挙げられます。

- リッチなレイアウトの投稿を作成できることは WordPress の大きな強みです。
- ブロックをインタラクションのための枠組みとして採用することにより、複数の異なるインターフェースをひとつに統合できます。ショートコードやカスタム HTML の書き方を覚えたり、メディアを埋め込むために URL を貼り付けたりする代わりに、あらゆる種類のコンテンツを挿入できる共通で安定したフローを確立します。
- 「謎に包まれた」とは、ユーザーが発見する必要があるソフトウェアにおける隠し機能のことを指しています。WordPress はすでに多数のブロックと30種類以上の埋め込みをサポートしていますので、これらを表に出していきましょう。

<!--
Gutenberg is developed on [GitHub](https://github.com/WordPress/gutenberg) under the WordPress organization. The block editor has been available in core WordPress since 5.0. If you want to test upcoming features from Gutenberg project, it is [available in the plugin repository](https://wordpress.org/plugins/gutenberg/).
 -->
Gutenberg WordPress オーガナイゼーションの下、[GitHub](https://github.com/WordPress/gutenberg) で開発されています。ブロックエディターは WordPress 5.0 から本体で利用可能です。Gutenberg プロジェクトの予定新機能を試すには[プラグインリポジトリーから利用可能](https://wordpress.org/plugins/gutenberg/)です。

<!--
## What’s on the roadmap long term?
 -->
## 長期のロードマップはありますか ?
<!--
There are four phases of Gutenberg which you can see on the [official WordPress roadmap](https://wordpress.org/about/roadmap/). As of writing this, we’re currently in phase 2:

1. Easier Editing — Already available in WordPress since 5.0, with ongoing improvements.
2. Customization — Full Site editing, Block Patterns, Block Directory, Block based themes.
3. Collaboration — A more intuitive way to co-author content
4. Multi-lingual — Core implementation for Multi-lingual sites
 -->

[公式 WordPress ロードマップ](https://wordpress.org/about/roadmap/)によれば Gutenberg には4つのフェーズがあります。この記事を執筆中の現在はフェーズ2にいます。

1. 編集の簡素化 — すでに WordPress 5.0 のリリース以来利用可能で、今も実装中です。
2. カスタマイゼーション — フルサイト編集、ブロックパターン、ブロックディレクトリ、ブロックベーステーマ
3. コラボレーション — より直感的なコンテンツの共同作業
4. 多言語化 — コアの実装による多言語化サイト

<!--
## When was Gutenberg started?
 -->
## いつ Gutenberg は始まりましたか ?

<!--
The editor focus started in early 2017 with the first three months spent designing, planning, prototyping, and testing prototypes, to help us inform how to approach this project. The first plugin was launched during WordCamp Europe in June 2017.
 -->
このプロジェクトへのアプローチ方法を知らせるため、デザイン、計画、プロトタイプ作成そしてテストに焦点を当てて、2017年の初めに3ヶ月かけて開始されました。リポジトリからインストールできる実際のプラグインは、6月の WordCamp Europeで提供が開始されました。
<!--
## When was Gutenberg merged into WordPress?
 -->
## いつ Gutenberg は WordPress に組み込まれましたか ?
<!--
Gutenberg was first merged into [WordPress 5.0](https://wordpress.org/news/2018/12/bebo/) in December 2018. See [the versions in WordPress page](https://developer.wordpress.org/block-editor/principles/versions-in-wordpress/) for a complete list of Gutenberg plugin versions merged into WordPress core releases.
 -->
Gutenberg は2018年12月にリリースされた [WordPress 5.0](https://wordpress.org/news/2018/12/bebo/) で初めて組み込まれました。WordPress 本体リリースに組み込まれた Gutenberg プラグインのバージョンの完全なリストについては「[Versions in WordPress](https://ja.wordpress.org/team/handbook/block-editor/contributors/versions-in-wordpress/)」を参照してください。

<!--
## WordPress is already the world's most popular publishing platform. Why change the editor at all?

The Editor is where most of the action happens in WordPress’s daily use, and it was a place where we could polish and perfect the block experience in a contained environment. Further, as an open-source project, we believe that it is critical for WordPress to continue to innovate and keep working to make the core experience intuitive and enjoyable for all users. As a community project, Gutenberg has the potential to do just that, and we’re excited to pursue this goal together. If you’d like to test, contribute, or offer feedback, we welcome you to [share what you find on GitHub](https://github.com/WordPress/gutenberg/issues).
 -->
## WordPress は既に、世界で最も人気のあるパブリッシングプラットフォームです。どうしてエディターを変えるのですか ?

エディターは日々の WordPress の使用においてもっとも多くの操作が行われる場所であり、環境としてブロックエクスペリエンスを改良し、完璧なものにできる場所です。またオープンソースプロジェクトとして、WordPress は革新を続け、すべてのユーザーにとってコアエクスペリエンスを直感的で楽しめるものにするために努力し続けることが重要であると考えています。コミュニティプロジェクトとして、Gutenberg はまさにそれを実行できる可能性があり、この目標を一緒に追求することにワクワクしています。テスト、貢献、フィードバックがあれば、[GitHub での共有](https://github.com/WordPress/gutenberg/issues)を歓迎します。

<!--
## What are “blocks” and why are we using them?
 -->
##「ブロック」とはなんですか ? なぜこれを使うのですか ?

<!--
The classic WordPress editor is an open text window—it’s always been a wonderful blank canvas for writing, but when it comes to building posts and pages with images, multimedia, embedded content from social media, polls, and other elements, it required a mix of different approaches that were not always intuitive:
 -->
従来の WordPress 編集画面はオープンなテキストウィンドウでした。ある時点まで、それは執筆向けのすばらしい空白のキャンバスでしたが、画像やマルチメディア、ソーシャルメディアからの埋め込みコンテンツ、投票、その他の要素を含むブログ投稿や固定ページを作る場面では、必ずしも直感的とは言えない異なるアプローチの混在が必要でした。

<!--
-   Media library/HTML for images, multimedia and approved files.
-   Pasted links for embeds.
-   Shortcodes for specialized assets from plugins.
-   Featured images for the image at the top of a post or page.
-   Excerpts for subheadings.
-   Widgets for content on the side of a page.
 -->
- 画像、マルチメディア、承認された種類のファイルに対しては、メディアライブラリや HTML。
- 埋め込みにはリンクのペースト。
- プラグインからの特別なアセットには ショートコード。
- 投稿やページ上部の画像にはアイキャッチ画像。
- 副見出しには抜粋。
- ページのサイドにあるコンテンツにはウィジェット。

<!--
As we thought about these uses and how to make them obvious and consistent, we began to embrace the concept of “blocks.” All of the above items could be blocks: easy to search and understand, and easy to dynamically shift around the page. The block concept is very powerful, and when designed thoughtfully, can offer an outstanding editing and publishing experience. Ultimately, the idea with blocks is to create a new common language across WordPress, a new way to connect users to plugins, and replace a number of older content types — things like shortcodes and widgets — that one usually has to be well-versed in the idiosyncrasies of WordPress to understand.
 -->
これらを分かりやすく一貫性のあるものにするにはどうすればよいか考える過程で、「ブロック」というコンセプトを抱くようになりました。上のすべての項目はブロックにできる可能性があり、結果、検索しやすく理解しやすくページ内を動的に移動しやすくなります。ブロックの概念はとても強力で、よく考えて設計すれば、優れた編集と公開のエクスペリエンスを提供できます。最終的にはブロックを用いたアイデアは WordPress を横断する新しい共通言語の作成につながります。ブロックはユーザーとプラグインを結びつける新しい方法です。従来の、理解するには WordPress 固有の概念に精通しなければならないショートコードやウィジェットのような多くの古いコンテンツタイプを置き換えます。

<!--
## What is the writing experience like?
 -->
## 執筆エクスペリエンスはどのようなものですか ?
<!--
Our goal with Gutenberg is not just to create a seamless post- and page-building experience. We also want to ensure that it provides a seamless writing experience. To test this out yourself, [head to this demo and give it a try](https://wordpress.org/gutenberg/)!
 -->
Gutenberg のゴールはシームレスな投稿やページ構築エクスペリエンスを作り出すだけではありません。同時に、シームレスな執筆エクスペリエンスも提供したいと考えています。[是非、デモを試してみてください](https://wordpress.org/gutenberg/) !

<!--
## Is Gutenberg built on top of TinyMCE?

No. [TinyMCE](https://www.tinymce.com/) is only used for the "Classic" block.
 -->
## Gutenberg は TinyMCE 上で構築されていますか ?

いいえ。[TinyMCE](https://www.tinymce.com/) は「クラシック」ブロックでのみ使用されます。

<!--
## Are there Keyboard Shortcuts for Gutenberg?
 -->
## Gutenberg 用のキーボードショートカットはありますか ?

<!--
Yes. There are a lot! There is a help modal showing all available keyboard shortcuts.

You can see the whole list going to the top right corner menu of the new editor and clicking on “Keyboard Shortcuts” (or by using the keyboard shortcut <kbd>Shift</kbd>+<kbd>Alt</kbd>+<kbd>H</kbd> on Linux/Windows and <kbd>⌃</kbd><kbd>⌥</kbd><kbd>H</kbd> on macOS).

This is the canonical list of keyboard shortcuts:
 -->
あります。たくさんあります ! 利用可能なすべてのキーボードショートカットを表示するヘルプのモーダル画面があります。

エディターの右上にあるメニューで「キーボードショートカット」をクリックすると、完全なリストが表示されます。または、Linux / Windowsでは <kbd>Shift</kbd>+<kbd>Alt</kbd>+<kbd>H</kbd>、macOS では <kbd>⌃</kbd><kbd>⌥</kbd><kbd>H</kbd> のキーボードショートカットでも表示できます。

キーボードショートカットの標準的なリストを示します。

<!--
### Editor shortcuts

<table>
	<thead>
		<tr>
			<th></th>
			<th>Linux/Windows shortcut</th>
			<th>macOS shortcut</th>
		</tr>
	</thead>
	<tbody>
		<tr>
			<td>Display keyboard shortcuts.</td>
			<td><kbd>Shift</kbd>+<kbd>Alt</kbd>+<kbd>H</kbd></td>
			<td><kbd>⌃</kbd><kbd>⌥</kbd><kbd>H</kbd></td>
		</tr>
		<tr>
			<td>Save your changes.</td>
			<td><kbd>Ctrl</kbd>+<kbd>S</kbd></td>
			<td><kbd>⌘</kbd><kbd>S</kbd></td>
		</tr>
		<tr>
			<td>Undo your last changes.</td>
			<td><kbd>Ctrl</kbd>+<kbd>Z</kbd></td>
			<td><kbd>⌘</kbd><kbd>Z</kbd></td>
		</tr>
		<tr>
			<td>Redo your last undo.</td>
			<td><kbd>Ctrl</kbd>+<kbd>Shift</kbd>+<kbd>Z</kbd></td>
			<td><kbd>⇧</kbd><kbd>⌘</kbd><kbd>Z</kbd></td>
		</tr>
		<tr>
			<td>Show or hide the Settings sidebar.</td>
			<td><kbd>Ctrl</kbd>+<kbd>Shift</kbd>+<kbd>,</kbd></td>
			<td><kbd>⇧</kbd><kbd>⌘</kbd><kbd>,</kbd></td>
		</tr>
		<tr>
			<td>Open the list view menu.</td>
			<td><kbd>Shift</kbd>+<kbd>Alt</kbd>+<kbd>O</kbd></td>
			<td><kbd>⌃</kbd><kbd>⌥</kbd><kbd>O</kbd></td>
		</tr>
		<tr>
			<td>Navigate to the next part of the editor.</td>
			<td><kbd>Ctrl</kbd>+<kbd>`</kbd></td>
			<td><kbd>⌃</kbd><kbd>`</kbd></td>
		</tr>
		<tr>
			<td>Navigate to the previous part of the editor.</td>
			<td><kbd>Ctrl</kbd>+<kbd>Shift</kbd>+<kbd>`</kbd></td>
			<td><kbd>⌃</kbd><kbd>⇧</kbd><kbd>`</kbd></td>
		</tr>
		<tr>
			<td>Navigate to the next part of the editor (alternative).</td>
			<td><kbd>Ctrl</kbd>+<kbd>Alt</kbd>+<kbd>N</kbd></td>
			<td><kbd>⌃</kbd><kbd>⌥</kbd><kbd>N</kbd></td>
		</tr>
		<tr>
			<td>Navigate to the previous part of the editor (alternative).</td>
			<td><kbd>Ctrl</kbd>+<kbd>Alt</kbd>+<kbd>P</kbd></td>
			<td><kbd>⌃</kbd><kbd>⌥</kbd><kbd>P</kbd></td>
		</tr>
		<tr>
			<td>Navigate to the nearest toolbar.</td>
			<td><kbd>Alt</kbd>+<kbd>F10</kbd></td>
			<td><kbd>⌥</kbd><kbd>F10</kbd></td>
		</tr>
		<tr>
			<td>Switch between visual editor and code editor.</td>
			<td><kbd>Ctrl</kbd>+<kbd>Shift</kbd>+<kbd>Alt</kbd>+<kbd>M</kbd></td>
			<td><kbd>⇧</kbd><kbd>⌥</kbd><kbd>⌘</kbd><kbd>M</kbd></td>
		</tr>
		<tr>
			<td>Toggle fullscreen mode.</td>
			<td><kbd>Ctrl</kbd>+<kbd>Alt</kbd>+<kbd>Shift</kbd>+<kbd>F</kbd></td>
			<td><kbd>⇧</kbd><kbd>⌥</kbd><kbd>⌘</kbd><kbd>F</kbd></td>
		</tr>
	</tbody>
</table>
 -->
### エディターショートカット

<table>
	<thead>
		<tr>
			<th>機能説明</th>
			<th>Linux/Windows</th>
			<th>macOS</th>
		</tr>
	</thead>
	<tbody>
		<tr>
			<td>キーボードショートカットを表示</td>
			<td><kbd>Shift</kbd>+<kbd>Alt</kbd>+<kbd>H</kbd></td>
			<td><kbd>⌃</kbd><kbd>⌥</kbd><kbd>H</kbd></td>
		</tr>
		<tr>
			<td>変更を保存</td>
			<td><kbd>Ctrl</kbd>+<kbd>S</kbd></td>
			<td><kbd>⌘</kbd><kbd>S</kbd></td>
		</tr>
		<tr>
			<td>最後の変更を取り消す</td>
			<td><kbd>Ctrl</kbd>+<kbd>Z</kbd></td>
			<td><kbd>⌘</kbd><kbd>Z</kbd></td>
		</tr>
		<tr>
			<td>最後の取り消しをやり直す</td>
			<td><kbd>Ctrl</kbd>+<kbd>Shift</kbd>+<kbd>Z</kbd></td>
			<td><kbd>⇧</kbd><kbd>⌘</kbd><kbd>Z</kbd></td>
		</tr>
		<tr>
			<td>設定サイドバーの表示、非表示</td>
			<td><kbd>Ctrl</kbd>+<kbd>Shift</kbd>+<kbd>,</kbd></td>
			<td><kbd>⇧</kbd><kbd>⌘</kbd><kbd>,</kbd></td>
		</tr>
		<tr>
			<td>リストビューメニュー表示</td>
			<td><kbd>Shift</kbd>+<kbd>Alt</kbd>+<kbd>O</kbd></td>
			<td><kbd>⌃</kbd><kbd>⌥</kbd><kbd>O</kbd></td>
		</tr>
		<tr>
			<td>エディターの次の部分へ移動</td>
			<td><kbd>Ctrl</kbd>+<kbd>`</kbd></td>
			<td><kbd>⌃</kbd><kbd>`</kbd></td>
		</tr>
		<tr>
			<td>エディターの前の部分へ移動</td>
			<td><kbd>Ctrl</kbd>+<kbd>Shift</kbd>+<kbd>`</kbd></td>
			<td><kbd>⌃</kbd><kbd>⇧</kbd><kbd>`</kbd></td>
		</tr>
		<tr>
			<td>エディターの次の部分へ移動 (別の方法)</td>
			<td><kbd>Ctrl</kbd>+<kbd>Alt</kbd>+<kbd>N</kbd></td>
			<td><kbd>⌃</kbd><kbd>⌥</kbd><kbd>N</kbd></td>
		</tr>
		<tr>
			<td>エディターの前の部分へ移動 (別の方法)</td>
			<td><kbd>Ctrl</kbd>+<kbd>Alt</kbd>+<kbd>P</kbd></td>
			<td><kbd>⌃</kbd><kbd>⌥</kbd><kbd>P</kbd></td>
		</tr>
		<tr>
			<td>最も近いツールバーへ移動</td>
			<td><kbd>Alt</kbd>+<kbd>F10</kbd></td>
			<td><kbd>⌥</kbd><kbd>F10</kbd></td>
		</tr>
		<tr>
			<td>ビジュアールエディターとコードエディターの切り替え</td>
			<td><kbd>Ctrl</kbd>+<kbd>Shift</kbd>+<kbd>Alt</kbd>+<kbd>M</kbd></td>
			<td><kbd>⇧</kbd><kbd>⌥</kbd><kbd>⌘</kbd><kbd>M</kbd></td>
		</tr>
		<tr>
			<td>フルスクリーンモードの切り替え</td>
			<td><kbd>CMD</kbd>+<kbd>Option</kbd>+<kbd>Shift</kbd>+<kbd>F</kbd></td>
			<td><kbd>⇧</kbd><kbd>⌥</kbd><kbd>⌘</kbd><kbd>F</kbd></td>
		</tr>
	</tbody>
</table>

<!--
### Selection shortcuts

<!--
<table>
	<thead>
		<tr>
			<th>Shortcut description</th>
			<th>Linux/Windows shortcut</th>
			<th>macOS shortcut</th>
		</tr>
	</thead>
	<tbody>
		<tr>
			<td>Select all text when typing. Press again to select all blocks.</td>
			<td><kbd>Ctrl</kbd>+<kbd>A</kbd></td>
			<td><kbd>⌘</kbd><kbd>A</kbd></td>
		</tr>
		<tr>
			<td>Clear selection.</td>
			<td><kbd>Esc</kbd></td>
			<td><kbd>Esc</kbd></td>
		</tr>
		<tr>
			<td>Select text across multiple blocks.</td>
			<td><kbd>Shift</kbd>+<kbd>Arrow (⇦, ⇧, ⇨, ⇩)</kbd></td>
			<td><kbd>Shift</kbd>+<kbd>Arrow (⇦, ⇧, ⇨, ⇩)</kbd></td>
		</tr>
	</tbody>
</table>
 -->

### 選択ショートカット

<table>
	<thead>
		<tr>
			<th>機能説明</th>
			<th>Linux/Windows</th>
			<th>macOS</th>
		</tr>
	</thead>
	<tbody>
		<tr>
			<td>入力時、すべてのテキストを選択。もう一度押すと、すべてのブロックを選択</td>
			<td><kbd>Ctrl</kbd>+<kbd>A</kbd></td>
			<td><kbd>⌘</kbd><kbd>A</kbd></td>
		</tr>
		<tr>
			<td>選択を解除</td>
			<td><kbd>Esc</kbd></td>
			<td><kbd>Esc</kbd></td>
		</tr>
		<tr>
			<td>複数のブロックに渡ってテキストを選択</td>
			<td></td>
			<td><kbd>Shift</kbd>+<kbd>矢印 (⇦, ⇧, ⇨, ⇩)</kbd></td>
		</tr>
	</tbody>
</table>

<!--
### Block shortcuts

<table>
	<thead>
		<tr>
			<th>Shortcut description</th>
			<th>Linux/Windows shortcut</th>
			<th>macOS shortcut</th>
		</tr>
	</thead>
	<tbody>
		<tr>
			<td>Duplicate the selected block(s).</td>
			<td><kbd>Ctrl</kbd>+<kbd>Shift</kbd>+<kbd>D</kbd></td>
			<td><kbd>⇧</kbd><kbd>⌘</kbd><kbd>D</kbd></td>
		</tr>
		<tr>
			<td>Remove the selected block(s).</td>
			<td><kbd>Shift</kbd>+<kbd>Alt</kbd>+<kbd>Z</kbd></td>
			<td><kbd>⌃</kbd><kbd>⌥</kbd><kbd>Z</kbd></td>
		</tr>
		<tr>
			<td>Insert a new block before the selected block(s).</td>
			<td><kbd>Ctrl</kbd>+<kbd>Alt</kbd>+<kbd>T</kbd></td>
			<td><kbd>⌥</kbd><kbd>⌘</kbd><kbd>T</kbd></td>
		</tr>
		<tr>
			<td>Insert a new block after the selected block(s).</td>
			<td><kbd>Ctrl</kbd>+<kbd>Alt</kbd>+<kbd>Y</kbd></td>
			<td><kbd>⌥</kbd><kbd>⌘</kbd><kbd>Y</kbd></td>
		</tr>
		<tr>
			<td>Move the selected block(s) up.</td>
			<td><kbd>Ctrl</kbd>+<kbd>Alt</kbd>+<kbd>Shift</kbd>+<kbd>T</kbd></td>
			<td><kbd>⌥</kbd><kbd>⌘</kbd><kbd>⇧</kbd><kbd>T</kbd></td>
		</tr>
		<tr>
			<td>Move the selected block(s) down.</td>
			<td><kbd>Ctrl</kbd>+<kbd>Alt</kbd>+<kbd>Shift</kbd>+<kbd>Y</kbd></td>
			<td><kbd>⌥</kbd><kbd>⌘</kbd><kbd>⇧</kbd><kbd>Y</kbd></td>
		</tr>
		<tr>
			<td>Change the block type after adding a new paragraph.</td>
			<td><kbd>/</kbd></td>
			<td><kbd>/</kbd></td>
		</tr>
		<tr>
			<td>Remove multiple selected blocks.</td>
			<td><kbd>del</kbd><kbd>backspace</kbd></td>
			<td><kbd>del</kbd><kbd>backspace</kbd></td>
		</tr>
	</tbody>
</table>
 -->

### ブロック用のショートカット

<table>
	<thead>
		<tr>
			<th>機能説明</th>
			<th>Linux/Windows</th>
			<th>macOS</th>
		</tr>
	</thead>
	<tbody>
		<tr>
			<td>選択したブロックの複製</td>
			<td><kbd>Ctrl</kbd>+<kbd>Shift</kbd>+<kbd>D</kbd></td>
			<td><kbd>⇧</kbd><kbd>⌘</kbd><kbd>D</kbd></td>
		</tr>
		<tr>
			<td>選択したブロックの削除</td>
			<td><kbd>Shift</kbd>+<kbd>Alt</kbd>+<kbd>Z</kbd></td>
			<td><kbd>⌃</kbd><kbd>⌥</kbd><kbd>Z</kbd></td>
		</tr>
		<tr>
			<td>選択したブロックの前に新規ブロックを挿入</td>
			<td><kbd>Ctrl</kbd>+<kbd>Alt</kbd>+<kbd>T</kbd></td>
			<td><kbd>⌥</kbd><kbd>⌘</kbd><kbd>T</kbd></td>
		</tr>
		<tr>
			<td>選択したブロックの後に新規ブロックを挿入</td>
			<td><kbd>Ctrl</kbd>+<kbd>Alt</kbd>+<kbd>Y</kbd></td>
			<td><kbd>⌥</kbd><kbd>⌘</kbd><kbd>Y</kbd></td>
		</tr>
		<tr>
			<td>選択したブロックの上への移動</td>
			<td><kbd>Ctrl</kbd>+<kbd>Alt</kbd>+<kbd>Shift</kbd>+<kbd>T</kbd></td>
			<td><kbd>⌥</kbd><kbd>⌘</kbd><kbd>⇧</kbd><kbd>T</kbd></td>
		</tr>
		<tr>
			<td>選択したブロックの下への移動</td>
			<td><kbd>Ctrl</kbd>+<kbd>Alt</kbd>+<kbd>Shift</kbd>+<kbd>Y</kbd></td>
			<td><kbd>⌥</kbd><kbd>⌘</kbd><kbd>⇧</kbd><kbd>Y</kbd></td>
		</tr>
		<tr>
			<td>新規段落追加後のブロックタイプ変更</td>
			<td><kbd>/</kbd></td>
			<td><kbd>/</kbd></td>
		</tr>
		<tr>
			<td>選択した複数のブロックの削除</td>
			<td><kbd>del</kbd><kbd>backspace</kbd></td>
			<td><kbd>del</kbd><kbd>backspace</kbd></td>
		</tr>
	</tbody>
</table>

<!--
### Text formatting

<table>
	<thead>
		<tr>
			<th>Shortcut description</th>
			<th>Linux/Windows shortcut</th>
			<th>macOS shortcut</th>
		</tr>
	</thead>
	<tbody>
		<tr>
			<td>Make the selected text bold.</td>
			<td><kbd>Ctrl</kbd>+<kbd>B</kbd></td>
			<td><kbd>⌘</kbd><kbd>B</kbd></td>
		</tr>
		<tr>
			<td>Make the selected text italic.</td>
			<td><kbd>Ctrl</kbd>+<kbd>I</kbd></td>
			<td><kbd>⌘</kbd><kbd>I</kbd></td>
		</tr>
		<tr>
			<td>Underline the selected text.</td>
			<td><kbd>Ctrl</kbd>+<kbd>U</kbd></td>
			<td><kbd>⌘</kbd><kbd>U</kbd></td>
		</tr>
		<tr>
			<td>Convert the selected text into a link.</td>
			<td><kbd>Ctrl</kbd>+<kbd>K</kbd></td>
			<td><kbd>⌘</kbd><kbd>K</kbd></td>
		</tr>
		<tr>
			<td>Remove a link.</td>
			<td><kbd>Ctrl</kbd>+<kbd>Shift</kbd>+<kbd>K</kbd></td>
			<td><kbd>⇧</kbd><kbd>⌘</kbd><kbd>K</kbd></td>
		</tr>
		<tr>
			<td>Add a strikethrough to the selected text.</td>
			<td><kbd>Shift</kbd>+<kbd>Alt</kbd>+<kbd>D</kbd></td>
			<td><kbd>⌃</kbd><kbd>⌥</kbd><kbd>D</kbd></td>
		</tr>
		<tr>
			<td>Display the selected text in a monospaced font.</td>
			<td><kbd>Shift</kbd>+<kbd>Alt</kbd>+<kbd>X</kbd></td>
			<td><kbd>⌃</kbd><kbd>⌥</kbd><kbd>X</kbd></td>
		</tr>
	</tbody>
</table>
 -->
### テキスト書式

<table>
	<thead>
		<tr>
			<th>機能説明</th>
			<th>Linux/Windows</th>
			<th>macOS</th>
		</tr>
	</thead>
	<tbody>
		<tr>
			<td>選択したテキストを太字に</td>
			<td><kbd>Ctrl</kbd>+<kbd>B</kbd></td>
			<td><kbd>⌘</kbd><kbd>B</kbd></td>
		</tr>
		<tr>
			<td>選択したテキストを斜体に</td>
			<td><kbd>Ctrl</kbd>+<kbd>I</kbd></td>
			<td><kbd>⌘</kbd><kbd>I</kbd></td>
		</tr>
		<tr>
			<td>選択したテキストに下線</td>
			<td><kbd>Ctrl</kbd>+<kbd>U</kbd></td>
			<td><kbd>⌘</kbd><kbd>U</kbd></td>
		</tr>
		<tr>
			<td>選択したテキストをリンクに</td>
			<td><kbd>Ctrl</kbd>+<kbd>K</kbd></td>
			<td><kbd>⌘</kbd><kbd>K</kbd></td>
		</tr>
		<tr>
			<td>リンクを削除</td>
			<td><kbd>Ctrl</kbd>+<kbd>Shift</kbd>+<kbd>K</kbd></td>
			<td><kbd>⇧</kbd><kbd>⌘</kbd><kbd>K</kbd></td>
		</tr>
		<tr>
			<td>選択したテキストに取消し線</td>
			<td><kbd>Shift</kbd>+<kbd>Alt</kbd>+<kbd>D</kbd></td>
			<td><kbd>⌃</kbd><kbd>⌥</kbd><kbd>D</kbd></td>
		</tr>
		<tr>
			<td>選択したテキストをモノスペースフォントに</td>
			<td><kbd>Shift</kbd>+<kbd>Alt</kbd>+<kbd>X</kbd></td>
			<td><kbd>⌃</kbd><kbd>⌥</kbd><kbd>X</kbd></td>
		</tr>
	</tbody>
</table>

<!--
Here is a brief animation illustrating how to find and use the keyboard shortcuts:

![GIF showing how to access keyboard shortcuts](https://make.wordpress.org/core/files/2020/07/keyboard-shortcuts.gif)
 -->
キーボードショートカットを見つけて利用する方法を示した簡単なアニメーションを用意しました:

![GIF showing how to access keyboard shortcuts](https://make.wordpress.org/core/files/2020/07/keyboard-shortcuts.gif)

### Markdown 記法

キーボードショートカットとは異なりますが、編集画面で以下の文字列を入力した後にスペースを入力、または Enter キーを押すと自動的に対応するブロックに変換されます。

<table>
	<thead>
		<tr>
			<th>文字列</th>
			<th>ブロック</th>
		</tr>
	</thead>
	<tbody>
		<tr>
			<td>##</td>
			<td>見出し H2</td>
		</tr>
		<tr>
			<td>###</td>
			<td>見出し H3</td>
		</tr>
		<tr>
			<td>####</td>
			<td>見出し H4</td>
		</tr>
		<tr>
			<td>- (マイナス) または *</td>
			<td>箇条書きのリスト</td>
		</tr>
		<tr>
			<td>1.</td>
			<td>番号付きのリスト</td>
		</tr>
		<tr>
			<td>></td>
			<td>引用</td>
		</tr>
		<tr>
			<td>` と ` で囲む</td>
			<td>インラインのコード</td>
		</tr>
		<tr>
			<td>``` に続けて Enter</td>
			<td>ソースコード</td>
		</tr>
		<tr>
			<td>--- に続けて Enter</td>
			<td>区切り線</td>
		</tr>
	</tbody>
</table>

<!--
## Does Gutenberg support columns?

Yes, a columns block is available in Gutenberg.
 -->
## Gutenberg はカラムをサポートしますか ?

はい。「カラム」ブロックを利用可能です。

<!--
## Does Gutenberg support nested blocks?

Yes, it is supported. You can have multiple levels of nesting – blocks within blocks within blocks. See the [Nested Block Tutorial](https://developer.wordpress.org/block-editor/tutorials/block-tutorial/nested-blocks-inner-blocks/) for more information.
 -->
## Gutenberg は入れ子のブロックをサポートしますか ?

はい、サポートします。複数レベルの入れ子もサポートします。たとえばブロックの中のブロックの中のブロック。詳細については [チュートリアルのネストしたブロック](https://ja.wordpress.org/team/handbook/block-editor/how-to-guides/block-tutorial/nested-blocks-inner-blocks/) を参照してください。

<!--
## Does drag and drop work for rearranging blocks?

Yes, you can drag and drop blocks to rearrange their order.
 -->
## ドラッグ & ドロップでブロックを並べ替えられますか ?

はい。ブロックをドラッグ & ドロップして並べ替えることができます。

<!--
## How do I make my own block?

The best place to start is the [Create a Block Tutorial](https://developer.wordpress.org/block-editor/getting-started/create-block/).
 -->
## 自分のブロックを作るには、どうすればよいですか ?

もっとも良いスタート地点は [ブロックの作成 チュートリアル](https://ja.wordpress.org/team/handbook/block-editor/getting-started/create-block/) です。

<!--
## Does Gutenberg involve editing posts/pages in the front-end?

No, we are designing Gutenberg primarily as a replacement for the post and page editing screens. That said, front-end editing is often confused with an editor that looks exactly like the front end. And that is something that Gutenberg will allow as themes customize individual blocks and provide those styles to the editor. Since content is designed to be distributed across so many different experiences—from desktop and mobile to full-text feeds and syndicated article platforms—we believe it's not ideal to create or design posts from just one front-end experience.
 -->
## Gutenberg にはフロントエンドからの投稿やページの編集も含まれますか ?

いいえ。Gutenberg は主として投稿やページの編集画面の代替としてデザインされています。「フロントエンド編集」はしばしば「フロントエンドとまったく同じように見えるエディター」と混同されます。Gutenberg ではテーマが個々のブロックをカスタマイズしてエディターをスタイリングできます。コンテンツは、デスクトップやモバイル、全文フィード、配信記事プラットフォームなど多くの異なるエクスペリエンス用に配布されるため、1つのフロントエンドエクスペリエンスから投稿を作成したりデザインすることは理想的ではありません。

<!--
## Given Gutenberg is built in JavaScript, how do old meta boxes (PHP) work?

See the [Meta Box Tutorial](https://developer.wordpress.org/block-editor/how-to-guides/metabox/) for more information on using Meta boxes with the new block editor.
 -->
## Gutenberg は JavaScript で構築されていますが、過去のメタボックス (PHP) はどのように作動しますか ?

新しいブロックエディターでのメタボックスの使用についての詳細は [メタボックスチュートリアル](https://ja.wordpress.org/team/handbook/block-editor/how-to-guides/metabox/) を参照してください。

<!--
## How can plugins extend the Gutenberg UI?

The main extension point we want to emphasize is creating new blocks. Blocks are added to the block editor using plugins, see the [Create a Block Tutorial](https://developer.wordpress.org/block-editor/getting-stared/create-block/) to get started.
 -->
## プラグインは Gutenberg UI をどうやって拡張できますか ?

強調したいメインの拡張ポイントは新しいブロックの作成です。ブロックはプラグインを使用してブロックエディターに追加されます。入門としては [ブロックの作成 チュートリアル](https://ja.wordpress.org/team/handbook/block-editor/getting-stared/create-block/) を参照してください。

<!--
## Are Custom Post Types still supported?

Indeed. There are multiple ways in which custom post types can leverage Gutenberg. The plan is to allow them to specify the blocks they support, as well as defining a default block for the post type. It's not currently the case, but if a post type disables the content field, the “advanced” section at the bottom would fill the page.
 -->
## カスタム投稿タイプはまだサポートされますか ?

<<<<<<< HEAD
もちろんです。カスタム投稿タイプが Gutenberg を活用できる方法には複数あります。計画では、カスタム投稿タイプでサポートするブロックを指定したり、デフォルトのブロックを定義できるようにします。現在はまだ未実装ですが、投稿タイプがコンテンツフィールドを無効にすれば、下部の「上級者向け」セクションがページを埋めるようになります。
<!--
## Does Gutenberg support columns?

Yes, a columns block is available in Gutenberg.

## Does Gutenberg support nested blocks?

Yes, it is supported. You can have multiple levels of nesting – blocks within blocks within blocks. See the [Nested Block Tutorial](/docs/how-to-guides/block-tutorial/nested-blocks-inner-blocks.md) for more information.

## Does drag and drop work for rearranging blocks?

Yes, you can drag and drop blocks to rearrange their order.
-->

<!--
=======
>>>>>>> 2cccf415
## Can themes _style_ blocks?

Yes. Blocks can provide their own styles, which themes can add to or override, or they can provide no styles at all and rely fully on what the theme provides.
 -->
## テーマからブロックに_スタイル_を当てられますか ?

はい。ブロックは自身のスタイルを提供でき、テーマはここに追加したり上書きできます。または、ブロック側ではスタイルをまったく提供せず、テーマが用意したスタイルに完全に依存することもできます。

<!--
## How do block styles work in both the front-end and back-end?

Blocks are able to provide base structural CSS styles, and themes can add styles on top of this. Some blocks, like a Separator (`<hr/>`), likely don't need any front-end styles, while others, like a Gallery, need a few.

Other features, like the new _wide_ and _full-wide_ alignment options, are simply CSS classes applied to blocks that offer this alignment. We are looking at how a theme can opt in to this feature, for example using `add_theme_support`.

This is currently a work in progress and we recommend reviewing the [block based theme documentation](/docs/how-to-guides/block-based-theme/README.md) to learn more.
This is currently a work in progress and we recommend reviewing the [block based theme documentation](/docs/how-to-guides/themes/block-theme-overview.md) to learn more.
 -->
## ブロックスタイルはフロントエンドとバックエンドの両方でどのように動作しますか ?

ブロックはベースの構造的 CSS スタイルを提供することができ、テーマはその上にスタイルを追加できます。たとえば区切り線 (`<hr/>`) のようなブロックではフロントエンドスタイルは必要ありませんが、ギャラリーなどではいくらか必要になるでしょう。

その他の機能、例えば新しい_幅広_と_全幅_配置オプションは、ブロックに適用されて配置するだけの単純な CSS クラスです。現在、例えば `add_theme_support` を使ってテーマがこの機能にオプトインする方法を模索中です。

現在も作業中です。詳細については[ブロックベーステーマのドキュメント](https://ja.wordpress.org/team/handbook/block-editor/how-to-guides/themes/block-theme-overview)のレビューを推奨します。

<!--
## What are block variations? Are they the same as block styles?
 -->
## ブロックバリエーションとは何ですか ? ブロックスタイルと同じものですか ?

<!--
No, [block variations](/docs/reference-guides/block-api/block-variations.md) are different versions of a single base block, sharing a similar functionality, but with slight differences in their implementation, or settings (attributes, InnerBlocks,etc). Block variations are transparent for users, and once there is a registered block variation, it will appear as a new block. For example, the `embed` block registers different block variations to embed content from specific providers.
 -->
違います。[ブロックバリエーション](https://ja.wordpress.org/team/handbook/block-editor/reference-guides/block-api/block-variations/)は、単一のベースとなるブロックの異なるバージョンです。同じような機能を共有しますが、実装や設定 (属性、InnerBlock 等) は、かなり異なります。ブロックバリエーションをユーザーが意識することはなく、登録されたブロックバリエーションは新しいブロックとして出現します。たとえば `embed` ブロックは、複数の特定プロバイダーからのコンテンツを埋め込むために、異なるブロックバリエーションを登録します。

<!--
Meanwhile, [block styles](/docs/reference-guides/filters/block-filters.md#block-style-variations) allow you to provide alternative styles to existing blocks, and they work by adding a className to the block’s wrapper. Once a block has registered block styles, a block style selector will appear in its sidebar so that users can choose among the different registered styles.
 -->
一方、[ブロックスタイル](https://developer.wordpress.org/block-editor/reference-guides/filters/block-filters/#block-style-variations) を使用すると既存のブロックに代替のスタイルを提供できます。これは、ブロックのラッパーに classsName を追加することで動作します。ブロックに登録済みのブロックスタイルがあると、サイドバーにブロックスタイルセレクタが表示され、ユーザーは異なる登録済みスタイルを選択できます。

<!--
## How do editor styles work?

Regular editor styles are opt-in and work as is in most cases. Themes can also load extra stylesheets by using the following hook:
 -->
## エディタースタイルはどのように動作しますか ?

通常のエディタースタイルはオプトイン方式であり、ほとんどのケースで動作します。テーマはまた以下のフックを使用して追加のスタイルシートを読み込むこともできます。

```php
function gutenbergtheme_editor_styles() {
    wp_enqueue_style( 'gutenbergtheme-blocks-style', get_template_directory_uri() . '/blocks.css');
}
add_action( 'enqueue_block_editor_assets', 'gutenbergtheme_editor_styles' );
```
<!--
_See:_ [Editor Styles](/docs/how-to-guides/themes/theme-support.md#editor-styles)
 -->
*参照:* [エディタースタイル](https://developer.wordpress.org/block-editor/how-to-guides/themes/theme-support/#editor-styles)

<!--
## What browsers does Gutenberg support?

Gutenberg works in modern browsers.

The [list of supported browsers can be found in the Make WordPress handbook](https://make.wordpress.org/core/handbook/best-practices/browser-support/). The term “modern browsers” generally refers to the _current and previous two versions_ of each major browser.

Since WordPress 5.8, Gutenberg no longer supports any version of Internet Explorer.

 -->
## Gutenberg はどのブラウザをサポートしていますか ?

Gutenberg はモダンブラウザーで動作します。

[Make WordPress handbook に対応ブラウザーの一覧があります](https://make.wordpress.org/core/handbook/best-practices/browser-support/)。「モダンブラウザー」とは、一般にメジャーなブラウザーの最新および過去の2バージョンを意味します。

WordPress 5.8以降、Gutenberg は Internet Explorer のどのバージョンもサポートしなくなりました。

<!--
## Should I be concerned that Gutenberg will make my plugin obsolete?

The goal of Gutenberg is not to put anyone out of business. It's to evolve WordPress so there's more business to be had in the future, for everyone.

Aside from enabling a rich post and page building experience, a meta goal is to _move WordPress forward_ as a platform. Not only by modernizing the UI, but by modernizing the foundation.

We realize it's a big change. We also think there will be many new opportunities for plugins. WordPress is likely to ship with a range of basic blocks, but there will be plenty of room for highly tailored premium plugins to augment existing blocks or add new blocks to the mix.
 -->
## Gutenberg が私のプラグインを時代遅れにするかもしれない、と心配すべきですか ?

Gutenberg のゴールは、誰かを失職させることではありません。ゴールは、WordPress を進化させ、将来的にすべての人に対してより多くの仕事を生み出すことです。

リッチな投稿とページ構築体験を可能にすること以外に、メタ的なゴールはプラットフォームとしての「WordPress を前進させること」です。UI をモダン化するだけではなく、基盤もモダンなものにすることによってです。

これが大きな変化であることは認識しています。同時に、プラグインに多くの新しい機会がもたらされるだろうとも思います。WordPress には様々な基本的なブロックが含まれる見込みですが、特定の状況に高度に対応したプレミアムプラグインが既存のブロックを拡張したり、新しいブロックを追加したりするための余地もあるでしょう。

<!--
## Is it possible to opt out of Gutenberg for my site?

There is a “Classic” block, which is virtually the same as the current editor, except in block form.

There is also the [Classic Editor plugin](https://wordpress.org/plugins/classic-editor/) which restores the previous editor, see the plugin for more information. The WordPress Core team has committed to supporting the Classic Editor plugin [until December 2021](https://make.wordpress.org/core/2018/11/07/classic-editor-plugin-support-window/).
 -->
## 自分のサイトで Gutenberg を使わないようにすることはできますか ?

「クラシック」ブロックがあります。ブロックの形式であること以外、事実上従来のエディターと同じです。

従来のエディターに戻す [Classic Editor プラグイン](https://wordpress.org/plugins/classic-editor/) もあります。詳細についてはプラグインのページを参照してください。WordPress コアチームは Classic Editor プラグインを[2021年12月まで](https://make.wordpress.org/core/2018/11/07/classic-editor-plugin-support-window/)サポートすることをコミットしました。

<!--
## How do custom TinyMCE buttons work in Gutenberg?

Custom TinyMCE buttons still work in the “Classic” block, which is a block version of the classic editor you know today.

Gutenberg comes with a new universal inserter tool, which gives you access to every block available, searchable, sorted by recency and categories. This inserter tool levels the playing field for every plugin that adds content to the editor, and provides a single interface to learn how to use.
 -->
## カスタム TinyMCE ボタンは Gutenberg 内で動作しますか ?

カスタム TinyMCE ボタンは「クラシック」ブロックで動作します。「クラシック」ブロックは従来のクラシックエディターのブロック版です。

Gutenberg には新しい共通の挿入ツールが含まれます。利用可能なすべてのブロックにアクセスしたり、検索して最近の利用やカテゴリーでソートできます。この挿入ツールはエディターにコンテンツを追加するすべてのプラグインに対して条件を平等にし、使い方を習得するただ1つのインターフェイスを提供します。

<!--
## How do shortcodes work in Gutenberg?

Shortcodes continue to work as they do now.

However we see the block as an evolution of the `[shortcode]`. Instead of having to type out code, you can use the universal inserter tray to pick a block and get a richer interface for both configuring the block and previewing it. We would recommend people eventually upgrade their shortcodes to be blocks.
 -->
## Gutenberg ではショートコードはどのように動作しますか ?

ショートコードはこれまでと同じように動作し続けます。

ただし、私たちはブロックを `[shortcode]` の進化系として見ています。コードをタイプする代わりに、全体で共通の挿入ツールのトレーを使ってブロックを選択し、設定やプレビューが可能なリッチな UI を手に入れることができます。最終的には、ショートコードをブロックにアップグレードすることを推奨します。

<!--
## Should I move shortcodes to content blocks?

We think so for a variety of reasons including but not limited to:

-   Blocks have visual editing built-in which creates a more rich, dynamic experience for building your site.
-   Blocks are simply html and don’t persist things the browser doesn't understand on the frontend. In comparison, if you disable a plugin that powers a shortcode, you end up with strange visuals on the frontend (often just showing the shortcode in plain text).
-   Blocks will be discovered more readily with the launch of the block directory in a way shortcodes never could be allowing for more people to get more functionality.

Ultimately, Blocks are designed to be visually representative of the final look, and, with the launch of the Block Directory in 5.5, they will become the expected way in which users will discover and insert content in WordPress.
 -->
## ショートコードをコンテンツブロックに移行すべきですか ?

さまざまな理由により移行すべきと考えます。理由は以下に限りません。

- ブロックには組み込みのビジュアルな編集機能があり、サイトの構築においてよりリッチで動的なエクスペリエンスを作成します。
- ブロックは単純な HTML であり、ブラウザーが理解できないフロントエンド上の何かを求めません。一方、ショートコードは実装するプラグインを無効化するとフロントエンドに奇妙なビジュアル、一般にはプレインテキストで記述されたショートコードが表示されます。
- ブロックディレクトリーがサポートされると機能を追加したいユーザーはブロックをより簡単に見つけられます。ショートコードでは決して実現できない方法です。

最終的には、ブロックは見た目のビジュアルな表現となるようデザインされています。バージョン 5.5 でサポートされるブロックディレクトリーはユーザーが WordPress でコンテンツを発見し、挿入する際の通常の方法となるでしょう。

<!--
## Is Gutenberg made to be properly accessible?

Accessibility is not an afterthought. Not every aspect of Gutenberg is accessible at the moment. You can check logged issues [here](https://github.com/WordPress/gutenberg/labels/Accessibility%20%28a11y%29). We understand that WordPress is for everyone, and that accessibility is about inclusion. This is a key value for us.

If you would like to contribute to the accessibility of Gutenberg, we can always use more people to test and contribute.
 -->
## Gutenberg は適切にアクセシビリティに対応して作成されていますか ?

アクセシビリティは後から付け足すものではありません。現在、Gutenberg のすべてがアクセシブルであるとは言えず、イシューの記録は[こちら](https://github.com/WordPress/gutenberg/labels/Accessibility%20%28a11y%29)で確認できます。WordPress はすべての人のためのものであることを理解しており、アクセシビリティとはインクルージョンのことです。これは私たちにとって重要な価値観です。

Gutenberg のアクセシビリティに貢献したい方は、テストの実施をしたりコードを書いてくれる人を常に募集していますのでぜひご参加ください。

<!--
## How is data stored? I've seen HTML comments, what is their purpose?

Our approach—as outlined in [the technical overview introduction](https://make.wordpress.org/core/2017/01/17/editor-technical-overview/)—is to augment the existing data format in a way that doesn’t break the decade-and-a-half-fabric of content WordPress provides. In other terms, this optimizes for a format that prioritizes human readability (the HTML document of the web) and easy-to-render-anywhere over a machine convenient file (JSON in post-meta) that benefits the editing context primarily.

This also [gives us the flexibility](https://github.com/WordPress/gutenberg/issues/1516) to store those blocks that are inherently separate from the content stream (reusable pieces like widgets or small post type elements) elsewhere, and just keep token references for their placement.

We suggest you look at the [Gutenberg key concepts](/docs/getting-started/architecture/key-concepts.md) to learn more about how this aspect of the project works.
 -->
## データはどのように保存されますか ? HTML コメントを見かけましたが、この目的はなんでしょう ?

[技術概要のイントロダクション](https://make.wordpress.org/core/2017/01/17/editor-technical-overview/)で解説したように私たちのアプローチは、15年間 WordPress で積み重ねられてきたコンテンツを壊さない方法で既存のデータ形式を拡張します。つまり、主に編集コンテキストで利点のある投稿メタ内の JSON のような機械的に便利なファイルよりも、Web の HTML 文書のように人間の可読性やレンダリングの容易性を優先した形式で最適化します。

これはまた、ウィジェットや小さな投稿タイプ要素の再利用可能なパーツであるコンテンツストリームから本質的にブロックを分離してどこかに保存し、代わりにその場所へトークンリファレンスのみを保持するという[柔軟性を与えます](https://github.com/WordPress/gutenberg/issues/1516)。

プロジェクトのこの部分がどのように動作するかをより深く理解するには、[Gutenberg キーコンセプト](https://ja.wordpress.org/team/handbook/block-editor/explanations/architecture/key-concepts/)を参照してください。

<!--
## How can I parse the post content back out into blocks in PHP or JS?

In JS:
 -->
## 投稿コンテンツを PHP または JS でパースして返すにはどうすればよいですか ?

JS の場合:

```js
var blocks = wp.blocks.parse( postContent );
```
<!--
In PHP:
 -->
PHP の場合:

```php
$blocks = parse_blocks( $post_content );
```

## 問い合わせ先
ブロックエディターハンドブックへのコメントは [WordPress の 日本語 Slack](https://ja.wordpress.org/support/article/slack/) 内の #docs チャンネル、[フォーラム > その他](https://ja.wordpress.org/support/forum/miscellaneous/)、または以下のリポジトリへお願いします。

### 参照
- [英語版ブロックエディターハンドブック](https://developer.wordpress.org/block-editor/)
- [英語版リポジトリ](https://github.com/WordPress/gutenberg)
- [日本語版リポジトリ](https://github.com/jawordpressorg/gutenberg)

[原文](https://github.com/WordPress/gutenberg/blob/trunk/docs/explanations/faq.md)<|MERGE_RESOLUTION|>--- conflicted
+++ resolved
@@ -69,7 +69,7 @@
 <!--
 “Gutenberg” is the name of the project to create a new editor experience for WordPress — contributors have been working on it since January 2017 and it’s one of the most significant changes to WordPress in years. It’s built on the idea of using “blocks” to write and design posts and pages. This will serve as the foundation for future improvements to WordPress, including blocks as a way not just to design posts and pages, but also entire sites. The overall goal is to simplify the first-time user experience of WordPress — for those who are writing, editing, publishing, and designing web pages. The editing experience is intended to give users a better visual representation of what their post or page will look like when they hit publish. Originally, this was the kickoff goal:
  -->
-「Gutenberg」は、WordPress で新しい編集エクスペリエンスを作り出すプロジェクトの名称です。2017年1月にコントリビューションが始まり、この数年の WordPress でもっとも大きな変化の1つとなりました。Gutenberg は投稿やページの執筆やデザインに「ブロック」を使用するというアイデアの上に構築されています。これは投稿やページだけでなく、Web サイト全体のデザインにブロックを使用するという WordPress の未来の改良の基礎となります。最終的なゴールは WordPress の最初のユーザーエクスペリエンス、たとえば執筆、編集、発行、Web ページのデザイン等の簡素化です。編集エクスペリエンスではユーザーに対して、実際の投稿やページの表示と同じように見えるビジュアルな表現を与えることを目的とします。以下は、最初のキックオフ時のゴールです。
+「Gutenberg」は、WordPress で新しい編集エクスペリエンスを作り出すプロジェクトの名称です。2017年1月にコントリビューションが始まり、この数年の WordPress でもっとも大きな変化の1つとなりました。Gutenberg は投稿やページの執筆やデザインに「ブロック」を使用するというアイデアに基づいて構築されています。これは投稿やページだけでなく、Web サイト全体のデザインにブロックを使用するという WordPress の未来の改良の基礎となります。最終的なゴールは WordPress の最初のユーザーエクスペリエンス、たとえば執筆、編集、発行、Web ページのデザイン等の簡素化です。編集エクスペリエンスではユーザーに対して、実際の投稿やページの表示と同じように見えるビジュアルな表現を与えることを目的とします。以下は、最初のキックオフ時のゴールです。
 
 <!--
 > The editor will endeavour to create a new page and post building experience that makes writing rich posts effortless, and has “blocks” to make it easy what today might take shortcodes, custom HTML, or “mystery meat” embed discovery.
@@ -421,7 +421,7 @@
 		</tr>
 		<tr>
 			<td>複数のブロックに渡ってテキストを選択</td>
-			<td></td>
+			<td><kbd>Shift</kbd>+<kbd>矢印 (⇦, ⇧, ⇨, ⇩)</kbd></td>
 			<td><kbd>Shift</kbd>+<kbd>矢印 (⇦, ⇧, ⇨, ⇩)</kbd></td>
 		</tr>
 	</tbody>
@@ -766,25 +766,9 @@
  -->
 ## カスタム投稿タイプはまだサポートされますか ?
 
-<<<<<<< HEAD
 もちろんです。カスタム投稿タイプが Gutenberg を活用できる方法には複数あります。計画では、カスタム投稿タイプでサポートするブロックを指定したり、デフォルトのブロックを定義できるようにします。現在はまだ未実装ですが、投稿タイプがコンテンツフィールドを無効にすれば、下部の「上級者向け」セクションがページを埋めるようになります。
-<!--
-## Does Gutenberg support columns?
-
-Yes, a columns block is available in Gutenberg.
-
-## Does Gutenberg support nested blocks?
-
-Yes, it is supported. You can have multiple levels of nesting – blocks within blocks within blocks. See the [Nested Block Tutorial](/docs/how-to-guides/block-tutorial/nested-blocks-inner-blocks.md) for more information.
-
-## Does drag and drop work for rearranging blocks?
-
-Yes, you can drag and drop blocks to rearrange their order.
--->
-
-<!--
-=======
->>>>>>> 2cccf415
+
+<!--
 ## Can themes _style_ blocks?
 
 Yes. Blocks can provide their own styles, which themes can add to or override, or they can provide no styles at all and rely fully on what the theme provides.
