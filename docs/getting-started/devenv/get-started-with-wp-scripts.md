<!-- 
# Get started with wp-scripts
 -->
# wp-scripts 入門

<!-- 
The [`@wordpress/scripts`](https://developer.wordpress.org/block-editor/reference-guides/packages/packages-scripts/) package, commonly referred to as `wp-scripts`, is a set of configuration files and scripts that primarily aims to standardize and simplify the development process of WordPress projects that require a JavaScript build step.
 -->
[`@wordpress/scripts`](https://developer.wordpress.org/block-editor/reference-guides/packages/packages-scripts/) パッケージは構成ファイルとスクリプトのセットで、一般に `wp-scripts` と呼ばれます。主に JavaScript のビルド手順を必要とする WordPress プロジェクトの開発プロセスの標準化と簡素化を目的とします。

<!-- 
A JavaScript build step refers to the process of transforming, bundling, and optimizing JavaScript source code and related assets into a format suitable for production environments. These build steps often take modern JavaScript (ESNext and JSX) and convert it to a version compatible with most browsers. They can also bundle multiple files into one, minify the code to reduce file size and perform various other tasks to optimize the code.
 -->
JavaScript のビルド手順とは、JavaScript のソースコードと関連アセットを本番環境に適した形式に変換、バンドル、最適化するプロセスを指します。これらのビルド手順は多くの場合、最新の JavaScript (ESNext と JSX) をほとんどのブラウザと互換性のあるバージョンに変換します。また、複数のファイルを1つにバンドルし、コードを最小化してファイルサイズを縮小し、コードを最適化するその他のさまざまなタスクを実行します。

<!-- 
You will typically be working with ESNext and JSX when building for the Block Editor, and most examples in the Block Editor Handbook are written in these syntaxes. Learning how to set up a build step is essential. However, configuring the necessary tools like [webpack](https://webpack.js.org/), [Babel](https://babeljs.io/), and [ESLint](https://eslint.org/) can become complex. This is where `wp-scripts` comes in. 
 -->
ブロックエディター用にビルドする場合、通常は ESNext と JSX を使用します。ブロックエディターハンドブックのほとんどの例もこの構文で書かれています。したがってビルド手順の設定方法の学習が重要になりますが、[webpack](https://webpack.js.org/) や [Babel](https://babeljs.io/) や [ESLint](https://eslint.org/) のような必須ツールの構成は複雑です。ここで `wp-scripts` の出番です。

<!-- 
Here are a few things that `wp-scripts` can do:
 -->
`wp-scripts` で以下を実行できます。

<!-- 
- **Compilation:** Converts modern JavaScript (ESNext and JSX) into code compatible with most browsers, using Babel.
- **Bundling:** Uses webpack to combine multiple JavaScript files into a single bundle for better performance.
- **Code Linting:** Provides configurations for ESLint to help ensure code quality and conformity to coding standards.
- **Code Formatting:** Incorporates Prettier for automated code styling to maintain consistent code formatting across projects.
- **Sass Compilation:** Converts Sass (.scss or .sass) files to standard CSS.
- **Code Minification:** Reduces the size of the JavaScript code for production to ensure faster page loads.
 -->
- **コンパイル：** Babel を使用して、モダンなJavaScript（ESNextとJSX）をほとんどのブラウザと互換性のあるコードに変換します。
- **バンドル:** webpack を使用して、複数の JavaScript ファイルを1つのバンドルにまとめ、パフォーマンスを向上します。
- **コードの lint:** ESLint の構成を提供し、コードの品質とコーディング標準への準拠を保証します。
- **コードフォーマット:** 自動コードスタイリングのために Prettier を組み込み、プロジェクト間で一貫したコードフォーマットを維持します。
- **Sass コンパイル:** Sass (.scss または .sass) ファイルを標準的な CSS に変換します。
- **コードの最小化:** JavaScript コードのサイズを縮小し、ページロードを高速化します。

<!-- 
The package abstracts away much of the initial setup, configuration, and boilerplate code associated with JavaScript development for modern WordPress. You can then focus on building blocks and Block Editor extensions.
 -->
このパッケージは、最新の WordPress 向けの JavaScript 開発に関連する初期設定、構成、定型コードの多くを抽象化します。開発者はブロックの構築とブロックエディターの拡張に集中できます。

<!-- 
## Quick start
 -->
## クイックスタート

<!-- 
<div class="callout callout-tip">
    If you use <a href="https://developer.wordpress.org/block-editor/getting-started/devenv/get-started-with-create-block/"><code>@wordpress/create-block</code></a> package to scaffold the structure of files needed to create and register a block, you'll also get a modern JavaScript build setup (using <code>wp-scripts</code>) with no configuration required, so you don't need to worry about installing <code>wp-scripts</code> or enqueuing assets. Refer to <a href="https://developer.wordpress.org/block-editor/getting-started/devenv/get-started-with-create-block/">Get started with <code>create-block</code></a> for more details.
</div>
 -->
> <a href="https://ja.wordpress.org/team/handbook/block-editor/getting-started/devenv/get-started-with-create-block/"><code>@wordpress/create-block</code></a> パッケージを使用すると、ブロックの作成と登録に必要なファイル構造の雛形を作成できます。また構成なしでモダンな JavaScript ビルドセットアップ（<code>wp-scripts</code> を使用）も入手でき、<code>wp-scripts</code> のインストールやアセットのエンキューを心配する必要はありません。詳しくは <a href="https://developer.wordpress.org/block-editor/getting-started/devenv/get-started-with-create-block/"><code>create-block</code> 入門</a>を参照してください。

<!-- 
### Installation
 -->
### インストール

<!-- 
Ensure you have Node.js and `npm` installed on your computer. Review the [Node.js development environment](https://developer.wordpress.org/block-editor/getting-started/devenv/nodejs-development-environment/) guide if not. 
 -->
コンピューターに Node.js と `npm` がインストールされていることを確認してください。インストールされていない場合は、[Node.js 開発環境](https://ja.wordpress.org/team/handbook/block-editor/getting-started/devenv/nodejs-development-environment/) ガイドを参照してください。

<!-- 
Then, create a project folder and ensure it contains a `package.json` file, a `build` folder, and an `src` folder. The `src` folder should also include an `index.js` file. 
 -->
次に、プロジェクトフォルダを作成し、その中に `package.json` ファイル、`build` フォルダ、`src` フォルダを作成してください。`src` フォルダには `index.js` ファイルも作成する必要があります。

<!-- 
If you have not created a `package.json` file before, navigate to the project folder in the terminal and run the `npm init` command. An interactive prompt will walk you through the steps. Configure as you like, but when it asks for the "entry point", enter `build/index.js`.
 -->
`package.json` ファイルを作成したことがなければ、ターミナルでプロジェクトフォルダに移動して `npm init` コマンドを実行してください。対話的にプロンプトが表示され、手順が説明されます。自由に構成できますが、「entry point」は`build/index.js` と入力してください。

<!-- 
Of course, there are many ways to set up a project using `wp-scripts`, but this is the recommended approach used throughout the Block Editor Handbook.
 -->
もちろん、`wp-scripts` を使用したプロジェクトのセットアップ方法は多数ありますが、ブロックエディターハンドブックではこの方法を推奨しています。

<!-- 
Finally, install the `wp-scripts` package as a development dependency by running the command:
 -->
最後に、`wp-scripts` パッケージを開発依存としてインストールします。

```bash
npm install @wordpress/scripts --save-dev
```

<!-- 
Once the installation is complete, your project folder should look like this:
 -->
インストールが完了すると、プロジェクトフォルダーは次のようになるはずです。

<!-- 
```bash
example-project-folder/
├── build/
├── node_modules/ (autogenerated)
├── src/
│   └── index.js
├── package-lock.json (autogenerated)
└── package.json
```
 -->
```bash
example-project-folder/
├── build/
├── node_modules/ (自動生成)
├── src/
│   └── index.js
├── package-lock.json (自動生成)
└── package.json
```

<!-- 
### Basic usage
 -->
### 基本的な使い方

<!-- 
Once installed, you can run the predefined scripts provided with `wp-scripts` by referencing them in the scripts section of your `package.json` file. Here’s an example:
 -->
インストールが完了したら、`wp-scripts` で提供されている定義済みのスクリプトを `package.json` ファイルの scripts セクションで参照して実行できます。以下はその例です。

```json
{
    "scripts": {
        "start": "wp-scripts start",
        "build": "wp-scripts build"
    }
}
```

<!-- 
These scripts can then be run using the command `npm run {script name}`. 
 -->
これらのスクリプトは `npm run {スクリプト名}` コマンドを使用して実行できます。

<!-- 
### The build process with `wp-scripts`
 -->
### `wp-scripts` でのビルドプロセス

<!-- 
The two scripts you will use most often are `start` and `build` since they handle the build step. See the [package documentation](https://developer.wordpress.org/block-editor/packages/packages-scripts/) for all options.
 -->
最もよく使うスクリプトはビルド手順を処理する `start` と `build` の2つです。すべてのオプションについては [パッケージのドキュメント](https://developer.wordpress.org/block-editor/packages/packages-scripts/) を参照してください。

<!-- 
When working on your project, use the `npm run start` command. This will start a development server and automatically rebuild the project whenever any change is detected. Note that the compiled code in `build/index.js` will not be optimized.
 -->
ブロックで作業するときは、 `npm run start` コマンドを使用します。開発サーバーを起動し、コードの変更を検出するたびに、自動的にプロジェクトをリビルドします。注意: `build/index.js` にコンパイルされたコードは最適化されません。

<!-- 
When you are ready to deploy your project, use the `npm run build` command. This optimizes your code and makes it production-ready.
 -->
プロジェクトをデプロイする準備ができたら、 `npm run build` コマンドを使用します。コードが最適化され、本番環境に適用できます。

<!-- 
After the build finishes, you will see the compiled JavaScript file created at `build/index.js`. 
 -->
ビルドが終了すると、コンパイルされた JavaScript ファイルが `build/index.js` として作成されます。

<!-- 
A `build/index.asset.php` file will also be created in the build process, which contains an array of dependencies and a version number (for cache busting). Please, note that to register a block without this `wp-scripts` build process you'll need to manually create `*.asset.php` dependencies files (see [example](https://github.com/WordPress/block-development-examples/tree/trunk/plugins/minimal-block-no-build-e621a6)).
 -->
ビルドプロセスでは `build/index.asset.php` ファイルも作成され、中には依存関係の配列とバージョン番号 (cache busting、キャッシュ破棄のため) が含まれます。この `wp-scripts` ビルドプロセスなしでブロックを登録するには、手動で `*.asset.php` 依存ファイルを作成する必要があることに注意してください ([例](https://github.com/WordPress/block-development-examples/tree/trunk/plugins/minimal-block-no-build-e621a6)を参照)。

<!-- 
### Enqueuing assets
 -->
### アセットのエンキュー

<!-- 
If you register a block via `register_block_type` the scripts defined in `block.json` will be automatically enqueued (see [example](https://github.com/WordPress/block-development-examples/tree/trunk/plugins/minimal-block-ca6eda))
 -->
`register_block_type` を介してブロックを登録すると、`block.json` で定義されたスクリプトは自動的にエンキューされます ([例](https://github.com/WordPress/block-development-examples/tree/trunk/plugins/minimal-block-ca6eda)を参照)。

<!-- 
To manually enqueue files in the editor, in any other context, you can refer to the [Enqueueing assets in the Editor](https://developer.wordpress.org/block-editor/how-to-guides/enqueueing-assets-in-the-editor/) guide for more information, but here's a typical implementation. 
 -->
エディター内でファイルを手動でエンキューするには、他の任意のコンテキストにおける詳細を [エディター内でのアセットのエンキュー](https://ja.wordpress.org/team/handbook/block-editor/how-to-guides/enqueueing-assets-in-the-editor/)ガイドを参照できますが、ここでは典型的な実装を紹介します。

```php
/**
 * Enqueue Editor assets.
 */
function example_project_enqueue_editor_assets() {
    $asset_file = include( plugin_dir_path( __FILE__ ) . 'build/index.asset.php');

    wp_enqueue_script(
        'example-editor-scripts',
        plugins_url( 'build/index.js', __FILE__ ),
        $asset_file['dependencies'],
        $asset_file['version']
    );
}
add_action( 'enqueue_block_editor_assets', 'example_project_enqueue_editor_assets' );
```

<!-- 
Here's [an example](https://github.com/WordPress/block-development-examples/tree/trunk/plugins/data-basics-59c8f8) of manually enqueuing files in the editor.
 -->
エディター内でファイルを手動でエンキューする[例](https://github.com/WordPress/block-development-examples/tree/trunk/plugins/data-basics-59c8f8)です。

<!-- 
## Next steps
 -->
## 次のステップ

<!-- 
While `start` and `build` will be the two most used scripts, several other useful tools come with `wp-scripts` that are worth exploring. Here's a look at a few.
 -->
`start` と `build` が最もよく使われるスクリプトですが、他にも `wp-scripts` には便利なツールが複数用意されています。ここではそのいくつかを紹介します。

<!-- 
### Maintaining code quality
 -->
### コード品質の維持

<!-- 
To help developers improve the quality of their code, `wp-scripts` comes pre-configured with tools like ESLint and Prettier. ESLint ensures your JavaScript adheres to best practices and the [WordPress coding standards](https://developer.wordpress.org/coding-standards/wordpress-coding-standards/), while Prettier automatically formats your code. The available scripts include: 
 -->
開発者がコードの品質を向上できるように、`wp-scripts`には ESLint や Prettier のようなツールがあらかじめ設定されています。ESLint は JavaScript がベストプラクティスと [WordPress コーディング規約](https://ja.wordpress.org/team/handbook/coding-standards/wordpress-coding-standards/)に準拠していることを確認します。Prettier はコードを自動的にフォーマットします。利用可能なスクリプトは以下の通りです。

```json
{
    "scripts": {
        "format": "wp-scripts format",
        "lint:css": "wp-scripts lint-style",
        "lint:js": "wp-scripts lint-js",
    }
}
```

<!-- 
Regularly linting and formatting your code ensures it's functional, clear, and maintainable for yourself and other developers.
 -->
定期的にコードを lint し、フォーマットすることで、自分自身や他の開発者にとって機能的でわかりやすく、保守しやすいコードになります。

<<<<<<< HEAD
<!-- 
### Running Tests
 -->
### テストの実行
=======
### Running tests
>>>>>>> e09412eb

<!-- 
Beyond just writing code, verifying its functionality is crucial. `wp-scripts` includes [Jest](https://jestjs.io/), a JavaScript testing framework, and both end-to-end and unit testing scripts:
 -->
コードを書くだけでなく、機能を検証することも重要です。`wp-scripts` には、JavaScript のテストフレームワーク [Jest](https://jestjs.io/) と、エンドツーエンドとユニットテストの両方のスクリプトが含まれています。

```json
{
    "scripts": {
        "test:e2e": "wp-scripts test-e2e",
        "test:unit": "wp-scripts test-unit-js"
    }
}
```

<!-- 
Unit tests validate individual units of code, such as functions, ensuring they work as intended, while end-to-end (E2E) tests evaluate the entire project by simulating real-world user scenarios to ensure all parts of the system work seamlessly together.
 -->
ユニットテストは関数などの個々のコード単位で検証し、意図したとおりに動作することを保証します。一方、エンドツーエンド (E2E) テストは、実際のユーザーシナリオをシミュレートしてプロジェクト全体を評価し、システムのすべての部分がシームレスに連動することを確認します。

<!-- 
### Advanced configurations 
 -->
### 高度な構成

<!-- 
While `wp-scripts` provides a solid default configuration, there might be cases where you need more specialized setups. The good news is `wp-scripts` is highly adaptable. For example, you can extend and override the default webpack configuration, allowing you to add loaders and plugins or modify almost any part of the build process. This flexibility ensures that as your project grows or its requirements change, `wp-scripts` can be tailored to your evolving needs.
 -->
`wp-scripts` はデフォルト設定で十分機能しますが、特殊な設定が必要な場合もあります。良いニュースとして `wp-scripts` は非常に拡張性に優れます。例えば、デフォルトの webpack の設定を拡張し、上書きでき、ローダーやプラグインを追加し、ビルドプロセスのほとんどすべての部分を変更できます。この柔軟性により、プロジェクトが成長したり、要件が変更されても、進化するニーズに `wp-scripts` を適用できます。

<!-- 
See the `wp-scripts` [package documentation](https://developer.wordpress.org/block-editor/packages/packages-scripts/) for all configuration options.
 -->
すべての構成オプションについては `wp-scripts` [パッケージのドキュメント](https://developer.wordpress.org/block-editor/packages/packages-scripts/) を参照してください。

<!-- 
## Additional resources
 -->
## 追加リソース

<!-- 
- [@wordpress/scripts](https://developer.wordpress.org/block-editor/reference-guides/packages/packages-scripts/) (Official documentation)
- [How webpack and WordPress packages interact](https://developer.wordpress.org/news/2023/04/how-webpack-and-wordpress-packages-interact/) (WordPress Developer Blog)
 -->
- [@wordpress/scripts](https://developer.wordpress.org/block-editor/reference-guides/packages/packages-scripts/) (公式ドキュメント)
- [webpack と WordPress パッケージの関係](https://developer.wordpress.org/news/2023/04/how-webpack-and-wordpress-packages-interact/) (WordPress Developer Blog)

[原文](https://github.com/WordPress/gutenberg/blob/trunk/docs/getting-started/devenv/get-started-with-wp-scripts.md)<|MERGE_RESOLUTION|>--- conflicted
+++ resolved
@@ -241,14 +241,10 @@
  -->
 定期的にコードを lint し、フォーマットすることで、自分自身や他の開発者にとって機能的でわかりやすく、保守しやすいコードになります。
 
-<<<<<<< HEAD
-<!-- 
-### Running Tests
+<!-- 
+### Running tests
  -->
 ### テストの実行
-=======
-### Running tests
->>>>>>> e09412eb
 
 <!-- 
 Beyond just writing code, verifying its functionality is crucial. `wp-scripts` includes [Jest](https://jestjs.io/), a JavaScript testing framework, and both end-to-end and unit testing scripts:
