<!-- 
# Get started with create-block
 -->
# create-block 入門

<!-- 
Custom blocks for the Block Editor in WordPress are typically registered using plugins and are defined through a specific set of files. The [`@wordpress/create-block`](https://developer.wordpress.org/block-editor/reference-guides/packages/packages-create-block/) package is an officially supported tool to scaffold the structure of files needed to create and register a block. It generates all the necessary code to start a project and integrates a modern JavaScript build setup (using [`wp-scripts`](https://developer.wordpress.org/block-editor/getting-started/devenv/get-started-with-wp-scripts/)) with no configuration required. 
 -->
WordPress ブロックエディターのカスタムブロックは通常、プラグインを使用して登録され、特定のファイル群によって定義されます。[`@wordpress/create-block`](https://ja.wordpress.org/team/handbook/block-editor/reference-guides/packages/packages-create-block/) パッケージは、ブロックの作成と登録に必要なファイル構造のひな形を作成する公式サポートツールです。プロジェクトを開始するために必要なすべてのコードを生成し、モダンな JavaScript ビルドセットアップ（[`wp-scripts`](https://developer.wordpress.org/block-editor/getting-started/devenv/get-started-with-wp-scripts) を使用）を構成の必要なく、統合します。

<!-- 
The package is designed to help developers quickly set up a block development environment following WordPress best practices.
 -->
このパッケージは開発者が、WordPress のベストプラクティスに従ってブロック開発環境を素早くセットアップできるように設計されています。

<<<<<<< HEAD
<!-- 
## Quick Start
 -->
## クイックスタート
=======
## Quick start
>>>>>>> e09412eb

<!-- 
### Installation
 -->
### インストール

<!-- 
Start by ensuring you have Node.js and `npm` installed on your computer. Review the [Node.js development environment](https://developer.wordpress.org/block-editor/getting-started/devenv/nodejs-development-environment/) guide if not.
 -->
まず Node.js と `npm` がコンピュータにインストールされていることを確認してください。インストールされていなければ、[Node.js 開発環境](https://ja.wordpress.org/team/handbook/block-editor/getting-started/devenv/nodejs-development-environment/) ガイドを参照してください。

<!-- 
You can use `create-block` to scaffold a block just about anywhere and then [use `wp-env`](https://developer.wordpress.org/block-editor/getting-started/devenv/get-started-with-wp-env/) from the inside of the generated plugin folder. This will create a local WordPress development environment with your new block plugin installed and activated.
 -->
任意の場所で `create-block` を使用してブロックを作成できます。次に、生成されたプラグインフォルダの中から [`wp-env` ](https://ja.wordpress.org/team/handbook/block-editor/getting-started/devenv/get-started-with-wp-env/)を使用します。WordPress のローカル開発環境が作成され、新しいブロックプラグインがインストール、有効化されます。

<!-- 
If you have your own [local WordPress development environment](https://developer.wordpress.org/block-editor/getting-started/devenv/#local-wordpress-environment) already set up, navigate to the `plugins/` folder using the terminal.
 -->
[ローカル WordPress 開発環境](https://ja.wordpress.org/team/handbook/block-editor/getting-started/devenv/#%E3%83%AD%E3%83%BC%E3%82%AB%E3%83%AB%E3%81%AE-wordpress-%E7%92%B0%E5%A2%83)がすでにセットアップされている場合は、ターミナルを使用して `plugins/` フォルダに移動してください。

<!-- 
Run the following command to scaffold an example block plugin:
 -->
次のコマンドを実行すると、ブロックプラグインのサンプルのひな形を作成できます。

```bash
npx @wordpress/create-block@latest todo-list
cd todo-list
```

<!-- 
The `slug` provided (`todo-list`) defines the folder name for the scaffolded plugin and the internal block name. 
 -->
指定された`slug` (`todo-list`) は、ひな形のプラグインのフォルダ名と内部ブロック名を定義します。

<!-- 
Navigate to the Plugins page of our local WordPress installation and activate the "Todo List" plugin. The example block will then be available in the Editor. 
 -->
ローカルの WordPress のプラグインページに移動し、「Todo List」プラグインを有効化します。すると、サンプルのブロックがエディター内で利用可能になります。

<!-- 
### Basic usage
 -->
### 基本的な使い方

<!-- 
The `create-block` assumes you will use modern JavaScript (ESNext and JSX) to build your block. This requires a build step to compile the code into a format that browsers can understand. Luckily, the `wp-scripts` package handles this process for you. Refer to the [Get started with wp-scripts](https://developer.wordpress.org/block-editor/getting-started/devenv/get-started-with-wp-scripts) for an introduction to this package. 
 -->
`create-block` はブロックのビルドに、モダンな JavaScript (ESNext と JSX) を使用することを想定しています。そのため、コードをブラウザが理解できる形にコンパイルする、ビルド手順が必要です。幸運なことに、`wp-scripts` パッケージがこの処理を代行します。このパッケージの紹介は、[wp-scripts 入門](https://ja.wordpress.org/team/handbook/block-editor/getting-started/devenv/get-started-with-wp-scripts/)を参照してください。

<!-- 
When `create-block` scaffolds the block, it installs `wp-scripts` and adds the most common scripts to the block's `package.json` file. By default, those include:
 -->
`create-block` はブロックのひな形を作成する際、`wp-scripts` をインストールし、最も一般的なスクリプトをブロックの`package.json` ファイルに追加します。デフォルトでは、以下のスクリプトが追加されます。

```json
{
    "scripts": {
		"build": "wp-scripts build",
		"format": "wp-scripts format",
		"lint:css": "wp-scripts lint-style",
		"lint:js": "wp-scripts lint-js",
		"packages-update": "wp-scripts packages-update",
		"plugin-zip": "wp-scripts plugin-zip",
		"start": "wp-scripts start"
	}
}
```

<!-- 
These scripts can then be run using the command `npm run {script name}`. The two scripts you will use most often are `start` and `build` since they handle the build step.
 -->
これらのスクリプトは `npm run {スクリプト名}` コマンドを使用して実行できます。最もよく使うスクリプトはビルド手順を処理する `start` と `build` の2つです。

<!-- 
When working on your block, use the `npm run start` command. This will start a development server and automatically rebuild the block whenever any code change is detected.
 -->
ブロックで作業するときは、 `npm run start` コマンドを使用します。開発サーバーを起動し、コードの変更を検出するたびに、自動的にブロックをリビルドします。

<!-- 
When you are ready to deploy your block, use the `npm run build` command. This optimizes your code and makes it production-ready.
 -->
ブロックをデプロイする準備ができたら、 `npm run build` コマンドを使用します。コードが最適化され、本番環境に適用できます。

<!-- 
See the `wp-scripts` [package documentation](https://developer.wordpress.org/block-editor/packages/packages-scripts/) for more details about each available script.
 -->
利用可能な各スクリプトの詳細については、 `wp-scripts` [パッケージドキュメント](https://developer.wordpress.org/block-editor/packages/packages-scripts/) を参照してください。

<!-- 
## Alternate implementations
 -->
## 他の実装

<!-- 
### Interactive mode
 -->
### 対話モード

<!-- 
For developers who prefer a more guided experience, the `create-block` package provides an interactive mode. Instead of manually specifying all options upfront, like the `slug` in the above example, this mode will prompt you for inputs step-by-step.
 -->
詳細な指示が必要な開発者のために、`create-block` パッケージには対話モードがあります。このモードでは、上の例の `slug` のようにすべてのオプションを事前に手動で指定する代わりに、ステップごとに入力が求められます。

<!-- 
To use this mode, run the command:
 -->
このモードを使用するには、次のコマンドを実行してください。

```bash
npx @wordpress/create-block@latest
```

<!-- 
Follow the prompts to configure your block settings interactively.
 -->
プロンプトに従って、対話的にブロックを構成できます。

<!-- 
### Quick start mode using options
 -->
### オプションを使用したクイックスタートモード

<!-- 
If you're already familiar with the `create-block` [options](https://developer.wordpress.org/block-editor/reference-guides/packages/packages-create-block/#options) and want a more streamlined setup, you can use quick start mode. This allows you to pass specific options directly in the command line, eliminating the need for interactive prompts.
 -->
すでに `create-block` の[オプション](https://ja.wordpress.org/team/handbook/block-editor/reference-guides/packages/packages-create-block/#%E3%82%AA%E3%83%97%E3%82%B7%E3%83%A7%E3%83%B3) に慣れていて、短い時間でセットアップを終えたければクイックスタートモードを使用してください。コマンドラインで直接特定のオプションを指定でき、対話的なプロンプトは不要です。

<!-- 
For instance, to quickly create a block named "my-block" with a namespace of "my-plugin" that is a Dynamic block, use this command:
 -->
例えば、名前空間「my-block」を持つダイナミックブロック「my-plugin」を素早く作成するには、次のコマンドを使用します。

```bash
npx @wordpress/create-block@latest --namespace="my-plugin" --slug="my-block" --variant="dynamic"
```
<!-- 
### Using templates
 -->
### テンプレートの使用

<!-- 
The `create-block` package also supports the use of templates, enabling you to create blocks based on predefined configurations and structures. This is especially useful when you have a preferred block structure or when you're building multiple blocks with similar configurations.
 -->
`create-block` パッケージはテンプレートもサポートしています。定義済みの構成や構造に基づいてブロックを作成できます。これは特に、希望するブロック構造がある場合や、類似の構成で複数のブロックを作成する場合に便利です。

<!-- 
To use a template, specify the `--template` option followed by the template name or path:
 -->
テンプレートを使用するには、`--template` オプションの後にテンプレート名またはパスを指定します。

```bash
npx @wordpress/create-block --template="my-custom-template"
```
<!-- 
Templates must be set up in advance so the `create-block` package knows where to find them. Learn more in the `create-block` [documentation](https://developer.wordpress.org/block-editor/reference-guides/packages/packages-create-block/#template), and review the [External Project Templates](https://developer.wordpress.org/block-editor/reference-guides/packages/packages-create-block/packages-create-block-external-template/) guide.
 -->
テンプレートはあらかじめセットアップしておき、`create-block` パッケージにテンプレートの位置を知らせる必要があります。詳しくは `create-block` の[ドキュメント](https://ja.wordpress.org/team/handbook/block-editor/reference-guides/packages/packages-create-block/#%E2%80%93template) を参照してください。また、[外部プロジェクトテンプレート](https://ja.wordpress.org/team/handbook/block-editor/reference-guides/packages/packages-create-block/packages-create-block-external-template/) ガイドも参照してください。

<!-- 
## Additional resources
 -->
## 追加のリソース
<!-- 
- [Using the create-block tool](https://learn.wordpress.org/tutorial/using-the-create-block-tool/) (Learn WordPress tutorial)
- [@wordpress/create-block](https://developer.wordpress.org/block-editor/reference-guides/packages/packages-create-block/) (Official documentation)
- [@wordpress/scripts](https://developer.wordpress.org/block-editor/reference-guides/packages/packages-scripts/) (Official documentation)
 -->
- [create-block ツールの使用](https://learn.wordpress.org/tutorial/using-the-create-block-tool/) (Learn WordPress チュートリアル)
- [@wordpress/create-block](https://ja.wordpress.org/team/handbook/block-editor/reference-guides/packages/packages-create-block/) (公式ドキュメント)
- [@wordpress/scripts](https://developer.wordpress.org/block-editor/reference-guides/packages/packages-scripts/) (公式ドキュメント)

[原文](https://github.com/WordPress/gutenberg/blob/trunk/docs/getting-started/devenv/get-started-with-create-block.md)<|MERGE_RESOLUTION|>--- conflicted
+++ resolved
@@ -13,14 +13,10 @@
  -->
 このパッケージは開発者が、WordPress のベストプラクティスに従ってブロック開発環境を素早くセットアップできるように設計されています。
 
-<<<<<<< HEAD
 <!-- 
-## Quick Start
+## Quick start
  -->
 ## クイックスタート
-=======
-## Quick start
->>>>>>> e09412eb
 
 <!-- 
 ### Installation
