<!--
# Development Environment
 -->
# 開発環境

<!--
This guide is for setting up your local environment for JavaScript development for creating plugins and tools to extend WordPress and the block editor. If you are looking to contribute to Gutenberg project itself, see additional documentation in the [Getting Started guide](/docs/contributors/code/getting-started-with-code-contribution.md).

A development environment is a catch-all term for what you need setup on your computer to work. The three main pieces needed for our development environment are:
 -->
このガイドでは WordPress やブロックエディターを拡張する、プラグインやツールを作成可能なローカル JavaScript 開発環境の構築方法について説明します。Gutenberg プロジェクトへのコントリビューションを検討している場合は、[開発入門ガイド](https://ja.wordpress.org/team/handbook/block-editor/contributors/code/getting-started-with-code-contribution/) 内の追加のドキュメントも参照してください。

「開発環境」とは、コンピュータでの動作に必要なセットアップ全体を指します。この開発環境には、大きく3つのセットアップが必要です。

<!--
1. Node/NPM Development Tools
2. WordPress Development Site
3. Code Editor
 -->
1. Node/NPM 開発ツール
2. WordPress 開発サイト
3. コードエディター

<!--
## Quick Start
 -->
## クイックスタート

<!--
Here is a summary of the guide. See each section for additional details and explanations.
 -->
このガイドの要約です。追加の詳細と説明については各セクションを参照してください。

<!--
**1. Install Node development tools**

Download and install [Node Version Manager](https://github.com/nvm-sh/nvm) (nvm)
 -->
**1. Node 開発ツールのインストール**

[Node Version Manager](https://github.com/nvm-sh/nvm) (nvm) をダウンロードし、インストールします。

```
curl -o- https://raw.githubusercontent.com/nvm-sh/nvm/v0.39.1/install.sh | bash
```
<!--
Quit and restart terminal
<<<<<<< HEAD
Install Node.js v14.
 -->
ターミナルを終了し、再起動します。
Node.js v14 をインストールします。
=======
Install Node.js v16.
>>>>>>> 70f5d0c9

```
nvm install 16
```
<!--
**2. WordPress Development Site**

First download, install, and start [Docker Desktop](https://www.docker.com/products/docker-desktop) following the instructions for your OS.

-   Install WordPress environment tool
 -->
**2. WordPress 開発サイト**

まずはじめに OS ごとの手順にしたがって [Docker Desktop](https://www.docker.com/products/docker-desktop) をダウンロード、インストール、開始します。

- WordPress environment ツールのインストール

```
npm -g install @wordpress/env
```
<!--
Start the environment from an existing plugin or theme directory, or a new working directory:
 -->
既存のプラグインディレクトリ、またはテーマディレクトリ、または新しい作業用ディレクトリから環境を開始します。

```
wp-env start
```
<!--

You will have a full WordPress site installed, navigate to: http://localhost:8888/ using your browser, log in to the WordPress dashboard at http://localhost:8888/wp-admin/ using Username "admin" and Password "password", without the quotes.
 -->
これでインストール済みの完全な WordPress サイトが作成されます。ブラウザを使用して http://localhost:8888/ にアクセスできます。WordPress ダッシュボードには http://localhost:8888/wp-admin/ からユーザー名「admin」、パスワード「password」でログインできます。

<!--
**3. Code Editor**

You can use any text editor to write code. For example, [Visual Studio Code](https://code.visualstudio.com/) is a popular open-source editor. You can follow instructions on their site to install it for your OS.
 -->
**3. コードエディター**

コードはどのテキストエディターでも書くことができます。たとえば [Visual Studio Code](https://code.visualstudio.com/) は人気のオープンソースエディターです。インストールする場合はサイト上の OS ごとの説明に従ってください。

<!--
## Node Development Tools
 -->
## Node 開発ツール

<!--
The tools needed for development are **Node** and **NPM**. **Nodejs** is a runtime environment that allows running JavaScript outside of the browser. NPM is the Node Package Manager, it is used for installing dependencies and running scripts. The script `npx` is also installed with Nodejs—this script is used to run packages not yet installed—we will use `npx` to bootstrap a block.
 -->
開発に必要なツールが **Node** と **NPM** です。**Nodejs** はブラウザの外で JavaScript を動かす際に必要な実行環境です。NPM は Node Package Manager の略で、依存関係にあるスクリプトのインストールと実行に使用されます。`npx` も Nodejs と一緒にインストールされますが、このスクリプトはまだインストールされていないパッケージの実行に使用されます。このサンプルでも `npx` を使用してブロックをゼロから作成します。

<!--
The tools are used to convert the JavaScript we are going to write into a format that browsers can run. This is called transpiling or the build step.

For Mac and Linux, it is recommended to use the [Node Version Manager](https://github.com/nvm-sh/nvm) (nvm). Using `nvm` to install node allows installing specific versions, plus installs locally in your home directory and avoids any global permission issues.
 -->
作成した JavaScript はツールを使用してブラウザーが実行可能な形式に変換します。この変換はトランスパイリングまたはビルドステップと呼ばれます。

Mac や Linux では [Node Version Manager](https://github.com/nvm-sh/nvm) (nvm) の使用を推奨します。node のインストールに `nvm` を使用すると、特定のバージョンをインストールしたり、ホームディレクトリにローカルにインストールしてグローバルな権限問題を回避値することができます。

<!--
For Windows, or alternative installs, you can [download a Nodejs installer](https://nodejs.org/en/download/) directly from the main Node.js website, v14 is recommended. Installers are available for Windows and Mac, and binaries available for Linux. See Node.js site for additional installation methods.

Here are the quick instructions to install using nvm, see the [full installation instructions](https://github.com/nvm-sh/nvm#installing-and-updating) for additional details.
 -->
Windows やその他の OS では Node.js の Web サイトから直接 [Nodejs インストールプログラムをダウンロード](https://nodejs.org/en/download/) できます。v14 を推奨します。インストールプログラムは Windows と Mac、バイナリーモジュールは Linux で利用可能です。インストール方法の詳細については Node.js のサイトを参照してください。

nvm を使用した簡単なインストール方法を説明します。詳細については[完全なインストール手順](https://github.com/nvm-sh/nvm#installing-and-updating)を参照してください。

<!--
Run the following on the command-line to install nvm:
 -->
nvm をインストールするには次のコマンドを実行します。

```sh
curl -o- https://raw.githubusercontent.com/nvm-sh/nvm/v0.39.1/install.sh | bash
```
<!--
Note: On macOS, the required developer tools are not installed by default, if not already installed you may be prompted to download the install.
 -->
注意: macOS にはデフォルトでは必要な開発ツールがインストールされていません。この場合、開発ツールをインストールするよう以下のダイアログが表示されます。

<img src="https://developer.wordpress.org/files/2020/07/git-install-prompt.png" alt="Mac git command requires command line developer tools" width="400" height="195"/>

<<<<<<< HEAD
<!--
After installing nvm, you need to use it to install node, to install the LTS version of node, run:
After installing nvm, you need to use it to install Node.js, to install v14, run:
 -->
nvm をインストール後はこれを使用して node をインストールします。次のコマンドを使用して v14 をインストールします。
=======
After installing nvm, you need to use it to install Node.js, to install v16, run:
>>>>>>> 70f5d0c9

```sh
nvm install 16
```
<!--
If there is an error running the above command, for example a common error that occurs is:
 -->
上のコマンドを実行すると次のようなエラーが発生する場合があります。

```sh
$ nvm install 16
zsh: command not found: nvm
```
<!--
First, try quitting and restarting your terminal to pick up the installed config.

If restarting did not resolve the problem, you might need to create the default profile file.

On macOS Catalina, the default shell is zsh, to create the profile file type `touch ~/.zshrc` on the command-line. It is fine to run if the file already exists. Note, `~/` is a shortcut to your home directory. For Ubuntu, including WSL, the default profile is bash, use `touch ~/.bashrc` to create.
 -->
解決するにはまず、ターミナルを終了して再起動し、導入されている構成を取り込んでからコマンドを再実行してください。

問題が続くようであれば、デフォルトのプロファイルファイルを作成する必要があるかもしれません。

macOS Catalina のデフォルトのシェルは zsh です。プロファイルファイルを作成するにはコマンドラインで `touch ~/.zshrc` を実行してください。すでに同じファイルがあっても構いません。`~/` はホームディレクトリーのショートカットであることに注意してください。WSL を含む Ubuntu ではデフォルトプロファイルは bash です。作成には `touch ~/.bashrc` を使用してください。

<!--
After creating the profile file, re-run the install command:
 -->
プロファイルファイルの作成後はインストールコマンドを再実行してください。

```sh
nvm install 16
```
<!--
The important part after installing is being able to use them in your terminal. Open a terminal command-line and type `node -v` and `npm -v` to confirm they are installed.
 -->

インストール後はターミナルからコマンドが実行できることを確認してください。ターミナルを開き `node -v` と `npm -v` を実行してインストールを確認します。

```sh
> node -v
v16.20.1

> npm -v
8.19.4
```
<!--
Your versions may not match exactly, that is fine. The minimum version for node is >= 10.x and for npm >= 6.9x, using the current LTS version will always be supported.
 -->
必ずしもバージョンは同じでないかもしれませんが、問題ありません。Node.js の最低要件はバージョン 12 以上、npm は 6.9x 以上です。v14 は、更新が必要になるまでサポートされます。

Your versions may not match exactly, that is fine. The minimum version for Node.js is >= 12 and for npm >= 6.9, using v14 will be supported until upgrade is required.

<!--
## WordPress Development Site
 -->
## WordPress 開発サイト

<!--
There are several ways to run WordPress locally on your own computer, or you could even develop on a cloud hosted computer, though this may be slower.

The WordPress [wp-env package](https://www.npmjs.com/package/@wordpress/env) lets you set up a local WordPress environment for building and testing plugins and themes, without any additional configuration.
 -->
コンピュータ上でローカルに WordPress を実行する方法にはいくつかあります。多少遅くはなりますが、クラウド上のコンピュータで開発することもできます。

WordPress [wp-env パッケージ](https://ja.wordpress.org/team/handbook/block-editor/reference-guides/packages/packages-env/) を使用すると、追加の構成なしでプラグインやテーマのビルド用、テスト用のローカル WordPress 環境をセットアップできます。

<!--
The `wp-env` tool uses Docker to create a virtual machine that runs the WordPress site. There are instructions available for installing Docker on [Windows 10 Pro](https://docs.docker.com/docker-for-windows/install/), [other versions of Windows 10](https://docs.docker.com/docker-for-windows/wsl/), [macOS](https://docs.docker.com/docker-for-mac/install/), and [Linux](https://docs.docker.com/v17.12/install/linux/docker-ce/ubuntu/#install-using-the-convenience-script). If using Ubuntu, see our additional notes for [help installing Docker on Ubuntu](/docs/getting-started/devenv/docker-ubuntu.md).
 -->
`wp-env` ツールは Docker を使用して WordPress サイト実行用の仮想マシンを作成します。OS ごとのインストール手順は以下のリンクを参照してください。[Windows 10 Pro](https://docs.docker.com/docker-for-windows/install/)、[その他のバージョンの Windows](https://docs.docker.com/docker-for-windows/wsl/), [macOS](https://docs.docker.com/docker-for-mac/install/)、[Linux](https://docs.docker.com/v17.12/install/linux/docker-ce/ubuntu/#install-using-the-convenience-script)。Ubuntu を使用している場合は補足のドキュメント「[Ubuntu への Docker インストールヘルプ](https://ja.wordpress.org/team/handbook/block-editor/getting-started/devenv/docker-ubuntu/)」を参照してください。

<!--
After you have installed Docker, go ahead and install the `wp-env` tool. This command will install the tool globally, which means you can run it from any directory:
 -->
Docker のインストールに続けて `wp-env` ツールをインストールしてください。このコマンドはグローバルにツールをインストールするため、任意のディレクトリからコマンドを実行できます。

```sh
npm -g install @wordpress/env
```
<!--
To confirm it is installed and available, run:
 -->
以下を実行して、インストールが成功し、正しく動作することを確認します。

```sh
wp-env --version
> 1.6.0
```
<!--
The `wp-env` script is used to create a Docker WordPress environment. You can use this script to start an environment with your plugin activated by running it from the directory containing your plugin. For example if you are following the create block tutorial, this would be in the generated directory like so:
 -->
`wp-env` スクリプトを使用して Docker WordPress 環境を作成できます。プラグインを含むディレクトリからこのスクリプトを実行すると、プラグインを有効化した状態で環境を開始できます。たとえば「[ブロックの作成 チュートリアル](https://ja.wordpress.org/team/handbook/block-editor/handbook/tutorials/create-block/)」を試している場合、このディレクトリは以下のような生成されたディレクトリになります。

```sh
npx @wordpress/create-block starter-block
cd starter-block
wp-env start
```
<!--
You can access your environment in your browser at: [http://localhost:8888/](http://localhost:8888/), the default username is `admin` and default password is `password`. For more information controlling the Docker environment see the [@wordpress/env package readme](/packages/env/README.md).
 -->
環境にはブラウザから [http://localhost:8888/](http://localhost:8888/) でアクセスできます。デフォルトのユーザー名は `admin`、パスワードは `password` です。Docker 環境の操作の詳細については [@wordpress/env パッケージドキュメント](https://ja.wordpress.org/team/handbook/block-editor/reference-guides/packages/packages-env/)を参照してください。

<!--
When using the script while developing a single plugin, `wp-env start` can mount and activate the plugin automatically when run from the directory containing the plugin. Note: This also works for themes when run from the directory in which you are developing the theme.
 -->
1つのプラグインを開発する場合、開発中のプラグインのディレクトリから `wp-env start` を実行してください。自動的にプラグインディレクトリがマウントされ、プラグインが有効化されます。注意: 同じ方法はテーマでも動作します。開発中のテーマのディレクトリでコマンドを実行してください。

<!--
If you run `wp-env start` from a directory that is not a plugin or theme, a generic WordPress environment will be created. The script will display the following warning, it is fine if this is your intention.
 -->
プラグインでもテーマでもないディレクトリから `wp-env start` を開始すると通常の WordPress 環境が作成されます。スクリプトは以下の警告表示しますが、意図したものであれば無視して構いません。

<!--
```
!! Warning: could not find a .wp-env.json configuration file and could not determine if 'DIR' is a WordPress installation, a plugin, or a theme.
```
 -->
```
!! Warning: could not find a .wp-env.json configuration file and could not determine if 'DIR' is a WordPress installation, a plugin, or a theme.
```
*!! 警告: .wp-env.json 構成ファイルが見つかりません。'DIR' が WordPress インストールか、プラグインか、テーマか判別できません。*

<!--
You can use the `.wp-env.json` configuration file to create an environment that works with multiple plugins and/or themes. See the [@wordpress/env package for additional details](/packages/env/README.md#wp-envjson).
 -->
`.wp-env.json` 構成ファイルを使用すると複数のプラグインやテーマと動作する環境を作成できます。詳細については [@wordpress/env パッケージ](https://ja.wordpress.org/team/handbook/block-editor/reference-guides/packages/packages-env/#wp-envjson)を参照してください。

<!--
#### Troubleshooting
 -->
#### トラブルシューティング
<!--
A common issue when running `wp-env` is `Error while running docker-compose command.`

-   Check that Docker Desktop is started and running.
-   Check Docker Desktop dashboard for logs, restart, or remove existing VMs.
 -->
`wp-env` を実行する際によくあるエラーは「`Error while running docker-compose command.`」(docker-compose コマンドの実行中にエラー)です。

- Docker Desktop が開始され、実行されていることを確認してください。
- Docker Desktop ダッシュボードでログを確認し、再起動し、既存の VM を削除してください。

<!--
If you see the error: `Host is already in use by another container`

-   The container is already running, or another one is. You can stop an existing container running use `wp-env stop` from the directory you started it.
-   If you do not remember the directory you started wp-env in, you can stop all containers with `docker stop $(docker ps -q)`. Please note, this will stop all containers, use caution with this command.
 -->
エラー「`Host is already in use by another container`」(ホストはすでに他のコンテナで使用中) が表示される場合は、

- 該当のコンテナ、または別のコンテナがすでに起動しています。コンテナは開始したディレクトリから `wp-env stop` を実行して、既存の実行中のコンテナを停止してください。
- wp-env を起動したディレクトリを覚えていない場合は、`docker stop $(docker ps -q)` ですべてのコンテナを停止できます。ただし、このコマンドはすべてのコンテナを停止するため、注意が必要です。

<!--
### Alternative to Docker
 -->
### Docker の代替

<!--
A block is just a plugin, so any WordPress environment can be used for development. A couple of alternatives that might be easier, since they do not require Docker install and setup.
ブロックは通常のプラグインです。開発にはどのような WordPress 環境でも使用できます。Docker のインストールやセットアップが必要ない簡便な代替もいつくかあります。
 -->

<!--
Docker is just one method to run a local WordPress environment. Block development and extending WordPress is done using normal plugins, so any WordPress environment can be used. Here are some alternatives that you can consider which do not require installing Docker.
 -->
Docker はローカルで WordPress 環境を稼働する1つの手段です。ブロック開発や WordPress の拡張は通常のプラグインを使用して可能なため任意の WordPress 環境を使用することができます。以下に Docker のインストールが不要ないくつかの代替の環境を挙げます。

<!--
-   [Local](https://localwp.com/) - Local is a single application you download and install. You will need to know where the plugin directory is located after install. If you create a site called `mywp` typically the plugin directory is installed at `~\Local Sites\mywp\app\public\wp-content\plugins`

-   [WampServer](http://www.wampserver.com/en/) or [MAMP](https://www.mamp.info/) environments, both are quite similar to Local, combining a web server, PHP, and database. However these tools are not WordPress specific, so if you are not already using them, Local might be an easier option.
-->
-   [Local](https://localwp.com/) - 「Local」はダウンロード、インストール可能な単一アプリケーションです。インストール後、どこにプラグインディレクトリがあるかは知っておく必要があります。`mywp` というサイトを作った場合、プラグインディレクトリは通常  `~\Local Sites\mywp\app\public\wp-content\plugins` になります。

-   [WampServer](http://www.wampserver.com/en/) または [MAMP](https://www.mamp.info/) 環境は両方とも Local によく似ていて Web サーバー、PHP、データベースを一体化しています。ただしこれらのツールは WordPress 固有ではありません。すでに使っているのでなければ Local が一番簡単な選択肢かもしれません。

<!-- -   Remote server - you can work on a remote server, most hosts provide a quick WordPress setup. However, this will require additional time thorughout development syncing to the server, or working directly on the remote server.
 -->
-   リモートサーバー - リモートサーバー上で作業することもできます。ほとんどのレンタルサーバーには簡便な WordPress セットアップメニューがあります。しかし、サーバーとの同期やリモートサーバー上の作業ディレクトリなどで開発中には追加の作業時間が必要になります。

<!--
The important part is having a WordPress site installed, and know where and how to update files in the plugins directory.
 -->
重要な点は WordPress がインストールされた環境があること、そして、プラグインディレクトリ内のどこをどのように更新するか知っていることです。

<!--
## Code Editor
 -->
## コードエディター

<!--
[Visual Studio Code](https://code.visualstudio.com/) is a popular code editor for JavaScript development. It works quite well across the three major platforms (Windows, Linux, and Mac), it is open-source and actively maintained by Microsoft. Plus Visual Studio Code has a vibrant community providing plugins and extensions; it is becoming the defacto standard for web development.

Alternative editors include [Sublime Text](https://www.sublimetext.com/) that is also available across platforms, though is a commercial product; or other free alternatives include [Vim](https://www.vim.org/), [Atom](https://atom.io/), and [Notepad++](https://notepad-plus-plus.org/) all support standard JavaScript style development.

You can use any editor you're comfortable with, it is more a personal preference. The development setup for WordPress block editor is a common JavaScript environment and most editors have plugins and support. The key is having a way to open, edit, and save text files.
 -->
[Visual Studio Code](https://code.visualstudio.com/) は JavaScript 開発で人気のあるコードエディターです。3つのメジャーなプラットフォーム Windows、Linux、Mac で完全に動作し、オープンソースであり、Microsoft がアクティブに開発しています。加えて Visual Studio Code には活発なコミュニティがあります。プラグインやエクステンションが提供され Web 開発におけるデファクトスタンダードになっています。

代替のエディターには、これもマルチプラットフォームで利用可能な [Sublime Text](https://www.sublimetext.com/) がありますが、こちらは有償の製品です。その他の無料の代替としては [Vim](https://www.vim.org/)、[Atom](https://atom.io/)、[Notepad++](https://notepad-plus-plus.org/) があります。これらはすべて標準の JavaScript スタイルの開発をサポートします。

開発には好きなエディターを使うことができます。これは個人の好みです。WordPress ブロックエディターの開発環境セットアップは一般的な JavaScript 環境であり、ほとんどのエディターにはプラグインやサポートがあります。重要なことはテキストファイルを開き、編集し、保存できることです。
<!--
## Uninstall - Start Over
 -->
## アンインストール - やり直し
<!--
Here are a few instructions if you need to start over, or want to remove what was installed.
 -->
最初からやり直したり、インストールしたものを削除する場合の手順です。

<!--
### Local Environment
 -->
### ローカル環境
<!--
-   If you just want to reset and clean the WordPress database:
 -->
- WordPress データベースをリセットしてクリーンにしたいだけの場合

```
wp-env clean all
```
<!--
-   To remove the local environment completely for a specific project:
 -->
- ローカルのプロジェクト艦橋を完全に削除する場合

```
wp-env destroy
```
<!--
-   To completely uninstall wp-env tool:
 -->
* wp-env ツールを完全に削除する場合

```
npm -g uninstall @wordpress/env
```
<!--
-   To uninstall Docker, or Visual Studio Code use your OS method to remove packages. For example, on Windows run "Add or remove programs". You can additionally uninstall from the Docker Desktop app, click the bug icon at the top to switch to this Troubleshoot screen. Click Uninstall or remove.

![Docker Troubleshoot Screenshot](https://developer.wordpress.org/files/2020/08/docker-uninstall-screen.png)
 -->
* Docker や Visual Studio Code をアンインストールするには OS で準備された方法を使用してパッケージを削除してください。たとえば Windows であれば「プログラムの追加と削除」で実行します。Docker は Docker Desktop アプリからアンインストールすることもできます。右上の虫のアイコンをクリックして「Troubleshoot」の画面に切り替え、「Uninstall」をクリックして削除してください。

![Docker Troubleshoot スクリーンショット](https://developer.wordpress.org/files/2020/08/docker-uninstall-screen.png)

<!--
### Uninstall Node/NVM
 -->
### Node/NVM のアンインストール

<!--
To uninstall Node/NVM, delete the NVM directory, this is typically installed at `$HOME/.nvm`, delete using
 -->
Node/NVM をアンインストールするには NVM ディレクトリを削除してください。通常は `$HOME/.nvm` にインストールされています, 以下のコマンドを使用して削除してください。

```
rm -rf "$HOME/.nvm"
```
<!--
If this does not work and the `$NVM_DIR` environment variable is set you can remove using `rm -rf "$NVM_DIR"`

To clean up any installed JavaScript packages remove the global `.npm` directory at `$HOME/.npm`,
 -->
もしもこれでうまくいかず `$NVM_DIR` 環境変数が設定されている場合は、 `rm -rf "$NVM_DIR"` で削除できます。

インストールされた JavaScript パッケージを削除するには、`$HOME/.npm` のグローバル `.npm` ディレクトリを削除してください。

```
rm -rf "$HOME/.npm"
```
<!--
Just as you confirmed the installation worked, you can confirm the uninstall worked. First quit and restart terminal and then try to run `npm -v`, `node -v`, and `nvm -v` you should then see a "command not found" error in the terminal.
 -->
インストール時と同じ手順で、アンインストールが正しく完了したことを確認できます。ターミナルを終了して再起動し、`npm -v`、`node -v`、`nvm -v` を実行してください。ターミナルにはエラー「command not found」(コマンドが見つかりません) が表示されます。

[原文](https://github.com/WordPress/gutenberg/blob/trunk/docs/getting-started/devenv/README.md)<|MERGE_RESOLUTION|>--- conflicted
+++ resolved
@@ -45,14 +45,10 @@
 ```
 <!--
 Quit and restart terminal
-<<<<<<< HEAD
-Install Node.js v14.
+Install Node.js v16.
  -->
 ターミナルを終了し、再起動します。
-Node.js v14 をインストールします。
-=======
-Install Node.js v16.
->>>>>>> 70f5d0c9
+Node.js v16 をインストールします。
 
 ```
 nvm install 16
@@ -139,15 +135,10 @@
 
 <img src="https://developer.wordpress.org/files/2020/07/git-install-prompt.png" alt="Mac git command requires command line developer tools" width="400" height="195"/>
 
-<<<<<<< HEAD
-<!--
-After installing nvm, you need to use it to install node, to install the LTS version of node, run:
-After installing nvm, you need to use it to install Node.js, to install v14, run:
- -->
-nvm をインストール後はこれを使用して node をインストールします。次のコマンドを使用して v14 をインストールします。
-=======
+<!--
 After installing nvm, you need to use it to install Node.js, to install v16, run:
->>>>>>> 70f5d0c9
+ -->
+nvm をインストール後はこれを使用して node をインストールします。次のコマンドを使用して v16 をインストールします。
 
 ```sh
 nvm install 16
