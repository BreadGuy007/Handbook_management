<<<<<<< HEAD
<!--
# Development Environment
 -->
# 開発環境

<!--
This guide is for setting up your local environment for JavaScript development for creating plugins and tools to extend WordPress and the block editor. If you are looking to contribute to Gutenberg project itself, see additional documentation in the [Getting Started guide](/docs/contributors/code/getting-started-with-code-contribution.md).

A development environment is a catch-all term for what you need setup on your computer to work. The three main pieces needed for our development environment are:
 -->
このガイドでは WordPress やブロックエディターを拡張する、プラグインやツールを作成可能なローカル JavaScript 開発環境の構築方法について説明します。Gutenberg プロジェクトへのコントリビューションを検討している場合は、[開発入門ガイド](https://ja.wordpress.org/team/handbook/block-editor/contributors/code/getting-started-with-code-contribution/) 内の追加のドキュメントも参照してください。

「開発環境」とは、コンピュータでの動作に必要なセットアップ全体を指します。この開発環境には、大きく3つのセットアップが必要です。

<!--
1. Node/NPM Development Tools
2. WordPress Development Site
3. Code Editor
 -->
1. Node/NPM 開発ツール
2. WordPress 開発サイト
3. コードエディター

<!--
## Quick Start
 -->
## クイックスタート

<!--
Here is a summary of the guide. See each section for additional details and explanations.
 -->
このガイドの要約です。追加の詳細と説明については各セクションを参照してください。

<!--
**1. Install Node development tools**

Download and install [Node Version Manager](https://github.com/nvm-sh/nvm) (nvm)
 -->
**1. Node 開発ツールのインストール**

[Node Version Manager](https://github.com/nvm-sh/nvm) (nvm) をダウンロードし、インストールします。

```
curl -o- https://raw.githubusercontent.com/nvm-sh/nvm/v0.39.1/install.sh | bash
```
<!--
Quit and restart terminal
Install Node.js v16.
 -->
ターミナルを終了し、再起動します。
Node.js v16 をインストールします。

```
nvm install 16
```
<!--
**2. WordPress Development Site**
=======
# Block Development Environment

This guide will help you set up the right development environment to create blocks and other plugins that extend and modify the Block Editor in WordPress.

To contribute to the Gutenberg project itself, refer to the additional documentation in the [code contribution guide](/docs/contributors/code/getting-started-with-code-contribution.md).`

A block development environment includes the tools you need on your computer to successfully develop for the Block Editor. The three essential requirements are:

1.  [Code editor](#code-editor)
2.  [Node.js development tools](#node-js-development-tools)
3.  [Local WordPress environment (site)](#local-wordpress-environment)

## Code editor

A code editor is used to write code, and you can use whichever editor you're most comfortable with. The key is having a way to open, edit, and save text files.

If you do not already have a preferred code editor, [Visual Studio Code](https://code.visualstudio.com/) (VS Code) is a popular choice for JavaScript development among Core contributors. It works well across the three major platforms (Windows, Linux, and Mac) and is open-source and actively maintained by Microsoft. VS Code also has a vibrant community providing plugins and extensions, including many for WordPress development.

## Node.js development tools

Node.js (`node`) is an open-source runtime environment that allows you to execute JavaScript outside of the web browser. While Node.js is not required for all WordPress JavaScript development, it's essential when working with modern JavaScript tools and developing for the Block Editor.

Node.js and its accompanying development tools allow you to:

-   Install and run WordPress packages needed for Block Editor development, such as `wp-scripts`
-   Setup local WordPress environments with `wp-env` and `wp-now`
-   Use the latest ECMAScript features and write code in ESNext
-   Lint, format, and test JavaScript code
-   Scaffold custom blocks with the `create-block` package
>>>>>>> 597991e5

The list goes on. While modern JavaScript development can be challenging, WordPress provides several tools, like [`wp-scripts`](https://developer.wordpress.org/block-editor/reference-guides/packages/packages-scripts/) and [`create-block`](https://developer.wordpress.org/block-editor/reference-guides/packages/packages-create-block/), that streamline the process and are made possible by Node.js development tools.

<<<<<<< HEAD
-   Install WordPress environment tool
 -->
**2. WordPress 開発サイト**

まずはじめに OS ごとの手順にしたがって [Docker Desktop](https://www.docker.com/products/docker-desktop) をダウンロード、インストール、開始します。

- WordPress environment ツールのインストール

```
npm -g install @wordpress/env
```
<!--
Start the environment from an existing plugin or theme directory, or a new working directory:
 -->
既存のプラグインディレクトリ、またはテーマディレクトリ、または新しい作業用ディレクトリから環境を開始します。

```
wp-env start
```
<!--

You will have a full WordPress site installed, navigate to: http://localhost:8888/ using your browser, log in to the WordPress dashboard at http://localhost:8888/wp-admin/ using Username "admin" and Password "password", without the quotes.
 -->
これでインストール済みの完全な WordPress サイトが作成されます。ブラウザを使用して http://localhost:8888/ にアクセスできます。WordPress ダッシュボードには http://localhost:8888/wp-admin/ からユーザー名「admin」、パスワード「password」でログインできます。

<!--
**3. Code Editor**

You can use any text editor to write code. For example, [Visual Studio Code](https://code.visualstudio.com/) is a popular open-source editor. You can follow instructions on their site to install it for your OS.
 -->
**3. コードエディター**

コードはどのテキストエディターでも書くことができます。たとえば [Visual Studio Code](https://code.visualstudio.com/) は人気のオープンソースエディターです。インストールする場合はサイト上の OS ごとの説明に従ってください。

<!--
## Node Development Tools
 -->
## Node 開発ツール

<!--
The tools needed for development are **Node** and **NPM**. **Nodejs** is a runtime environment that allows running JavaScript outside of the browser. NPM is the Node Package Manager, it is used for installing dependencies and running scripts. The script `npx` is also installed with Nodejs—this script is used to run packages not yet installed—we will use `npx` to bootstrap a block.
 -->
開発に必要なツールが **Node** と **NPM** です。**Nodejs** はブラウザの外で JavaScript を動かす際に必要な実行環境です。NPM は Node Package Manager の略で、依存関係にあるスクリプトのインストールと実行に使用されます。`npx` も Nodejs と一緒にインストールされますが、このスクリプトはまだインストールされていないパッケージの実行に使用されます。このサンプルでも `npx` を使用してブロックをゼロから作成します。

<!--
The tools are used to convert the JavaScript we are going to write into a format that browsers can run. This is called transpiling or the build step.

For Mac and Linux, it is recommended to use the [Node Version Manager](https://github.com/nvm-sh/nvm) (nvm). Using `nvm` to install node allows installing specific versions, plus installs locally in your home directory and avoids any global permission issues.
 -->
作成した JavaScript はツールを使用してブラウザーが実行可能な形式に変換します。この変換はトランスパイリングまたはビルドステップと呼ばれます。

Mac や Linux では [Node Version Manager](https://github.com/nvm-sh/nvm) (nvm) の使用を推奨します。node のインストールに `nvm` を使用すると、特定のバージョンをインストールしたり、ホームディレクトリにローカルにインストールしてグローバルな権限問題を回避値することができます。

<!--
For Windows, or alternative installs, you can [download a Nodejs installer](https://nodejs.org/en/download/) directly from the main Node.js website, v14 is recommended. Installers are available for Windows and Mac, and binaries available for Linux. See Node.js site for additional installation methods.

Here are the quick instructions to install using nvm, see the [full installation instructions](https://github.com/nvm-sh/nvm#installing-and-updating) for additional details.
 -->
Windows やその他の OS では Node.js の Web サイトから直接 [Nodejs インストールプログラムをダウンロード](https://nodejs.org/en/download/) できます。v14 を推奨します。インストールプログラムは Windows と Mac、バイナリーモジュールは Linux で利用可能です。インストール方法の詳細については Node.js のサイトを参照してください。

nvm を使用した簡単なインストール方法を説明します。詳細については[完全なインストール手順](https://github.com/nvm-sh/nvm#installing-and-updating)を参照してください。

<!--
Run the following on the command-line to install nvm:
 -->
nvm をインストールするには次のコマンドを実行します。

```sh
curl -o- https://raw.githubusercontent.com/nvm-sh/nvm/v0.39.1/install.sh | bash
```
<!--
Note: On macOS, the required developer tools are not installed by default, if not already installed you may be prompted to download the install.
 -->
注意: macOS にはデフォルトでは必要な開発ツールがインストールされていません。この場合、開発ツールをインストールするよう以下のダイアログが表示されます。

<img src="https://developer.wordpress.org/files/2020/07/git-install-prompt.png" alt="Mac git command requires command line developer tools" width="400" height="195"/>

<!--
After installing nvm, you need to use it to install Node.js, to install v16, run:
 -->
nvm をインストール後はこれを使用して node をインストールします。次のコマンドを使用して v16 をインストールします。

```sh
nvm install 16
```
<!--
If there is an error running the above command, for example a common error that occurs is:
 -->
上のコマンドを実行すると次のようなエラーが発生する場合があります。

```sh
$ nvm install 16
zsh: command not found: nvm
```
<!--
First, try quitting and restarting your terminal to pick up the installed config.

If restarting did not resolve the problem, you might need to create the default profile file.

On macOS Catalina, the default shell is zsh, to create the profile file type `touch ~/.zshrc` on the command-line. It is fine to run if the file already exists. Note, `~/` is a shortcut to your home directory. For Ubuntu, including WSL, the default profile is bash, use `touch ~/.bashrc` to create.
 -->
解決するにはまず、ターミナルを終了して再起動し、導入されている構成を取り込んでからコマンドを再実行してください。

問題が続くようであれば、デフォルトのプロファイルファイルを作成する必要があるかもしれません。

macOS Catalina のデフォルトのシェルは zsh です。プロファイルファイルを作成するにはコマンドラインで `touch ~/.zshrc` を実行してください。すでに同じファイルがあっても構いません。`~/` はホームディレクトリーのショートカットであることに注意してください。WSL を含む Ubuntu ではデフォルトプロファイルは bash です。作成には `touch ~/.bashrc` を使用してください。

<!--
After creating the profile file, re-run the install command:
 -->
プロファイルファイルの作成後はインストールコマンドを再実行してください。

```sh
nvm install 16
```
<!--
The important part after installing is being able to use them in your terminal. Open a terminal command-line and type `node -v` and `npm -v` to confirm they are installed.
 -->

インストール後はターミナルからコマンドが実行できることを確認してください。ターミナルを開き `node -v` と `npm -v` を実行してインストールを確認します。

```sh
> node -v
v16.20.1

> npm -v
8.19.4
```
<!--
Your versions may not match exactly, that is fine. The minimum version for node is >= 10.x and for npm >= 6.9x, using the current LTS version will always be supported.
 -->
必ずしもバージョンは同じでないかもしれませんが、問題ありません。Node.js の最低要件はバージョン 12 以上、npm は 6.9x 以上です。v14 は、更新が必要になるまでサポートされます。

Your versions may not match exactly, that is fine. The minimum version for Node.js is >= 12 and for npm >= 6.9, using v14 will be supported until upgrade is required.

<!--
## WordPress Development Site
 -->
## WordPress 開発サイト

<!--
There are several ways to run WordPress locally on your own computer, or you could even develop on a cloud hosted computer, though this may be slower.

The WordPress [wp-env package](https://www.npmjs.com/package/@wordpress/env) lets you set up a local WordPress environment for building and testing plugins and themes, without any additional configuration.
 -->
コンピュータ上でローカルに WordPress を実行する方法にはいくつかあります。多少遅くはなりますが、クラウド上のコンピュータで開発することもできます。

WordPress [wp-env パッケージ](https://ja.wordpress.org/team/handbook/block-editor/reference-guides/packages/packages-env/) を使用すると、追加の構成なしでプラグインやテーマのビルド用、テスト用のローカル WordPress 環境をセットアップできます。

<!--
The `wp-env` tool uses Docker to create a virtual machine that runs the WordPress site. There are instructions available for installing Docker on [Windows 10 Pro](https://docs.docker.com/docker-for-windows/install/), [other versions of Windows 10](https://docs.docker.com/docker-for-windows/wsl/), [macOS](https://docs.docker.com/docker-for-mac/install/), and [Linux](https://docs.docker.com/v17.12/install/linux/docker-ce/ubuntu/#install-using-the-convenience-script). If using Ubuntu, see our additional notes for [help installing Docker on Ubuntu](/docs/getting-started/devenv/docker-ubuntu.md).
 -->
`wp-env` ツールは Docker を使用して WordPress サイト実行用の仮想マシンを作成します。OS ごとのインストール手順は以下のリンクを参照してください。[Windows 10 Pro](https://docs.docker.com/docker-for-windows/install/)、[その他のバージョンの Windows](https://docs.docker.com/docker-for-windows/wsl/), [macOS](https://docs.docker.com/docker-for-mac/install/)、[Linux](https://docs.docker.com/v17.12/install/linux/docker-ce/ubuntu/#install-using-the-convenience-script)。Ubuntu を使用している場合は補足のドキュメント「[Ubuntu への Docker インストールヘルプ](https://ja.wordpress.org/team/handbook/block-editor/getting-started/devenv/docker-ubuntu/)」を参照してください。

<!--
After you have installed Docker, go ahead and install the `wp-env` tool. This command will install the tool globally, which means you can run it from any directory:
 -->
Docker のインストールに続けて `wp-env` ツールをインストールしてください。このコマンドはグローバルにツールをインストールするため、任意のディレクトリからコマンドを実行できます。

```sh
npm -g install @wordpress/env
```
<!--
To confirm it is installed and available, run:
 -->
以下を実行して、インストールが成功し、正しく動作することを確認します。

```sh
wp-env --version
> 1.6.0
```
<!--
The `wp-env` script is used to create a Docker WordPress environment. You can use this script to start an environment with your plugin activated by running it from the directory containing your plugin. For example if you are following the create block tutorial, this would be in the generated directory like so:
 -->
`wp-env` スクリプトを使用して Docker WordPress 環境を作成できます。プラグインを含むディレクトリからこのスクリプトを実行すると、プラグインを有効化した状態で環境を開始できます。たとえば「[ブロックの作成 チュートリアル](https://ja.wordpress.org/team/handbook/block-editor/handbook/tutorials/create-block/)」を試している場合、このディレクトリは以下のような生成されたディレクトリになります。

```sh
npx @wordpress/create-block starter-block
cd starter-block
wp-env start
```
<!--
You can access your environment in your browser at: [http://localhost:8888/](http://localhost:8888/), the default username is `admin` and default password is `password`. For more information controlling the Docker environment see the [@wordpress/env package readme](/packages/env/README.md).
 -->
環境にはブラウザから [http://localhost:8888/](http://localhost:8888/) でアクセスできます。デフォルトのユーザー名は `admin`、パスワードは `password` です。Docker 環境の操作の詳細については [@wordpress/env パッケージドキュメント](https://ja.wordpress.org/team/handbook/block-editor/reference-guides/packages/packages-env/)を参照してください。

<!--
When using the script while developing a single plugin, `wp-env start` can mount and activate the plugin automatically when run from the directory containing the plugin. Note: This also works for themes when run from the directory in which you are developing the theme.
 -->
1つのプラグインを開発する場合、開発中のプラグインのディレクトリから `wp-env start` を実行してください。自動的にプラグインディレクトリがマウントされ、プラグインが有効化されます。注意: 同じ方法はテーマでも動作します。開発中のテーマのディレクトリでコマンドを実行してください。

<!--
If you run `wp-env start` from a directory that is not a plugin or theme, a generic WordPress environment will be created. The script will display the following warning, it is fine if this is your intention.
 -->
プラグインでもテーマでもないディレクトリから `wp-env start` を開始すると通常の WordPress 環境が作成されます。スクリプトは以下の警告表示しますが、意図したものであれば無視して構いません。

<!--
```
!! Warning: could not find a .wp-env.json configuration file and could not determine if 'DIR' is a WordPress installation, a plugin, or a theme.
```
 -->
```
!! Warning: could not find a .wp-env.json configuration file and could not determine if 'DIR' is a WordPress installation, a plugin, or a theme.
```
*!! 警告: .wp-env.json 構成ファイルが見つかりません。'DIR' が WordPress インストールか、プラグインか、テーマか判別できません。*

<!--
You can use the `.wp-env.json` configuration file to create an environment that works with multiple plugins and/or themes. See the [@wordpress/env package for additional details](/packages/env/README.md#wp-envjson).
 -->
`.wp-env.json` 構成ファイルを使用すると複数のプラグインやテーマと動作する環境を作成できます。詳細については [@wordpress/env パッケージ](https://ja.wordpress.org/team/handbook/block-editor/reference-guides/packages/packages-env/#wp-envjson)を参照してください。

<!--
#### Troubleshooting
 -->
#### トラブルシューティング
<!--
A common issue when running `wp-env` is `Error while running docker-compose command.`

-   Check that Docker Desktop is started and running.
-   Check Docker Desktop dashboard for logs, restart, or remove existing VMs.
 -->
`wp-env` を実行する際によくあるエラーは「`Error while running docker-compose command.`」(docker-compose コマンドの実行中にエラー)です。

- Docker Desktop が開始され、実行されていることを確認してください。
- Docker Desktop ダッシュボードでログを確認し、再起動し、既存の VM を削除してください。

<!--
If you see the error: `Host is already in use by another container`

-   The container is already running, or another one is. You can stop an existing container running use `wp-env stop` from the directory you started it.
-   If you do not remember the directory you started wp-env in, you can stop all containers with `docker stop $(docker ps -q)`. Please note, this will stop all containers, use caution with this command.
 -->
エラー「`Host is already in use by another container`」(ホストはすでに他のコンテナで使用中) が表示される場合は、

- 該当のコンテナ、または別のコンテナがすでに起動しています。コンテナは開始したディレクトリから `wp-env stop` を実行して、既存の実行中のコンテナを停止してください。
- wp-env を起動したディレクトリを覚えていない場合は、`docker stop $(docker ps -q)` ですべてのコンテナを停止できます。ただし、このコマンドはすべてのコンテナを停止するため、注意が必要です。

<!--
### Alternative to Docker
 -->
### Docker の代替

<!--
A block is just a plugin, so any WordPress environment can be used for development. A couple of alternatives that might be easier, since they do not require Docker install and setup.
ブロックは通常のプラグインです。開発にはどのような WordPress 環境でも使用できます。Docker のインストールやセットアップが必要ない簡便な代替もいつくかあります。
 -->

<!--
Docker is just one method to run a local WordPress environment. Block development and extending WordPress is done using normal plugins, so any WordPress environment can be used. Here are some alternatives that you can consider which do not require installing Docker.
 -->
Docker はローカルで WordPress 環境を稼働する1つの手段です。ブロック開発や WordPress の拡張は通常のプラグインを使用して可能なため任意の WordPress 環境を使用することができます。以下に Docker のインストールが不要ないくつかの代替の環境を挙げます。

<!--
-   [Local](https://localwp.com/) - Local is a single application you download and install. You will need to know where the plugin directory is located after install. If you create a site called `mywp` typically the plugin directory is installed at `~\Local Sites\mywp\app\public\wp-content\plugins`. When working with gutenberg it is recommended to place your install in your own gutenberg folder. This avoids potential issue with the build processes.
 -->
-   [Local](https://localwp.com/) - 「Local」はダウンロード、インストール可能な単一アプリケーションです。インストール後、どこにプラグインディレクトリがあるかは知っておく必要があります。`mywp` というサイトを作った場合、プラグインディレクトリは通常  `~\Local Sites\mywp\app\public\wp-content\plugins` になります。Gutenberg で作業する際は、専用の Gutenberg フォルダへのインストールを推奨します。ビルドプロセスにおける潜在的な問題を避けられます。

<!--
-   [WampServer](http://www.wampserver.com/en/) or [MAMP](https://www.mamp.info/) environments, both are quite similar to Local, combining a web server, PHP, and database. However these tools are not WordPress specific, so if you are not already using them, Local might be an easier option.
-->
-   [WampServer](http://www.wampserver.com/en/) または [MAMP](https://www.mamp.info/) 環境は両方とも Local によく似ていて Web サーバー、PHP、データベースを一体化しています。ただしこれらのツールは WordPress 固有ではありません。すでに使っているのでなければ Local が一番簡単な選択肢かもしれません。

<!-- -   Remote server - you can work on a remote server, most hosts provide a quick WordPress setup. However, this will require additional time thorughout development syncing to the server, or working directly on the remote server.
 -->
-   リモートサーバー - リモートサーバー上で作業することもできます。ほとんどのレンタルサーバーには簡便な WordPress セットアップメニューがあります。しかし、サーバーとの同期やリモートサーバー上の作業ディレクトリなどで開発中には追加の作業時間が必要になります。

<!--
The important part is having a WordPress site installed, and know where and how to update files in the plugins directory.
 -->
重要な点は WordPress がインストールされた環境があること、そして、プラグインディレクトリ内のどこをどのように更新するか知っていることです。

<!--
## Code Editor
 -->
## コードエディター

<!--
[Visual Studio Code](https://code.visualstudio.com/) is a popular code editor for JavaScript development. It works quite well across the three major platforms (Windows, Linux, and Mac), it is open-source and actively maintained by Microsoft. Plus Visual Studio Code has a vibrant community providing plugins and extensions; it is becoming the defacto standard for web development.

Alternative editors include [Sublime Text](https://www.sublimetext.com/) that is also available across platforms, though is a commercial product; or other free alternatives include [Vim](https://www.vim.org/), [Atom](https://atom.io/), and [Notepad++](https://notepad-plus-plus.org/) all support standard JavaScript style development.

You can use any editor you're comfortable with, it is more a personal preference. The development setup for WordPress block editor is a common JavaScript environment and most editors have plugins and support. The key is having a way to open, edit, and save text files.
 -->
[Visual Studio Code](https://code.visualstudio.com/) は JavaScript 開発で人気のあるコードエディターです。3つのメジャーなプラットフォーム Windows、Linux、Mac で完全に動作し、オープンソースであり、Microsoft がアクティブに開発しています。加えて Visual Studio Code には活発なコミュニティがあります。プラグインやエクステンションが提供され Web 開発におけるデファクトスタンダードになっています。

代替のエディターには、これもマルチプラットフォームで利用可能な [Sublime Text](https://www.sublimetext.com/) がありますが、こちらは有償の製品です。その他の無料の代替としては [Vim](https://www.vim.org/)、[Atom](https://atom.io/)、[Notepad++](https://notepad-plus-plus.org/) があります。これらはすべて標準の JavaScript スタイルの開発をサポートします。

開発には好きなエディターを使うことができます。これは個人の好みです。WordPress ブロックエディターの開発環境セットアップは一般的な JavaScript 環境であり、ほとんどのエディターにはプラグインやサポートがあります。重要なことはテキストファイルを開き、編集し、保存できることです。
<!--
## Uninstall - Start Over
 -->
## アンインストール - やり直し
<!--
Here are a few instructions if you need to start over, or want to remove what was installed.
 -->
最初からやり直したり、インストールしたものを削除する場合の手順です。

<!--
### Local Environment
 -->
### ローカル環境
<!--
-   If you just want to reset and clean the WordPress database:
 -->
- WordPress データベースをリセットしてクリーンにしたいだけの場合

```
wp-env clean all
```
<!--
-   To remove the local environment completely for a specific project:
 -->
- ローカルのプロジェクト艦橋を完全に削除する場合

```
wp-env destroy
```
<!--
-   To completely uninstall wp-env tool:
 -->
* wp-env ツールを完全に削除する場合

```
npm -g uninstall @wordpress/env
```
<!--
-   To uninstall Docker, or Visual Studio Code use your OS method to remove packages. For example, on Windows run "Add or remove programs". You can additionally uninstall from the Docker Desktop app, click the bug icon at the top to switch to this Troubleshoot screen. Click Uninstall or remove.

![Docker Troubleshoot Screenshot](https://developer.wordpress.org/files/2020/08/docker-uninstall-screen.png)
 -->
* Docker や Visual Studio Code をアンインストールするには OS で準備された方法を使用してパッケージを削除してください。たとえば Windows であれば「プログラムの追加と削除」で実行します。Docker は Docker Desktop アプリからアンインストールすることもできます。右上の虫のアイコンをクリックして「Troubleshoot」の画面に切り替え、「Uninstall」をクリックして削除してください。

![Docker Troubleshoot スクリーンショット](https://developer.wordpress.org/files/2020/08/docker-uninstall-screen.png)

<!--
### Uninstall Node/NVM
 -->
### Node/NVM のアンインストール

<!--
To uninstall Node/NVM, delete the NVM directory, this is typically installed at `$HOME/.nvm`, delete using
 -->
Node/NVM をアンインストールするには NVM ディレクトリを削除してください。通常は `$HOME/.nvm` にインストールされています, 以下のコマンドを使用して削除してください。

```
rm -rf "$HOME/.nvm"
```
<!--
If this does not work and the `$NVM_DIR` environment variable is set you can remove using `rm -rf "$NVM_DIR"`

To clean up any installed JavaScript packages remove the global `.npm` directory at `$HOME/.npm`,
 -->
もしもこれでうまくいかず `$NVM_DIR` 環境変数が設定されている場合は、 `rm -rf "$NVM_DIR"` で削除できます。

インストールされた JavaScript パッケージを削除するには、`$HOME/.npm` のグローバル `.npm` ディレクトリを削除してください。

```
rm -rf "$HOME/.npm"
```
<!--
Just as you confirmed the installation worked, you can confirm the uninstall worked. First quit and restart terminal and then try to run `npm -v`, `node -v`, and `nvm -v` you should then see a "command not found" error in the terminal.
 -->
インストール時と同じ手順で、アンインストールが正しく完了したことを確認できます。ターミナルを終了して再起動し、`npm -v`、`node -v`、`nvm -v` を実行してください。ターミナルにはエラー「command not found」(コマンドが見つかりません) が表示されます。

[原文](https://github.com/WordPress/gutenberg/blob/trunk/docs/getting-started/devenv/README.md)
=======
**The recommended Node.js version for block development is [Active LTS](https://nodejs.dev/en/about/releases/) (Long Term Support)**. However, there are times when you  need to to use different versions. A Node.js version manager tool like `nvm` is strongly recommended and allows you to easily change your `node` version when required. You will also need Node Package Manager (`npm`) and the Node Package eXecute (`npx`) to work with some WordPress packages. Both are installed automatically with Node.js.

To be able to use the Node.js tools and [packages provided by WordPress](https://github.com/WordPress/gutenberg/tree/trunk/packages) for block development, you'll need to set a proper Node.js runtime environment on your machine.. To learn more about how to do this, refer to the links below.

-   [Install Node.js for Mac and Linux](/docs/getting-started/devenv/nodejs-development-environment.md#node-js-installation-on-mac-and-linux-with-nvm)
-   [Install Node.js for Windows](/docs/getting-started/devenv/nodejs-development-environment.md#node-js-installation-on-windows-and-others)

## Local WordPress environment

A local WordPress environment (site) provides a controlled, efficient, and secure space for development, allowing you to build and test your code before deploying it to a production site. The [same requirements](https://en-gb.wordpress.org/about/requirements/) for WordPress apply to local sites.

In the boarder WordPress community, there are many available tools for setting up a local WordPress environment on your computer. The Block Editor Handbook covers `wp-env`, which is open-source and maintained by the WordPress project itself. It's also the recommended tool for Gutenberg development. 

Refer to the [Get started with `wp-env`](/docs/getting-started/devenv/get-started-with-wp-env.md) guide for setup instructions.

<div class="callout callout-info">
    Throughout the Handbook, you may also see references to <code><a href="https://github.com/WordPress/playground-tools/tree/trunk/packages/wp-now">wp-now</a></code>. This is a lightweight tool powered by <a hre="https://developer.wordpress.org/playground/">WordPress Playground</a> that streamlines setting up a simple local WordPress environment. While still experimental, this tool is great for quickly testing WordPress releases, plugins, and themes. 
</div>
>>>>>>> 597991e5
<|MERGE_RESOLUTION|>--- conflicted
+++ resolved
@@ -1,478 +1,123 @@
-<<<<<<< HEAD
-<!--
-# Development Environment
+<!-- 
+# Block Development Environment
  -->
-# 開発環境
+# ブロック開発環境
 
-<!--
-This guide is for setting up your local environment for JavaScript development for creating plugins and tools to extend WordPress and the block editor. If you are looking to contribute to Gutenberg project itself, see additional documentation in the [Getting Started guide](/docs/contributors/code/getting-started-with-code-contribution.md).
+<!-- 
+This guide will help you set up the right development environment to create blocks and other plugins that extend and modify the Block Editor in WordPress.
+ -->
+このガイドでは WordPress のブロックエディターを拡張、変更する、ブロックや他のプラグインの作成に必要な開発環境のセットアップ方法を紹介します。
 
-A development environment is a catch-all term for what you need setup on your computer to work. The three main pieces needed for our development environment are:
+<!-- 
+To contribute to the Gutenberg project itself, refer to the additional documentation in the [code contribution guide](/docs/contributors/code/getting-started-with-code-contribution.md).`
  -->
-このガイドでは WordPress やブロックエディターを拡張する、プラグインやツールを作成可能なローカル JavaScript 開発環境の構築方法について説明します。Gutenberg プロジェクトへのコントリビューションを検討している場合は、[開発入門ガイド](https://ja.wordpress.org/team/handbook/block-editor/contributors/code/getting-started-with-code-contribution/) 内の追加のドキュメントも参照してください。
+Gutenberg プロジェクト自体に貢献するには、[コードによるコントリビューション入門](https://ja.wordpress.org/team/handbook/block-editor/contributors/code/getting-started-with-code-contribution/) 内の追加ドキュメントを参照してください。
 
-「開発環境」とは、コンピュータでの動作に必要なセットアップ全体を指します。この開発環境には、大きく3つのセットアップが必要です。
+<!-- 
+A block development environment includes the tools you need on your computer to successfully develop for the Block Editor. The three essential requirements are:
+ -->
+ブロック開発環境には、ブロックエディター開発の成功に必要なツールが含まれます。3つの主要な要素があります。
 
-<!--
-1. Node/NPM Development Tools
-2. WordPress Development Site
-3. Code Editor
- -->
-1. Node/NPM 開発ツール
-2. WordPress 開発サイト
-3. コードエディター
-
-<!--
-## Quick Start
- -->
-## クイックスタート
-
-<!--
-Here is a summary of the guide. See each section for additional details and explanations.
- -->
-このガイドの要約です。追加の詳細と説明については各セクションを参照してください。
-
-<!--
-**1. Install Node development tools**
-
-Download and install [Node Version Manager](https://github.com/nvm-sh/nvm) (nvm)
- -->
-**1. Node 開発ツールのインストール**
-
-[Node Version Manager](https://github.com/nvm-sh/nvm) (nvm) をダウンロードし、インストールします。
-
-```
-curl -o- https://raw.githubusercontent.com/nvm-sh/nvm/v0.39.1/install.sh | bash
-```
-<!--
-Quit and restart terminal
-Install Node.js v16.
- -->
-ターミナルを終了し、再起動します。
-Node.js v16 をインストールします。
-
-```
-nvm install 16
-```
-<!--
-**2. WordPress Development Site**
-=======
-# Block Development Environment
-
-This guide will help you set up the right development environment to create blocks and other plugins that extend and modify the Block Editor in WordPress.
-
-To contribute to the Gutenberg project itself, refer to the additional documentation in the [code contribution guide](/docs/contributors/code/getting-started-with-code-contribution.md).`
-
-A block development environment includes the tools you need on your computer to successfully develop for the Block Editor. The three essential requirements are:
-
+<!-- 
 1.  [Code editor](#code-editor)
 2.  [Node.js development tools](#node-js-development-tools)
 3.  [Local WordPress environment (site)](#local-wordpress-environment)
+ -->
+1.  [コードエディター](#code-editor)
+2.  [Node.js 開発ツール](#node-js-development-tools)
+3.  [ローカルのWordPress 環境 (サイト)](#local-wordpress-environment)
 
+<!-- 
 ## Code editor
+ -->
+## コードエディター
 
+<!-- 
 A code editor is used to write code, and you can use whichever editor you're most comfortable with. The key is having a way to open, edit, and save text files.
+ -->
+コードエディターを使用してコードを記述します。使い慣れた任意のエディターを使用できます。重要なのは、テキストファイルを開き、編集し、保存する手段があることです。
 
+<!-- 
 If you do not already have a preferred code editor, [Visual Studio Code](https://code.visualstudio.com/) (VS Code) is a popular choice for JavaScript development among Core contributors. It works well across the three major platforms (Windows, Linux, and Mac) and is open-source and actively maintained by Microsoft. VS Code also has a vibrant community providing plugins and extensions, including many for WordPress development.
+ -->
+好みのコードエディターがなければ、[Visual Studio Code](https://code.visualstudio.com/) (VS Code) は、JavaScript 開発においてコアコントリビューターで人気の選択肢です。3つの主要なプラットフォーム (Windows、Linux、Mac) で動作し、オープンソースで、Microsoft によって活発にメンテナンスされています。VS Code にはまた、プラグインや拡張機能 (その中には多数の WordPress 開発用のものも含まれます) を提供する活気あるコミュニティがあります。
 
+<!-- 
 ## Node.js development tools
+ -->
+## Node.js 開発ツール
 
+<!-- 
 Node.js (`node`) is an open-source runtime environment that allows you to execute JavaScript outside of the web browser. While Node.js is not required for all WordPress JavaScript development, it's essential when working with modern JavaScript tools and developing for the Block Editor.
+ -->
+Node.js (`node`) はオープンソースの実行環境で、ウェブブラウザの外で JavaScript を実行できます。Node.jsは WordPress のすべての JavaScript 開発に必要ではありませんが、最新の JavaScript ツールの使用や、ブロックエディター用の開発では不可欠です。
 
+<!-- 
 Node.js and its accompanying development tools allow you to:
+ -->
+Node.js とそれに付随する開発ツールにより、以下が可能です。
 
+<!-- 
 -   Install and run WordPress packages needed for Block Editor development, such as `wp-scripts`
 -   Setup local WordPress environments with `wp-env` and `wp-now`
 -   Use the latest ECMAScript features and write code in ESNext
 -   Lint, format, and test JavaScript code
 -   Scaffold custom blocks with the `create-block` package
->>>>>>> 597991e5
+ -->
+- ブロックエディターの開発に必要な WordPress パッケージのインストールと実行 (`wp-scripts` など)
+- WordPress 環境のセットアップ。`wp-env` や `wp-now` を使用
+- 最新の ECMAScript の機能を使用して、ESNext でコードを書く。
+- JavaScript コードの Lint、フォーマット、テスト
+- `create-block` パッケージを使用したカスタムブロックのひな形作成
 
+<!-- 
 The list goes on. While modern JavaScript development can be challenging, WordPress provides several tools, like [`wp-scripts`](https://developer.wordpress.org/block-editor/reference-guides/packages/packages-scripts/) and [`create-block`](https://developer.wordpress.org/block-editor/reference-guides/packages/packages-create-block/), that streamline the process and are made possible by Node.js development tools.
+ -->
+まだまだ続きます。最新の JavaScript 開発は難しいかもしれませんが、WordPressでは [`wp-scripts`](https://developer.wordpress.org/block-editor/reference-guides/packages/packages-scripts/) や [`create-block`](https://developer.wordpress.org/block-editor/reference-guides/packages/packages-create-block/)のような、プロセスを効率化するツールを提供しています。そしてこれらも Node.js 開発ツールで作成されています。
 
-<<<<<<< HEAD
--   Install WordPress environment tool
+<!-- 
+**The recommended Node.js version for block development is [Active LTS](https://nodejs.dev/en/about/releases/) (Long Term Support)**. However, there are times when you  need to to use different versions. A Node.js version manager tool like `nvm` is strongly recommended and allows you to easily change your `node` version when required. You will also need Node Package Manager (`npm`) and the Node Package eXecute (`npx`) to work with some WordPress packages. Both are installed automatically with Node.js.
  -->
-**2. WordPress 開発サイト**
+**ブロック開発に推奨される Node.js のバージョンは、[Active LTS](https://nodejs.dev/en/about/releases/) (Long Term Support)** です。しかし、異なるバージョンが必要な場合もあります。このため、`nvm` のような Node.js バージョン管理ツールの使用を強く推奨します。Node Package Manager (`npm`) と Node Package eXecute (`npx`) も WordPress パッケージの利用では必要です。どちらも Node.js と一緒に自動的にインストールされます。
 
-まずはじめに OS ごとの手順にしたがって [Docker Desktop](https://www.docker.com/products/docker-desktop) をダウンロード、インストール、開始します。
+<!-- 
+To be able to use the Node.js tools and [packages provided by WordPress](https://github.com/WordPress/gutenberg/tree/trunk/packages) for block development, you'll need to set a proper Node.js runtime environment on your machine.. To learn more about how to do this, refer to the links below.
+ -->
+ブロック開発に Node.js ツールと [WordPress が提供するパッケージ](https://github.com/WordPress/gutenberg/tree/trunk/packages)を使用するには、コンピュータに適切な Node.js 実行環境を設定する必要があります。この方法については、以下のリンクを参照してください。
 
-- WordPress environment ツールのインストール
-
-```
-npm -g install @wordpress/env
-```
-<!--
-Start the environment from an existing plugin or theme directory, or a new working directory:
- -->
-既存のプラグインディレクトリ、またはテーマディレクトリ、または新しい作業用ディレクトリから環境を開始します。
-
-```
-wp-env start
-```
-<!--
-
-You will have a full WordPress site installed, navigate to: http://localhost:8888/ using your browser, log in to the WordPress dashboard at http://localhost:8888/wp-admin/ using Username "admin" and Password "password", without the quotes.
- -->
-これでインストール済みの完全な WordPress サイトが作成されます。ブラウザを使用して http://localhost:8888/ にアクセスできます。WordPress ダッシュボードには http://localhost:8888/wp-admin/ からユーザー名「admin」、パスワード「password」でログインできます。
-
-<!--
-**3. Code Editor**
-
-You can use any text editor to write code. For example, [Visual Studio Code](https://code.visualstudio.com/) is a popular open-source editor. You can follow instructions on their site to install it for your OS.
- -->
-**3. コードエディター**
-
-コードはどのテキストエディターでも書くことができます。たとえば [Visual Studio Code](https://code.visualstudio.com/) は人気のオープンソースエディターです。インストールする場合はサイト上の OS ごとの説明に従ってください。
-
-<!--
-## Node Development Tools
- -->
-## Node 開発ツール
-
-<!--
-The tools needed for development are **Node** and **NPM**. **Nodejs** is a runtime environment that allows running JavaScript outside of the browser. NPM is the Node Package Manager, it is used for installing dependencies and running scripts. The script `npx` is also installed with Nodejs—this script is used to run packages not yet installed—we will use `npx` to bootstrap a block.
- -->
-開発に必要なツールが **Node** と **NPM** です。**Nodejs** はブラウザの外で JavaScript を動かす際に必要な実行環境です。NPM は Node Package Manager の略で、依存関係にあるスクリプトのインストールと実行に使用されます。`npx` も Nodejs と一緒にインストールされますが、このスクリプトはまだインストールされていないパッケージの実行に使用されます。このサンプルでも `npx` を使用してブロックをゼロから作成します。
-
-<!--
-The tools are used to convert the JavaScript we are going to write into a format that browsers can run. This is called transpiling or the build step.
-
-For Mac and Linux, it is recommended to use the [Node Version Manager](https://github.com/nvm-sh/nvm) (nvm). Using `nvm` to install node allows installing specific versions, plus installs locally in your home directory and avoids any global permission issues.
- -->
-作成した JavaScript はツールを使用してブラウザーが実行可能な形式に変換します。この変換はトランスパイリングまたはビルドステップと呼ばれます。
-
-Mac や Linux では [Node Version Manager](https://github.com/nvm-sh/nvm) (nvm) の使用を推奨します。node のインストールに `nvm` を使用すると、特定のバージョンをインストールしたり、ホームディレクトリにローカルにインストールしてグローバルな権限問題を回避値することができます。
-
-<!--
-For Windows, or alternative installs, you can [download a Nodejs installer](https://nodejs.org/en/download/) directly from the main Node.js website, v14 is recommended. Installers are available for Windows and Mac, and binaries available for Linux. See Node.js site for additional installation methods.
-
-Here are the quick instructions to install using nvm, see the [full installation instructions](https://github.com/nvm-sh/nvm#installing-and-updating) for additional details.
- -->
-Windows やその他の OS では Node.js の Web サイトから直接 [Nodejs インストールプログラムをダウンロード](https://nodejs.org/en/download/) できます。v14 を推奨します。インストールプログラムは Windows と Mac、バイナリーモジュールは Linux で利用可能です。インストール方法の詳細については Node.js のサイトを参照してください。
-
-nvm を使用した簡単なインストール方法を説明します。詳細については[完全なインストール手順](https://github.com/nvm-sh/nvm#installing-and-updating)を参照してください。
-
-<!--
-Run the following on the command-line to install nvm:
- -->
-nvm をインストールするには次のコマンドを実行します。
-
-```sh
-curl -o- https://raw.githubusercontent.com/nvm-sh/nvm/v0.39.1/install.sh | bash
-```
-<!--
-Note: On macOS, the required developer tools are not installed by default, if not already installed you may be prompted to download the install.
- -->
-注意: macOS にはデフォルトでは必要な開発ツールがインストールされていません。この場合、開発ツールをインストールするよう以下のダイアログが表示されます。
-
-<img src="https://developer.wordpress.org/files/2020/07/git-install-prompt.png" alt="Mac git command requires command line developer tools" width="400" height="195"/>
-
-<!--
-After installing nvm, you need to use it to install Node.js, to install v16, run:
- -->
-nvm をインストール後はこれを使用して node をインストールします。次のコマンドを使用して v16 をインストールします。
-
-```sh
-nvm install 16
-```
-<!--
-If there is an error running the above command, for example a common error that occurs is:
- -->
-上のコマンドを実行すると次のようなエラーが発生する場合があります。
-
-```sh
-$ nvm install 16
-zsh: command not found: nvm
-```
-<!--
-First, try quitting and restarting your terminal to pick up the installed config.
-
-If restarting did not resolve the problem, you might need to create the default profile file.
-
-On macOS Catalina, the default shell is zsh, to create the profile file type `touch ~/.zshrc` on the command-line. It is fine to run if the file already exists. Note, `~/` is a shortcut to your home directory. For Ubuntu, including WSL, the default profile is bash, use `touch ~/.bashrc` to create.
- -->
-解決するにはまず、ターミナルを終了して再起動し、導入されている構成を取り込んでからコマンドを再実行してください。
-
-問題が続くようであれば、デフォルトのプロファイルファイルを作成する必要があるかもしれません。
-
-macOS Catalina のデフォルトのシェルは zsh です。プロファイルファイルを作成するにはコマンドラインで `touch ~/.zshrc` を実行してください。すでに同じファイルがあっても構いません。`~/` はホームディレクトリーのショートカットであることに注意してください。WSL を含む Ubuntu ではデフォルトプロファイルは bash です。作成には `touch ~/.bashrc` を使用してください。
-
-<!--
-After creating the profile file, re-run the install command:
- -->
-プロファイルファイルの作成後はインストールコマンドを再実行してください。
-
-```sh
-nvm install 16
-```
-<!--
-The important part after installing is being able to use them in your terminal. Open a terminal command-line and type `node -v` and `npm -v` to confirm they are installed.
- -->
-
-インストール後はターミナルからコマンドが実行できることを確認してください。ターミナルを開き `node -v` と `npm -v` を実行してインストールを確認します。
-
-```sh
-> node -v
-v16.20.1
-
-> npm -v
-8.19.4
-```
-<!--
-Your versions may not match exactly, that is fine. The minimum version for node is >= 10.x and for npm >= 6.9x, using the current LTS version will always be supported.
- -->
-必ずしもバージョンは同じでないかもしれませんが、問題ありません。Node.js の最低要件はバージョン 12 以上、npm は 6.9x 以上です。v14 は、更新が必要になるまでサポートされます。
-
-Your versions may not match exactly, that is fine. The minimum version for Node.js is >= 12 and for npm >= 6.9, using v14 will be supported until upgrade is required.
-
-<!--
-## WordPress Development Site
- -->
-## WordPress 開発サイト
-
-<!--
-There are several ways to run WordPress locally on your own computer, or you could even develop on a cloud hosted computer, though this may be slower.
-
-The WordPress [wp-env package](https://www.npmjs.com/package/@wordpress/env) lets you set up a local WordPress environment for building and testing plugins and themes, without any additional configuration.
- -->
-コンピュータ上でローカルに WordPress を実行する方法にはいくつかあります。多少遅くはなりますが、クラウド上のコンピュータで開発することもできます。
-
-WordPress [wp-env パッケージ](https://ja.wordpress.org/team/handbook/block-editor/reference-guides/packages/packages-env/) を使用すると、追加の構成なしでプラグインやテーマのビルド用、テスト用のローカル WordPress 環境をセットアップできます。
-
-<!--
-The `wp-env` tool uses Docker to create a virtual machine that runs the WordPress site. There are instructions available for installing Docker on [Windows 10 Pro](https://docs.docker.com/docker-for-windows/install/), [other versions of Windows 10](https://docs.docker.com/docker-for-windows/wsl/), [macOS](https://docs.docker.com/docker-for-mac/install/), and [Linux](https://docs.docker.com/v17.12/install/linux/docker-ce/ubuntu/#install-using-the-convenience-script). If using Ubuntu, see our additional notes for [help installing Docker on Ubuntu](/docs/getting-started/devenv/docker-ubuntu.md).
- -->
-`wp-env` ツールは Docker を使用して WordPress サイト実行用の仮想マシンを作成します。OS ごとのインストール手順は以下のリンクを参照してください。[Windows 10 Pro](https://docs.docker.com/docker-for-windows/install/)、[その他のバージョンの Windows](https://docs.docker.com/docker-for-windows/wsl/), [macOS](https://docs.docker.com/docker-for-mac/install/)、[Linux](https://docs.docker.com/v17.12/install/linux/docker-ce/ubuntu/#install-using-the-convenience-script)。Ubuntu を使用している場合は補足のドキュメント「[Ubuntu への Docker インストールヘルプ](https://ja.wordpress.org/team/handbook/block-editor/getting-started/devenv/docker-ubuntu/)」を参照してください。
-
-<!--
-After you have installed Docker, go ahead and install the `wp-env` tool. This command will install the tool globally, which means you can run it from any directory:
- -->
-Docker のインストールに続けて `wp-env` ツールをインストールしてください。このコマンドはグローバルにツールをインストールするため、任意のディレクトリからコマンドを実行できます。
-
-```sh
-npm -g install @wordpress/env
-```
-<!--
-To confirm it is installed and available, run:
- -->
-以下を実行して、インストールが成功し、正しく動作することを確認します。
-
-```sh
-wp-env --version
-> 1.6.0
-```
-<!--
-The `wp-env` script is used to create a Docker WordPress environment. You can use this script to start an environment with your plugin activated by running it from the directory containing your plugin. For example if you are following the create block tutorial, this would be in the generated directory like so:
- -->
-`wp-env` スクリプトを使用して Docker WordPress 環境を作成できます。プラグインを含むディレクトリからこのスクリプトを実行すると、プラグインを有効化した状態で環境を開始できます。たとえば「[ブロックの作成 チュートリアル](https://ja.wordpress.org/team/handbook/block-editor/handbook/tutorials/create-block/)」を試している場合、このディレクトリは以下のような生成されたディレクトリになります。
-
-```sh
-npx @wordpress/create-block starter-block
-cd starter-block
-wp-env start
-```
-<!--
-You can access your environment in your browser at: [http://localhost:8888/](http://localhost:8888/), the default username is `admin` and default password is `password`. For more information controlling the Docker environment see the [@wordpress/env package readme](/packages/env/README.md).
- -->
-環境にはブラウザから [http://localhost:8888/](http://localhost:8888/) でアクセスできます。デフォルトのユーザー名は `admin`、パスワードは `password` です。Docker 環境の操作の詳細については [@wordpress/env パッケージドキュメント](https://ja.wordpress.org/team/handbook/block-editor/reference-guides/packages/packages-env/)を参照してください。
-
-<!--
-When using the script while developing a single plugin, `wp-env start` can mount and activate the plugin automatically when run from the directory containing the plugin. Note: This also works for themes when run from the directory in which you are developing the theme.
- -->
-1つのプラグインを開発する場合、開発中のプラグインのディレクトリから `wp-env start` を実行してください。自動的にプラグインディレクトリがマウントされ、プラグインが有効化されます。注意: 同じ方法はテーマでも動作します。開発中のテーマのディレクトリでコマンドを実行してください。
-
-<!--
-If you run `wp-env start` from a directory that is not a plugin or theme, a generic WordPress environment will be created. The script will display the following warning, it is fine if this is your intention.
- -->
-プラグインでもテーマでもないディレクトリから `wp-env start` を開始すると通常の WordPress 環境が作成されます。スクリプトは以下の警告表示しますが、意図したものであれば無視して構いません。
-
-<!--
-```
-!! Warning: could not find a .wp-env.json configuration file and could not determine if 'DIR' is a WordPress installation, a plugin, or a theme.
-```
- -->
-```
-!! Warning: could not find a .wp-env.json configuration file and could not determine if 'DIR' is a WordPress installation, a plugin, or a theme.
-```
-*!! 警告: .wp-env.json 構成ファイルが見つかりません。'DIR' が WordPress インストールか、プラグインか、テーマか判別できません。*
-
-<!--
-You can use the `.wp-env.json` configuration file to create an environment that works with multiple plugins and/or themes. See the [@wordpress/env package for additional details](/packages/env/README.md#wp-envjson).
- -->
-`.wp-env.json` 構成ファイルを使用すると複数のプラグインやテーマと動作する環境を作成できます。詳細については [@wordpress/env パッケージ](https://ja.wordpress.org/team/handbook/block-editor/reference-guides/packages/packages-env/#wp-envjson)を参照してください。
-
-<!--
-#### Troubleshooting
- -->
-#### トラブルシューティング
-<!--
-A common issue when running `wp-env` is `Error while running docker-compose command.`
-
--   Check that Docker Desktop is started and running.
--   Check Docker Desktop dashboard for logs, restart, or remove existing VMs.
- -->
-`wp-env` を実行する際によくあるエラーは「`Error while running docker-compose command.`」(docker-compose コマンドの実行中にエラー)です。
-
-- Docker Desktop が開始され、実行されていることを確認してください。
-- Docker Desktop ダッシュボードでログを確認し、再起動し、既存の VM を削除してください。
-
-<!--
-If you see the error: `Host is already in use by another container`
-
--   The container is already running, or another one is. You can stop an existing container running use `wp-env stop` from the directory you started it.
--   If you do not remember the directory you started wp-env in, you can stop all containers with `docker stop $(docker ps -q)`. Please note, this will stop all containers, use caution with this command.
- -->
-エラー「`Host is already in use by another container`」(ホストはすでに他のコンテナで使用中) が表示される場合は、
-
-- 該当のコンテナ、または別のコンテナがすでに起動しています。コンテナは開始したディレクトリから `wp-env stop` を実行して、既存の実行中のコンテナを停止してください。
-- wp-env を起動したディレクトリを覚えていない場合は、`docker stop $(docker ps -q)` ですべてのコンテナを停止できます。ただし、このコマンドはすべてのコンテナを停止するため、注意が必要です。
-
-<!--
-### Alternative to Docker
- -->
-### Docker の代替
-
-<!--
-A block is just a plugin, so any WordPress environment can be used for development. A couple of alternatives that might be easier, since they do not require Docker install and setup.
-ブロックは通常のプラグインです。開発にはどのような WordPress 環境でも使用できます。Docker のインストールやセットアップが必要ない簡便な代替もいつくかあります。
- -->
-
-<!--
-Docker is just one method to run a local WordPress environment. Block development and extending WordPress is done using normal plugins, so any WordPress environment can be used. Here are some alternatives that you can consider which do not require installing Docker.
- -->
-Docker はローカルで WordPress 環境を稼働する1つの手段です。ブロック開発や WordPress の拡張は通常のプラグインを使用して可能なため任意の WordPress 環境を使用することができます。以下に Docker のインストールが不要ないくつかの代替の環境を挙げます。
-
-<!--
--   [Local](https://localwp.com/) - Local is a single application you download and install. You will need to know where the plugin directory is located after install. If you create a site called `mywp` typically the plugin directory is installed at `~\Local Sites\mywp\app\public\wp-content\plugins`. When working with gutenberg it is recommended to place your install in your own gutenberg folder. This avoids potential issue with the build processes.
- -->
--   [Local](https://localwp.com/) - 「Local」はダウンロード、インストール可能な単一アプリケーションです。インストール後、どこにプラグインディレクトリがあるかは知っておく必要があります。`mywp` というサイトを作った場合、プラグインディレクトリは通常  `~\Local Sites\mywp\app\public\wp-content\plugins` になります。Gutenberg で作業する際は、専用の Gutenberg フォルダへのインストールを推奨します。ビルドプロセスにおける潜在的な問題を避けられます。
-
-<!--
--   [WampServer](http://www.wampserver.com/en/) or [MAMP](https://www.mamp.info/) environments, both are quite similar to Local, combining a web server, PHP, and database. However these tools are not WordPress specific, so if you are not already using them, Local might be an easier option.
--->
--   [WampServer](http://www.wampserver.com/en/) または [MAMP](https://www.mamp.info/) 環境は両方とも Local によく似ていて Web サーバー、PHP、データベースを一体化しています。ただしこれらのツールは WordPress 固有ではありません。すでに使っているのでなければ Local が一番簡単な選択肢かもしれません。
-
-<!-- -   Remote server - you can work on a remote server, most hosts provide a quick WordPress setup. However, this will require additional time thorughout development syncing to the server, or working directly on the remote server.
- -->
--   リモートサーバー - リモートサーバー上で作業することもできます。ほとんどのレンタルサーバーには簡便な WordPress セットアップメニューがあります。しかし、サーバーとの同期やリモートサーバー上の作業ディレクトリなどで開発中には追加の作業時間が必要になります。
-
-<!--
-The important part is having a WordPress site installed, and know where and how to update files in the plugins directory.
- -->
-重要な点は WordPress がインストールされた環境があること、そして、プラグインディレクトリ内のどこをどのように更新するか知っていることです。
-
-<!--
-## Code Editor
- -->
-## コードエディター
-
-<!--
-[Visual Studio Code](https://code.visualstudio.com/) is a popular code editor for JavaScript development. It works quite well across the three major platforms (Windows, Linux, and Mac), it is open-source and actively maintained by Microsoft. Plus Visual Studio Code has a vibrant community providing plugins and extensions; it is becoming the defacto standard for web development.
-
-Alternative editors include [Sublime Text](https://www.sublimetext.com/) that is also available across platforms, though is a commercial product; or other free alternatives include [Vim](https://www.vim.org/), [Atom](https://atom.io/), and [Notepad++](https://notepad-plus-plus.org/) all support standard JavaScript style development.
-
-You can use any editor you're comfortable with, it is more a personal preference. The development setup for WordPress block editor is a common JavaScript environment and most editors have plugins and support. The key is having a way to open, edit, and save text files.
- -->
-[Visual Studio Code](https://code.visualstudio.com/) は JavaScript 開発で人気のあるコードエディターです。3つのメジャーなプラットフォーム Windows、Linux、Mac で完全に動作し、オープンソースであり、Microsoft がアクティブに開発しています。加えて Visual Studio Code には活発なコミュニティがあります。プラグインやエクステンションが提供され Web 開発におけるデファクトスタンダードになっています。
-
-代替のエディターには、これもマルチプラットフォームで利用可能な [Sublime Text](https://www.sublimetext.com/) がありますが、こちらは有償の製品です。その他の無料の代替としては [Vim](https://www.vim.org/)、[Atom](https://atom.io/)、[Notepad++](https://notepad-plus-plus.org/) があります。これらはすべて標準の JavaScript スタイルの開発をサポートします。
-
-開発には好きなエディターを使うことができます。これは個人の好みです。WordPress ブロックエディターの開発環境セットアップは一般的な JavaScript 環境であり、ほとんどのエディターにはプラグインやサポートがあります。重要なことはテキストファイルを開き、編集し、保存できることです。
-<!--
-## Uninstall - Start Over
- -->
-## アンインストール - やり直し
-<!--
-Here are a few instructions if you need to start over, or want to remove what was installed.
- -->
-最初からやり直したり、インストールしたものを削除する場合の手順です。
-
-<!--
-### Local Environment
- -->
-### ローカル環境
-<!--
--   If you just want to reset and clean the WordPress database:
- -->
-- WordPress データベースをリセットしてクリーンにしたいだけの場合
-
-```
-wp-env clean all
-```
-<!--
--   To remove the local environment completely for a specific project:
- -->
-- ローカルのプロジェクト艦橋を完全に削除する場合
-
-```
-wp-env destroy
-```
-<!--
--   To completely uninstall wp-env tool:
- -->
-* wp-env ツールを完全に削除する場合
-
-```
-npm -g uninstall @wordpress/env
-```
-<!--
--   To uninstall Docker, or Visual Studio Code use your OS method to remove packages. For example, on Windows run "Add or remove programs". You can additionally uninstall from the Docker Desktop app, click the bug icon at the top to switch to this Troubleshoot screen. Click Uninstall or remove.
-
-![Docker Troubleshoot Screenshot](https://developer.wordpress.org/files/2020/08/docker-uninstall-screen.png)
- -->
-* Docker や Visual Studio Code をアンインストールするには OS で準備された方法を使用してパッケージを削除してください。たとえば Windows であれば「プログラムの追加と削除」で実行します。Docker は Docker Desktop アプリからアンインストールすることもできます。右上の虫のアイコンをクリックして「Troubleshoot」の画面に切り替え、「Uninstall」をクリックして削除してください。
-
-![Docker Troubleshoot スクリーンショット](https://developer.wordpress.org/files/2020/08/docker-uninstall-screen.png)
-
-<!--
-### Uninstall Node/NVM
- -->
-### Node/NVM のアンインストール
-
-<!--
-To uninstall Node/NVM, delete the NVM directory, this is typically installed at `$HOME/.nvm`, delete using
- -->
-Node/NVM をアンインストールするには NVM ディレクトリを削除してください。通常は `$HOME/.nvm` にインストールされています, 以下のコマンドを使用して削除してください。
-
-```
-rm -rf "$HOME/.nvm"
-```
-<!--
-If this does not work and the `$NVM_DIR` environment variable is set you can remove using `rm -rf "$NVM_DIR"`
-
-To clean up any installed JavaScript packages remove the global `.npm` directory at `$HOME/.npm`,
- -->
-もしもこれでうまくいかず `$NVM_DIR` 環境変数が設定されている場合は、 `rm -rf "$NVM_DIR"` で削除できます。
-
-インストールされた JavaScript パッケージを削除するには、`$HOME/.npm` のグローバル `.npm` ディレクトリを削除してください。
-
-```
-rm -rf "$HOME/.npm"
-```
-<!--
-Just as you confirmed the installation worked, you can confirm the uninstall worked. First quit and restart terminal and then try to run `npm -v`, `node -v`, and `nvm -v` you should then see a "command not found" error in the terminal.
- -->
-インストール時と同じ手順で、アンインストールが正しく完了したことを確認できます。ターミナルを終了して再起動し、`npm -v`、`node -v`、`nvm -v` を実行してください。ターミナルにはエラー「command not found」(コマンドが見つかりません) が表示されます。
-
-[原文](https://github.com/WordPress/gutenberg/blob/trunk/docs/getting-started/devenv/README.md)
-=======
-**The recommended Node.js version for block development is [Active LTS](https://nodejs.dev/en/about/releases/) (Long Term Support)**. However, there are times when you  need to to use different versions. A Node.js version manager tool like `nvm` is strongly recommended and allows you to easily change your `node` version when required. You will also need Node Package Manager (`npm`) and the Node Package eXecute (`npx`) to work with some WordPress packages. Both are installed automatically with Node.js.
-
-To be able to use the Node.js tools and [packages provided by WordPress](https://github.com/WordPress/gutenberg/tree/trunk/packages) for block development, you'll need to set a proper Node.js runtime environment on your machine.. To learn more about how to do this, refer to the links below.
-
+<!-- 
 -   [Install Node.js for Mac and Linux](/docs/getting-started/devenv/nodejs-development-environment.md#node-js-installation-on-mac-and-linux-with-nvm)
 -   [Install Node.js for Windows](/docs/getting-started/devenv/nodejs-development-environment.md#node-js-installation-on-windows-and-others)
+ -->
+- [Mac と Linux 用の Node.js のインストール](https://ja.wordpress.org/team/handbook/block-editor/getting-started/devenv/nodejs-development-environment.md#node-js-installation-on-mac-and-linux-with-nvm)
+- [Windows 用の Node.js のインストール](https://ja.wordpress.org/team/handbook/block-editor/getting-started/devenv/nodejs-development-environment.md#node-js-installation-on-windows-and-others)
 
+<!-- 
 ## Local WordPress environment
+ -->
+## ローカルの WordPress 環境
 
+<!-- 
 A local WordPress environment (site) provides a controlled, efficient, and secure space for development, allowing you to build and test your code before deploying it to a production site. The [same requirements](https://en-gb.wordpress.org/about/requirements/) for WordPress apply to local sites.
+ -->
+WordPress のローカル環境 (サイト) を準備すると、制御され、効率的で、安全な開発スペースを入手でき、本番サイトにデプロイする前にコードをビルドし、テストできます。WordPress と[同じ要件](https://en-gb.wordpress.org/about/requirements/)がローカルサイトにも適用されます。
 
+<!-- 
 In the boarder WordPress community, there are many available tools for setting up a local WordPress environment on your computer. The Block Editor Handbook covers `wp-env`, which is open-source and maintained by the WordPress project itself. It's also the recommended tool for Gutenberg development. 
+ -->
+WordPress コミュニティでは、ローカルに WordPress 環境を構築するツールが数多く提供されています。ブロックエディターハンドブックでは、オープンソースで WordPress プロジェクト自身が保守している `wp-env` を取り上げます。これはまた Gutenberg 開発における推奨ツールです。
 
+<!-- 
 Refer to the [Get started with `wp-env`](/docs/getting-started/devenv/get-started-with-wp-env.md) guide for setup instructions.
+ -->
+セットアップ方法については、[wp-env 入門](https://ja.wordpress.org/team/handbook/block-editor/getting-started/devenv/get-started-with-wp-env.md) ガイドを参照してください。
 
+<!-- 
 <div class="callout callout-info">
     Throughout the Handbook, you may also see references to <code><a href="https://github.com/WordPress/playground-tools/tree/trunk/packages/wp-now">wp-now</a></code>. This is a lightweight tool powered by <a hre="https://developer.wordpress.org/playground/">WordPress Playground</a> that streamlines setting up a simple local WordPress environment. While still experimental, this tool is great for quickly testing WordPress releases, plugins, and themes. 
 </div>
->>>>>>> 597991e5
+ -->
+
+> またハンドブック全体を通して、<code><a href="https://github.com/WordPress/playground-tools/tree/trunk/packages/wp-now">wp-now</a></code> への言及を目にすることがあるかもしれません。これは <a hre="https://developer.wordpress.org/playground/">WordPress Playground</a> を利用した軽量なツールで、シンプルなローカル WordPress 環境のセットアップを効率化します。まだ実験段階ですが、WordPress のリリース、プラグイン、テーマを素早くテストするのに適しています。
+
+[原文](https://github.com/WordPress/gutenberg/blob/trunk/docs/getting-started/devenv/README.md)