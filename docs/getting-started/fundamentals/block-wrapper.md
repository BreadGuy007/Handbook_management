--- conflicted
+++ resolved
@@ -31,7 +31,6 @@
     - This markup will be returned to the front end on request if no dynamic render has been defined for the block.
 - The one used to **dynamically render the markup of the block** returned to the front end on request, defined through the `render_callback` on [`register_block_type`](https://developer.wordpress.org/reference/functions/register_block_type/) or the [`render`](https://developer.wordpress.org/block-editor/reference-guides/block-api/block-metadata/#render) PHP file in `block.json`
     - If defined, this server-side generated markup will be returned to the front end, ignoring the markup stored in DB.
-<<<<<<< HEAD
  -->
 - **ブロックエディター**のため。クライアントでブロックを登録する際に [`registerBlockType`](https://ja.wordpress.org/team/handbook/block-editor/reference-guides/block-api/block-registration/#registerBlockType-%E9%96%A2%E6%95%B0) に渡される `edit` React コンポーネントを通して定義されます。
 - **データベース内にブロックを保存する**ため。クライアントでブロックを登録する際に `registerBlockType` に渡される `save` 関数を通して定義されます。
@@ -40,13 +39,9 @@
     - この定義があると、サーバー側で生成されたマークアップはフロントエンドに返されます。データベースに保存されたマークアップは無視されます。
 
 <!-- 
-For the [`edit` React component and the `save` function](https://developer.wordpress.org/block-editor/reference-guides/block-api/block-edit-save/), the block wrapper element should be a native DOM element (like `<div>`) or a React component that forwards any additional props to native DOM elements. Using a <Fragment> or <ServerSideRender> component, for instance, would be invalid.
+For the [`edit` React component and the `save` function](https://developer.wordpress.org/block-editor/reference-guides/block-api/block-edit-save/), the block wrapper element should be a native DOM element (like `<div>`) or a React component that forwards any additional props to native DOM elements. Using a `<Fragment>` or `<ServerSideRender>` component, for instance, would be invalid.
  -->
 [`edit` React コンポーネントと `save` 関数](https://ja.wordpress.org/team/handbook/block-editor/reference-guides/block-api/block-edit-save/)においてブロックのラッパー要素は、ネイティブのDOM要素 (例: `<div>`) か、ネイティブの DOM 要素に追加の prop を転送する React コンポーネントでなければなりません。例えば、`<Fragment>` や `<ServerSideRender>` コンポーネントは使用できません。
-=======
-
-For the [`edit` React component and the `save` function](https://developer.wordpress.org/block-editor/reference-guides/block-api/block-edit-save/), the block wrapper element should be a native DOM element (like `<div>`) or a React component that forwards any additional props to native DOM elements. Using a `<Fragment>` or `<ServerSideRender>` component, for instance, would be invalid.
->>>>>>> e09412eb
 
 <!-- 
 ## The Edit component's markup
@@ -114,14 +109,10 @@
 >Hello World - Block Editor</p>
 ```
 
-<<<<<<< HEAD
 <!-- 
-Any additional classes and attributes for the `Edit` component of the block should be passed as an argument of `useBlockProps` (see [example](https://github.com/WordPress/block-development-examples/blob/trunk/plugins/stylesheets-79a4c3/src/edit.js)). When you add `support` for any feature, they get added to the object returned by the `useBlockProps` hook.
+Any additional classes and attributes for the `Edit` component of the block should be passed as an argument of `useBlockProps` (see [example](https://github.com/WordPress/block-development-examples/blob/trunk/plugins/stylesheets-79a4c3/src/edit.js)). When you add `supports` for any feature, they get added to the object returned by the `useBlockProps` hook.
  -->
 ブロックの `Edit` コンポーネントに追加するクラスや属性は、`useBlockProps` の引数として渡す必要があります ([例](https://github.com/WordPress/block-development-examples/blob/trunk/plugins/stylesheets-79a4c3/src/edit.js) を参照)。どの機能に対しても `supports` を追加すると、それらは `useBlockProps` フックが返すオブジェクトに追加されます。
-=======
-Any additional classes and attributes for the `Edit` component of the block should be passed as an argument of `useBlockProps` (see [example](https://github.com/WordPress/block-development-examples/blob/trunk/plugins/stylesheets-79a4c3/src/edit.js)). When you add `supports` for any feature, they get added to the object returned by the `useBlockProps` hook.
->>>>>>> e09412eb
 
 <!-- 
 ## The Save component's markup
@@ -166,14 +157,10 @@
  -->
 ブロックの `save` 関数に追加するクラスと属性は、`useBlockProps.save()` の引数として渡す必要があります ([例](https://github.com/WordPress/block-development-examples/blob/trunk/plugins/stylesheets-79a4c3/src/save.js)を参照)。
 
-<<<<<<< HEAD
 <!-- 
-When you add `support` for any feature, the proper classes get added to the object returned by the `useBlockProps.save()` hook.
+When you add `supports` for any feature, the proper classes get added to the object returned by the `useBlockProps.save()` hook.
  -->
 任意の機能に `supports` を追加すると、`useBlockProps.save()` フックが返すオブジェクトに適切なクラスが追加されます。
-=======
-When you add `supports` for any feature, the proper classes get added to the object returned by the `useBlockProps.save()` hook.
->>>>>>> e09412eb
 
 ```html
 <p class="
