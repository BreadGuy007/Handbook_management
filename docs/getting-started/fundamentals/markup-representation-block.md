<!-- 
# Markup representation of a block
 -->
# ブロックのマークアップ表現

<<<<<<< HEAD
<!-- 
When stored, in the database (DB) or in templates as HTML files, blocks are represented using a [specific HTML grammar](https://developer.wordpress.org/block-editor/explanations/architecture/key-concepts/#data-and-attributes), which is technically valid HTML based on HTML comments that act as explicit block delimiters 
 -->
データベースやテンプレート内に HTML ファイルとして保存されるとき、ブロックは[特別な HTML 文法](https://ja.wordpress.org/team/handbook/block-editor/explanations/architecture/key-concepts/#%E3%83%87%E3%83%BC%E3%82%BF%E3%81%A8%E5%B1%9E%E6%80%A7)を使用して表現されます。これは技術的に正しい (valid) な HTML で、明示的なブロック区切りとして機能する HTML コメントをベースとします。
=======
When stored in the database or in templates as HTML files, blocks are represented using a [specific HTML grammar](https://developer.wordpress.org/block-editor/explanations/architecture/key-concepts/#data-and-attributes), which is technically valid HTML based on HTML comments that act as explicit block delimiters 
>>>>>>> 109ace9c

<!-- 
These are some of the rules for the markup used to represent a block:

- All core block comments start with a prefix and the block name: `wp:blockname`
- For custom blocks, `blockname` is `namespace/blockname`
- The comment can be a single line, self-closing, or wrapper for HTML content.
- Custom block settings and attributes are stored as a JSON object inside the block comment.
 -->
以下はブロックを表現するマークアップのルールの例です。
- すべてのコアブロックのコメントは、プレフィックスとブロック名で始まります。`wp:blockname`
- カスタムブロックでは `blockname` は `namespace/blockname` です。
- コメントは一行でも、自分で閉じる形式でも、HTML コンテンツのラッパーでも構いません。
- カスタムブロックの設定と属性は、ブロックコメントの中に JSON オブジェクトとして保存されます。

<!-- 
_Example: Markup representation of an `image` core block_
 -->
_例: `image` コアブロックのマークアップ表現_

```
<!-- wp:image -->
<figure class="wp-block-image"><img src="source.jpg" alt="" /></figure>
<!-- /wp:image -->
```

<!-- 
The [markup representation of a block is parsed for the Block Editor](https://developer.wordpress.org/block-editor/explanations/architecture/data-flow/) and the block's output for the front end:

- In the editor, WordPress parses this block markup, captures its data and loads its `edit` version
- In the front end, WordPress parses this block markup, captures its data and generates its final HTML markup
 -->
[ブロックのマークアップ表現は、ブロックエディター](https://ja.wordpress.org/team/handbook/block-editor/explanations/architecture/data-flow/)、およびフロントエンドでのブロック出力用にパースされます。
- エディターでは、WordPress がこのブロックのマークアップをパースし、データを取得し、`edit` バージョンをロードします。
- フロントエンドでは、WordPress がこのブロックのマークアップをパースし、データを取得し、最終的な HTML マークアップを生成します。

<!-- 
Whenever a block is saved, the `save` function, defined when the [block is registered in the client](https://developer.wordpress.org/block-editor/getting-started/fundamentals/registration-of-a-block/#registration-of-the-block-with-javascript-client-side), is called to return the markup that will be saved into the database within the block delimiter's comment. If `save` is `null` (common case for blocks with dynamic rendering), only a single line block delimiter's comment is stored, along with any attributes
 -->
ブロックを保存するときはいつでも、[ブロックのクライアント内での登録](https://developer.wordpress.org/block-editor/getting-started/fundamentals/registration-of-a-block/#registration-of-the-block-with-javascript-client-side)時に定義した `save` 関数が呼び出され、ブロック区切り文字のコメント内に、データベースに保存するマークアップが返されます。もし `save` が `null` (動的レンダリングのブロックではよくあるケース)であれば、属性とともに、1行のブロック区切り文字のコメントのみが保存されます。

<!-- 
The Post Editor checks that the markup created by the `save` function is identical to the block's markup saved to the database:

- If there are any differences, the Post Editor triggers a [block validation error](https://developer.wordpress.org/block-editor/reference-guides/block-api/block-edit-save/#validation).
- Block validation errors usually happen when a block’s `save` function is updated to change the markup produced by the block.
- A block developer can mitigate these issues by adding a [**block deprecation**](https://developer.wordpress.org/block-editor/reference-guides/block-api/block-deprecation/) to register the change in the block.
 -->
投稿エディターは `save` 関数によって作成されたマークアップが、データベースに保存されたブロックのマークアップと同一かどうかをチェックします。
- もし違いがあれば、投稿エディターは**ブロック検証 (validation) エラー**を起こします。
- ブロック検証エラーは通常、ブロックの `save` 関数が更新され、ブロックが生成したマークアップが変更された際に発生します。
- ブロック開発者は[**ブロックの非推奨プロセス**](https://ja.wordpress.org/team/handbook/block-editor/reference-guides/block-api/block-deprecation/)を追加してブロックに変更を登録することで、これらの問題を軽減できます。

<<<<<<< HEAD
<!-- 
The markup of a **block with dynamic rendering** is expected to change so the markup of these blocks is not saved to the database. What is saved in the DB as representation of the block, for blocks with dynamic rendering, is a single line of HTML consisting on just the block delimiter's comment (including block attributes values). That HTML is not subject to the Post Editor’s validation.
 -->
**動的レンダリングのブロック**のマークアップは変更が予想されるため、これらのブロックのマークアップはデータベースに保存されません。ブロックの表現としてデータベースに保存されるのは、ブロック区切り文字のコメント (ブロック属性値を含む)だけで構成される1行の HTML です。この HTML は投稿エディターの検証の対象になりません。
=======
The markup of a **block with dynamic rendering** is expected to change so the markup of these blocks is not saved to the database. What is saved in the database as representation of the block, for blocks with dynamic rendering, is a single line of HTML consisting on just the block delimiter's comment (including block attributes values). That HTML is not subject to the Post Editor’s validation.
>>>>>>> 109ace9c

<!-- 
_Example: Markup representation of a block with dynamic rendering (`save` = `null`) and attributes_
<<<<<<< HEAD
 -->
_例: 動的レンダリング (`save` = `null`) のブロックと属性のマークアップ表現_。
=======
>>>>>>> 109ace9c

```html
<!-- wp:latest-posts {"postsToShow":4,"displayPostDate":true} /-->
```
<!-- 
## Additional Resources
 -->
## その他の情報

<!-- 
- [Data Flow and Data Format](https://developer.wordpress.org/block-editor/explanations/architecture/data-flow/)
- [Static vs. dynamic blocks: What’s the difference?](https://developer.wordpress.org/news/2023/02/27/static-vs-dynamic-blocks-whats-the-difference/)
- [Block deprecation – a tutorial](https://developer.wordpress.org/news/2023/03/10/block-deprecation-a-tutorial/)
- [Introduction to Templates > Block markup](https://developer.wordpress.org/themes/templates/introduction-to-templates/#block-markup) | Theme Handbook 
 -->
- [データフローとデータフォーマット](https://ja.wordpress.org/team/handbook/block-editor/explanations/architecture/data-flow/)
- [Static vs. dynamic blocks: What’s the difference?](https://developer.wordpress.org/news/2023/02/27/static-vs-dynamic-blocks-whats-the-difference/) (静的ブロックと動的ブロックの相違)
- [Block deprecation – a tutorial](https://developer.wordpress.org/news/2023/03/10/block-deprecation-a-tutorial/) (ブロックの非推奨プロセスのチュートリアル)
- [Introduction to Templates > Block markup](https://developer.wordpress.org/themes/templates/introduction-to-templates/#block-markup) (テンプレート > ブロックマークアップ入門) | テーマハンドブック

[原文](https://github.com/WordPress/gutenberg/blob/trunk/docs/getting-started/fundamentals/markup-representation-block.md)<|MERGE_RESOLUTION|>--- conflicted
+++ resolved
@@ -3,14 +3,10 @@
  -->
 # ブロックのマークアップ表現
 
-<<<<<<< HEAD
 <!-- 
-When stored, in the database (DB) or in templates as HTML files, blocks are represented using a [specific HTML grammar](https://developer.wordpress.org/block-editor/explanations/architecture/key-concepts/#data-and-attributes), which is technically valid HTML based on HTML comments that act as explicit block delimiters 
+When stored in the database or in templates as HTML files, blocks are represented using a [specific HTML grammar](https://developer.wordpress.org/block-editor/explanations/architecture/key-concepts/#data-and-attributes), which is technically valid HTML based on HTML comments that act as explicit block delimiters 
  -->
 データベースやテンプレート内に HTML ファイルとして保存されるとき、ブロックは[特別な HTML 文法](https://ja.wordpress.org/team/handbook/block-editor/explanations/architecture/key-concepts/#%E3%83%87%E3%83%BC%E3%82%BF%E3%81%A8%E5%B1%9E%E6%80%A7)を使用して表現されます。これは技術的に正しい (valid) な HTML で、明示的なブロック区切りとして機能する HTML コメントをベースとします。
-=======
-When stored in the database or in templates as HTML files, blocks are represented using a [specific HTML grammar](https://developer.wordpress.org/block-editor/explanations/architecture/key-concepts/#data-and-attributes), which is technically valid HTML based on HTML comments that act as explicit block delimiters 
->>>>>>> 109ace9c
 
 <!-- 
 These are some of the rules for the markup used to represent a block:
@@ -54,32 +50,27 @@
 
 <!-- 
 The Post Editor checks that the markup created by the `save` function is identical to the block's markup saved to the database:
+ -->
+投稿エディターは `save` 関数によって作成されたマークアップが、データベースに保存されたブロックのマークアップと同一かどうかをチェックします。
 
+<!-- 
 - If there are any differences, the Post Editor triggers a [block validation error](https://developer.wordpress.org/block-editor/reference-guides/block-api/block-edit-save/#validation).
 - Block validation errors usually happen when a block’s `save` function is updated to change the markup produced by the block.
 - A block developer can mitigate these issues by adding a [**block deprecation**](https://developer.wordpress.org/block-editor/reference-guides/block-api/block-deprecation/) to register the change in the block.
  -->
-投稿エディターは `save` 関数によって作成されたマークアップが、データベースに保存されたブロックのマークアップと同一かどうかをチェックします。
-- もし違いがあれば、投稿エディターは**ブロック検証 (validation) エラー**を起こします。
+- もし違いがあれば、投稿エディターは[ブロック検証 (validation) エラー](https://ja.wordpress.org/team/handbook/block-editor/reference-guides/block-api/block-edit-save/#%E3%83%90%E3%83%AA%E3%83%87%E3%83%BC%E3%82%B7%E3%83%A7%E3%83%B3)を起こします。
 - ブロック検証エラーは通常、ブロックの `save` 関数が更新され、ブロックが生成したマークアップが変更された際に発生します。
 - ブロック開発者は[**ブロックの非推奨プロセス**](https://ja.wordpress.org/team/handbook/block-editor/reference-guides/block-api/block-deprecation/)を追加してブロックに変更を登録することで、これらの問題を軽減できます。
 
-<<<<<<< HEAD
 <!-- 
-The markup of a **block with dynamic rendering** is expected to change so the markup of these blocks is not saved to the database. What is saved in the DB as representation of the block, for blocks with dynamic rendering, is a single line of HTML consisting on just the block delimiter's comment (including block attributes values). That HTML is not subject to the Post Editor’s validation.
+The markup of a **block with dynamic rendering** is expected to change so the markup of these blocks is not saved to the database. What is saved in the database as representation of the block, for blocks with dynamic rendering, is a single line of HTML consisting on just the block delimiter's comment (including block attributes values). That HTML is not subject to the Post Editor’s validation.
  -->
 **動的レンダリングのブロック**のマークアップは変更が予想されるため、これらのブロックのマークアップはデータベースに保存されません。ブロックの表現としてデータベースに保存されるのは、ブロック区切り文字のコメント (ブロック属性値を含む)だけで構成される1行の HTML です。この HTML は投稿エディターの検証の対象になりません。
-=======
-The markup of a **block with dynamic rendering** is expected to change so the markup of these blocks is not saved to the database. What is saved in the database as representation of the block, for blocks with dynamic rendering, is a single line of HTML consisting on just the block delimiter's comment (including block attributes values). That HTML is not subject to the Post Editor’s validation.
->>>>>>> 109ace9c
 
 <!-- 
 _Example: Markup representation of a block with dynamic rendering (`save` = `null`) and attributes_
-<<<<<<< HEAD
  -->
 _例: 動的レンダリング (`save` = `null`) のブロックと属性のマークアップ表現_。
-=======
->>>>>>> 109ace9c
 
 ```html
 <!-- wp:latest-posts {"postsToShow":4,"displayPostDate":true} /-->
