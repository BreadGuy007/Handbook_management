--- conflicted
+++ resolved
@@ -388,14 +388,10 @@
  -->
 [`index.js`](https://ja.wordpress.org/team/handbook/block-editor/getting-started/fundamentals/file-structure-of-a-block/#indexjs) ファイルを開いてください。これはブロックのメインの JavaScript ファイルで、クライアントでのブロックの登録に使用されます。クライアントサイドとサーバーサイドの登録については、[ブロックの登録](https://ja.wordpress.org/team/handbook/block-editor/getting-started/fundamentals/registration-of-a-block/)を参照してください。
 
-<<<<<<< HEAD
-<!-- 
-Start by looking at the [`registerBlockType`](https://developer.wordpress.org/block-editor/reference-guides/block-api/block-registration/) function. This function accepts the name of the block, which we are getting from the imported `block.js` file, and the block configuration object.
- -->
-まず、[`registerBlockType`](https://ja.wordpress.org/team/handbook/block-editor/reference-guides/block-api/block-registration/) 関数を見てください。この関数は、インポートした `block.js` ファイルから取得したブロックの名前と、ブロックの設定オブジェクトを受け取ります。
-=======
+<!-- 
 Start by looking at the [`registerBlockType`](https://developer.wordpress.org/block-editor/reference-guides/block-api/block-registration/) function. This function accepts the name of the block, which we are getting from the imported `block.json` file, and the block configuration object.
->>>>>>> 109ace9c
+ -->
+まず、[`registerBlockType`](https://ja.wordpress.org/team/handbook/block-editor/reference-guides/block-api/block-registration/) 関数を見てください。この関数は、インポートした `block.json` ファイルから取得したブロックの名前と、ブロックの設定オブジェクトを受け取ります。
 
 ```js
 import Edit from './edit';
@@ -589,14 +585,10 @@
  -->
 ### クリーンアップ
 
-<<<<<<< HEAD
-<!-- 
-When you use the `create-block` package to scaffold a block, it might include files that you don't need. In the case of this tutorial, the block doesn't use stylesheets or font end JavaScipt. Clean up the plugin's `src/` folder with the following actions.
+<!-- 
+When you use the `create-block` package to scaffold a block, it might include files that you don't need. In the case of this tutorial, the block doesn't use stylesheets or front end JavaScript. Clean up the plugin's `src/` folder with the following actions.
  -->
 `create-block` パッケージを使用してブロックのひな形を作成すると、必要のないファイルが含まれる場合があります。このチュートリアルでも、ブロックはスタイルシートやフロントエンド JavaScipt を使用していませんので、以下の操作でプラグインの `src/` フォルダをクリーンアップします。
-=======
-When you use the `create-block` package to scaffold a block, it might include files that you don't need. In the case of this tutorial, the block doesn't use stylesheets or front end JavaScript. Clean up the plugin's `src/` folder with the following actions.
->>>>>>> 109ace9c
 
 <!-- 
 1. In the `edit.js` file, remove the lines that import `editor.scss`
@@ -1642,21 +1634,15 @@
  -->
 #### render.php の最適化
 
-<<<<<<< HEAD
-<!-- 
-The final step is to optimize the `render.php` file. If the `currentYear` and the `fallbackCurrentYear` attribute are the same, then there is no need to dynamically create the block content. It is already saved in the database and is available in the  `render.php` file via the `$block_content` variable.
+<!-- 
+The final step is to optimize the `render.php` file. If the `currentYear` and the `fallbackCurrentYear` attribute are the same, then there is no need to dynamically create the block content. It is already saved in the database and is available in the  `render.php` file via the `$content` variable.
  -->
 最後のステップは `render.php` ファイルの最適化です。`currentYear` 属性と `fallbackCurrentYear` 属性が同じであれば、ブロックのコンテンツを動的に作成する必要はありません。既にデータベースに保存されていて、`$content` 変数を通じて `render.php` ファイルで利用できます。
 
 <!-- 
-Therefore, update the file to render the `$block_content` if `currentYear` and `fallbackCurrentYear` match.
+Therefore, update the file to render the generated content if `currentYear` and `fallbackCurrentYear` do not match.
  -->
 一方 `currentYear` と `fallbackCurrentYear` が一致しなければ、生成したコンテンツをレンダーするようにファイルを更新します。
-=======
-The final step is to optimize the `render.php` file. If the `currentYear` and the `fallbackCurrentYear` attribute are the same, then there is no need to dynamically create the block content. It is already saved in the database and is available in the  `render.php` file via the `$content` variable.
-
-Therefore, update the file to render the generated content if `currentYear` and `fallbackCurrentYear` do not match.
->>>>>>> 109ace9c
 
 <!-- 
 ```php
