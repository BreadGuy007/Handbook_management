--- conflicted
+++ resolved
@@ -3,16 +3,12 @@
  -->
 # クイックスタートガイド
 
-<<<<<<< HEAD
 <!-- 
-This guide is designed to demonstrate the basic principles of block development in WordPress using a hands-on approach. Following the steps below, you will create a custom block plugin that uses modern JavaScript (ESNext and JSX) in a matter of minutes. The example block displays the copyright symbol (©) and the current year, the perfect addition to any website's footer.
+This guide is designed to demonstrate the basic principles of block development in WordPress using a hands-on approach. Following the steps below, you will create a custom block plugin that uses modern JavaScript (ESNext and JSX) in a matter of minutes. The example block displays the copyright symbol (©) and the current year, the perfect addition to any website's footer. You can see these steps in action through this short video demonstration.
  -->
-このガイドでは WordPress におけるブロック開発の基本原則をハンズオン形式で説明します。以下の手順に従うだけで、モダンなJavaScript (ESNext と JSX) を使用したカスタムブロックプラグインを数分で作成できます。ブロックのサンプル例では、著作権シンボル (©) と現在の年を表示します。どのウェブサイトのフッターにも最適でしょう。
-=======
-This guide is designed to demonstrate the basic principles of block development in WordPress using a hands-on approach. Following the steps below, you will create a custom block plugin that uses modern JavaScript (ESNext and JSX) in a matter of minutes. The example block displays the copyright symbol (©) and the current year, the perfect addition to any website's footer. You can see these steps in action through this short video demonstration.
+このガイドは WordPress でのブロック開発の基本原則をハンズオン形式で説明します。以下の手順に従うだけで、モダンな JavaScript (ESNext と JSX) を使用したカスタムブロックプラグインを数分で作成できます。ブロックのサンプル例では、著作権シンボル (©) と現在の年を表示します。どのウェブサイトのフッターにも最適でしょう。以下の短いデモ動画で、一連の手順の様子を見ることができます。
 
 <iframe width="960" height="540" src="https://www.youtube.com/embed/nrut8SfXA44?si=YxvmHmAoYx-BDCog" title="WordPress Block Development: Quick Start Guide Video" frameborder="0" allow="accelerometer; autoplay; clipboard-write; encrypted-media; gyroscope; picture-in-picture; web-share" allowfullscreen="true"></iframe>
->>>>>>> 109ace9c
 
 <!-- 
 ## Scaffold the block plugin
@@ -62,14 +58,10 @@
  -->
 ## 基本の使い方
 
-<<<<<<< HEAD
 <!-- 
-With the plugin activated, you can  explore how the block works. Use the following command to move into the newly created plugin folder and start the development process.
+With the plugin activated, you can explore how the block works. Use the following command to move into the newly created plugin folder and start the development process.
  -->
 プラグインを有効化すると、ブロックがどのように動作するかを調べられます。次のコマンドを使用して、新しく作成したプラグインフォルダーに移動し、開発プロセスを始めてください。
-=======
-With the plugin activated, you can explore how the block works. Use the following command to move into the newly created plugin folder and start the development process.
->>>>>>> 109ace9c
 
 ```sh
 cd copyright-date-block && npm start
@@ -89,18 +81,27 @@
  -->
 変更が終わったら `npm run build` コマンドを実行します。ブロックのコードが最適化され、本番環境への適用が可能になります。
 
-<<<<<<< HEAD
 <!-- 
-=======
 ## View the block in action
+ -->
+## ブロックの動きの確認
 
+<!-- 
 You can use any local WordPress development environment to test your new block, but the scaffolded plugin includes configuration for `wp-env`. You must have [Docker](https://www.docker.com/products/docker-desktop) already installed and running on your machine, but if you do, run the `npx wp-env start` command. 
+ -->
+新しいブロックのテストには、任意のローカル WordPress 開発環境を使用できますが、ひな形のプラグインには`wp-env` の設定が含まれています。コンピュータに [Docker](https://www.docker.com/products/docker-desktop) がインストール、実行されている必要があります。準備を終えたら `npx wp-env start`コマンドを実行してください。
 
+<!-- 
 Once the script finishes running, you can access the local environment at: <code>http://localhost:8888</code>. Log into the WordPress dashboard using username `admin` and password `password`. The plugin will already be installed and activated. Open the Editor or Site Editor, and insert the Copyright Date Block as you would any other block.
+ -->
+スクリプトの実行が終わると、ローカル環境に <code>http://localhost:8888</code> でアクセスできます。ユーザー名 `admin` とパスワード `password` を使用して WordPress のダッシュボードにログインします。プラグインはすでにインストールされ、有効化されています。エディターまたはサイトエディターを開き、他のブロックと同じようにCopyright Date ブロックを挿入してください。
 
+<!-- 
 Visit the [Getting started](https://developer.wordpress.org/block-editor/getting-started/devenv/get-started-with-wp-env/) guide to learn more about `wp-env`.
+ -->
+`wp-env` の詳細については、[wp-env 入門](https://ja.wordpress.org/team/handbook/block-editor/getting-started/devenv/get-started-with-wp-env/) を参照してください。
 
->>>>>>> 109ace9c
+<!--
 ## Additional resources
  -->
 ## その他のリソース
