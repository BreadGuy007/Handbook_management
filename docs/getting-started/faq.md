<!--
# Frequently Asked Questions
 -->
# よくある質問

<!--
What follows is a set of questions that have come up from the last few years of Gutenberg development. If you have any questions you’d like to have answered and included here, [just open up a GitHub issue](https://github.com/WordPress/gutenberg/issues) with your question. We’d love the chance to answer and provide clarity to questions we might not have thought to answer. For a look back historically, please see Matt's November 2018 post [WordPress 5.0: A Gutenberg FAQ](https://ma.tt/2018/11/a-gutenberg-faq/).
 -->
この記事では Gutenberg 開発においてこの2年間に受けた質問と回答をまとめました。さらに追加した方がよい質問がある場合には [GitHub issue](https://github.com/WordPress/gutenberg/issues) を作成し質問してください。喜んでお答えし疑問を解消したいと思います。歴史を振り返り返るには Matt の 2018年11月の投稿 [WordPress 5.0: A Gutenberg FAQ](https://ma.tt/2018/11/a-gutenberg-faq/) を参照してください。

<<<<<<< HEAD
<!--
=======

## Table of Contents

### The Gutenberg Project
- [What is Gutenberg?](#what-is-gutenberg)
- [What’s on the roadmap long term?](#whats-on-the-roadmap-long-term)
- [When was Gutenberg started?](#when-was-gutenberg-started)
- [When was Gutenberg merged into WordPress?](#when-was-gutenberg-merged-into-wordpress)
- [WordPress is already the world's most popular publishing platform. Why change the editor at all?](#wordpress-is-already-the-worlds-most-popular-publishing-platform-why-change-the-editor-at-all)


### The Editing Experience
- [What are “blocks” and why are we using them?](#what-are-blocks-and-why-are-we-using-them)
- [What is the writing experience like?](#what-is-the-writing-experience-like)
- [Is Gutenberg built on top of TinyMCE?](#is-gutenberg-built-on-top-of-tinymce)
- [Are there Keyboard Shortcuts for Gutenberg?](#are-there-keyboard-shortcuts-for-gutenberg)
  * [Editor shortcuts](#editor-shortcuts)
  * [Selection shortcuts](#selection-shortcuts)
  * [Block shortcuts](#block-shortcuts)
  * [Text formatting](#text-formatting)
- [Does Gutenberg support columns?](#does-gutenberg-support-columns)
- [Does Gutenberg support nested blocks?](#does-gutenberg-support-nested-blocks)
- [Does drag and drop work for rearranging blocks?](#does-drag-and-drop-work-for-rearranging-blocks)

### The Development Experience
- [How do I make my own block?](#how-do-i-make-my-own-block)
- [Does Gutenberg involve editing posts/pages in the front-end?](#does-gutenberg-involve-editing-postspages-in-the-front-end)
- [Given Gutenberg is built in JavaScript, how do old meta boxes (PHP) work?](#given-gutenberg-is-built-in-javascript-how-do-old-meta-boxes-php-work)
- [How can plugins extend the Gutenberg UI?](#how-can-plugins-extend-the-gutenberg-ui)
- [Are Custom Post Types still supported?](#are-custom-post-types-still-supported)

### Styles
- [Can themes _style_ blocks?](#can-themes-_style_-blocks)
- [How do block styles work in both the front-end and back-end?](#how-do-block-styles-work-in-both-the-front-end-and-back-end)
- [What are block variations? Are they the same as block styles?](#what-are-block-variations-are-they-the-same-as-block-styles)
- [How do editor styles work?](#how-do-editor-styles-work)

### Compatibility
- [What browsers does Gutenberg support?](#what-browsers-does-gutenberg-support)
- [Should I be concerned that Gutenberg will make my plugin obsolete?](#should-i-be-concerned-that-gutenberg-will-make-my-plugin-obsolete)
- [Is it possible to opt out of Gutenberg for my site?](#is-it-possible-to-opt-out-of-gutenberg-for-my-site)
- [How do custom TinyMCE buttons work in Gutenberg?](#how-do-custom-tinymce-buttons-work-in-gutenberg)
- [How do shortcodes work in Gutenberg?](#how-do-shortcodes-work-in-gutenberg)
- [Should I move shortcodes to content blocks?](#should-i-move-shortcodes-to-content-blocks)

### Miscellaneous
- [Is Gutenberg made to be properly accessible?](#is-gutenberg-made-to-be-properly-accessible)
- [How is data stored? I've seen HTML comments, what is their purpose?](#how-is-data-stored-ive-seen-html-comments-what-is-their-purpose)
- [How can I parse the post content back out into blocks in PHP or JS?](#how-can-i-parse-the-post-content-back-out-into-blocks-in-php-or-js)

----

>>>>>>> c3d3d05e
## What is Gutenberg?
 -->
## Gutenberg (グーテンベルク) とは ?

<<<<<<< HEAD
<!--
=======

>>>>>>> c3d3d05e
“Gutenberg” is the name of the project to create a new editor experience for WordPress — contributors have been working on it since January 2017 and it’s one of the most significant changes to WordPress in years. It’s built on the idea of using “blocks” to write and design posts and pages. This will serve as the foundation for future improvements to WordPress, including blocks as a way not just to design posts and pages, but also entire sites. The overall goal is to simplify the first-time user experience of WordPress — for those who are writing, editing, publishing, and designing web pages. The editing experience is intended to give users a better visual representation of what their post or page will look like when they hit publish. Originally, this was the kickoff goal:
 -->
「Gutenberg」は、WordPress で新しい編集エクスペリエンスを作り出すプロジェクトの名称です。2017年1月にコントリビューションが始まり、この数年の WordPress でもっとも大きな変化の1つとなりました。Gutenberg は投稿やページの執筆やデザインに「ブロック」を使用するというアイデアの上に構築されています。これは投稿やぺーじだけでなく、Web サイト全体のデザインにブロックを使用するという WordPress の未来の改良の基礎となります。最終的なゴールは WordPress の最初のユーザーエクスペリエンス、たとえば執筆、編集、発行、Web ページのデザイン等の簡素化です。編集エクスペリエンスではユーザーに対して、実際の投稿やページの表示と同じように見えるビジュアルな表現を与えることを目的とします。以下は、最初のキックオフ時のゴールです。

<!--
> The editor will endeavour to create a new page and post building experience that makes writing rich posts effortless, and has “blocks” to make it easy what today might take shortcodes, custom HTML, or “mystery meat” embed discovery.
 -->
> このエディターは、投稿や固定ページの編集における新しい体験の創造に努めます。ユーザーはリッチな投稿を楽に書くことができ、現在、ショートコードやカスタム HTML、「謎に包まれた」埋め込みの検知が担っている部分を「ブロック」で実現します。

<!--
Key takeaways include the following points:

-   Authoring richly laid-out posts is a key strength of WordPress.
-   By embracing blocks as an interaction paradigm, we can unify multiple different interfaces into one. Instead of learning how to write shortcodes and custom HTML, or pasting URLs to embed media, there's a common, reliable flow for inserting any kind of content.
-   “Mystery meat” refers to hidden features in software, features that you have to discover. WordPress already supports a large number of blocks and 30+ embeds, so let's surface them.
 -->
重要な点として、以下が挙げられます。

- リッチなレイアウトの投稿を作成できることは WordPress の大きな強みです。
- ブロックをインタラクションのための枠組みとして採用することにより、複数の異なるインターフェースをひとつに統合できます。ショートコードやカスタム HTML の書き方を覚えたり、メディアを埋め込むために URL を貼り付けたりする代わりに、あらゆる種類のコンテンツを挿入できる共通で安定したフローを確立します。
- 「謎に包まれた」とは、ユーザーが発見する必要があるソフトウェアにおける隠し機能のことを指しています。WordPress はすでに多数のブロックと30種類以上の埋め込みをサポートしていますので、これらを表に出していきましょう。

<!--
Gutenberg is developed on [GitHub](https://github.com/WordPress/gutenberg) under the WordPress organization. The block editor has been available in core WordPress since 5.0. If you want to test upcoming features from Gutenberg project, it is [available in the plugin repository](https://wordpress.org/plugins/gutenberg/).
 -->
Gutenberg WordPress オーガナイゼーションの下、[GitHub](https://github.com/WordPress/gutenberg) で開発されています。ブロックエディターは WordPress 5.0 から本体で利用可能です。Gutenberg プロジェクトの予定新機能を試すには[プラグインリポジトリーから利用可能](https://wordpress.org/plugins/gutenberg/)です。

<!--
## What’s on the roadmap long term?
 -->
## 長期のロードマップはありますか ?
<!--
There are four phases of Gutenberg which you can see on the [official WordPress roadmap](https://wordpress.org/about/roadmap/). As of writing this, we’re currently in phase 2:

1. Easier Editing — Already available in WordPress since 5.0, with ongoing improvements.
2. Customization — Full Site editing, Block Patterns, Block Directory, Block based themes.
3. Collaboration — A more intuitive way to co-author content
4. Multi-lingual — Core implementation for Multi-lingual sites
 -->

[公式 WordPress ロードマップ](https://wordpress.org/about/roadmap/)によれば Gutenberg には4つのフェーズがあります。この記事を執筆中の現在はフェーズ2にいます。

1. 編集の簡素化 — すでに WordPress 5.0 のリリース以来利用可能で、今も実装中です。
2. カスタマイゼーション — フルサイト編集、ブロックパターン、ブロックディレクトリ、ブロックベーステーマ
3. コラボレーション — より直感的なコンテンツの共同作業
4. 多言語化 — コアの実装による多言語化サイト

<!--
## When was Gutenberg started?
 -->
## いつ Gutenberg は始まりましたか ?

<!--
The editor focus started in early 2017 with the first three months spent designing, planning, prototyping, and testing prototypes, to help us inform how to approach this project. The first plugin was launched during WordCamp Europe in June 2017.
 -->
このプロジェクトへのアプローチ方法を知らせるため、デザイン、計画、プロトタイプ作成そしてテストに焦点を当てて、2017年の初めに3ヶ月かけて開始されました。リポジトリからインストールできる実際のプラグインは、6月の WordCamp Europeで提供が開始されました。
<!--
## When was Gutenberg merged into WordPress?
 -->
## いつ Gutenberg は WordPress に組み込まれましたか ?
<!--
Gutenberg was first merged into [WordPress 5.0](https://wordpress.org/news/2018/12/bebo/) in December 2018. See [the versions in WordPress page](https://developer.wordpress.org/block-editor/principles/versions-in-wordpress/) for a complete list of Gutenberg plugin versions merged into WordPress core releases.
 -->
Gutenberg は2018年12月にリリースされた [WordPress 5.0](https://wordpress.org/news/2018/12/bebo/) で初めて組み込まれました。WordPress 本体リリースに組み込まれた Gutenberg プラグインのバージョンの完全なリストについては「[Versions in WordPress](https://ja.wordpress.org/team/handbook/block-editor/contributors/versions-in-wordpress/)」を参照してください。

<<<<<<< HEAD
<!--
=======
## WordPress is already the world's most popular publishing platform. Why change the editor at all?

The Editor is where most of the action happens in WordPress’s daily use, and it was a place where we could polish and perfect the block experience in a contained environment. Further, as an open-source project, we believe that it is critical for WordPress to continue to innovate and keep working to make the core experience intuitive and enjoyable for all users. As a community project, Gutenberg has the potential to do just that, and we’re excited to pursue this goal together. If you’d like to test, contribute, or offer feedback, we welcome you to [share what you find on GitHub](https://github.com/WordPress/gutenberg/issues).

>>>>>>> c3d3d05e
## What are “blocks” and why are we using them?
 -->
##「ブロック」とはなんですか ? なぜこれを使うのですか ?

<!--
The classic WordPress editor is an open text window—it’s always been a wonderful blank canvas for writing, but when it comes to building posts and pages with images, multimedia, embedded content from social media, polls, and other elements, it required a mix of different approaches that were not always intuitive:
 -->
従来の WordPress 編集画面はオープンなテキストウィンドウでした。ある時点まで、それは執筆向けのすばらしい空白のキャンバスでしたが、画像やマルチメディア、ソーシャルメディアからの埋め込みコンテンツ、投票、その他の要素を含むブログ投稿や固定ページを作る場面では、必ずしも直感的とは言えない異なるアプローチの混在が必要でした。

<!--
-   Media library/HTML for images, multimedia and approved files.
-   Pasted links for embeds.
-   Shortcodes for specialized assets from plugins.
-   Featured images for the image at the top of a post or page.
-   Excerpts for subheadings.
-   Widgets for content on the side of a page.
 -->
- 画像、マルチメディア、承認された種類のファイルに対しては、メディアライブラリや HTML。
- 埋め込みにはリンクのペースト。
- プラグインからの特別なアセットには ショートコード。
- 投稿やページ上部の画像にはアイキャッチ画像。
- 副見出しには抜粋。
- ページのサイドにあるコンテンツにはウィジェット。

<!--
As we thought about these uses and how to make them obvious and consistent, we began to embrace the concept of “blocks.” All of the above items could be blocks: easy to search and understand, and easy to dynamically shift around the page. The block concept is very powerful, and when designed thoughtfully, can offer an outstanding editing and publishing experience. Ultimately, the idea with blocks is to create a new common language across WordPress, a new way to connect users to plugins, and replace a number of older content types — things like shortcodes and widgets — that one usually has to be well-versed in the idiosyncrasies of WordPress to understand.
 -->
これらを分かりやすく一貫性のあるものにするにはどうすればよいか考える過程で、「ブロック」というコンセプトを抱くようになりました。上のすべての項目はブロックにできる可能性があり、結果、検索しやすく理解しやすくページ内を動的に移動しやすくなります。ブロックの概念はとても強力で、よく考えて設計すれば、優れた編集と公開のエクスペリエンスを提供できます。最終的にはブロックを用いたアイデアは WordPress を横断する新しい共通言語の作成につながります。ブロックはユーザーとプラグインを結びつける新しい方法です。従来の、理解するには WordPress 固有の概念に精通しなければならないショートコードやウィジェットのような多くの古いコンテンツタイプを置き換えます。

<!--
## What is the writing experience like?
 -->
執筆エクスペリエンスはどのようなものですか ?
<!--
Our goal with Gutenberg is not just to create a seamless post- and page-building experience. We also want to ensure that it provides a seamless writing experience. To test this out yourself, [head to this demo and give it a try](https://wordpress.org/gutenberg/)!
 -->
Gutenberg のゴールはシームレスな投稿やページ構築エクスペリエンスを作り出すだけではありません。同時に、シームレスな執筆エクスペリエンスも提供したいと考えています。[是非、デモを試してみてください](https://wordpress.org/gutenberg/) !

<<<<<<< HEAD
<!--
=======
## Is Gutenberg built on top of TinyMCE?

No. [TinyMCE](https://www.tinymce.com/) is only used for the "Classic" block.

>>>>>>> c3d3d05e
## Are there Keyboard Shortcuts for Gutenberg?
 -->
## Gutenberg 用のキーボードショートカットはありますか ?

<!--
Yes. There are a lot! There is a help modal showing all available keyboard shortcuts.

You can see the whole list going to the top right corner menu of the new editor and clicking on “Keyboard Shortcuts” (or by using the keyboard shortcut <kbd>Shift</kbd>+<kbd>Alt</kbd>+<kbd>H</kbd> on Linux/Windows and <kbd>⌃</kbd><kbd>⌥</kbd><kbd>H</kbd> on macOS).

This is the canonical list of keyboard shortcuts:
 -->
あります。たくさんあります ! 利用可能なすべてのキーボードショートカットを表示するヘルプのモーダル画面があります。

エディターの右上にあるメニューで「キーボードショートカット」をクリックすると、完全なリストが表示されます。または、Linux / Windowsでは <kbd>Shift</kbd>+<kbd>Alt</kbd>+<kbd>H</kbd>、macOS では <kbd>⌃</kbd><kbd>⌥</kbd><kbd>H</kbd> のキーボードショートカットでも表示できます。

キーボードショートカットの標準的なリストを示します。

<!--
### Editor shortcuts

<table>
	<thead>
		<tr>
			<th></th>
			<th>Linux/Windows shortcut</th>
			<th>macOS shortcut</th>
		</tr>
	</thead>
	<tbody>
		<tr>
			<td>Display keyboard shortcuts.</td>
			<td><kbd>Shift</kbd>+<kbd>Alt</kbd>+<kbd>H</kbd></td>
			<td><kbd>⌃</kbd><kbd>⌥</kbd><kbd>H</kbd></td>
		</tr>
		<tr>
			<td>Save your changes.</td>
			<td><kbd>Ctrl</kbd>+<kbd>S</kbd></td>
			<td><kbd>⌘</kbd><kbd>S</kbd></td>
		</tr>
		<tr>
			<td>Undo your last changes.</td>
			<td><kbd>Ctrl</kbd>+<kbd>Z</kbd></td>
			<td><kbd>⌘</kbd><kbd>Z</kbd></td>
		</tr>
		<tr>
			<td>Redo your last undo.</td>
			<td><kbd>Ctrl</kbd>+<kbd>Shift</kbd>+<kbd>Z</kbd></td>
			<td><kbd>⇧</kbd><kbd>⌘</kbd><kbd>Z</kbd></td>
		</tr>
		<tr>
			<td>Show or hide the settings sidebar.</td>
			<td><kbd>Ctrl</kbd>+<kbd>Shift</kbd>+<kbd>,</kbd></td>
			<td><kbd>⇧</kbd><kbd>⌘</kbd><kbd>,</kbd></td>
		</tr>
		<tr>
			<td>Open the list view menu.</td>
			<td><kbd>Shift</kbd>+<kbd>Alt</kbd>+<kbd>O</kbd></td>
			<td><kbd>⌃</kbd><kbd>⌥</kbd><kbd>O</kbd></td>
		</tr>
		<tr>
			<td>Navigate to the next part of the editor.</td>
			<td><kbd>Ctrl</kbd>+<kbd>`</kbd></td>
			<td><kbd>⌃</kbd><kbd>`</kbd></td>
		</tr>
		<tr>
			<td>Navigate to the previous part of the editor.</td>
			<td><kbd>Ctrl</kbd>+<kbd>Shift</kbd>+<kbd>`</kbd></td>
			<td><kbd>⌃</kbd><kbd>⇧</kbd><kbd>`</kbd></td>
		</tr>
		<tr>
			<td>Navigate to the next part of the editor (alternative).</td>
			<td><kbd>Ctrl</kbd>+<kbd>Alt</kbd>+<kbd>N</kbd></td>
			<td><kbd>⌃</kbd><kbd>⌥</kbd><kbd>N</kbd></td>
		</tr>
		<tr>
			<td>Navigate to the previous part of the editor (alternative).</td>
			<td><kbd>Ctrl</kbd>+<kbd>Alt</kbd>+<kbd>P</kbd></td>
			<td><kbd>⌃</kbd><kbd>⌥</kbd><kbd>P</kbd></td>
		</tr>
		<tr>
			<td>Navigate to the nearest toolbar.</td>
			<td><kbd>Alt</kbd>+<kbd>F10</kbd></td>
			<td><kbd>⌥</kbd><kbd>F10</kbd></td>
		</tr>
		<tr>
			<td>Switch between visual editor and code editor.</td>
			<td><kbd>Ctrl</kbd>+<kbd>Shift</kbd>+<kbd>Alt</kbd>+<kbd>M</kbd></td>
			<td><kbd>⇧</kbd><kbd>⌥</kbd><kbd>⌘</kbd><kbd>M</kbd></td>
		</tr>
		<tr>
			<td>Toggle fullscreen mode.</td>
			<td><kbd>CMD</kbd>+<kbd>Option</kbd>+<kbd>Shift</kbd>+<kbd>F</kbd></td>
			<td><kbd>⇧</kbd><kbd>⌥</kbd><kbd>⌘</kbd><kbd>F</kbd></td>
		</tr>
	</tbody>
</table>
 -->
### エディターショートカット

<table>
	<thead>
		<tr>
			<th>機能説明</th>
			<th>Linux/Windows</th>
			<th>macOS</th>
		</tr>
	</thead>
	<tbody>
		<tr>
			<td>キーボードショートカットを表示</td>
			<td><kbd>Shift</kbd>+<kbd>Alt</kbd>+<kbd>H</kbd></td>
			<td><kbd>⌃</kbd><kbd>⌥</kbd><kbd>H</kbd></td>
		</tr>
		<tr>
			<td>変更を保存</td>
			<td><kbd>Ctrl</kbd>+<kbd>S</kbd></td>
			<td><kbd>⌘</kbd><kbd>S</kbd></td>
		</tr>
		<tr>
			<td>最後の変更を取り消す</td>
			<td><kbd>Ctrl</kbd>+<kbd>Z</kbd></td>
			<td><kbd>⌘</kbd><kbd>Z</kbd></td>
		</tr>
		<tr>
			<td>最後の取り消しをやり直す</td>
			<td><kbd>Ctrl</kbd>+<kbd>Shift</kbd>+<kbd>Z</kbd></td>
			<td><kbd>⇧</kbd><kbd>⌘</kbd><kbd>Z</kbd></td>
		</tr>
		<tr>
			<td>設定サイドバーの表示、非表示</td>
			<td><kbd>Ctrl</kbd>+<kbd>Shift</kbd>+<kbd>,</kbd></td>
			<td><kbd>⇧</kbd><kbd>⌘</kbd><kbd>,</kbd></td>
		</tr>
		<tr>
			<td>リストビューメニュー表示</td>
			<td><kbd>Shift</kbd>+<kbd>Alt</kbd>+<kbd>O</kbd></td>
			<td><kbd>⌃</kbd><kbd>⌥</kbd><kbd>O</kbd></td>
		</tr>
		<tr>
			<td>エディターの次の部分へ移動</td>
			<td><kbd>Ctrl</kbd>+<kbd>`</kbd></td>
			<td><kbd>⌃</kbd><kbd>`</kbd></td>
		</tr>
		<tr>
			<td>エディターの前の部分へ移動</td>
			<td><kbd>Ctrl</kbd>+<kbd>Shift</kbd>+<kbd>`</kbd></td>
			<td><kbd>⌃</kbd><kbd>⇧</kbd><kbd>`</kbd></td>
		</tr>
		<tr>
			<td>エディターの次の部分へ移動 (別の方法)</td>
			<td><kbd>Ctrl</kbd>+<kbd>Alt</kbd>+<kbd>N</kbd></td>
			<td><kbd>⌃</kbd><kbd>⌥</kbd><kbd>N</kbd></td>
		</tr>
		<tr>
			<td>エディターの前の部分へ移動 (別の方法)</td>
			<td><kbd>Ctrl</kbd>+<kbd>Alt</kbd>+<kbd>P</kbd></td>
			<td><kbd>⌃</kbd><kbd>⌥</kbd><kbd>P</kbd></td>
		</tr>
		<tr>
			<td>最も近いツールバーへ移動</td>
			<td><kbd>Alt</kbd>+<kbd>F10</kbd></td>
			<td><kbd>⌥</kbd><kbd>F10</kbd></td>
		</tr>
		<tr>
			<td>ビジュアールエディターとコードエディターの切り替え</td>
			<td><kbd>Ctrl</kbd>+<kbd>Shift</kbd>+<kbd>Alt</kbd>+<kbd>M</kbd></td>
			<td><kbd>⇧</kbd><kbd>⌥</kbd><kbd>⌘</kbd><kbd>M</kbd></td>
		</tr>
		<tr>
			<td>フルスクリーンモードの切り替え</td>
			<td><kbd>CMD</kbd>+<kbd>Option</kbd>+<kbd>Shift</kbd>+<kbd>F</kbd></td>
			<td><kbd>⇧</kbd><kbd>⌥</kbd><kbd>⌘</kbd><kbd>F</kbd></td>
		</tr>
	</tbody>
</table>

<!--
### Selection shortcuts

<!--
<table>
	<thead>
		<tr>
			<th>Shortcut description</th>
			<th>Linux/Windows shortcut</th>
			<th>macOS shortcut</th>
		</tr>
	</thead>
	<tbody>
		<tr>
			<td>Select all text when typing. Press again to select all blocks.</td>
			<td><kbd>Ctrl</kbd>+<kbd>A</kbd></td>
			<td><kbd>⌘</kbd><kbd>A</kbd></td>
		</tr>
		<tr>
			<td>Clear selection.</td>
			<td><kbd>Esc</kbd></td>
			<td><kbd>Esc</kbd></td>
		</tr>
	</tbody>
</table>
 -->

### 選択ショートカット

<table>
	<thead>
		<tr>
			<th>機能説明</th>
			<th>Linux/Windows</th>
			<th>macOS</th>
		</tr>
	</thead>
	<tbody>
		<tr>
			<td>入力時、すべてのテキストを選択。もう一度押すと、すべてのブロックを選択</td>
			<td><kbd>Ctrl</kbd>+<kbd>A</kbd></td>
			<td><kbd>⌘</kbd><kbd>A</kbd></td>
		</tr>
		<tr>
			<td>選択を解除</td>
			<td><kbd>Esc</kbd></td>
			<td><kbd>Esc</kbd></td>
		</tr>
	</tbody>
</table>

<!--
### Block shortcuts

<table>
	<thead>
		<tr>
			<th>Shortcut description</th>
			<th>Linux/Windows shortcut</th>
			<th>macOS shortcut</th>
		</tr>
	</thead>
	<tbody>
		<tr>
			<td>Duplicate the selected block(s).</td>
			<td><kbd>Ctrl</kbd>+<kbd>Shift</kbd>+<kbd>D</kbd></td>
			<td><kbd>⇧</kbd><kbd>⌘</kbd><kbd>D</kbd></td>
		</tr>
		<tr>
			<td>Remove the selected block(s).</td>
			<td><kbd>Shift</kbd>+<kbd>Alt</kbd>+<kbd>Z</kbd></td>
			<td><kbd>⌃</kbd><kbd>⌥</kbd><kbd>Z</kbd></td>
		</tr>
		<tr>
			<td>Insert a new block before the selected block(s).</td>
			<td><kbd>Ctrl</kbd>+<kbd>Alt</kbd>+<kbd>T</kbd></td>
			<td><kbd>⌥</kbd><kbd>⌘</kbd><kbd>T</kbd></td>
		</tr>
		<tr>
			<td>Insert a new block after the selected block(s).</td>
			<td><kbd>Ctrl</kbd>+<kbd>Alt</kbd>+<kbd>Y</kbd></td>
			<td><kbd>⌥</kbd><kbd>⌘</kbd><kbd>Y</kbd></td>
		</tr>
		<tr>
			<td>Move the selected block(s) up.</td>
			<td><kbd>Ctrl</kbd>+<kbd>Alt</kbd>+<kbd>Shift</kbd>+<kbd>T</kbd></td>
			<td><kbd>⌥</kbd><kbd>⌘</kbd><kbd>⇧</kbd><kbd>T</kbd></td>
		</tr>
		<tr>
			<td>Move the selected block(s) down.</td>
			<td><kbd>Ctrl</kbd>+<kbd>Alt</kbd>+<kbd>Shift</kbd>+<kbd>Y</kbd></td>
			<td><kbd>⌥</kbd><kbd>⌘</kbd><kbd>⇧</kbd><kbd>Y</kbd></td>
		</tr>
		<tr>
			<td>Change the block type after adding a new paragraph.</td>
			<td><kbd>/</kbd></td>
			<td><kbd>/</kbd></td>
		</tr>
		<tr>
			<td>Remove multiple selected blocks.</td>
			<td></td>
			<td><kbd>del</kbd><kbd>backspace</kbd></td>
		</tr>
	</tbody>
</table>
 -->

### ブロック用のショートカット

<table>
	<thead>
		<tr>
			<th>機能説明</th>
			<th>Linux/Windows</th>
			<th>macOS</th>
		</tr>
	</thead>
	<tbody>
		<tr>
			<td>選択したブロックの複製</td>
			<td><kbd>Ctrl</kbd>+<kbd>Shift</kbd>+<kbd>D</kbd></td>
			<td><kbd>⇧</kbd><kbd>⌘</kbd><kbd>D</kbd></td>
		</tr>
		<tr>
			<td>選択したブロックの削除</td>
			<td><kbd>Shift</kbd>+<kbd>Alt</kbd>+<kbd>Z</kbd></td>
			<td><kbd>⌃</kbd><kbd>⌥</kbd><kbd>Z</kbd></td>
		</tr>
		<tr>
			<td>選択したブロックの前に新規ブロックを挿入</td>
			<td><kbd>Ctrl</kbd>+<kbd>Alt</kbd>+<kbd>T</kbd></td>
			<td><kbd>⌥</kbd><kbd>⌘</kbd><kbd>T</kbd></td>
		</tr>
		<tr>
			<td>選択したブロックの後に新規ブロックを挿入</td>
			<td><kbd>Ctrl</kbd>+<kbd>Alt</kbd>+<kbd>Y</kbd></td>
			<td><kbd>⌥</kbd><kbd>⌘</kbd><kbd>Y</kbd></td>
		</tr>
		<tr>
			<td>選択したブロックの上への移動</td>
			<td><kbd>Ctrl</kbd>+<kbd>Alt</kbd>+<kbd>Shift</kbd>+<kbd>T</kbd></td>
			<td><kbd>⌥</kbd><kbd>⌘</kbd><kbd>⇧</kbd><kbd>T</kbd></td>
		</tr>
		<tr>
			<td>選択したブロックの下への移動</td>
			<td><kbd>Ctrl</kbd>+<kbd>Alt</kbd>+<kbd>Shift</kbd>+<kbd>Y</kbd></td>
			<td><kbd>⌥</kbd><kbd>⌘</kbd><kbd>⇧</kbd><kbd>Y</kbd></td>
		</tr>
		<tr>
			<td>新規段落追加後のブロックタイプ変更</td>
			<td><kbd>/</kbd></td>
			<td><kbd>/</kbd></td>
		</tr>
		<tr>
			<td>選択した複数のブロックの削除</td>
			<td></td>
			<td><kbd>del</kbd><kbd>backspace</kbd></td>
		</tr>
	</tbody>
</table>

<!--
### Text formatting

<table>
	<thead>
		<tr>
			<th>Shortcut description</th>
			<th>Linux/Windows shortcut</th>
			<th>macOS shortcut</th>
		</tr>
	</thead>
	<tbody>
		<tr>
			<td>Make the selected text bold.</td>
			<td><kbd>Ctrl</kbd>+<kbd>B</kbd></td>
			<td><kbd>⌘</kbd><kbd>B</kbd></td>
		</tr>
		<tr>
			<td>Make the selected text italic.</td>
			<td><kbd>Ctrl</kbd>+<kbd>I</kbd></td>
			<td><kbd>⌘</kbd><kbd>I</kbd></td>
		</tr>
		<tr>
			<td>Underline the selected text.</td>
			<td><kbd>Ctrl</kbd>+<kbd>U</kbd></td>
			<td><kbd>⌘</kbd><kbd>U</kbd></td>
		</tr>
		<tr>
			<td>Convert the selected text into a link.</td>
			<td><kbd>Ctrl</kbd>+<kbd>K</kbd></td>
			<td><kbd>⌘</kbd><kbd>K</kbd></td>
		</tr>
		<tr>
			<td>Remove a link.</td>
			<td><kbd>Ctrl</kbd>+<kbd>Shift</kbd>+<kbd>K</kbd></td>
			<td><kbd>⇧</kbd><kbd>⌘</kbd><kbd>K</kbd></td>
		</tr>
		<tr>
			<td>Add a strikethrough to the selected text.</td>
			<td><kbd>Shift</kbd>+<kbd>Alt</kbd>+<kbd>D</kbd></td>
			<td><kbd>⌃</kbd><kbd>⌥</kbd><kbd>D</kbd></td>
		</tr>
		<tr>
			<td>Display the selected text in a monospaced font.</td>
			<td><kbd>Shift</kbd>+<kbd>Alt</kbd>+<kbd>X</kbd></td>
			<td><kbd>⌃</kbd><kbd>⌥</kbd><kbd>X</kbd></td>
		</tr>
	</tbody>
</table>
 -->
### テキスト書式

<table>
	<thead>
		<tr>
			<th>機能説明</th>
			<th>Linux/Windows</th>
			<th>macOS</th>
		</tr>
	</thead>
	<tbody>
		<tr>
			<td>選択したテキストを太字に</td>
			<td><kbd>Ctrl</kbd>+<kbd>B</kbd></td>
			<td><kbd>⌘</kbd><kbd>B</kbd></td>
		</tr>
		<tr>
			<td>選択したテキストを斜体に</td>
			<td><kbd>Ctrl</kbd>+<kbd>I</kbd></td>
			<td><kbd>⌘</kbd><kbd>I</kbd></td>
		</tr>
		<tr>
			<td>選択したテキストに下線</td>
			<td><kbd>Ctrl</kbd>+<kbd>U</kbd></td>
			<td><kbd>⌘</kbd><kbd>U</kbd></td>
		</tr>
		<tr>
			<td>選択したテキストをリンクに</td>
			<td><kbd>Ctrl</kbd>+<kbd>K</kbd></td>
			<td><kbd>⌘</kbd><kbd>K</kbd></td>
		</tr>
		<tr>
			<td>リンクを削除</td>
			<td><kbd>Ctrl</kbd>+<kbd>Shift</kbd>+<kbd>K</kbd></td>
			<td><kbd>⇧</kbd><kbd>⌘</kbd><kbd>K</kbd></td>
		</tr>
		<tr>
			<td>選択したテキストに取消し線</td>
			<td><kbd>Shift</kbd>+<kbd>Alt</kbd>+<kbd>D</kbd></td>
			<td><kbd>⌃</kbd><kbd>⌥</kbd><kbd>D</kbd></td>
		</tr>
		<tr>
			<td>選択したテキストをモノスペースフォントに</td>
			<td><kbd>Shift</kbd>+<kbd>Alt</kbd>+<kbd>X</kbd></td>
			<td><kbd>⌃</kbd><kbd>⌥</kbd><kbd>X</kbd></td>
		</tr>
	</tbody>
</table>

<!--
Here is a brief animation illustrating how to find and use the keyboard shortcuts:

![GIF showing how to access keyboard shortcuts](https://make.wordpress.org/core/files/2020/07/keyboard-shortcuts.gif)
 -->
キーボードショートカットを見つけて利用する方法を示した簡単なアニメーションを用意しました:

![GIF showing how to access keyboard shortcuts](https://make.wordpress.org/core/files/2020/07/keyboard-shortcuts.gif)

<<<<<<< HEAD
### Markdown 記法

キーボードショートカットとは異なりますが、編集画面で以下の文字列を入力した後にスペースを入力、または Enter キーを押すと自動的に対応するブロックに変換されます。

<table>
	<thead>
		<tr>
			<th>文字列</th>
			<th>ブロック</th>
		</tr>
	</thead>
	<tbody>
		<tr>
			<td>##</td>
			<td>見出し H2</td>
		</tr>
		<tr>
			<td>###</td>
			<td>見出し H3</td>
		</tr>
		<tr>
			<td>####</td>
			<td>見出し H4</td>
		</tr>
		<tr>
			<td>- (マイナス) または *</td>
			<td>箇条書きのリスト</td>
		</tr>
		<tr>
			<td>1.</td>
			<td>番号付きのリスト</td>
		</tr>
		<tr>
			<td>></td>
			<td>引用</td>
		</tr>
		<tr>
			<td>` と ` で囲む</td>
			<td>インラインのコード</td>
		</tr>
		<tr>
			<td>``` に続けて Enter</td>
			<td>ソースコード</td>
		</tr>
		<tr>
			<td>--- に続けて Enter</td>
			<td>区切り線</td>
		</tr>
	</tbody>
</table>

<!--
## Is Gutenberg built on top of TinyMCE?

No. [TinyMCE](https://www.tinymce.com/) is only used for the "Classic" block.
 -->
## Gutenberg は TinyMCE 上で構築されていますか ?

いいえ。[TinyMCE](https://www.tinymce.com/) は「クラシック」ブロックでのみ使用されます。

<!--
## What browsers does Gutenberg support?
=======
## Does Gutenberg support columns?

Yes, a columns block is available in Gutenberg.

## Does Gutenberg support nested blocks?
>>>>>>> c3d3d05e

Yes, it is supported. You can have multiple levels of nesting – blocks within blocks within blocks. See the [Nested Block Tutorial](https://developer.wordpress.org/block-editor/tutorials/block-tutorial/nested-blocks-inner-blocks/) for more information.

## Does drag and drop work for rearranging blocks?

Yes, you can drag and drop blocks to rearrange their order.

<<<<<<< HEAD
Our [list of supported browsers can be found in the Make WordPress handbook](https://make.wordpress.org/core/handbook/best-practices/browser-support/). By “modern browsers” we generally mean the _current and past two versions_ of each major browser.
 -->
## Gutenberg はどのブラウザをサポートしていますか ?
=======
>>>>>>> c3d3d05e

Gutenberg はモダンブラウザーおよび Internet Explorer 11 で動作します。

[Make WordPress handbook に対応ブラウザーの一覧があります](https://make.wordpress.org/core/handbook/best-practices/browser-support/)。「モダンブラウザー」とは、一般にメジャーなブラウザーの最新および過去の2バージョンを意味します。

<!--
## How do I make my own block?

The best place to start is the [Create a Block Tutorial](https://developer.wordpress.org/block-editor/tutorials/create-block/).
 -->
## 自分のブロックを作るには、どうすればよいですか ?

もっとも良いスタート地点は [ブロックの作成 チュートリアル](https://ja.wordpress.org/team/handbook/block-editor/handbook/tutorials/create-block/) です。

<!--
## Does Gutenberg involve editing posts/pages in the front-end?

No, we are designing Gutenberg primarily as a replacement for the post and page editing screens. That said, front-end editing is often confused with an editor that looks exactly like the front end. And that is something that Gutenberg will allow as themes customize individual blocks and provide those styles to the editor. Since content is designed to be distributed across so many different experiences—from desktop and mobile to full-text feeds and syndicated article platforms—we believe it's not ideal to create or design posts from just one front-end experience.
 -->
## Gutenberg にはフロントエンドからの投稿やページの編集も含まれますか ?

いいえ。Gutenberg は主として投稿やページの編集画面の代替としてデザインされています。「フロントエンド編集」はしばしば「フロントエンドとまったく同じように見えるエディター」と混同されます。Gutenberg ではテーマが個々のブロックをカスタマイズしてエディターをスタイリングできます。コンテンツは、デスクトップやモバイル、全文フィード、配信記事プラットフォームなど多くの異なるエクスペリエンス用に配布されるため、1つのフロントエンドエクスペリエンスから投稿を作成したりデザインすることは理想的ではありません。

<!--
## Given Gutenberg is built in JavaScript, how do old meta boxes (PHP) work?

See the [Meta Box Tutorial](https://developer.wordpress.org/block-editor/tutorials/metabox/) for more information on using Meta boxes with the new block editor.
 -->
## Gutenberg は JavaScript で構築されていますが、過去のメタボックス (PHP) はどのように作動しますか ?

新しいブロックエディターでのメタボックスの使用についての詳細は [メタボックスチュートリアル](https://ja.wordpress.org/team/handbook/block-editor/how-to-guides/metabox/) を参照してください。

<!--
## How can plugins extend the Gutenberg UI?

The main extension point we want to emphasize is creating new blocks. Blocks are added to the block editor using plugins, see the [Create a Block Tutorial](https://developer.wordpress.org/block-editor/tutorials/create-block/) to get started.
 -->
## プラグインは Gutenberg UI をどうやって拡張できますか ?

強調したいメインの拡張ポイントは新しいブロックの作成です。ブロックはプラグインを使用してブロックエディターに追加されます。入門としては [ブロックの作成 チュートリアル](https://ja.wordpress.org/team/handbook/block-editor/handbook/tutorials/create-block/) を参照してください。

<!--
## Are Custom Post Types still supported?

Indeed. There are multiple ways in which custom post types can leverage Gutenberg. The plan is to allow them to specify the blocks they support, as well as defining a default block for the post type. It's not currently the case, but if a post type disables the content field, the “advanced” section at the bottom would fill the page.
 -->
## カスタム投稿タイプはまだサポートされますか ?

<<<<<<< HEAD
もちろんです。カスタム投稿タイプが Gutenberg を活用できる方法には複数あります。計画では、カスタム投稿タイプでサポートするブロックを指定したり、デフォルトのブロックを定義できるようにします。現在はまだ未実装ですが、投稿タイプがコンテンツフィールドを無効にすれば、下部の「上級者向け」セクションがページを埋めるようになります。

<!--
## Does Gutenberg support columns?

Yes, a columns block is available in Gutenberg.
 -->
## Gutenberg はカラムをサポートしますか ?

はい。「カラム」ブロックを利用可能です。

<!-- ## Does Gutenberg support nested blocks?

Yes, it is supported. You can have multiple levels of nesting – blocks within blocks within blocks. See the [Nested Block Tutorial](https://developer.wordpress.org/block-editor/tutorials/block-tutorial/nested-blocks-inner-blocks/) for more information.
 -->
## Gutenberg は入れ子のブロックをサポートしますか ?

はい、サポートします。複数レベルの入れ子もサポートします。たとえばブロックの中のブロックの中のブロック。詳細については [チュートリアルのネストしたブロック](https://ja.wordpress.org/team/handbook/block-editor/how-to-guides/block-tutorial/nested-blocks-inner-blocks/) を参照してください。

<!--
## Does drag and drop work for rearranging blocks?

Yes, you can drag and drop blocks to rearrange their order.
 -->
## ドラッグ & ドロップでブロックを並べ替えられますか ?

はい。ブロックをドラッグ & ドロップして並べ替えることができます。
=======
>>>>>>> c3d3d05e

<!--
## Can themes _style_ blocks?

Yes. Blocks can provide their own styles, which themes can add to or override, or they can provide no styles at all and rely fully on what the theme provides.
 -->
## テーマからブロックに_スタイル_を当てられますか ?

はい。ブロックは自身のスタイルを提供でき、テーマはここに追加したり上書きできます。または、ブロック側ではスタイルをまったく提供せず、テーマが用意したスタイルに完全に依存することもできます。

<!--
## How do block styles work in both the front-end and back-end?

Blocks are able to provide base structural CSS styles, and themes can add styles on top of this. Some blocks, like a Separator (`<hr/>`), likely don't need any front-end styles, while others, like a Gallery, need a few.

Other features, like the new _wide_ and _full-wide_ alignment options, are simply CSS classes applied to blocks that offer this alignment. We are looking at how a theme can opt in to this feature, for example using `add_theme_support`.

This is currently a work in progress and we recommend reviewing the [block based theme documentation](/docs/how-to-guides/block-based-theme/README.md) to learn more.
This is currently a work in progress and we recommend reviewing the [block based theme documentation](/docs/how-to-guides/themes/block-theme-overview.md) to learn more.
 -->
## ブロックスタイルはフロントエンドとバックエンドの両方でどのように動作しますか ?

ブロックはベースの構造的 CSS スタイルを提供することができ、テーマはその上にスタイルを追加できます。たとえば区切り線 (`<hr/>`) のようなブロックではフロントエンドスタイルは必要ありませんが、ギャラリーなどではいくらか必要になるでしょう。

その他の機能、例えば新しい_幅広_と_全幅_配置オプションは、ブロックに適用されて配置するだけの単純な CSS クラスです。現在、例えば `add_theme_support` を使ってテーマがこの機能にオプトインする方法を模索中です。

現在も作業中です。詳細については[ブロックベーステーマのドキュメント](https://ja.wordpress.org/team/handbook/block-editor/how-to-guides/themes/block-theme-overview)のレビューを推奨します。

<!--
## What are block variations? Are they the same as block styles?
 -->
## ブロックバリエーションとは何ですか ? ブロックスタイルと同じものですか ?

<!--
No, [block variations](/docs/reference-guides/block-api/block-variations.md) are different versions of a single base block, sharing a similar functionality, but with slight differences in their implementation, or settings (attributes, InnerBlocks,etc). Block variations are transparent for users, and once there is a registered block variation, it will appear as a new block. For example, the `embed` block registers different block variations to embed content from specific providers.
 -->
違います。[ブロックバリエーション](https://ja.wordpress.org/team/handbook/block-editor/reference-guides/block-api/block-variations/)は、単一のベースとなるブロックの異なるバージョンです。同じような機能を共有しますが、実装や設定 (属性、InnerBlock 等) は、かなり異なります。ブロックバリエーションをユーザーが意識することはなく、登録されたブロックバリエーションは新しいブロックとして出現します。たとえば `embed` ブロックは、複数の特定プロバイダーからのコンテンツを埋め込むために、異なるブロックバリエーションを登録します。

<!--
Meanwhile, [block styles](/docs/reference-guides/filters/block-filters.md#block-style-variations) allow you to provide alternative styles to existing blocks, and they work by adding a className to the block’s wrapper. Once a block has registered block styles, a block style selector will appear in its sidebar so that users can choose among the different registered styles.
 -->
一方、[ブロックスタイル](https://developer.wordpress.org/block-editor/reference-guides/filters/block-filters/#block-style-variations) を使用すると既存のブロックに代替のスタイルを提供できます。これは、ブロックのラッパーに classsName を追加することで動作します。ブロックに登録済みのブロックスタイルがあると、サイドバーにブロックスタイルセレクタが表示され、ユーザーは異なる登録済みスタイルを選択できます。

<!--
## How do editor styles work?

Regular editor styles are opt-in and work as is in most cases. Themes can also load extra stylesheets by using the following hook:
 -->
## エディタースタイルはどのように動作しますか ?

通常のエディタースタイルはオプトイン方式であり、ほとんどのケースで動作します。テーマはまた以下のフックを使用して追加のスタイルシートを読み込むこともできます。

```php
function gutenbergtheme_editor_styles() {
    wp_enqueue_style( 'gutenbergtheme-blocks-style', get_template_directory_uri() . '/blocks.css');
}
add_action( 'enqueue_block_editor_assets', 'gutenbergtheme_editor_styles' );
```
<!--
_See:_ [Editor Styles](/docs/how-to-guides/themes/theme-support.md#editor-styles)
 -->
*参照:* [エディタースタイル](https://developer.wordpress.org/block-editor/how-to-guides/themes/theme-support/#editor-styles)


<<<<<<< HEAD
<!--
=======
## What browsers does Gutenberg support?

Gutenberg works in modern browsers, and Internet Explorer 11.

Our [list of supported browsers can be found in the Make WordPress handbook](https://make.wordpress.org/core/handbook/best-practices/browser-support/). By “modern browsers” we generally mean the _current and past two versions_ of each major browser.

>>>>>>> c3d3d05e
## Should I be concerned that Gutenberg will make my plugin obsolete?

The goal of Gutenberg is not to put anyone out of business. It's to evolve WordPress so there's more business to be had in the future, for everyone.

Aside from enabling a rich post and page building experience, a meta goal is to _move WordPress forward_ as a platform. Not only by modernizing the UI, but by modernizing the foundation.

We realize it's a big change. We also think there will be many new opportunities for plugins. WordPress is likely to ship with a range of basic blocks, but there will be plenty of room for highly tailored premium plugins to augment existing blocks or add new blocks to the mix.
 -->
## Gutenberg が私のプラグインを時代遅れにするかもしれない、と心配すべきですか ?

Gutenberg のゴールは、誰かを失職させることではありません。ゴールは、WordPress を進化させ、将来的にすべての人に対してより多くの仕事を生み出すことです。

リッチな投稿とページ構築体験を可能にすること以外に、メタ的なゴールはプラットフォームとしての「WordPress を前進させること」です。UI をモダン化するだけではなく、基盤もモダンなものにすることによってです。

これが大きな変化であることは認識しています。同時に、プラグインに多くの新しい機会がもたらされるだろうとも思います。WordPress には様々な基本的なブロックが含まれる見込みですが、特定の状況に高度に対応したプレミアムプラグインが既存のブロックを拡張したり、新しいブロックを追加したりするための余地もあるでしょう。

<!--
## Is it possible to opt out of Gutenberg for my site?

There is a “Classic” block, which is virtually the same as the current editor, except in block form.

There is also the [Classic Editor plugin](https://wordpress.org/plugins/classic-editor/) which restores the previous editor, see the plugin for more information. The WordPress Core team has committed to supporting the Classic Editor plugin [until December 2021](https://make.wordpress.org/core/2018/11/07/classic-editor-plugin-support-window/).
 -->
## 自分のサイトで Gutenberg を使わないようにすることはできますか ?

「クラシック」ブロックがあります。ブロックの形式であること以外、事実上従来のエディターと同じです。

従来のエディターに戻す [Classic Editor プラグイン](https://wordpress.org/plugins/classic-editor/) もあります。詳細についてはプラグインのページを参照してください。WordPress コアチームは Classic Editor プラグインを[2021年12月まで](https://make.wordpress.org/core/2018/11/07/classic-editor-plugin-support-window/)サポートすることをコミットしました。

<!--
## How do custom TinyMCE buttons work in Gutenberg?

Custom TinyMCE buttons still work in the “Classic” block, which is a block version of the classic editor you know today.

Gutenberg comes with a new universal inserter tool, which gives you access to every block available, searchable, sorted by recency and categories. This inserter tool levels the playing field for every plugin that adds content to the editor, and provides a single interface to learn how to use.
 -->
## カスタム TinyMCE ボタンは Gutenberg 内で動作しますか ?

カスタム TinyMCE ボタンは「クラシック」ブロックで動作します。「クラシック」ブロックは従来のクラシックエディターのブロック版です。

Gutenberg には新しい共通の挿入ツールが含まれます。利用可能なすべてのブロックにアクセスしたり、検索して最近の利用やカテゴリーでソートできます。この挿入ツールはエディターにコンテンツを追加するすべてのプラグインに対して条件を平等にし、使い方を習得するただ1つのインターフェイスを提供します。

<!--
## How do shortcodes work in Gutenberg?

Shortcodes continue to work as they do now.

However we see the block as an evolution of the `[shortcode]`. Instead of having to type out code, you can use the universal inserter tray to pick a block and get a richer interface for both configuring the block and previewing it. We would recommend people eventually upgrade their shortcodes to be blocks.
 -->
## Gutenberg ではショートコードはどのように動作しますか ?

ショートコードはこれまでと同じように動作し続けます。

ただし、私たちはブロックを `[shortcode]` の進化系として見ています。コードをタイプする代わりに、全体で共通の挿入ツールのトレーを使ってブロックを選択し、設定やプレビューが可能なリッチな UI を手に入れることができます。最終的には、ショートコードをブロックにアップグレードすることを推奨します。

<!--
## Should I move shortcodes to content blocks?

We think so for a variety of reasons including but not limited to:

-   Blocks have visual editing built-in which creates a more rich, dynamic experience for building your site.
-   Blocks are simply html and don’t persist things the browser doesn't understand on the frontend. In comparison, if you disable a plugin that powers a shortcode, you end up with strange visuals on the frontend (often just showing the shortcode in plain text).
-   Blocks will be discovered more readily with the launch of the block directory in a way shortcodes never could be allowing for more people to get more functionality.

Ultimately, Blocks are designed to be visually representative of the final look, and, with the launch of the Block Directory in 5.5, they will become the expected way in which users will discover and insert content in WordPress.
 -->
## ショートコードをコンテンツブロックに移行すべきですか ?

さまざまな理由により移行すべきと考えます。理由は以下に限りません。

- ブロックには組み込みのビジュアルな編集機能があり、サイトの構築においてよりリッチで動的なエクスペリエンスを作成します。
- ブロックは単純な HTML であり、ブラウザーが理解できないフロントエンド上の何かを求めません。一方、ショートコードは実装するプラグインを無効化するとフロントエンドに奇妙なビジュアル、一般にはプレインテキストで記述されたショートコードが表示されます。
- ブロックディレクトリーがサポートされると機能を追加したいユーザーはブロックをより簡単に見つけられます。ショートコードでは決して実現できない方法です。

最終的には、ブロックは見た目のビジュアルな表現となるようデザインされています。バージョン 5.5 でサポートされるブロックディレクトリーはユーザーが WordPress でコンテンツを発見し、挿入する際の通常の方法となるでしょう。

<!--
## Is Gutenberg made to be properly accessible?

Accessibility is not an afterthought. Not every aspect of Gutenberg is accessible at the moment. You can check logged issues [here](https://github.com/WordPress/gutenberg/labels/Accessibility%20%28a11y%29). We understand that WordPress is for everyone, and that accessibility is about inclusion. This is a key value for us.

If you would like to contribute to the accessibility of Gutenberg, we can always use more people to test and contribute.
 -->
## Gutenberg は適切にアクセシビリティに対応して作成されていますか ?

アクセシビリティは後から付け足すものではありません。現在、Gutenberg のすべてがアクセシブルであるとは言えず、イシューの記録は[こちら](https://github.com/WordPress/gutenberg/labels/Accessibility%20%28a11y%29)で確認できます。WordPress はすべての人のためのものであることを理解しており、アクセシビリティとはインクルージョンのことです。これは私たちにとって重要な価値観です。

Gutenberg のアクセシビリティに貢献したい方は、テストの実施をしたりコードを書いてくれる人を常に募集していますのでぜひご参加ください。

<!--
## How is data stored? I've seen HTML comments, what is their purpose?

Our approach—as outlined in [the technical overview introduction](https://make.wordpress.org/core/2017/01/17/editor-technical-overview/)—is to augment the existing data format in a way that doesn’t break the decade-and-a-half-fabric of content WordPress provides. In other terms, this optimizes for a format that prioritizes human readability (the HTML document of the web) and easy-to-render-anywhere over a machine convenient file (JSON in post-meta) that benefits the editing context primarily.

This also [gives us the flexibility](https://github.com/WordPress/gutenberg/issues/1516) to store those blocks that are inherently separate from the content stream (reusable pieces like widgets or small post type elements) elsewhere, and just keep token references for their placement.

We suggest you look at the [Gutenberg key concepts](/docs/getting-started/architecture/key-concepts.md) to learn more about how this aspect of the project works.
 -->
## データはどのように保存されますか ? HTML コメントを見かけましたが、この目的はなんでしょう ?

[技術概要のイントロダクション](https://make.wordpress.org/core/2017/01/17/editor-technical-overview/)で解説したように私たちのアプローチは、15年間 WordPress で積み重ねられてきたコンテンツを壊さない方法で既存のデータ形式を拡張します。つまり、主に編集コンテキストで利点のある投稿メタ内の JSON のような機械的に便利なファイルよりも、Web の HTML 文書のように人間の可読性やレンダリングの容易性を優先した形式で最適化します。

これはまた、ウィジェットや小さな投稿タイプ要素の再利用可能なパーツであるコンテンツストリームから本質的にブロックを分離してどこかに保存し、代わりにその場所へトークンリファレンスのみを保持するという[柔軟性を与えます](https://github.com/WordPress/gutenberg/issues/1516)。

プロジェクトのこの部分がどのように動作するかをより深く理解するには、[Gutenberg キーコンセプト](https://ja.wordpress.org/team/handbook/block-editor/explanations/architecture/key-concepts/)を参照してください。

<!--
## How can I parse the post content back out into blocks in PHP or JS?

In JS:
 -->
## 投稿コンテンツを PHP または JS でパースして返すにはどうすればよいですか ?

JS の場合:

```js
var blocks = wp.blocks.parse( postContent );
```
<!--
In PHP:
 -->
PHP の場合:

```php
$blocks = parse_blocks( $post_content );
```
<<<<<<< HEAD
<!--
## WordPress is already the world's most popular publishing platform. Why change the editor at all?

The Editor is where most of the action happens in WordPress’s daily use, and it was a place where we could polish and perfect the block experience in a contained environment. Further, as an open-source project, we believe that it is critical for WordPress to continue to innovate and keep working to make the core experience intuitive and enjoyable for all users. As a community project, Gutenberg has the potential to do just that, and we’re excited to pursue this goal together. If you’d like to test, contribute, or offer feedback, we welcome you to [share what you find on GitHub](https://github.com/WordPress/gutenberg/issues).
 -->
## WordPress は既に、世界で最も人気のあるパブリッシングプラットフォームです。エディターをどうして変えなくてはならなかったのですか ?

エディターは日々の WordPress の使用においてもっとも多くの操作が行われる場所であり、環境としてブロックエクスペリエンスを改良し、完璧なものにできる場所です。またオープンソースプロジェクトとして、WordPress は革新を続け、すべてのユーザーにとってコアエクスペリエンスを直感的で楽しめるものにするために努力し続けることが重要であると考えています。コミュニティプロジェクトとして、Gutenberg はまさにそれを実行できる可能性があり、この目標を一緒に追求することにワクワクしています。テスト、貢献、フィードバックがあれば、[GitHub での共有](https://github.com/WordPress/gutenberg/issues)を歓迎します。

## 問い合わせ先
ブロックエディターハンドブックへのコメントは [WordPress の 日本語 Slack](https://ja.wordpress.org/support/article/slack/) 内の #docs チャンネル、[フォーラム > その他](https://ja.wordpress.org/support/forum/miscellaneous/)、または以下のリポジトリへお願いします。

### 参照
- [英語版ブロックエディターハンドブック](https://developer.wordpress.org/block-editor/)
- [英語版リポジトリ](https://github.com/WordPress/gutenberg)
- [日本語版リポジトリ](https://github.com/jawordpressorg/gutenberg)

[原文](https://github.com/WordPress/gutenberg/blob/trunk/docs/getting-started/faq.md)
=======

>>>>>>> c3d3d05e
<|MERGE_RESOLUTION|>--- conflicted
+++ resolved
@@ -8,10 +8,7 @@
  -->
 この記事では Gutenberg 開発においてこの2年間に受けた質問と回答をまとめました。さらに追加した方がよい質問がある場合には [GitHub issue](https://github.com/WordPress/gutenberg/issues) を作成し質問してください。喜んでお答えし疑問を解消したいと思います。歴史を振り返り返るには Matt の 2018年11月の投稿 [WordPress 5.0: A Gutenberg FAQ](https://ma.tt/2018/11/a-gutenberg-faq/) を参照してください。
 
-<<<<<<< HEAD
-<!--
-=======
-
+<!--
 ## Table of Contents
 
 ### The Gutenberg Project
@@ -62,17 +59,14 @@
 - [How can I parse the post content back out into blocks in PHP or JS?](#how-can-i-parse-the-post-content-back-out-into-blocks-in-php-or-js)
 
 ----
-
->>>>>>> c3d3d05e
+-->
+
+<!--
 ## What is Gutenberg?
  -->
 ## Gutenberg (グーテンベルク) とは ?
 
-<<<<<<< HEAD
-<!--
-=======
-
->>>>>>> c3d3d05e
+<!--
 “Gutenberg” is the name of the project to create a new editor experience for WordPress — contributors have been working on it since January 2017 and it’s one of the most significant changes to WordPress in years. It’s built on the idea of using “blocks” to write and design posts and pages. This will serve as the foundation for future improvements to WordPress, including blocks as a way not just to design posts and pages, but also entire sites. The overall goal is to simplify the first-time user experience of WordPress — for those who are writing, editing, publishing, and designing web pages. The editing experience is intended to give users a better visual representation of what their post or page will look like when they hit publish. Originally, this was the kickoff goal:
  -->
 「Gutenberg」は、WordPress で新しい編集エクスペリエンスを作り出すプロジェクトの名称です。2017年1月にコントリビューションが始まり、この数年の WordPress でもっとも大きな変化の1つとなりました。Gutenberg は投稿やページの執筆やデザインに「ブロック」を使用するというアイデアの上に構築されています。これは投稿やぺーじだけでなく、Web サイト全体のデザインにブロックを使用するという WordPress の未来の改良の基礎となります。最終的なゴールは WordPress の最初のユーザーエクスペリエンス、たとえば執筆、編集、発行、Web ページのデザイン等の簡素化です。編集エクスペリエンスではユーザーに対して、実際の投稿やページの表示と同じように見えるビジュアルな表現を与えることを目的とします。以下は、最初のキックオフ時のゴールです。
@@ -138,14 +132,16 @@
  -->
 Gutenberg は2018年12月にリリースされた [WordPress 5.0](https://wordpress.org/news/2018/12/bebo/) で初めて組み込まれました。WordPress 本体リリースに組み込まれた Gutenberg プラグインのバージョンの完全なリストについては「[Versions in WordPress](https://ja.wordpress.org/team/handbook/block-editor/contributors/versions-in-wordpress/)」を参照してください。
 
-<<<<<<< HEAD
-<!--
-=======
+<!--
 ## WordPress is already the world's most popular publishing platform. Why change the editor at all?
 
 The Editor is where most of the action happens in WordPress’s daily use, and it was a place where we could polish and perfect the block experience in a contained environment. Further, as an open-source project, we believe that it is critical for WordPress to continue to innovate and keep working to make the core experience intuitive and enjoyable for all users. As a community project, Gutenberg has the potential to do just that, and we’re excited to pursue this goal together. If you’d like to test, contribute, or offer feedback, we welcome you to [share what you find on GitHub](https://github.com/WordPress/gutenberg/issues).
-
->>>>>>> c3d3d05e
+ -->
+## WordPress は既に、世界で最も人気のあるパブリッシングプラットフォームです。どうしてエディターを変えるのですか ?
+
+エディターは日々の WordPress の使用においてもっとも多くの操作が行われる場所であり、環境としてブロックエクスペリエンスを改良し、完璧なものにできる場所です。またオープンソースプロジェクトとして、WordPress は革新を続け、すべてのユーザーにとってコアエクスペリエンスを直感的で楽しめるものにするために努力し続けることが重要であると考えています。コミュニティプロジェクトとして、Gutenberg はまさにそれを実行できる可能性があり、この目標を一緒に追求することにワクワクしています。テスト、貢献、フィードバックがあれば、[GitHub での共有](https://github.com/WordPress/gutenberg/issues)を歓迎します。
+
+<!--
 ## What are “blocks” and why are we using them?
  -->
 ##「ブロック」とはなんですか ? なぜこれを使うのですか ?
@@ -178,20 +174,22 @@
 <!--
 ## What is the writing experience like?
  -->
-執筆エクスペリエンスはどのようなものですか ?
+## 執筆エクスペリエンスはどのようなものですか ?
 <!--
 Our goal with Gutenberg is not just to create a seamless post- and page-building experience. We also want to ensure that it provides a seamless writing experience. To test this out yourself, [head to this demo and give it a try](https://wordpress.org/gutenberg/)!
  -->
 Gutenberg のゴールはシームレスな投稿やページ構築エクスペリエンスを作り出すだけではありません。同時に、シームレスな執筆エクスペリエンスも提供したいと考えています。[是非、デモを試してみてください](https://wordpress.org/gutenberg/) !
 
-<<<<<<< HEAD
-<!--
-=======
+<!--
 ## Is Gutenberg built on top of TinyMCE?
 
 No. [TinyMCE](https://www.tinymce.com/) is only used for the "Classic" block.
-
->>>>>>> c3d3d05e
+ -->
+## Gutenberg は TinyMCE 上で構築されていますか ?
+
+いいえ。[TinyMCE](https://www.tinymce.com/) は「クラシック」ブロックでのみ使用されます。
+
+<!--
 ## Are there Keyboard Shortcuts for Gutenberg?
  -->
 ## Gutenberg 用のキーボードショートカットはありますか ?
@@ -637,7 +635,6 @@
 
 ![GIF showing how to access keyboard shortcuts](https://make.wordpress.org/core/files/2020/07/keyboard-shortcuts.gif)
 
-<<<<<<< HEAD
 ### Markdown 記法
 
 キーボードショートカットとは異なりますが、編集画面で以下の文字列を入力した後にスペースを入力、または Enter キーを押すと自動的に対応するブロックに変換されます。
@@ -690,40 +687,31 @@
 </table>
 
 <!--
-## Is Gutenberg built on top of TinyMCE?
-
-No. [TinyMCE](https://www.tinymce.com/) is only used for the "Classic" block.
- -->
-## Gutenberg は TinyMCE 上で構築されていますか ?
-
-いいえ。[TinyMCE](https://www.tinymce.com/) は「クラシック」ブロックでのみ使用されます。
-
-<!--
-## What browsers does Gutenberg support?
-=======
 ## Does Gutenberg support columns?
 
 Yes, a columns block is available in Gutenberg.
-
+ -->
+## Gutenberg はカラムをサポートしますか ?
+
+はい。「カラム」ブロックを利用可能です。
+
+<!--
 ## Does Gutenberg support nested blocks?
->>>>>>> c3d3d05e
 
 Yes, it is supported. You can have multiple levels of nesting – blocks within blocks within blocks. See the [Nested Block Tutorial](https://developer.wordpress.org/block-editor/tutorials/block-tutorial/nested-blocks-inner-blocks/) for more information.
-
+ -->
+## Gutenberg は入れ子のブロックをサポートしますか ?
+
+はい、サポートします。複数レベルの入れ子もサポートします。たとえばブロックの中のブロックの中のブロック。詳細については [チュートリアルのネストしたブロック](https://ja.wordpress.org/team/handbook/block-editor/how-to-guides/block-tutorial/nested-blocks-inner-blocks/) を参照してください。
+
+<!--
 ## Does drag and drop work for rearranging blocks?
 
 Yes, you can drag and drop blocks to rearrange their order.
-
-<<<<<<< HEAD
-Our [list of supported browsers can be found in the Make WordPress handbook](https://make.wordpress.org/core/handbook/best-practices/browser-support/). By “modern browsers” we generally mean the _current and past two versions_ of each major browser.
- -->
-## Gutenberg はどのブラウザをサポートしていますか ?
-=======
->>>>>>> c3d3d05e
-
-Gutenberg はモダンブラウザーおよび Internet Explorer 11 で動作します。
-
-[Make WordPress handbook に対応ブラウザーの一覧があります](https://make.wordpress.org/core/handbook/best-practices/browser-support/)。「モダンブラウザー」とは、一般にメジャーなブラウザーの最新および過去の2バージョンを意味します。
+ -->
+## ドラッグ & ドロップでブロックを並べ替えられますか ?
+
+はい。ブロックをドラッグ & ドロップして並べ替えることができます。
 
 <!--
 ## How do I make my own block?
@@ -768,36 +756,7 @@
  -->
 ## カスタム投稿タイプはまだサポートされますか ?
 
-<<<<<<< HEAD
 もちろんです。カスタム投稿タイプが Gutenberg を活用できる方法には複数あります。計画では、カスタム投稿タイプでサポートするブロックを指定したり、デフォルトのブロックを定義できるようにします。現在はまだ未実装ですが、投稿タイプがコンテンツフィールドを無効にすれば、下部の「上級者向け」セクションがページを埋めるようになります。
-
-<!--
-## Does Gutenberg support columns?
-
-Yes, a columns block is available in Gutenberg.
- -->
-## Gutenberg はカラムをサポートしますか ?
-
-はい。「カラム」ブロックを利用可能です。
-
-<!-- ## Does Gutenberg support nested blocks?
-
-Yes, it is supported. You can have multiple levels of nesting – blocks within blocks within blocks. See the [Nested Block Tutorial](https://developer.wordpress.org/block-editor/tutorials/block-tutorial/nested-blocks-inner-blocks/) for more information.
- -->
-## Gutenberg は入れ子のブロックをサポートしますか ?
-
-はい、サポートします。複数レベルの入れ子もサポートします。たとえばブロックの中のブロックの中のブロック。詳細については [チュートリアルのネストしたブロック](https://ja.wordpress.org/team/handbook/block-editor/how-to-guides/block-tutorial/nested-blocks-inner-blocks/) を参照してください。
-
-<!--
-## Does drag and drop work for rearranging blocks?
-
-Yes, you can drag and drop blocks to rearrange their order.
- -->
-## ドラッグ & ドロップでブロックを並べ替えられますか ?
-
-はい。ブロックをドラッグ & ドロップして並べ替えることができます。
-=======
->>>>>>> c3d3d05e
 
 <!--
 ## Can themes _style_ blocks?
@@ -861,17 +820,20 @@
  -->
 *参照:* [エディタースタイル](https://developer.wordpress.org/block-editor/how-to-guides/themes/theme-support/#editor-styles)
 
-
-<<<<<<< HEAD
-<!--
-=======
+<!--
 ## What browsers does Gutenberg support?
 
 Gutenberg works in modern browsers, and Internet Explorer 11.
 
 Our [list of supported browsers can be found in the Make WordPress handbook](https://make.wordpress.org/core/handbook/best-practices/browser-support/). By “modern browsers” we generally mean the _current and past two versions_ of each major browser.
-
->>>>>>> c3d3d05e
+ -->
+## Gutenberg はどのブラウザをサポートしていますか ?
+
+Gutenberg はモダンブラウザーおよび Internet Explorer 11 で動作します。
+
+[Make WordPress handbook に対応ブラウザーの一覧があります](https://make.wordpress.org/core/handbook/best-practices/browser-support/)。「モダンブラウザー」とは、一般にメジャーなブラウザーの最新および過去の2バージョンを意味します。
+
+<!--
 ## Should I be concerned that Gutenberg will make my plugin obsolete?
 
 The goal of Gutenberg is not to put anyone out of business. It's to evolve WordPress so there's more business to be had in the future, for everyone.
@@ -998,15 +960,6 @@
 ```php
 $blocks = parse_blocks( $post_content );
 ```
-<<<<<<< HEAD
-<!--
-## WordPress is already the world's most popular publishing platform. Why change the editor at all?
-
-The Editor is where most of the action happens in WordPress’s daily use, and it was a place where we could polish and perfect the block experience in a contained environment. Further, as an open-source project, we believe that it is critical for WordPress to continue to innovate and keep working to make the core experience intuitive and enjoyable for all users. As a community project, Gutenberg has the potential to do just that, and we’re excited to pursue this goal together. If you’d like to test, contribute, or offer feedback, we welcome you to [share what you find on GitHub](https://github.com/WordPress/gutenberg/issues).
- -->
-## WordPress は既に、世界で最も人気のあるパブリッシングプラットフォームです。エディターをどうして変えなくてはならなかったのですか ?
-
-エディターは日々の WordPress の使用においてもっとも多くの操作が行われる場所であり、環境としてブロックエクスペリエンスを改良し、完璧なものにできる場所です。またオープンソースプロジェクトとして、WordPress は革新を続け、すべてのユーザーにとってコアエクスペリエンスを直感的で楽しめるものにするために努力し続けることが重要であると考えています。コミュニティプロジェクトとして、Gutenberg はまさにそれを実行できる可能性があり、この目標を一緒に追求することにワクワクしています。テスト、貢献、フィードバックがあれば、[GitHub での共有](https://github.com/WordPress/gutenberg/issues)を歓迎します。
 
 ## 問い合わせ先
 ブロックエディターハンドブックへのコメントは [WordPress の 日本語 Slack](https://ja.wordpress.org/support/article/slack/) 内の #docs チャンネル、[フォーラム > その他](https://ja.wordpress.org/support/forum/miscellaneous/)、または以下のリポジトリへお願いします。
@@ -1016,7 +969,4 @@
 - [英語版リポジトリ](https://github.com/WordPress/gutenberg)
 - [日本語版リポジトリ](https://github.com/jawordpressorg/gutenberg)
 
-[原文](https://github.com/WordPress/gutenberg/blob/trunk/docs/getting-started/faq.md)
-=======
-
->>>>>>> c3d3d05e
+[原文](https://github.com/WordPress/gutenberg/blob/trunk/docs/getting-started/faq.md)