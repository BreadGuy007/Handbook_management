<!-- 
# Anatomy of a Block
 -->
# ブロックの詳細
<!-- 
At its simplest, a block in the WordPress block editor is a json object with a specific set of properties.

**Note:** Block development uses ESNext syntax, this refers to the latest JavaScript standard. If this is unfamiliar, review the [ESNext syntax documentation](/docs/how-to-guides/javascript/esnext-js.md) to familiarize yourself with the newer syntax used in modern JavaScript development.

Here is the complete code for registering a block:
The javascript part is done in the `src/index.js` file.
 -->
WordPress ブロックエディターの「ブロック」は、一言で言えば、規定のプロパティ集合をもった Json オブジェクトです。

**注意:** ブロックの開発では最新の JavaScript 標準に従った ESNext 構文を使用します。わからない場合は [ESNext 構文ドキュメント](https://ja.wordpress.org/team/handbook/block-editor/how-to-guides/javascript/esnext-js/) を参照してモダンな JavaScript 開発で使用される新しい構文に親しんでください。

JavaScript 部分は `src/index.js` ファイル内にあります。

```js
import { registerBlockType } from '@wordpress/blocks';

import './style.scss';

import Edit from './edit';
import save from './save';

registerBlockType( 'create-block/gutenpride', {
	apiVersion: 2,
	/**
	 * @see ./edit.js
	 */
	edit: Edit,
	/**
	 * @see ./save.js
	 */
	save,
} );
```
<!-- 
The first parameter in the **registerBlockType** function is the block name, this should match exactly to the name registered in the PHP file.

The second parameter to the function is the block object. See the [block registration documentation](/docs/reference-guides/block-api/block-registration.md) for full details.
 -->
**registerBlockType** 関数の最初のパラメータはブロック名です。PHP ファイルで登録された名前と完全に一致する必要があります。 

2番目のパラメータはブロックオブジェクトです。詳細な説明は [ブロックの登録ドキュメント](https://ja.wordpress.org/team/handbook/block-editor/reference-guides/block-api/block-registration/) を参照してください。

<!-- 
The last two block object properties are **edit** and **save**, these are the key parts of a block. Both properties are functions that are included via the import above.
 -->
最後の2つのブロックオブジェクトプロパティは **edit** と **save** です。これらはブロックのメインのパーツです。どちらのプロパティも上の import で取り込まれる関数です。

<!-- 
The results of the edit function is what the editor will render to the editor page when the block is inserted.
 -->
edit 関数の結果は、エディターにブロックを挿入した際の、ブロックのレンダリング結果になります。

<!-- 
The results of the save function is what the editor will insert into the **post_content** field when the post is saved. The post_content field is the field in the WordPress database used to store the content of the post.
 -->
save 関数の結果は、投稿が保存された際に、エディターが **post_content** フィールドに挿入するブロックの形になります。post_content フィールドは投稿のコンテンツを保存する、WordPress データベース内のフィールドです。

<!-- 
Most of the properties are set in the `block.json` file.
<<<<<<< HEAD
 -->
ほとんどのプロパティは、`block.json` ファイルで設定されます。
=======
>>>>>>> 3712ce0a

```json
{
	"apiVersion": 2,
	"name": "create-block/gutenpride",
	"title": "Gutenpride",
	"category": "widgets",
	"icon": "smiley",
	"description": "Example block written with ESNext standard and JSX support – build step required.",
	"supports": {
		"html": false
	},
	"textdomain": "gutenpride",
	"editorScript": "file:./build/index.js",
	"editorStyle": "file:./build/index.css",
	"style": "file:./build/style-index.css"
}
```

<!-- 
The **title** is the title of the block shown in the Inserter.
 -->
**title** はインサーターで表示されるブロックのタイトルです。

<!-- 
The **icon** is the icon shown in the Inserter. The icon property expects any Dashicon name as a string, see [list of available icons](https://developer.wordpress.org/resource/dashicons/). You can also provide an SVG object, but for now it's easiest to just pick a Dashicon name.
 -->
**icon** はインサーターで表示されるアイコンです。icon プロパティは文字列として Dashicon の名前を取ります。[利用可能なアイコンリスト](https://developer.wordpress.org/resource/dashicons/) を参照してください。SVG オブジェクトを渡すこともできますが、ここでは簡単のために Dashicon 名を選択します。

<!-- 
The **category** specified is a string and must be one of: "common, formatting, layout, widgets, or embed". You can create your own custom category name, [see documentation for details](/docs/reference-guides/filters/block-filters.md#managing-block-categories).
 -->
**category** には common、formatting、layout、widgets、embed のどれかの文字列を指定します。カスタムカテゴリーを作成することもできます。詳細については[ドキュメント](https://developer.wordpress.org/block-editor/reference-guides/filters/block-filters/#managing-block-categories)を参照してください。

<!-- 
## Internationalization
 -->
## 国際化

<!-- 
If you look at the generated `src/save.js` file, the block title and description are wrapped in a function that looks like this:
 -->
生成された `src/save.js` ファイルを見るとブロックのタイトルや説明が次のような関数で囲まれています。

```js
__( 'Gutenpride – hello from the saved content!', 'gutenpride' );
```
<!-- 
This is an internationalization wrapper that allows for the string "Gutenpride" to be translated. The second parameter, "gutenpride" is called the text domain and gives context for where the string is from. The JavaScript internationalization, often abbreviated i18n, matches the core WordPress internationalization process. See the [Internationalization in Plugin Developer Handbook](https://developer.wordpress.org/plugins/internationalization/) for more details.

Next Section: [Block Attributes](/docs/getting-started/tutorials/create-block/attributes.md)
 -->
これは国際化ラッパーで、文字列「Gutenpride」を翻訳することができます。2番目のパラメータ「gutenpride」はテキストドメインと呼ばれ、翻訳対象の文字列がどこから来たかのコンテキストを提供します。JavaScript の国際化はコアの WordPress の国際化プロセスと同じです。詳細については [WordPress の国際化 ドキュメント](https://developer.wordpress.org/plugins/internationalization/) を参照してください。

次のセクション: [ブロックの属性](https://ja.wordpress.org/team/handbook/block-editor/handbook/tutorials/create-block/block-attributes/)

[原文](https://github.com/WordPress/gutenberg/blob/trunk/docs/getting-started/tutorials/create-block/block-anatomy.md)<|MERGE_RESOLUTION|>--- conflicted
+++ resolved
@@ -1,8 +1,8 @@
-<!-- 
+<!--
 # Anatomy of a Block
  -->
 # ブロックの詳細
-<!-- 
+<!--
 At its simplest, a block in the WordPress block editor is a json object with a specific set of properties.
 
 **Note:** Block development uses ESNext syntax, this refers to the latest JavaScript standard. If this is unfamiliar, review the [ESNext syntax documentation](/docs/how-to-guides/javascript/esnext-js.md) to familiarize yourself with the newer syntax used in modern JavaScript development.
@@ -36,37 +36,34 @@
 	save,
 } );
 ```
-<!-- 
+<!--
 The first parameter in the **registerBlockType** function is the block name, this should match exactly to the name registered in the PHP file.
 
 The second parameter to the function is the block object. See the [block registration documentation](/docs/reference-guides/block-api/block-registration.md) for full details.
  -->
-**registerBlockType** 関数の最初のパラメータはブロック名です。PHP ファイルで登録された名前と完全に一致する必要があります。 
+**registerBlockType** 関数の最初のパラメータはブロック名です。PHP ファイルで登録された名前と完全に一致する必要があります。
 
 2番目のパラメータはブロックオブジェクトです。詳細な説明は [ブロックの登録ドキュメント](https://ja.wordpress.org/team/handbook/block-editor/reference-guides/block-api/block-registration/) を参照してください。
 
-<!-- 
+<!--
 The last two block object properties are **edit** and **save**, these are the key parts of a block. Both properties are functions that are included via the import above.
  -->
 最後の2つのブロックオブジェクトプロパティは **edit** と **save** です。これらはブロックのメインのパーツです。どちらのプロパティも上の import で取り込まれる関数です。
 
-<!-- 
+<!--
 The results of the edit function is what the editor will render to the editor page when the block is inserted.
  -->
 edit 関数の結果は、エディターにブロックを挿入した際の、ブロックのレンダリング結果になります。
 
-<!-- 
+<!--
 The results of the save function is what the editor will insert into the **post_content** field when the post is saved. The post_content field is the field in the WordPress database used to store the content of the post.
  -->
 save 関数の結果は、投稿が保存された際に、エディターが **post_content** フィールドに挿入するブロックの形になります。post_content フィールドは投稿のコンテンツを保存する、WordPress データベース内のフィールドです。
 
-<!-- 
+<!--
 Most of the properties are set in the `block.json` file.
-<<<<<<< HEAD
  -->
 ほとんどのプロパティは、`block.json` ファイルで設定されます。
-=======
->>>>>>> 3712ce0a
 
 ```json
 {
@@ -86,27 +83,27 @@
 }
 ```
 
-<!-- 
+<!--
 The **title** is the title of the block shown in the Inserter.
  -->
 **title** はインサーターで表示されるブロックのタイトルです。
 
-<!-- 
+<!--
 The **icon** is the icon shown in the Inserter. The icon property expects any Dashicon name as a string, see [list of available icons](https://developer.wordpress.org/resource/dashicons/). You can also provide an SVG object, but for now it's easiest to just pick a Dashicon name.
  -->
 **icon** はインサーターで表示されるアイコンです。icon プロパティは文字列として Dashicon の名前を取ります。[利用可能なアイコンリスト](https://developer.wordpress.org/resource/dashicons/) を参照してください。SVG オブジェクトを渡すこともできますが、ここでは簡単のために Dashicon 名を選択します。
 
-<!-- 
+<!--
 The **category** specified is a string and must be one of: "common, formatting, layout, widgets, or embed". You can create your own custom category name, [see documentation for details](/docs/reference-guides/filters/block-filters.md#managing-block-categories).
  -->
 **category** には common、formatting、layout、widgets、embed のどれかの文字列を指定します。カスタムカテゴリーを作成することもできます。詳細については[ドキュメント](https://developer.wordpress.org/block-editor/reference-guides/filters/block-filters/#managing-block-categories)を参照してください。
 
-<!-- 
+<!--
 ## Internationalization
  -->
 ## 国際化
 
-<!-- 
+<!--
 If you look at the generated `src/save.js` file, the block title and description are wrapped in a function that looks like this:
  -->
 生成された `src/save.js` ファイルを見るとブロックのタイトルや説明が次のような関数で囲まれています。
@@ -114,7 +111,7 @@
 ```js
 __( 'Gutenpride – hello from the saved content!', 'gutenpride' );
 ```
-<!-- 
+<!--
 This is an internationalization wrapper that allows for the string "Gutenpride" to be translated. The second parameter, "gutenpride" is called the text domain and gives context for where the string is from. The JavaScript internationalization, often abbreviated i18n, matches the core WordPress internationalization process. See the [Internationalization in Plugin Developer Handbook](https://developer.wordpress.org/plugins/internationalization/) for more details.
 
 Next Section: [Block Attributes](/docs/getting-started/tutorials/create-block/attributes.md)
