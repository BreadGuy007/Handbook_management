<!-- 
# Anatomy of a Block
<<<<<<< HEAD
 -->
# ブロックの詳細
<!-- 
At its simplest, a block in the WordPress block editor is a JavaScript object with a specific set of properties.

**Note:** Block development uses ESNext syntax, this refers to the latest JavaScript standard. If this is unfamiliar, review the [ESNext syntax documentation](/docs/how-to-guides/javascript/esnext-js.md) to familiarize yourself with the newer syntax used in modern JavaScript development.

Here is the complete code for registering a block:
 -->
WordPress ブロックエディターの「ブロック」は、一言で言えば、規定のプロパティ集合をもった JavaScript のオブジェクトです。

**注意:** ブロックの開発では最新の JavaScript 標準に従った ESNext 構文を使用します。わからない場合は [ESNext 構文ドキュメント](https://ja.wordpress.org/team/handbook/block-editor/how-to-guides/javascript/esnext-js/) を参照してモダンな JavaScript 開発で使用される新しい構文に親しんでください。

以下はブロックを登録する完全なコードです。
=======

At its simplest, a block in the WordPress block editor is a json object with a specific set of properties.

**Note:** Block development uses ESNext syntax, this refers to the latest JavaScript standard. If this is unfamiliar, review the [ESNext syntax documentation](/docs/how-to-guides/javascript/esnext-js.md) to familiarize yourself with the newer syntax used in modern JavaScript development.

The javascript part is done in the `src/index.js` file.
>>>>>>> efaf0ec7

```js
import { registerBlockType } from '@wordpress/blocks';

import './style.scss';

import Edit from './edit';
import save from './save';

registerBlockType( 'create-block/gutenpride', {
	apiVersion: 2,
	/**
	 * @see ./edit.js
	 */
	edit: Edit,
	/**
	 * @see ./save.js
	 */
	save,
} );
```
<!-- 
The first parameter in the **registerBlockType** function is the block name, this should match exactly to the name registered in the PHP file.

The second parameter to the function is the block object. See the [block registration documentation](/docs/reference-guides/block-api/block-registration.md) for full details.
 -->
**registerBlockType** 関数の最初のパラメータはブロック名です。PHP ファイルで登録された名前と完全に一致する必要があります。 

<<<<<<< HEAD
2番目のパラメータはブロックオブジェクトです。詳細な説明は [ブロックの登録ドキュメント](https://ja.wordpress.org/team/handbook/block-editor/reference-guides/block-api/block-registration/) を参照してください。
<!-- 
The **title** is the title of the block shown in the Inserter.
=======
The last two block object properties are **edit** and **save**, these are the key parts of a block. Both properties are functions that are included via the import above.
>>>>>>> efaf0ec7

The results of the edit function is what the editor will render to the editor page when the block is inserted.

<<<<<<< HEAD
The **category** specified is a string and must be one of: "common, formatting, layout, widgets, or embed". You can create your own custom category name, [see documentation for details](/docs/reference-guides/filters/block-filters.md#managing-block-categories).
 -->
**title** はインサーターで表示されるブロックのタイトルです。

**icon** はインサーターで表示されるアイコンです。icon プロパティは文字列として Dashicon の名前を取ります。[利用可能なアイコンリスト](https://developer.wordpress.org/resource/dashicons/) を参照してください。SVG オブジェクトを渡すこともできますが、ここでは簡単のために Dashicon 名を選択します。

**category** には common、formatting、layout、widgets、embed のどれかの文字列を指定します。カスタムカテゴリーを作成することもできます。詳細については[ドキュメント](https://developer.wordpress.org/block-editor/reference-guides/filters/block-filters/#managing-block-categories)を参照してください。

<!-- 
The last two block object properties are **edit** and **save**, these are the key parts of a block. Both properties should be defined as functions.

The results of the edit function is what the editor will render to the editor page when the block is inserted.
 -->
最後の2つのブロックオブジェクトプロパティは **edit** と **save** です。これらはブロックのメインのパーツです。どちらのプロパティも関数として定義する必要があります。

edit 関数の結果は、エディターにブロックが挿入された際の、ブロックのレンダリング結果になります。

<!-- 
The results of the save function is what the editor will insert into the **post_content** field when the post is saved. The post_content field is the field in the WordPress database used to store the content of the post.

**Note:** The `block.json` file is also generated with your plugin. This file is used for registering with the block directory, as you change the properties you should update in both spots. _Development is on-going to simplify this process so only one location is required._
 -->
save 関数の結果は、投稿が保存された際に、エディターが **post_content** フィールドに挿入するブロックの形になります。post_content フィールドは投稿のコンテンツを保存する、WordPress データベース内のフィールドです。
=======
The results of the save function is what the editor will insert into the **post_content** field when the post is saved. The post_content field is the field in the WordPress database used to store the content of the post.

Most of the properties are set in the `block.json` file.
```json
{
	"apiVersion": 2,
	"name": "create-block/gutenpride",
	"title": "Gutenpride",
	"category": "widgets",
	"icon": "smiley",
	"description": "Example block written with ESNext standard and JSX support – build step required.",
	"supports": {
		"html": false
	},
	"textdomain": "gutenpride",
	"editorScript": "file:./build/index.js",
	"editorStyle": "file:./build/index.css",
	"style": "file:./build/style-index.css"
}
```

The **title** is the title of the block shown in the Inserter.

The **icon** is the icon shown in the Inserter. The icon property expects any Dashicon name as a string, see [list of available icons](https://developer.wordpress.org/resource/dashicons/). You can also provide an SVG object, but for now it's easiest to just pick a Dashicon name.

The **category** specified is a string and must be one of: "common, formatting, layout, widgets, or embed". You can create your own custom category name, [see documentation for details](/docs/reference-guides/filters/block-filters.md#managing-block-categories).
>>>>>>> efaf0ec7

**注意:** プラグインと一緒に `block.json` ファイルも生成されます。このファイルはブロックディレクトリの登録で使用され、プロパティを変更する際は両方のファイルを更新する必要があります。_1か所の変更で済むようこのプロセスを簡素化する開発が継続中です。_

<<<<<<< HEAD
<!-- 
## Internationalization
 -->
## 国際化
<!-- 
If you look at the generated `src/index.js` file, the block title and description are wrapped in a function that looks like this:
 -->
生成された `src/index.js` ファイルを見るとブロックのタイトルや説明が次のような関数で囲まれています。
=======
If you look at the generated `src/save.js` file, the block title and description are wrapped in a function that looks like this:
>>>>>>> efaf0ec7

```js
__( 'Gutenpride – hello from the saved content!', 'gutenpride' ) 
```
<!-- 
This is an internationalization wrapper that allows for the string "Gutenpride" to be translated. The second parameter, "gutenpride" is called the text domain and gives context for where the string is from. The JavaScript internationalization, often abbreviated i18n, matches the core WordPress internationalization process. See the [Internationalization in Plugin Developer Handbook](https://developer.wordpress.org/plugins/internationalization/) for more details.

Next Section: [Block Attributes](/docs/getting-started/tutorials/create-block/attributes.md)
 -->
これは国際化ラッパーで、文字列「Gutenpride」を翻訳することができます。2番目のパラメータ「gutenpride」はテキストドメインと呼ばれ、翻訳対象の文字列がどこから来たかのコンテキストを提供します。JavaScript の国際化はコアの WordPress の国際化プロセスと同じです。詳細については [WordPress の国際化 ドキュメント](https://developer.wordpress.org/plugins/internationalization/) を参照してください。

次のセクション: [ブロックの属性](https://ja.wordpress.org/team/handbook/block-editor/handbook/tutorials/create-block/block-attributes/)

[原文](https://github.com/WordPress/gutenberg/blob/trunk/docs/getting-started/tutorials/create-block/block-anatomy.md)<|MERGE_RESOLUTION|>--- conflicted
+++ resolved
@@ -1,28 +1,20 @@
 <!-- 
 # Anatomy of a Block
-<<<<<<< HEAD
  -->
 # ブロックの詳細
 <!-- 
-At its simplest, a block in the WordPress block editor is a JavaScript object with a specific set of properties.
+At its simplest, a block in the WordPress block editor is a json object with a specific set of properties.
 
 **Note:** Block development uses ESNext syntax, this refers to the latest JavaScript standard. If this is unfamiliar, review the [ESNext syntax documentation](/docs/how-to-guides/javascript/esnext-js.md) to familiarize yourself with the newer syntax used in modern JavaScript development.
 
 Here is the complete code for registering a block:
+The javascript part is done in the `src/index.js` file.
  -->
-WordPress ブロックエディターの「ブロック」は、一言で言えば、規定のプロパティ集合をもった JavaScript のオブジェクトです。
+WordPress ブロックエディターの「ブロック」は、一言で言えば、規定のプロパティ集合をもった Json オブジェクトです。
 
 **注意:** ブロックの開発では最新の JavaScript 標準に従った ESNext 構文を使用します。わからない場合は [ESNext 構文ドキュメント](https://ja.wordpress.org/team/handbook/block-editor/how-to-guides/javascript/esnext-js/) を参照してモダンな JavaScript 開発で使用される新しい構文に親しんでください。
 
-以下はブロックを登録する完全なコードです。
-=======
-
-At its simplest, a block in the WordPress block editor is a json object with a specific set of properties.
-
-**Note:** Block development uses ESNext syntax, this refers to the latest JavaScript standard. If this is unfamiliar, review the [ESNext syntax documentation](/docs/how-to-guides/javascript/esnext-js.md) to familiarize yourself with the newer syntax used in modern JavaScript development.
-
-The javascript part is done in the `src/index.js` file.
->>>>>>> efaf0ec7
+JavaScript 部分は `src/index.js` ファイル内にあります。
 
 ```js
 import { registerBlockType } from '@wordpress/blocks';
@@ -51,44 +43,28 @@
  -->
 **registerBlockType** 関数の最初のパラメータはブロック名です。PHP ファイルで登録された名前と完全に一致する必要があります。 
 
-<<<<<<< HEAD
 2番目のパラメータはブロックオブジェクトです。詳細な説明は [ブロックの登録ドキュメント](https://ja.wordpress.org/team/handbook/block-editor/reference-guides/block-api/block-registration/) を参照してください。
-<!-- 
-The **title** is the title of the block shown in the Inserter.
-=======
-The last two block object properties are **edit** and **save**, these are the key parts of a block. Both properties are functions that are included via the import above.
->>>>>>> efaf0ec7
-
-The results of the edit function is what the editor will render to the editor page when the block is inserted.
-
-<<<<<<< HEAD
-The **category** specified is a string and must be one of: "common, formatting, layout, widgets, or embed". You can create your own custom category name, [see documentation for details](/docs/reference-guides/filters/block-filters.md#managing-block-categories).
- -->
-**title** はインサーターで表示されるブロックのタイトルです。
-
-**icon** はインサーターで表示されるアイコンです。icon プロパティは文字列として Dashicon の名前を取ります。[利用可能なアイコンリスト](https://developer.wordpress.org/resource/dashicons/) を参照してください。SVG オブジェクトを渡すこともできますが、ここでは簡単のために Dashicon 名を選択します。
-
-**category** には common、formatting、layout、widgets、embed のどれかの文字列を指定します。カスタムカテゴリーを作成することもできます。詳細については[ドキュメント](https://developer.wordpress.org/block-editor/reference-guides/filters/block-filters/#managing-block-categories)を参照してください。
 
 <!-- 
-The last two block object properties are **edit** and **save**, these are the key parts of a block. Both properties should be defined as functions.
+The last two block object properties are **edit** and **save**, these are the key parts of a block. Both properties are functions that are included via the import above.
+ -->
+最後の2つのブロックオブジェクトプロパティは **edit** と **save** です。これらはブロックのメインのパーツです。どちらのプロパティも上の import で取り込まれる関数です。
 
+<!-- 
 The results of the edit function is what the editor will render to the editor page when the block is inserted.
  -->
-最後の2つのブロックオブジェクトプロパティは **edit** と **save** です。これらはブロックのメインのパーツです。どちらのプロパティも関数として定義する必要があります。
-
-edit 関数の結果は、エディターにブロックが挿入された際の、ブロックのレンダリング結果になります。
+edit 関数の結果は、エディターにブロックを挿入した際の、ブロックのレンダリング結果になります。
 
 <!-- 
 The results of the save function is what the editor will insert into the **post_content** field when the post is saved. The post_content field is the field in the WordPress database used to store the content of the post.
-
-**Note:** The `block.json` file is also generated with your plugin. This file is used for registering with the block directory, as you change the properties you should update in both spots. _Development is on-going to simplify this process so only one location is required._
  -->
 save 関数の結果は、投稿が保存された際に、エディターが **post_content** フィールドに挿入するブロックの形になります。post_content フィールドは投稿のコンテンツを保存する、WordPress データベース内のフィールドです。
-=======
-The results of the save function is what the editor will insert into the **post_content** field when the post is saved. The post_content field is the field in the WordPress database used to store the content of the post.
 
+<!-- 
 Most of the properties are set in the `block.json` file.
+ -->
+ほとんどのプロパティは、`block.json` ファイルで設定されます。
+
 ```json
 {
 	"apiVersion": 2,
@@ -107,27 +83,30 @@
 }
 ```
 
+<!-- 
 The **title** is the title of the block shown in the Inserter.
+ -->
+**title** はインサーターで表示されるブロックのタイトルです。
 
+<!-- 
 The **icon** is the icon shown in the Inserter. The icon property expects any Dashicon name as a string, see [list of available icons](https://developer.wordpress.org/resource/dashicons/). You can also provide an SVG object, but for now it's easiest to just pick a Dashicon name.
+ -->
+**icon** はインサーターで表示されるアイコンです。icon プロパティは文字列として Dashicon の名前を取ります。[利用可能なアイコンリスト](https://developer.wordpress.org/resource/dashicons/) を参照してください。SVG オブジェクトを渡すこともできますが、ここでは簡単のために Dashicon 名を選択します。
 
+<!-- 
 The **category** specified is a string and must be one of: "common, formatting, layout, widgets, or embed". You can create your own custom category name, [see documentation for details](/docs/reference-guides/filters/block-filters.md#managing-block-categories).
->>>>>>> efaf0ec7
+ -->
+**category** には common、formatting、layout、widgets、embed のどれかの文字列を指定します。カスタムカテゴリーを作成することもできます。詳細については[ドキュメント](https://developer.wordpress.org/block-editor/reference-guides/filters/block-filters/#managing-block-categories)を参照してください。
 
-**注意:** プラグインと一緒に `block.json` ファイルも生成されます。このファイルはブロックディレクトリの登録で使用され、プロパティを変更する際は両方のファイルを更新する必要があります。_1か所の変更で済むようこのプロセスを簡素化する開発が継続中です。_
-
-<<<<<<< HEAD
 <!-- 
 ## Internationalization
  -->
 ## 国際化
+
 <!-- 
-If you look at the generated `src/index.js` file, the block title and description are wrapped in a function that looks like this:
+If you look at the generated `src/save.js` file, the block title and description are wrapped in a function that looks like this:
  -->
-生成された `src/index.js` ファイルを見るとブロックのタイトルや説明が次のような関数で囲まれています。
-=======
-If you look at the generated `src/save.js` file, the block title and description are wrapped in a function that looks like this:
->>>>>>> efaf0ec7
+生成された `src/save.js` ファイルを見るとブロックのタイトルや説明が次のような関数で囲まれています。
 
 ```js
 __( 'Gutenpride – hello from the saved content!', 'gutenpride' ) 
