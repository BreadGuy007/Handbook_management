--- conflicted
+++ resolved
@@ -102,12 +102,7 @@
  -->
 ### Plugin のインストールの確認
 
-<<<<<<< HEAD
-<!--
-The generated plugin should now be listed on the Plugins admin page in your WordPress install. Switch WorPress to the plugins page and activate.
-=======
 The generated plugin should now be listed on the Plugins admin page in your WordPress install. Switch WordPress to the plugins page and activate.
->>>>>>> 7ab53a9b
 
 For more on creating a WordPress plugin see [Plugin Basics](https://developer.wordpress.org/plugins/plugin-basics/), and [Plugin Header requirements](https://developer.wordpress.org/plugins/plugin-basics/header-requirements/) for explanation and additional fields you can include in your plugin header.
  -->
