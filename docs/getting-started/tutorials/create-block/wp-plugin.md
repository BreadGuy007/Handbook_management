--- conflicted
+++ resolved
@@ -1,26 +1,26 @@
-<!-- 
+<!--
 # WordPress Plugin
  -->
 # WordPress プラグイン
-<!-- 
+<!--
 A block is added to the block editor using a WordPress plugin. You can create your own plugin, and after installing and activating the plugin use the block. Let's first look at what makes up a WordPress plugin.
  -->
-ブロックは、WordPress プラグインを使用してブロックエディターに追加されます。ユーザーは自分のプラグインを作成し、インストール、有効化してブロックを使用できます。まずここでは最初に、WordPress プラグインの構成を見ていきます。
-
-<!-- 
+ブロックは WordPress プラグインを使用してブロックエディターに追加されます。ユーザーは自分のプラグインを作成し、インストール、有効化してブロックを使用できます。ここではまず、WordPress プラグインの構成から見ていきます。
+
+<!--
 ## Plugin Details
  -->
 ## プラグインの詳細
-<!-- 
+<!--
 A WordPress plugin is a set of files within the site's `wp-content/plugins` directory. For our tutorial, we will use the `@wordpress/create-block` package to generate the necessary plugin files.
  -->
-「WordPress プラグイン」の実体は Web サイトの `wp-content/plugins` ディレクトリ内にあるファイルの集合体です。このチュートリアルでは `@wordpress/create-block` パッケージを使用して必要とされるプラグインファイルを生成します。
-
-<!-- 
+「WordPress プラグイン」の実体は Web サイトの `wp-content/plugins` ディレクトリ内にあるファイルの集合体です。このチュートリアルでは `@wordpress/create-block` パッケージを使用して、必要なプラグインファイルを生成します。
+
+<!--
 ### Switch to Working Directory
  -->
 ### ワーキングディレクトリへの切り替え
-<!-- 
+<!--
 (1A) If you do not plan to use `wp-env`, change to your local WordPress plugin directory. For example in Local it is: `~\Local Sites\mywp\wp-content\plugins`
 
 -or-
@@ -32,11 +32,11 @@
 または
 
 (1B) `wp-env start` を使う場合、任意のプロジェクト用ディレクトリから始めることができます。`wp-env` がサイトのプラグインディレクトリにマッピングしてくれます。
-<!-- 
+<!--
 ### Generate Plugin Files
  -->
 ### プラグインファイルの生成
-<!-- 
+<!--
 (2) Once in the right directory for your environment, the next step is to run the following command to generate plugin files:
  -->
 (2) 環境の適切なディレクトリに移動後、次のコマンドを実行してプラグインファイルを生成します。
@@ -45,7 +45,7 @@
 npx @wordpress/create-block gutenpride
 cd gutenpride
 ```
-<!-- 
+<!--
 A new directory `gutenpride` is created with all the necessary plugin files. This tutorial will walk through and explain the plugin files, please explore and become familiar with them also.
 
 The main plugin file created is the PHP file `gutenpride.php`, at the top of this file is the Plugin Header comment block that defines the plugin.
@@ -67,11 +67,11 @@
  * @package         create-block
  */
 ```
-<!-- 
+<!--
 ### Start WordPress
  -->
 ### WordPress の起動
-<!-- 
+<!--
 Let's confirm the plugin is loaded and working.
 
 (3A) If you are using Local, or other environment confirm your WordPress site is started.
@@ -91,18 +91,18 @@
 ```sh
 wp-env start
 ```
-<!-- 
+<!--
 This will start your local WordPress site and use the current directory as your plugin directory. In your browser, go to http://localhost:8888/wp-admin/ and login, the default username is "admin" and password is "password", no quotes.
  -->
 ローカルで WordPress を起動し、カレントディレクトリをプラグインディレクトリとして使用します。ブラウザから http://localhost:8888/wp-admin/ にアクセスしてログインします。デフォルトユーザー名は「admin」、パスワードは「password」です。
 
 
-<!-- 
+<!--
 ### Confirm Plugin Installed
  -->
 ### Plugin のインストールの確認
 
-<!-- 
+<!--
 The generated plugin should now be listed on the Plugins admin page in your WordPress install. Switch WorPress to the plugins page and activate.
 
 For more on creating a WordPress plugin see [Plugin Basics](https://developer.wordpress.org/plugins/plugin-basics/), and [Plugin Header requirements](https://developer.wordpress.org/plugins/plugin-basics/header-requirements/) for explanation and additional fields you can include in your plugin header.
@@ -111,11 +111,11 @@
 
 WordPress プラグイン作成の詳細については [Plugin Basics](https://developer.wordpress.org/plugins/plugin-basics/) を参照してください。またプラグインヘッダーのフィールドの説明、追加可能なフィールドについては [Plugin Header requirements](https://developer.wordpress.org/plugins/plugin-basics/header-requirements/) を参照してください。
 
-<!-- 
+<!--
 ## package.json
  -->
 ## package.json
-<!-- 
+<!--
 The `package.json` file defines the JavaScript properties for your project. This is a standard file used by NPM for defining properties and scripts it can run, the file and process is not specific to WordPress.
 
 A `package.json` file was created with the create script, this defines the dependecies and scripts needed. You can install dependencies. The only initial dependency is the `@wordpress/scripts` package that bundles the tools and configurations needed to build blocks.
@@ -134,7 +134,7 @@
     "start": "wp-scripts start"
   },
 ```
-<!-- 
+<!--
 These scripts are run by using: `npm run build` or `npm run start`
 
 Use `npm run build` for running once to create a "production" build. This compresses the code down so it downloads faster, but makes it harder to read using browser tools—good for final deployment but not while developing.
@@ -142,7 +142,7 @@
 これらのスクリプトは `npm run build` または `npm run start` で実行されます。
 
 `npm run build` は1度実行すると「production ビルド」(製品ビルド) を作成します。コードを圧縮しダウンロード時間を短くしますが、このためにブラウザツールを使用してコードを読むことが難しくなります。最終の配布用としては有用ですが開発では適しません。
-<!-- 
+<!--
 Use `npm run start` for creating a "development" build, this does not compress the code so it is easier to read using browser tools, plus [source maps](https://developer.mozilla.org/en-US/docs/Tools/Debugger/How_to/Use_a_source_map) that make debugging easier. Additionally, development build will start a watch process that waits and watches for changes to the file and will rebuild each time it is saved; so you don't have to run the command for each change.
 
 By default, the build scripts looks for `src/index.js` for the JavaScript file to build and will save the built file to `build/index.js`. In the upcoming sections, we will look closer at that script, but first let's make sure it is loaded in WordPress.
@@ -151,11 +151,11 @@
 
 デフォルトではビルドスクリプトはビルドする JavaScript ファイルとして `src/index.js` を探し、ビルドしたファイルを `build/index.js` に保存します。次のセクションではスクリプトの詳細を確認しますが、まず WordPress にロードされていることを確認しましょう。
 
-<!-- 
+<!--
 ## Plugin to Load Script
  -->
 ## スクリプトをロードするプラグイン
-<!-- 
+<!--
 To load the built script, so it is run within the editor, you need to tell WordPress about the script. This done in the init action in the `gutenpride.php` file.
  -->
 エディター内で動作するようビルドしたスクリプトをロードするには、WordPress に対してスクリプトにことを伝える必要があります。これは `gutenpride.php` ファイル内の init アクションで行います。
@@ -167,14 +167,10 @@
 add_action( 'init', 'create_block_gutenpride_block_init' );
 ```
 
-<<<<<<< HEAD
-<!-- 
-The `register_block_type_from_metadata` function registers the block we are going to create and specifies the `editor_script` file handle registered from the metadata provided in `block.json` file. So now when the editor loads it will load this script.
- -->
-`register_block_type_from_metadata` 関数は、これから作成するブロックを登録し、`block.json` ファイルで提供されたメタデータから登録された `editor_script` ファイルハンドルを指定します。エディターがブロックをロードすると、このスクリプトをロードします。
-=======
+<!--
 The `register_block_type` function registers the block we are going to create and specifies the editor script handle registered from the metadata provided in `block.json` file with the `editorScript` field. So now when the editor loads it will load this script.
->>>>>>> c38fa07c
+ -->
+`register_block_type` 関数は、これから作成するブロックを登録し、`block.json` ファイルの `editorScript` フィールドのメタデータで登録されたエディタースクリプトハンドルを指定します。エディターがブロックをロードすると、このスクリプトをロードします。
 
 ```json
 {
@@ -193,31 +189,31 @@
 	"style": "file:./build/style-index.css"
 }
 ```
-<!-- 
+<!--
 For the `editorScript` provided in the block metadata, the build process creates a secondary asset file that contains the list of dependencies and a file version based on the timestamp, this is the `index.asset.php` file.
  -->
 ブロックメタデータで提供される `editorScript` に対して、ビルドプロセスは2つ目のアセットファイル `index.asset.php` を作成します。ファイルには依存性とタイムスタンプに基づくファイルバージョンのリストが含まれています。
 
-<!-- 
+<!--
 The `wp_register_script` function used internally registers a name, called the handle, and relates that name to the script file. The dependencies are used to specify if the script requires including other libraries. The version is specified so the browser will reload if the file changed.
  -->
 内部で使用される `wp_register_script` は「ハンドル」と呼ばれる名前を登録し、その名前をスクリプトファイルと関連付けます。他のライブラリーを含めスクリプトが必要であれば、指定に依存性が使用されます。ファイルが更新された場合にブラウザがリロードするよう、バージョンが指定されます。
 
-<!-- 
+<!--
 The `wp_set_script_translations` function tells WordPress to load translations for this script, if they  exist. See more about [translations & internationalization.](/docs/how-to-guides/internationalization.md)
  -->
 `wp_set_script_translations` 関数は WordPress に、もし存在するならスクリプトの翻訳をロードするよう伝えます。詳細については[翻訳と国際化](https://ja.wordpress.org/team/handbook/block-editor/how-to-guides/internationalization/)を参照してください。
 
-<!-- 
+<!--
 With the above in place, create a new post to load the editor and check your plugin is in the inserter. You can use `/` to search, or click the box with the [+] and search for "Gutenpride" to find the block.
  -->
 すべてを終えたら新しい投稿を作成してエディターを開始し、インサーターにブロックが追加されていることを確認してください。検索には `/` を使うか、[+] のボックスをクリックして「Gutenpride」を検索し、ブロックを見つけてください。
 
-<!-- 
+<!--
 ## Troubleshooting
  -->
 ## トラブルシューティング
-<!-- 
+<!--
 It is a good skill to learn and get comfortable using the web console. This is where JavaScript errors are shown and a nice way to test out snippets of JavaScript. See [Firefox Developer Tools documentation](https://developer.mozilla.org/en-US/docs/Tools).
 
 To open the developer tools in Firefox, use the menu selecting Web Developer : Toggle Tools, on Chrome, select More Tools -> Developers Tools. For both browsers, the keyboard shortcut on Windows is Ctrl+Shift+I, or on Mac Cmd+Shift+I. On Windows & Linux, the F12 key also works. You can then click Console to view logs.
@@ -225,7 +221,7 @@
 Web コンソールの使い方を学び親しみましょう。Web コンソールでは JavaScript のエラーを表示したり、JavaScript のスニペットをテストできます。[Firefox 開発ツールドキュメント](https://developer.mozilla.org/ja/docs/Tools)を参照してください。
 
 FireFox で開発ツールを開くにはメニューの「Web 開発」>「開発ツールを表示」を選択してください。Chrome では「その他のツール」>「デベロッパーツール」です。両方のブラウザともキーボードショートカットは Windows では Ctrl+Shift+I、Mac では Cmd+Shift+I です。Windows や Linux であれば F12 キーでも開きます。ログを参照するには「コンソール」をクリックしてください。
-<!-- 
+<!--
 Try running `npm run start` that will start the watch process for automatic rebuilds. If you then make an update to `src/index.js` file, you will see the build run, and if you reload the WordPress editor you'll see the change.
 
 For more info, see the build section of the [Getting Started with JavaScript tutorial](/docs/how-to-guides/javascript/js-build-setup.md) in the Block Editor Handbook.
@@ -233,21 +229,16 @@
 `npm run start` を実行してください。watch プロセスが始まり、自動リビルドが行われます。`src/index.js` ファイルを更新するとビルドが始まります。ブロックエディターをリロードすると変更が反映されます。
 
 詳細についてはブロックエディターハンドブックの [JavaScript 入門チュートリアル](https://ja.wordpress.org/team/handbook/block-editor/how-to-guides/javascript/js-build-setup/)のビルドセクションを参照してください。
-<!-- 
+<!--
 ## Summary
-<<<<<<< HEAD
  -->
 ## まとめ
-<!-- 
-Hopefully, at this point, you have your plugin created and activated. We have the package.json with the `@wordpress/scripts` dependency, that defines the build and start scripts. The basic block is in place and can be added to the editor.
-=======
-
+<!--
 Hopefully, at this point, you have your plugin created and activated. We have the `package.json` with the `@wordpress/scripts` dependency, that defines the build and start scripts. The basic block is in place and can be added to the editor.
->>>>>>> c38fa07c
 
 Next Section: [Anatomy of a Block](/docs/getting-started/tutorials/create-block/block-anatomy.md)
  -->
-この時点でプラグインを作成し有効化できました。`@wordpress/scripts` への依存性を含む package.json ではビルドとスクリプトの開始を定義しています。基本的なブロックが完成しエディターに追加できました。
+この時点でプラグインを作成し有効化できました。`@wordpress/scripts` への依存性を含む `package.json` ではビルドとスクリプトの開始を定義しています。基本的なブロックが完成しエディターに追加できました。
 
 次のセクション: [ブロックの詳細](https://ja.wordpress.org/team/handbook/block-editor/handbook/tutorials/create-block/block-anatomy/)
 
