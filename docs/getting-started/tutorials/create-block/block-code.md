<!-- 
# Code Implementation
 -->
# コードの実装
<!-- 
The basic block is in place, the next step is to add styles to the block. Feel free to style and adjust for your own preference, the main lesson is showing how to create and load external resources. For this example we're going to load the colorized gilbert font from [Type with Pride](https://www.typewithpride.com/).

Note: The color may not work with all browsers until they support the proper color font properly, but the font itself still loads and styles. See [colorfonts.wtf](https://www.colorfonts.wtf/) for browser support and details on color fonts.
 -->
基本的なブロックが作成できたので、次にスタイルを追加します。ここでは主に外部リソースの作成とロードを紹介しますが、好みで自由にスタイルを適用できます。まず [Type with Pride](https://www.typewithpride.com/) から色付きの gilbert カラーフォントをロードします。

注意: ブラウザーによってはカラーフォントを適切にサポートしておらず、すべてのブラウザーでカラーフォントが動作しないかもしれません。ただしフォント自体はロードされスタイルが当たっています。ブラウザーサポートとカラーフォントの詳細については [colorfonts.wtf](https://www.colorfonts.wtf/) を参照してください。

<<<<<<< HEAD
<!-- 
## Load Font File
 -->
## フォントファイルのロード
<!-- 
Download and extract the font from the Type with Pride site, and copy it to your plugin directory naming it `gilbert-color.otf`. To load the font file, we need to add CSS using standard WordPress enqueue, [see Including CSS & JavaScript documentation](https://developer.wordpress.org/themes/basics/including-css-javascript/).

In the `gutenpride.php` file, the enqueue process is already setup from the generated script, so `editor.css` and `style.css` files are loaded using:
 -->
Type with Pride のサイトからフォントをダウンロードし解凍し、プラグインのディレクトリに `gilbert-color.otf` という名前でコピーしてください。フォントファイルをロードするには WordPress 標準のエンキューを使用してフォントファイルをロードする必要があります。[Including CSS & JavaScript ドキュメント](https://developer.wordpress.org/themes/basics/including-css-javascript/) を参照してください。

`gutenpride.php` ファイルにはすでに生成されたスクリプトからのエンキュープロセスが設定されています。以下のコードで `editor.css` ファイルと `style.css` ファイルがロードされます。
=======
Download and extract the font from the Type with Pride site, and copy it in the `src` directory of your plugin naming it `gilbert-color.otf`. To load the font file, we need to add CSS using standard WordPress enqueue, [see Including CSS & JavaScript documentation](https://developer.wordpress.org/themes/basics/including-css-javascript/).

In the `gutenpride.php` file, the enqueue process is already setup from the generated script, so `index.css` and `style-index.css` files are loaded using:
>>>>>>> efaf0ec7

```php
function create_block_gutenpride_block_init() {
	register_block_type_from_metadata( __DIR__ );
}
add_action( 'init', 'create_block_gutenpride_block_init' );
```
<<<<<<< HEAD
<!-- 
The `editor_style` and `style` parameters refer to the files that match the handles in the `wp_register_style` functions.

Note: the `editor_style` loads only within the editor, and after the `style`. The `style` CSS loads in both the editor and front-end — published post view.
 -->
`editor_style` と `style` パラメータは `wp_register_style` 関数のハンドルにマッチするファイルを参照します。
=======

This function handles that all style en js files in the `build` folder get handles that are passed on to the `wp_register_style` function.

The `build/index.css` is compiled from `src/editor.scss` and loads only within the editor, and after the `style-index.css`.
The `build/style-index.css` is compiled from `src/style.scss` and loads in both the editor and front-end — published post view.
>>>>>>> efaf0ec7

注意: `editor_style` は、`style` のあとに、エディター内でのみロードされます。`style` CSS はエディターとフロントエンドの両方でロードされます。ここでフロントエンドとは公開された投稿の表示画面を指します。
<!-- 
## Add CSS Style for Block
<<<<<<< HEAD
 -->
## ブロックへの CSS スタイルの追加
<!-- 
We only need to add the style to `style.css` since it will show while editing and viewing the post. Edit the style.css to add the following.
=======

We only need to add the style to `build/style-index.css` since it will show while editing and viewing the post. Edit the `src/style.scss` to add the following.
>>>>>>> efaf0ec7

Note: the block classname is prefixed with `wp-block`. The `create-block/gutenpride` is converted to the classname `.wp-block-create-block-gutenpride`.
 -->
`style.css` は編集中にも、投稿の表示中にも使用されるため、こちらにのみスタイルを追加します。style.css を編集し以下のコードを追加してください。

注意: ブロックのクラス名には接頭辞 `wp-block` が付きます。`create-block/gutenpride` はクラス名 `.wp-block-create-block-gutenpride` に変換されます。

```scss
@font-face {
	font-family: Gilbert;
	src: url( gilbert-color.otf );
	font-weight: bold;
}

.wp-block-create-block-gutenpride {
	font-family: Gilbert;
	font-size: 64px;
}
```
<<<<<<< HEAD
<!-- 
After updating, reload the post and refresh the browser. If you are using a browser that supports color fonts (Firefox) then you will see it styled.
 -->
更新後、投稿をリロードしブラウザーを更新してください。Firefox などのカラーフォントをサポートするブラウザーを使用するとスタイルが当たったことが分かります。
<!-- 
## Use Sass for Style (optional)
 -->
## Sass を使用したスタイル (オプション)
<!-- 
The wp-scripts package provides support for using the Sass/Scss languages, to generate CSS, added in @wordpress/scripts v9.1.0. See the [Sass language site](https://sass-lang.com/) to learn more about Sass.

To use Sass, you need to import a `editor.scss` or `style.scss` in the `index.js` JavaScript file and it will build and output the generated file in the build directory. Note: You need to update the enqueing functions in PHP to load from the correct location.

Add the following imports to **index.js**:
 -->
wp-scripts パッケージは CSS 生成のために Sass/Scss 言語サポートを提供します。@wordpress/scripts v9.1.0 で追加されました。Sass についての詳細は [Sass language サイト](https://sass-lang.com/) を参照してください。

Sass を使用するには `index.js` JavaScript ファイルで `editor.scss` または `style.scss` をインポートする必要があります。ビルドで生成されたファイルは build ディレクトリーに出力されます。注意: PHP のエンキュー関数を更新して正しい場所からロードする必要があります。

**index.js** に次のインポートを追加してください。

```js
import '../editor.scss';

import Edit from './edit';
import save from './save';
```
<!-- 
Update **gutenpride.php** to enqueue from generated file location:
 -->
**gutenpride.php** を更新して生成したファイルの場所からエンキューしてください。

```php
$editor_css = "build/index.css";
```
<!-- 
Next Section: [Authoring Experience](/docs/getting-started/tutorials/create-block/author-experience.md)
 -->
次のセクション: [執筆エクスペリエンス](https://ja.wordpress.org/team/handbook/block-editor/handbook/tutorials/create-block/author-experience/)
=======

After updating, rebuild the block using `npm run build` then reload the post and refresh the browser. If you are using a browser that supports color fonts (Firefox) then you will see it styled.
>>>>>>> efaf0ec7

[原文](https://github.com/WordPress/gutenberg/blob/trunk/docs/getting-started/tutorials/create-block/block-code.md)<|MERGE_RESOLUTION|>--- conflicted
+++ resolved
@@ -11,24 +11,20 @@
 
 注意: ブラウザーによってはカラーフォントを適切にサポートしておらず、すべてのブラウザーでカラーフォントが動作しないかもしれません。ただしフォント自体はロードされスタイルが当たっています。ブラウザーサポートとカラーフォントの詳細については [colorfonts.wtf](https://www.colorfonts.wtf/) を参照してください。
 
-<<<<<<< HEAD
 <!-- 
 ## Load Font File
  -->
 ## フォントファイルのロード
+
 <!-- 
-Download and extract the font from the Type with Pride site, and copy it to your plugin directory naming it `gilbert-color.otf`. To load the font file, we need to add CSS using standard WordPress enqueue, [see Including CSS & JavaScript documentation](https://developer.wordpress.org/themes/basics/including-css-javascript/).
-
-In the `gutenpride.php` file, the enqueue process is already setup from the generated script, so `editor.css` and `style.css` files are loaded using:
- -->
-Type with Pride のサイトからフォントをダウンロードし解凍し、プラグインのディレクトリに `gilbert-color.otf` という名前でコピーしてください。フォントファイルをロードするには WordPress 標準のエンキューを使用してフォントファイルをロードする必要があります。[Including CSS & JavaScript ドキュメント](https://developer.wordpress.org/themes/basics/including-css-javascript/) を参照してください。
-
-`gutenpride.php` ファイルにはすでに生成されたスクリプトからのエンキュープロセスが設定されています。以下のコードで `editor.css` ファイルと `style.css` ファイルがロードされます。
-=======
 Download and extract the font from the Type with Pride site, and copy it in the `src` directory of your plugin naming it `gilbert-color.otf`. To load the font file, we need to add CSS using standard WordPress enqueue, [see Including CSS & JavaScript documentation](https://developer.wordpress.org/themes/basics/including-css-javascript/).
 
 In the `gutenpride.php` file, the enqueue process is already setup from the generated script, so `index.css` and `style-index.css` files are loaded using:
->>>>>>> efaf0ec7
+ -->
+Type with Pride のサイトからフォントをダウンロードし解凍し、プラグインの `src` ディレクトリに `gilbert-color.otf` という名前でコピーしてください。フォントファイルをロードするには WordPress 標準のエンキューを使用してフォントファイルをロードする必要があります。[Including CSS & JavaScript ドキュメント](https://developer.wordpress.org/themes/basics/including-css-javascript/) を参照してください。
+
+`gutenpride.php` ファイルにはすでに生成されたスクリプトからのエンキュープロセスが設定されています。以下のコードで `index.css` ファイルと `style-index.css` ファイルがロードされます。
+
 
 ```php
 function create_block_gutenpride_block_init() {
@@ -36,37 +32,33 @@
 }
 add_action( 'init', 'create_block_gutenpride_block_init' );
 ```
-<<<<<<< HEAD
+
 <!-- 
-The `editor_style` and `style` parameters refer to the files that match the handles in the `wp_register_style` functions.
-
-Note: the `editor_style` loads only within the editor, and after the `style`. The `style` CSS loads in both the editor and front-end — published post view.
+This function handles that all style en js files in the `build` folder get handles that are passed on to the `wp_register_style` function.
  -->
-`editor_style` と `style` パラメータは `wp_register_style` 関数のハンドルにマッチするファイルを参照します。
-=======
-
 This function handles that all style en js files in the `build` folder get handles that are passed on to the `wp_register_style` function.
 
+<!-- 
 The `build/index.css` is compiled from `src/editor.scss` and loads only within the editor, and after the `style-index.css`.
+ -->
+`build/index.css` は、`src/editor.scss` からコンパイルされ、エディター内でのみ `style-index.css` 後にロードします。
+
+<!-- 
 The `build/style-index.css` is compiled from `src/style.scss` and loads in both the editor and front-end — published post view.
->>>>>>> efaf0ec7
+ -->
+`build/style-index.css` は `src/style.scss` からコンパイルされ、エディターと、公開された投稿のビューであるフロントエンドの両方にロードします。
 
-注意: `editor_style` は、`style` のあとに、エディター内でのみロードされます。`style` CSS はエディターとフロントエンドの両方でロードされます。ここでフロントエンドとは公開された投稿の表示画面を指します。
 <!-- 
 ## Add CSS Style for Block
-<<<<<<< HEAD
  -->
 ## ブロックへの CSS スタイルの追加
+
 <!-- 
-We only need to add the style to `style.css` since it will show while editing and viewing the post. Edit the style.css to add the following.
-=======
-
 We only need to add the style to `build/style-index.css` since it will show while editing and viewing the post. Edit the `src/style.scss` to add the following.
->>>>>>> efaf0ec7
 
 Note: the block classname is prefixed with `wp-block`. The `create-block/gutenpride` is converted to the classname `.wp-block-create-block-gutenpride`.
  -->
-`style.css` は編集中にも、投稿の表示中にも使用されるため、こちらにのみスタイルを追加します。style.css を編集し以下のコードを追加してください。
+`build/style-index.css` にのみスタイルを追加すれば十分です。なぜなら、編集中にも、投稿の表示中にも表示するためです。`src/style.scss` を編集し、以下のコードを追加してください。
 
 注意: ブロックのクラス名には接頭辞 `wp-block` が付きます。`create-block/gutenpride` はクラス名 `.wp-block-create-block-gutenpride` に変換されます。
 
@@ -82,49 +74,15 @@
 	font-size: 64px;
 }
 ```
-<<<<<<< HEAD
+
 <!-- 
-After updating, reload the post and refresh the browser. If you are using a browser that supports color fonts (Firefox) then you will see it styled.
+After updating, rebuild the block using `npm run build` then reload the post and refresh the browser. If you are using a browser that supports color fonts (Firefox) then you will see it styled.
  -->
-更新後、投稿をリロードしブラウザーを更新してください。Firefox などのカラーフォントをサポートするブラウザーを使用するとスタイルが当たったことが分かります。
-<!-- 
-## Use Sass for Style (optional)
- -->
-## Sass を使用したスタイル (オプション)
-<!-- 
-The wp-scripts package provides support for using the Sass/Scss languages, to generate CSS, added in @wordpress/scripts v9.1.0. See the [Sass language site](https://sass-lang.com/) to learn more about Sass.
+更新後、`npm run build` を使用してブロックをリビルドし、投稿をリロードし、ブラウザーを更新してください。Firefox などのカラーフォントをサポートするブラウザーを使用するとスタイルが当たったことが分かります。
 
-To use Sass, you need to import a `editor.scss` or `style.scss` in the `index.js` JavaScript file and it will build and output the generated file in the build directory. Note: You need to update the enqueing functions in PHP to load from the correct location.
-
-Add the following imports to **index.js**:
- -->
-wp-scripts パッケージは CSS 生成のために Sass/Scss 言語サポートを提供します。@wordpress/scripts v9.1.0 で追加されました。Sass についての詳細は [Sass language サイト](https://sass-lang.com/) を参照してください。
-
-Sass を使用するには `index.js` JavaScript ファイルで `editor.scss` または `style.scss` をインポートする必要があります。ビルドで生成されたファイルは build ディレクトリーに出力されます。注意: PHP のエンキュー関数を更新して正しい場所からロードする必要があります。
-
-**index.js** に次のインポートを追加してください。
-
-```js
-import '../editor.scss';
-
-import Edit from './edit';
-import save from './save';
-```
-<!-- 
-Update **gutenpride.php** to enqueue from generated file location:
- -->
-**gutenpride.php** を更新して生成したファイルの場所からエンキューしてください。
-
-```php
-$editor_css = "build/index.css";
-```
 <!-- 
 Next Section: [Authoring Experience](/docs/getting-started/tutorials/create-block/author-experience.md)
  -->
 次のセクション: [執筆エクスペリエンス](https://ja.wordpress.org/team/handbook/block-editor/handbook/tutorials/create-block/author-experience/)
-=======
-
-After updating, rebuild the block using `npm run build` then reload the post and refresh the browser. If you are using a browser that supports color fonts (Firefox) then you will see it styled.
->>>>>>> efaf0ec7
 
 [原文](https://github.com/WordPress/gutenberg/blob/trunk/docs/getting-started/tutorials/create-block/block-code.md)