--- conflicted
+++ resolved
@@ -3,21 +3,25 @@
  -->
 # はじめに
 
-<<<<<<< HEAD
 <!-- 
-Welcome! Let's get started building with blocks. Blocks are at the core of extending WordPress. You can create custom blocks, your own block patterns, or combine them together to build a block theme.
+Welcome! Let's get started building with blocks. Blocks are at the core of extending WordPress. You can create custom blocks, your own block patterns, or combine them together to build a block theme. At a high level, here are a few ways to begin your journey but read on to explore more:
  -->
-ようこそ ! さっそくブロックを作りましょう。ブロックは、WordPressを拡張する核となります。カスタムブロックや独自のブロックパターンを作成したり、ブロックを組み合わせてブロックテーマを構築できます。
-=======
-Welcome! Let's get started building with blocks. Blocks are at the core of extending WordPress. You can create custom blocks, your own block patterns, or combine them together to build a block theme. At a high level, here are a few ways to begin your journey but read on to explore more:
+ようこそ ! さっそくブロックを作っていきましょう。ブロックは、WordPress を拡張する核です。カスタムブロックや独自のブロックパターンを作成したり、ブロックを組み合わせてブロックテーマを構築できます。高いレベルでは、ブロックの作成にはいくつかの方法がありますが、まずは以下に目を通してください。
 
+<!-- 
 - Learn more about where this work is going by [reviewing the long term roadmap](https://wordpress.org/about/roadmap/).
 - Explore the [GitHub repo](https://github.com/WordPress/gutenberg/) to see the latest issues and PRs folks are working on, especially [Good First Issues](https://github.com/WordPress/gutenberg/issues?q=is%3Aopen+is%3Aissue+label%3A%22Good+First+Issue%22).
 - Join the [Slack community](https://make.wordpress.org/chat/) to join meetings, ongoing conversations, and more. 
 - Take courses on how to use the block editor and more on [Learn WordPress](https://learn.wordpress.org/). 
 - Expand your knowledge by reviewing more developer docs at the overall [developer.wordpress.org resource](https://developer.wordpress.org/).
 - Subscribe to [updates on Make Core](https://make.wordpress.org/core/), the main site where ongoing project updates happen.
->>>>>>> d15320e5
+ -->
+- この Gutenberg プロジェクトがどこに向かっているのか、[長期ロードマップを参照](https://wordpress.org/about/roadmap/)してください。
+- [GitHub リポジトリ](https://github.com/WordPress/gutenberg/)を探索し、最新の issue とプルリクを参照してください。特に、[Good First Issues](https://github.com/WordPress/gutenberg/issues?q=is%3Aopen+is%3Aissue+label%3A%22Good+First+Issue%22) は良いスタート地点です。
+- [Slack コミュニティ](https://make.wordpress.org/chat/)にアクセスし、ミーティングや進行中の会話に参加してください。
+- [Learn WordPress](https://learn.wordpress.org/) で、ブロックエディターに関するコースを受講ください。 
+- [developer.wordpress.org リソース](https://developer.wordpress.org/) 全体の開発者ドキュメントを参照し、知識を拡げてください。
+- 実施中のプロジェクトの更新が掲載される、[Make Core の更新](https://make.wordpress.org/core/) を購読してください。
 
 <!-- 
 ## Tutorials
@@ -46,23 +50,15 @@
 
 <!-- 
 -   [Create a Block Theme](/docs/how-to-guides/themes/create-block-theme.md) - Learn how block themes use blocks to build templates and the theme.json to provide styles.
-<<<<<<< HEAD
  -->
 -   [ブロックテーマの作成](https://ja.wordpress.org/team/handbook/block-editor/how-to-guides/themes/create-block-theme/) - ブロックテーマでのブロックを使用したテンプレートの構築と、theme.json を使用したスタイルの提供を学びます。
 
 <!-- 
-## Additional Resources
-## 追加のリソース
+-   [Convert as Classic Theme to a Block Theme](https://developer.wordpress.org/themes/block-themes/converting-a-classic-theme-to-a-block-theme/) - Learn how to adopt various pieces of full site editing in your classic theme.
  -->
+-   [Convert as Classic Theme to a Block Theme](https://developer.wordpress.org/themes/block-themes/converting-a-classic-theme-to-a-block-theme/) - Learn how to adopt various pieces of full site editing in your classic theme.
 
 <!-- 
--   [What's New in Gutenberg](https://make.wordpress.org/core/tag/gutenberg-new) - follow the Make Core blog for development news.
- -->
-<!-- 
-=======
--   [Convert as Classic Theme to a Block Theme](https://developer.wordpress.org/themes/block-themes/converting-a-classic-theme-to-a-block-theme/) - Learn how to adopt various pieces of full site editing in your classic theme.
-
->>>>>>> d15320e5
 ## Ways to Stay Informed
  -->
 ## 最新情報を得るには
