--- conflicted
+++ resolved
@@ -86,19 +86,15 @@
 }
 ```
 
-<<<<<<< HEAD
 <!--
-The **title** is the title of the block shown in the Inserter.
+The **title** is the title of the block shown in the Inserter and in other areas of the editor.
  -->
-**title** はインサーターで表示されるブロックのタイトルです。
-=======
-The **title** is the title of the block shown in the Inserter and in other areas of the editor.
->>>>>>> a5b79142
+**title** は、インサーターやエディターの他のエリアで表示される、ブロックのタイトルです。
 
 <!--
 The **icon** is the icon shown in the Inserter. The icon property expects any Dashicon name as a string, see [list of available icons](https://developer.wordpress.org/resource/dashicons/). You can also provide an SVG object, but for now it's easiest to just pick a Dashicon name.
  -->
-**icon** はインサーターで表示されるアイコンです。icon プロパティは文字列として Dashicon の名前を取ります。[利用可能なアイコンリスト](https://developer.wordpress.org/resource/dashicons/) を参照してください。SVG オブジェクトを渡すこともできますが、ここでは簡単のために Dashicon 名を選択します。
+**icon** は、インサーターで表示されるアイコンです。icon プロパティは文字列として Dashicon の名前を取ります。[利用可能なアイコンリスト](https://developer.wordpress.org/resource/dashicons/) を参照してください。SVG オブジェクトを渡すこともできますが、ここでは簡単のために Dashicon 名を選択します。
 
 <!--
 The **category** specified is a string and must be one of: "common, formatting, layout, widgets, or embed". You can create your own custom category name, [see documentation for details](/docs/reference-guides/filters/block-filters.md#managing-block-categories).
