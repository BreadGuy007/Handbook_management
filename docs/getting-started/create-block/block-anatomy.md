--- conflicted
+++ resolved
@@ -62,14 +62,10 @@
  -->
 save 関数の結果は、投稿が保存された際に、エディターが **post_content** フィールドに挿入するブロックの形になります。post_content フィールドは投稿のコンテンツを保存する、WordPress データベース内のフィールドです。
 
-<<<<<<< HEAD
 <!--
-Most of the properties are set in the `block.json` file.
+Most of the properties are set in the `src/block.json` file.
  -->
-ほとんどのプロパティは、`block.json` ファイルで設定されます。
-=======
-Most of the properties are set in the `src/block.json` file.
->>>>>>> 97dcff56
+ほとんどのプロパティは、`src/block.json` ファイルで設定されます。
 
 ```json
 {
