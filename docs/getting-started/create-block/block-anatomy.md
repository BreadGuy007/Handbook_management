--- conflicted
+++ resolved
@@ -38,17 +38,12 @@
 	save,
 } );
 ```
-<<<<<<< HEAD
 <!--
-The first parameter in the **registerBlockType** function is the block name, this should match exactly to the name registered in the PHP file.
-=======
-
 The first parameter in the **registerBlockType** function is the block name, this should match exactly to the `name` property in the `block.json` file. By importing the metadata from `block.json` and referencing the `name` property in the first parameter we ensure that they will match, and continue to match even if the name is subsequently changed in `block.json`.
->>>>>>> 73a935b7
 
 The second parameter to the function is the block object. See the [block registration documentation](/docs/reference-guides/block-api/block-registration.md) for full details.
  -->
-**registerBlockType** 関数の最初のパラメータはブロック名です。PHP ファイルで登録された名前と完全に一致する必要があります。
+**registerBlockType** 関数の最初のパラメータはブロック名です。これは、`block.json` ファイル内の `name` プロパティと完全に一致する必要があります。メタデータを `block.json` からインポートし、最初のパラメータで `name` プロパティを参照することで、両者は確実に一致し、その後 `block.json` で名前が変更されても、一致し続けます。
 
 2番目のパラメータはブロックオブジェクトです。詳細な説明は [ブロックの登録ドキュメント](https://ja.wordpress.org/team/handbook/block-editor/reference-guides/block-api/block-registration/) を参照してください。
 
@@ -62,14 +57,10 @@
  -->
 edit 関数の結果は、エディターにブロックを挿入した際の、ブロックのレンダリング結果になります。
 
-<<<<<<< HEAD
 <!--
-The results of the save function is what the editor will insert into the **post_content** field when the post is saved. The post_content field is the field in the WordPress database used to store the content of the post.
+The results of the save function is what the editor will insert into the **post_content** field when the post is saved. The post_content field is the field in the **wp_posts** table in the WordPress database that is used to store the content of the post.
  -->
-save 関数の結果は、投稿が保存された際に、エディターが **post_content** フィールドに挿入するブロックの形になります。post_content フィールドは投稿のコンテンツを保存する、WordPress データベース内のフィールドです。
-=======
-The results of the save function is what the editor will insert into the **post_content** field when the post is saved. The post_content field is the field in the **wp_posts** table in the WordPress database that is used to store the content of the post.
->>>>>>> 73a935b7
+save 関数の結果は、投稿が保存された際に、エディターが **post_content** フィールドに挿入するブロックの形になります。post_content フィールドは投稿のコンテンツを保存する、WordPress データベース内の **wp_posts** テーブルのフィールドです。
 
 <!--
 Most of the properties are set in the `src/block.json` file.
