--- conflicted
+++ resolved
@@ -21,44 +21,6 @@
 The first thing you need is a development environment and tools. This includes setting up your WordPress environment, Node, NPM, and your code editor. If you need help, see the [setting up your development environment documentation](/docs/getting-started/devenv/README.md).
  -->
 最初に開発環境とツールが必要です。これには WordPress 環境、Node、NPM、コードエディターが含まれます。詳細は [開発環境のセットアップドキュメント](https://ja.wordpress.org/team/handbook/block-editor/getting-started/devenv/) を参照してください。
-
-<<<<<<< HEAD
-<!--
-## Quick Start
- -->
-## クイックスタート
-<!--
-The `@wordpress/create-block` package exists to create the necessary block scaffolding to get you started. See [create-block package documentation](https://www.npmjs.com/package/@wordpress/create-block) for additional features. This quick start assumes you have a development environment with node installed, and a WordPress site.
-
-From your plugins directory, to create your block run:
- -->
-`@wordpress/create-block` パッケージはブロックを作成する際に必要なブロックのひな形を作成します。詳細については [create-block パッケージのドキュメント](https://ja.wordpress.org/team/handbook/block-editor/reference-guides/packages/packages-create-block/)を参照してください。このクイックスタートでは node や WordPress サイトを含む開発環境があることを仮定します。
-
-プラグイン用ディレクトリで次のコマンド実行してブロックを作成します。
-
-```sh
-npx @wordpress/create-block gutenpride --template @wordpress/create-block-tutorial-template
-```
-<!-- 
-> Remember that you should use Node.js v14. Other versions may result in an error in the terminal. See [Node Development Tools](https://developer.wordpress.org/block-editor/getting-started/devenv/#node-development-tools) for more info.
- -->
-注意: Node.js v14 が必要です。その他のバージョンではターミナルにエラーが出力される場合があります。詳細については [Node 開発ツール](https://developer.wordpress.org/block-editor/getting-started/devenv/#node-development-tools)を参照してください。
-
-<!--
-The [npx command](https://docs.npmjs.com/cli/v8/commands/npx) runs a command from a remote package, in this case our create-block package that will create a new directory called `gutenpride`, installs the necessary files, and builds the block plugin. If you want an interactive mode that prompts you for details, run the command without the `gutenpride` name.
-
-You now need to activate the plugin from inside wp-admin plugins page.
-
-After activation, go to the block editor and use the inserter to search and add your new block.
- -->
-[npx コマンド](https://docs.npmjs.com/cli/v8/commands/npx)は、リモートパッケージからコマンドを実行します。この場合、create-block パッケージは新しいディレクトリ `gutenpride` を作成し、必要なファイルをインストールし、ブロックプラグインをビルドします。対話モードを使用して詳細を1つずつ指定するには、「`gutenpride`」を指定せずに、コマンドを実行してください。
-
-管理画面のプラグインページでプラグインを有効化します。
-=======
-## Table of Contents
->>>>>>> f09e3b56
-
-有効化後、ブロックエディターを開き、インサーターを使用して新しいブロックを検索し、追加してください。
 
 <!--
 ## Table of Contents
