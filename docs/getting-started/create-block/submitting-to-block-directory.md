<!-- 
# Share your Block with the World
 -->
# ブロックを共有する

<!-- 
So you've created an awesome block? Care to share?
 -->
素晴らしいブロックが完成しましたか ? ぜひ、世界と共有しましょう !

<!-- 
**Contents**:
 -->
目次

<!--  
1. Help users understand your block
2. Analyze your plugin
3. Zip & Submit
 --> 
1. ブロックを理解してもらう
2. プラグインを解析する
3. zip して、サブミットする

<!-- 
## Step 1: Help users understand your block
 -->
## ステップ1: ブロックを理解してもらう
<!-- 
It is important to the Block Directory and our end users to provide easy to understand information on how your block was created.
 -->
ブロックディレクトリにとっても、エンドユーザーにとっても、ブロックがどのように作成されたのかをわかりやすく伝えることは重要です。

<!-- 
**Guidelines**:
 -->
**ガイドライン**:

<!-- 
-   Name your block based on what it does
-   Clearly describe your block
-   Add Keywords for all contexts
-   Choose the right category
 -->
-   内容を表す名前をつける
-   説明は明確に記述する
-   すべてのコンテキストにキーワードを追加する
-   正しいカテゴリーを選択する

<!-- 
### Name your block based on what it does
 -->
### 内容を表す名前をつける

<!-- 
Users typically search the Block Directory within the Block Editor and do so in the context of a task. For example, when building their post, a user may search the Block Directory for an “image gallery”. Naming your block accordingly will help the Block Directory surface it when it's needed.
 -->
一般にユーザーは、ブロックエディターの使用中に、タスクのコンテキスト内でブロックディレクトリを検索します。たとえば、ユーザーは投稿を作成中、ブロックディレクトリ内を「image gallery」で検索します。このとき、正しくブロックを名前付けしていれば、ブロックディレクトリ必要とされるブロックを表示できます。

<!-- 
**Not So Good**: WebTeam5 Image Works
**Good**: Responsive Image Slider by WebTeam5
 -->
- **あまり良くない**: WebTeam5 Image Works
- **良い**: Responsive Image Slider by WebTeam5

<!-- 
**Question: What happens when there are multiple blocks with similar names?**
Try your best to make your block's name functional and unique to make it stand out. Look for applicable synonyms or include a prefix if necessary.
 -->
**このとき、同じ名前のブロックが複数ある場合は、どうなるでしょう ?**

ブロックの名前はできる限り、機能を表し、ユニークで、目立つものにしてください。適切な同義語を探し、必要であれば接頭辞を付けてください。

<!-- 
### Clearly describe your block
 -->
### 説明は明確に記述する

<!-- 
The description really helps to communicate what your block does.The quicker a user understands how your block will help them, the more likely it is a user will use your block. Users will be reading your block's description within the Block Editor where space can be limited. Try to keep it short and concise.
 -->
ブロックの説明は、ブロックが何をするのかを知らせるために非常に重要です。ブロックが何に役立つのかをすぐに理解できれば、すぐに使い始めてくれるでしょう。ユーザーはブロックエディターの限られたスペースでブロックの説明を読みます。短く、完結に記述してください。

<!-- 
**Not So Good**: The best way to show images on your website using jQuery and CSS.
**Good**: A responsive image gallery block.
 -->
- **あまり良くない**: The best way to show images on your website using jQuery and CSS. (サイトで画像を表示する最高の方法です。jQuery と CSS を使用しています。)
- **良い**: A responsive image gallery block. (レスポンシブなイメージギャラリーブロック)

<!-- 
**Tip**: It’s not about marketing your block, in fact we want to avoid marketing in blocks. You can read more about it in the [plugin guidelines]. Stick to being as clear as you can. The Block Directory will provide metrics to let users know how awesome your block is!
 -->
**ヒント**: ここはブロックのマーケティングの場所ではありません。実際、ブロック内でのマーケティングは避けるべきです。詳細については「プラグインガイドブック」を参照してください。説明はできる限り明確に記述してください。あなたのブロックがどれだけ素晴らしいかは、ブロックディレクトリが指標を提供してくれるでしょう。

<!-- 
### Add Keywords for broader context
 -->
### 広範なコンテキストにキーワードを追加する

<!-- 
Keywords add extra context to your block and make it more likely to be found in the inserter.
 -->
キーワードはブロックにコンテキストを追加し、インサーター内でユーザーが発見しやすくなります。

<!-- 
Examples for an Image Slider block:
 -->
イメージスライダーブロックの場合の例です。

-   slider
-   carousel
-   gallery

<!-- 
[Read more about keywords.](/docs/reference-guides/block-api/block-metadata.md#keywords)
 -->
[キーワードの詳細についてはこちらを参照](https://ja.wordpress.org/team/handbook/block-editor/reference-guides/block-api/block-metadata/#keywords)してください。

<!-- 
### Choose the right category
 -->
### 正しいカテゴリーを選択する

<!-- 
The Block Editor allows you to indicate the category your block belongs in, making it easier for users to locate your block in the menu.
 -->
ブロックエディターには、ブロックの属するカテゴリーを指示できます。ユーザーがメニュー内でブロックを配置しやすくなります。

<!-- 
**Possible Values**:
 -->
**可能な値**:

-   text
-   media
-   design
-   widgets
-   theme
-   embed
<!-- 
[Read more about categories.](/docs/reference-guides/block-api/block-metadata.md#category)
 -->
[カテゴリーについての詳細はこちら](https://ja.wordpress.org/team/handbook/block-editor/reference-guides/block-api/block-metadata#keywords)してください。

<!-- 
Wondering where to input all this information? Read the next section :)
 -->
これらすべての情報をどこに入力すればよいのだろう、と思案に暮れていませんか ? 次のセクションをお読みください :)

<!-- 
## Step 2: Analyze your plugin
 -->
## ステップ2: プラグインを解析する

<!-- 
Each block in your plugin should have a corresponding `block.json` file with the [block metadata](/docs/reference-guides/block-api/block-metadata.md). This file provides the Block Directory important information about your block. Along with being the place to store contextual information about your block like the: `name`, `description`, `keywords` and `category`, the `block.json` file stores the location of your block’s files.
 -->
プラグイン内の各ブロックは、対応する `block.json` ファイルと [ブロックメタデータ](https://ja.wordpress.org/team/handbook/block-editor/reference-guides/block-api/block-metadata/) を持つ必要があります。このファイルはブロックディレクトリに、ブロックに関する重要な情報を提供します。`block.json` ファイルは、ブロックに関するコンテキスト情報、たとえば `name`、`description`、`keywords`、`category`を保存する場所であり、ブロックのファイルの場所を格納します。

<<<<<<< HEAD
<!-- 
Block plugins submitted to the Block Directory can contain mutliple blocks only if they are children of a single parent/ancestor. There should only be one main block. For example, a list block can contain list-item blocks. Children blocks must set the `parent` property in their `block.json` file.
 -->
ブロックディレクトリにサブミットされたブロックプラグインは、単一の親や先祖を持つ場合にのみ複数のブロックを含むことができます。ブロックは、メインブロック1つのみでなければなりません。たとえば、リストブロックは複数のリスト項目ブロックを含むことができます。子ブロックは、`block.json` ファイルで `parent` プロパティを設定する必要があります。
=======
Block plugins submitted to the Block Directory can contain multiple blocks only if they are children of a single parent/ancestor. There should only be one main block. For example, a list block can contain list-item blocks. Children blocks must set the `parent` property in their `block.json` file.
>>>>>>> 73a935b7

<!-- 
Double check that the following is true for your block:
 -->
以下のルールを満たすことを再度、確認してください。

<!-- 
-   `editorScript` is pointing to the JavaScript bundle that includes all the code used in the **editor**.
-   `editorStyle` is pointing to the CSS bundle that includes all the css used in the **editor**.
-   `script` is pointing to the JavaScript bundle that includes all the code used on the **website**.
-   `style` is pointing to the CSS bundle that includes all the code used on the **website**.
 -->
-   `editorScript` は、**エディター** で使用されるすべてのコードを含む JavaScript バンドルを指している。
-   `editorStyle` は、**エディター** で使用されるすべての css を含む CSS バンドルを指している。
-   `script`  は、**Web サイト** で使用されるすべてのコードを含む JavaScript バンドルを指している。
-   `style` **Web サイト** で使用されるすべての css を含む CSS バンドルを指している。

<!-- 
We encourage the separation of code by using both editorScript/editorStyle and script/style files listed in your block.json to keep the backend and frontend interfaces running smoothly. Even though only one file is required.
 -->
block.json にリストした、editorScript/editorStyle および script/style ファイルの両方を使用して、コードを分離してください。これで、バックエンドインターフェースとフロントエンドインターフェースがスムーズに動作します。1つファイルが必要なだけですが。

<!-- 
Here is an example of a basic block.json file.
 -->
基本的な block.json ファイルの例です。

```json
{
	"name": "plugin-slug/image-slider",
	"title": "Responsive Image Slider",
	"description": "A responsive and easy to use image gallery block.",
	"keywords": [ "slider", "carousel", "gallery" ],
	"category": "media",
	"editorScript": "file:./dist/editor.js"
}
```
<!-- 
The `block.json` file also contains other important properties. Take a look at an [example block.json](/docs/reference-guides/block-api/block-metadata.md) for additional properties to be included in the block.json file.
 -->
また、`block.json` ファイルは他の重要なプロパティも含みます。block.json ファイルが含む追加プロパティの詳細については [block.json の例](https://ja.wordpress.org/team/handbook/block-editor/reference-guides/block-api/block-metadata/) を参照してください。

<!-- 
## Step 3: Zip & Submit
 -->
## ステップ3: zip して、サブミットする

<!-- 
The community is thankful for your contribution. It is time to submit your plugin.
 -->
コミュニティは、あなたのコントリビューション (貢献) に感謝します。プラグインをサブミットしましょう。

<!-- 
Go through [the block guidelines](https://github.com/WordPress/wporg-plugin-guidelines/blob/block-guidelines/blocks.md). Create a zip file of your block and go to the [block plugin validator](https://wordpress.org/plugins/developers/block-plugin-validator/) and upload your plugin.
 -->
[ブロックガイドライン](https://github.com/WordPress/wporg-plugin-guidelines/blob/block-guidelines/blocks.md) をお読みください。ブロックの zip ファイルを作成し、[ブロックプラグインバリエーター](https://wordpress.org/plugins/developers/block-plugin-validator/) に移動し、プラグインをアップロードしてください。

[原文](https://github.com/WordPress/gutenberg/blob/trunk/docs/getting-started/create-block/submitting-to-block-directory.md)<|MERGE_RESOLUTION|>--- conflicted
+++ resolved
@@ -159,14 +159,10 @@
  -->
 プラグイン内の各ブロックは、対応する `block.json` ファイルと [ブロックメタデータ](https://ja.wordpress.org/team/handbook/block-editor/reference-guides/block-api/block-metadata/) を持つ必要があります。このファイルはブロックディレクトリに、ブロックに関する重要な情報を提供します。`block.json` ファイルは、ブロックに関するコンテキスト情報、たとえば `name`、`description`、`keywords`、`category`を保存する場所であり、ブロックのファイルの場所を格納します。
 
-<<<<<<< HEAD
-<!-- 
-Block plugins submitted to the Block Directory can contain mutliple blocks only if they are children of a single parent/ancestor. There should only be one main block. For example, a list block can contain list-item blocks. Children blocks must set the `parent` property in their `block.json` file.
+<!-- 
+Block plugins submitted to the Block Directory can contain multiple blocks only if they are children of a single parent/ancestor. There should only be one main block. For example, a list block can contain list-item blocks. Children blocks must set the `parent` property in their `block.json` file.
  -->
 ブロックディレクトリにサブミットされたブロックプラグインは、単一の親や先祖を持つ場合にのみ複数のブロックを含むことができます。ブロックは、メインブロック1つのみでなければなりません。たとえば、リストブロックは複数のリスト項目ブロックを含むことができます。子ブロックは、`block.json` ファイルで `parent` プロパティを設定する必要があります。
-=======
-Block plugins submitted to the Block Directory can contain multiple blocks only if they are children of a single parent/ancestor. There should only be one main block. For example, a list block can contain list-item blocks. Children blocks must set the `parent` property in their `block.json` file.
->>>>>>> 73a935b7
 
 <!-- 
 Double check that the following is true for your block:
