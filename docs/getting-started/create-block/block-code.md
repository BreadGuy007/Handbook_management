<!-- 
# Code Implementation
 -->
# コードの実装
<!-- 
The basic block is in place, the next step is to add styles to the block. Feel free to style and adjust for your own preference, the main lesson is showing how to create and load external resources. For this example we're going to load the colorized gilbert font from [Type with Pride](https://www.typewithpride.com/).

Note: The color may not work with all browsers until they support the proper color font properly, but the font itself still loads and styles. See [colorfonts.wtf](https://www.colorfonts.wtf/) for browser support and details on color fonts.
 -->
基本的なブロックが作成できたので、次にスタイルを追加します。ここでは主に外部リソースの作成とロードを紹介しますが、好みで自由にスタイルを適用してください。まず [Type with Pride](https://www.typewithpride.com/) から色付きの gilbert カラーフォントをロードします。

注意: ブラウザーによってはカラーフォントを適切にサポートしておらず、すべてのブラウザーでカラーフォントが動作しないかもしれません。ただしフォント自体はロードされスタイルが当たっています。ブラウザーサポートとカラーフォントの詳細については [colorfonts.wtf](https://www.colorfonts.wtf/) を参照してください。

<!-- 
## Load Font File
 -->
## フォントファイルのロード

<<<<<<< HEAD
<!-- 
Download and extract the font from the Type with Pride site, and copy it in the `src` directory of your plugin naming it `gilbert-color.otf`. To load the font file, we need to add CSS using standard WordPress enqueue, [see Including CSS & JavaScript documentation](https://developer.wordpress.org/themes/basics/including-css-javascript/).
=======
Download and extract the font from the Type with Pride site, and copy it in the `assets` directory of your plugin naming it `gilbert-color.otf`. To load the font file, we need to add CSS using standard WordPress enqueue, [see Including CSS & JavaScript documentation](https://developer.wordpress.org/themes/basics/including-css-javascript/).
>>>>>>> a304abe0

In the `gutenpride.php` file, the enqueue process is already setup from the generated script, so `index.css` and `style-index.css` files are loaded using:
 -->
Type with Pride のサイトからフォントをダウンロードし解凍し、プラグインの `src` ディレクトリに `gilbert-color.otf` という名前でコピーしてください。フォントファイルをロードするには WordPress 標準のエンキューを使用してフォントファイルをロードする必要があります。[Including CSS & JavaScript ドキュメント](https://developer.wordpress.org/themes/basics/including-css-javascript/) を参照してください。

`gutenpride.php` ファイルにはすでに生成されたスクリプトからのエンキュープロセスが設定されています。以下のコードで `index.css` ファイルと `style-index.css` ファイルがロードされます。


```php
function create_block_gutenpride_block_init() {
	register_block_type( __DIR__ );
}
add_action( 'init', 'create_block_gutenpride_block_init' );
```

<!-- 
This function checks the `block.json` file for js and css files, and will pass them on to [enqueue](https://developer.wordpress.org/themes/basics/including-css-javascript/) these files, so they are loaded on the appropriate pages.
 -->
この関数は `block.json` ファイルをチェックし、JavaScript や CSS ファイルが適切なページでロードされるよう [enqueue](https://developer.wordpress.org/themes/basics/including-css-javascript/) に渡します。

<!-- 
The `build/index.css` is compiled from `src/editor.scss` and loads only within the editor, and after the `style-index.css`.
 -->
`build/index.css` は、`src/editor.scss` からコンパイルされ、エディター内でのみ `style-index.css` 後にロードします。

<!-- 
The `build/style-index.css` is compiled from `src/style.scss` and loads in both the editor and front-end — published post view.
 -->
`build/style-index.css` は `src/style.scss` からコンパイルされ、エディターと、公開された投稿のビューであるフロントエンドの両方にロードします。

<!-- 
## Add CSS Style for Block
 -->
## ブロックへの CSS スタイルの追加

<!-- 
We only need to add the style to `build/style-index.css` since it will show while editing and viewing the post. Edit the `src/style.scss` to add the following.

Note: the block classname is prefixed with `wp-block`. The `create-block/gutenpride` is converted to the classname `.wp-block-create-block-gutenpride`.
 -->
`build/style-index.css` にのみスタイルを追加すれば十分です。なぜなら、編集中にも、投稿の表示中にも表示するためです。`src/style.scss` を編集し、以下のコードを追加してください。

注意: ブロックのクラス名には接頭辞 `wp-block` が付きます。`create-block/gutenpride` はクラス名 `.wp-block-create-block-gutenpride` に変換されます。

```scss
@font-face {
	font-family: Gilbert;
	src: url( ../assets/gilbert-color.otf );
	font-weight: 700;
}

.wp-block-create-block-gutenpride {
	font-family: Gilbert, sans-serif;
	font-size: 64px;
}
```

<!-- 
After updating, rebuild the block using `npm run build` then reload the post and refresh the browser. If you are using a browser that supports color fonts (Firefox) then you will see it styled.
 -->
更新後、`npm run build` を使用してブロックをリビルドし、投稿をリロードし、ブラウザーを更新してください。Firefox などのカラーフォントをサポートするブラウザーを使用するとスタイルが当たったことが分かります。

<!-- 
Next Section: [Authoring Experience](/docs/getting-started/create-block/author-experience.md)
 -->
次のセクション: [執筆エクスペリエンス](https://ja.wordpress.org/team/handbook/block-editor/handbook/tutorials/create-block/author-experience/)

[原文](https://github.com/WordPress/gutenberg/blob/trunk/docs/getting-started/tutorials/create-block/block-code.md)<|MERGE_RESOLUTION|>--- conflicted
+++ resolved
@@ -16,16 +16,12 @@
  -->
 ## フォントファイルのロード
 
-<<<<<<< HEAD
 <!-- 
-Download and extract the font from the Type with Pride site, and copy it in the `src` directory of your plugin naming it `gilbert-color.otf`. To load the font file, we need to add CSS using standard WordPress enqueue, [see Including CSS & JavaScript documentation](https://developer.wordpress.org/themes/basics/including-css-javascript/).
-=======
 Download and extract the font from the Type with Pride site, and copy it in the `assets` directory of your plugin naming it `gilbert-color.otf`. To load the font file, we need to add CSS using standard WordPress enqueue, [see Including CSS & JavaScript documentation](https://developer.wordpress.org/themes/basics/including-css-javascript/).
->>>>>>> a304abe0
 
 In the `gutenpride.php` file, the enqueue process is already setup from the generated script, so `index.css` and `style-index.css` files are loaded using:
  -->
-Type with Pride のサイトからフォントをダウンロードし解凍し、プラグインの `src` ディレクトリに `gilbert-color.otf` という名前でコピーしてください。フォントファイルをロードするには WordPress 標準のエンキューを使用してフォントファイルをロードする必要があります。[Including CSS & JavaScript ドキュメント](https://developer.wordpress.org/themes/basics/including-css-javascript/) を参照してください。
+Type with Pride のサイトからフォントをダウンロードし解凍し、プラグインの `assets` ディレクトリに `gilbert-color.otf` という名前でコピーしてください。フォントファイルをロードするには WordPress 標準のエンキューを使用してフォントファイルをロードする必要があります。[Including CSS & JavaScript ドキュメント](https://developer.wordpress.org/themes/basics/including-css-javascript/) を参照してください。
 
 `gutenpride.php` ファイルにはすでに生成されたスクリプトからのエンキュープロセスが設定されています。以下のコードで `index.css` ファイルと `style-index.css` ファイルがロードされます。
 
