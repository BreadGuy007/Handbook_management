<!--
# Block Attributes
 -->
# ブロックの属性
<!--
Attributes are the way a block stores data, they define how a block is parsed to extract data from the saved content.

For this block tutorial, we want to allow the user to type in a message that we will display stylized in the published post. So, we need to add a **message** attribute that will hold the user message. The following code defines a **message** attribute; the attribute type is a string; the source is the text from the selector which is a `div` tag.
 -->
「属性」は、ブロックがデータを保存する方法です。属性は、保存されたコンテンツからデータを取り出すために、ブロックをどのようにパースするかを定義します。

このチュートリアルのブロックでは、ユーザーがメッセージを入力でき、公開された投稿ではそのメッセージがスタイリングされて表示されます。したがってメッセージを保持する **message** 属性を追加する必要があります。以下のコードは属性タイプを string、ソースをセレクター内のテキスト、セレクターを `div` タグとした **message** 属性を定義します。

```json
"attributes": {
	"message": {
		"type": "string",
		"source": "text",
		"selector": "div",
		"default": ""
	}
},
```
<!--
Add this to the `block.json` file. The `attributes` are at the same level as the _name_ and _title_ fields.

When the block loads it will look at the saved content for the block, look for the div tag, take the text portion, and store the content in an `attributes.message` variable.

Note: The text portion is equivalent to `innerText` attribute of a DOM element. For more details and other examples see the [Block Attributes documentation](/docs/reference-guides/block-api/block-attributes.md).
 -->
このコードを `block.json` ファイルに追加してください。`attributes` は _name_ や _title_ フィールドと同じレベルです。

ブロックがロードされると、ブロックのために保存されたコンテンツを探し、div タグを探し、text 部分を取り出し、コンテンツを `attributes.message` 変数に保存します。

注意: text 部分は DOM 要素の `innerText` 属性と同じです。詳細および他の例については [ブロックの属性 ドキュメント](https://ja.wordpress.org/team/handbook/block-editor/reference-guides/block-api/block-attributes/) を参照してください。

<!--
## Edit and Save
 -->
## Edit と Save

<!--
The **attributes** are passed to the `edit` and `save` functions, along with a **setAttributes** function to set the values. Additional parameters are also passed in to these functions, see [the edit/save documentation](/docs/reference-guides/block-api/block-edit-save.md) for more details.

The `attributes` is a JavaScript object containing the values of each attribute, or default values if defined. The `setAttributes` is a function to update an attribute.
 -->
`edit` 関数と `save` 関数には、値を設定する **setAttributes** 関数と共に **attributes** が渡されます。これらの関数には追加のパラメータも渡すことができます。詳細については [Edit と Save ドキュメント](https://ja.wordpress.org/team/handbook/block-editor/reference-guides/block-api/block-edit-save/) を参照してください。

`attributes` は各属性の値、または存在するならデフォルト値を含む JavaScript オブジェクトです。`setAttributes` は属性を更新する関数です。

```js
export default function Edit( { attributes, setAttributes } ) {
	// ...
}
```
<!--
## TextControl Component
 -->
## TextControl コンポーネント
<!--
For our example block, the component we are going to use is the **TextControl** component, it is similar to an HTML text input field. You can see [documentation for TextControl component](/packages/components/src/text-control/README.md). You can browse an [interactive set of components in this Storybook](https://wordpress.github.io/gutenberg/).

The component is added similar to an HTML tag, setting a label, the `value` is set to the `attributes.message` and the `onChange` function uses the `setAttributes` to update the message attribute value.
 -->
このチュートリアルのブロックは HTML テキスト入力フィールドに似た **TextControl** コンポーネントを使用します。[TextControl コンポーネント ドキュメント](https://developer.wordpress.org/block-editor/reference-guides/components/text-control/) を参照してください。[この Storybook でインタラクティブなコンポーネントセット](https://wordpress.github.io/gutenberg/) をブラウズできます。

コンポーネントは HTML タグと同じように追加できます。ラベルを設定し、`value` に `attributes.message` をセットし、`onChange` 関数に `setAttributes` を使用して message 属性の値を更新します。
<!--
The save function will simply write the `attributes.message` as a div tag since that is how we defined it to be parsed.
 -->
save 関数は単純に `attributes.message` を div タグとして書き出します。これはそのようにパースされると定義したことに依ります。

<!-- 
OPTIONAL: For IDE support (code completion and hints), you can install the `@wordpress/components` module which is where the TextControl component is imported from. This install command is optional since the build process automatically detects `@wordpress/*` imports and specifies as dependencies in the assets file.
 -->
オプション: IDEサポート（コード補完やヒント）のために、TextControl コンポーネントがインポートされる`@wordpress/components` モジュールをインストールできます。このインストールコマンドはオプションです。ビルドプロセスは、自動的に `@wordpress/*` のインポートを検出して、アセットファイルの中で依存関係を指定します。

```shell
npm install @wordpress/components --save
```

<!--
Update the edit.js and save.js files to the following, replacing the existing functions.

**edit.js** file:
 -->

edit.js ファイルと save.js ファイルを以下のように更新し、既存の関数を置き換えてください。

**edit.js** ファイル:

```js
import { __ } from '@wordpress/i18n';
import { useBlockProps } from '@wordpress/block-editor';
import { TextControl } from '@wordpress/components';
import './editor.scss';

export default function Edit( { attributes, setAttributes } ) {
	return (
		<div { ...useBlockProps() }>
			<TextControl
				label={ __( 'Message', 'gutenpride' ) }
				value={ attributes.message }
				onChange={ ( val ) => setAttributes( { message: val } ) }
			/>
		</div>
	);
}
```
<!--
**save.js** file:
 -->
**save.js** ファイル:

```jsx
import { useBlockProps } from '@wordpress/block-editor';

export default function save( { attributes } ) {
	const blockProps = useBlockProps.save();
	return <div { ...blockProps }>{ attributes.message }</div>;
}
```
<<<<<<< HEAD
<!--
If you have previously run `npm start`, and the script is still running, you can reload the editor now and add the block to test.
=======

If you have previously run `npm run start`, and the script is still running, you can reload the editor now and add the block to test.
>>>>>>> a304abe0
Otherwise rebuild the block using `npm run build`, reload the editor and add the block. Type a message in the editor, save, and view it in the post.

Next Section: [Code Implementation](/docs/getting-started/create-block/block-code.md)
 -->
以前に `npm start` を実行して、スクリプトがまだ実行されている場合は、エディターをリロードして、ブロックをテストに追加できます。
そうでなければ、`npm run build` を使用してブロックをリビルドし、エディターをリロードして、ブロックを追加してください。エディターでメッセージを入力し、保存し、投稿を表示してみてください。

次のセクション: [コードの実装](https://ja.wordpress.org/team/handbook/block-editor/getting-started/create-block/block-code/)

[原文](https://github.com/WordPress/gutenberg/blob/trunk/docs/getting-started/create-block/attributes.md)<|MERGE_RESOLUTION|>--- conflicted
+++ resolved
@@ -120,18 +120,13 @@
 	return <div { ...blockProps }>{ attributes.message }</div>;
 }
 ```
-<<<<<<< HEAD
 <!--
-If you have previously run `npm start`, and the script is still running, you can reload the editor now and add the block to test.
-=======
-
 If you have previously run `npm run start`, and the script is still running, you can reload the editor now and add the block to test.
->>>>>>> a304abe0
 Otherwise rebuild the block using `npm run build`, reload the editor and add the block. Type a message in the editor, save, and view it in the post.
 
 Next Section: [Code Implementation](/docs/getting-started/create-block/block-code.md)
  -->
-以前に `npm start` を実行して、スクリプトがまだ実行されている場合は、エディターをリロードして、ブロックをテストに追加できます。
+以前に `npm run start` を実行して、スクリプトがまだ実行されている場合は、エディターをリロードして、ブロックをテストに追加できます。
 そうでなければ、`npm run build` を使用してブロックをリビルドし、エディターをリロードして、ブロックを追加してください。エディターでメッセージを入力し、保存し、投稿を表示してみてください。
 
 次のセクション: [コードの実装](https://ja.wordpress.org/team/handbook/block-editor/getting-started/create-block/block-code/)
