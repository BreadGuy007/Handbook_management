<!--
# Block Attributes
 -->
# ブロックの属性
<!--
Attributes are the way a block stores data, they define how a block is parsed to extract data from the saved content.

For this block tutorial, we want to allow the user to type in a message that we will display stylized in the published post. So, we need to add a **message** attribute that will hold the user message. The following code defines a **message** attribute; the attribute type is a string; the source is the text from the selector which is a `div` tag.
 -->
「属性」は、ブロックがデータを保存する方法です。属性は、保存されたコンテンツからデータを取り出すために、ブロックをどのようにパースするかを定義します。

このチュートリアルのブロックでは、ユーザーがメッセージを入力でき、公開された投稿ではそのメッセージがスタイリングされて表示されます。したがってメッセージを保持する **message** 属性を追加する必要があります。以下のコードは属性タイプを string、ソースをセレクター内のテキスト、セレクターを `div` タグとした **message** 属性を定義します。

```json
"attributes": {
	"message": {
		"type": "string",
		"source": "text",
		"selector": "div",
		"default": ""
	}
},
```
<!--
Add this to the `src/block.json` file. The `attributes` are at the same level as the _name_ and _title_ fields.

When the block loads it will look at the saved content for the block, look for the div tag, take the text portion, and store the content in an `attributes.message` variable.

Note: The text portion is equivalent to `innerText` attribute of a DOM element. For more details and other examples see the [Block Attributes documentation](/docs/reference-guides/block-api/block-attributes.md).
 -->
このコードを `src/block.json` ファイルに追加してください。`attributes` は _name_ や _title_ フィールドと同じレベルです。

ブロックがロードされると、ブロックのために保存されたコンテンツを探し、div タグを探し、text 部分を取り出し、コンテンツを `attributes.message` 変数に保存します。

注意: text 部分は DOM 要素の `innerText` 属性と同じです。詳細および他の例については [ブロックの属性 ドキュメント](https://ja.wordpress.org/team/handbook/block-editor/reference-guides/block-api/block-attributes/) を参照してください。

<!--
## Edit and Save
 -->
## Edit と Save

<<<<<<< HEAD
<!--
The **attributes** are passed to the `edit` and `save` functions, along with a **setAttributes** function to set the values. Additional parameters are also passed in to these functions, see [the edit/save documentation](/docs/reference-guides/block-api/block-edit-save.md) for more details.
=======
The **attributes** are passed to both the `edit` and `save` functions. The **setAttributes** function is also passed, but only to the `edit` function. The **setAttributes** function is used to set the values. Additional parameters are also passed in to the `edit` and `save` functions, see [the edit/save documentation](/docs/reference-guides/block-api/block-edit-save.md) for more details.
>>>>>>> 73a935b7

The `attributes` is a JavaScript object containing the values of each attribute, or default values if defined. The `setAttributes` is a function to update an attribute.
 -->
`edit` 関数と `save` 関数には、値を設定する **setAttributes** 関数と共に **attributes** が渡されます。これらの関数には追加のパラメータも渡すことができます。詳細については [Edit と Save ドキュメント](https://ja.wordpress.org/team/handbook/block-editor/reference-guides/block-api/block-edit-save/) を参照してください。

`attributes` は各属性の値、または存在するならデフォルト値を含む JavaScript オブジェクトです。`setAttributes` は属性を更新する関数です。

```js
export default function Edit( { attributes, setAttributes } ) {
	// ...
}
```
<!--
## TextControl Component
 -->
## TextControl コンポーネント
<!--
For our example block, the component we are going to use is the **TextControl** component, it is similar to an HTML text input field. You can see [documentation for TextControl component](/packages/components/src/text-control/README.md). You can browse an [interactive set of components in this Storybook](https://wordpress.github.io/gutenberg/).

The component is added similar to an HTML tag, setting a label, the `value` is set to the `attributes.message` and the `onChange` function uses the `setAttributes` to update the message attribute value.
 -->
このチュートリアルのブロックは HTML テキスト入力フィールドに似た **TextControl** コンポーネントを使用します。[TextControl コンポーネント ドキュメント](https://developer.wordpress.org/block-editor/reference-guides/components/text-control/) を参照してください。[この Storybook でインタラクティブなコンポーネントセット](https://wordpress.github.io/gutenberg/) をブラウズできます。

コンポーネントは HTML タグと同じように追加できます。ラベルを設定し、`value` に `attributes.message` をセットし、`onChange` 関数に `setAttributes` を使用して message 属性の値を更新します。
<!--
The save function will simply write the `attributes.message` as a div tag since that is how we defined it to be parsed.
 -->
save 関数は単純に `attributes.message` を div タグとして書き出します。これはそのようにパースされると定義したことに依ります。

<!-- 
OPTIONAL: For IDE support (code completion and hints), you can install the `@wordpress/components` module which is where the TextControl component is imported from. This install command is optional since the build process automatically detects `@wordpress/*` imports and specifies as dependencies in the assets file.
 -->
オプション: IDEサポート（コード補完やヒント）のために、TextControl コンポーネントがインポートされる`@wordpress/components` モジュールをインストールできます。このインストールコマンドはオプションです。ビルドプロセスは、自動的に `@wordpress/*` のインポートを検出して、アセットファイルの中で依存関係を指定します。

```shell
npm install @wordpress/components --save
```

<!--
Update the edit.js and save.js files to the following, replacing the existing functions.

**edit.js** file:
 -->

edit.js ファイルと save.js ファイルを以下のように更新し、既存の関数を置き換えてください。

**edit.js** ファイル:

```js
import { __ } from '@wordpress/i18n';
import { useBlockProps } from '@wordpress/block-editor';
import { TextControl } from '@wordpress/components';
import './editor.scss';

export default function Edit( { attributes, setAttributes } ) {
	return (
		<div { ...useBlockProps() }>
			<TextControl
				label={ __( 'Message', 'gutenpride' ) }
				value={ attributes.message }
				onChange={ ( val ) => setAttributes( { message: val } ) }
			/>
		</div>
	);
}
```
<!--
**save.js** file:
 -->
**save.js** ファイル:

```jsx
import { useBlockProps } from '@wordpress/block-editor';

export default function save( { attributes } ) {
	const blockProps = useBlockProps.save();
	return <div { ...blockProps }>{ attributes.message }</div>;
}
```
<!--
If you have previously run `npm run start`, and the script is still running, you can reload the editor now and add the block to test.
Otherwise rebuild the block using `npm run build`, reload the editor and add the block. Type a message in the editor, save, and view it in the post.

Next Section: [Code Implementation](/docs/getting-started/create-block/block-code.md)
 -->
以前に `npm run start` を実行して、スクリプトがまだ実行されている場合は、エディターをリロードして、ブロックをテストに追加できます。
そうでなければ、`npm run build` を使用してブロックをリビルドし、エディターをリロードして、ブロックを追加してください。エディターでメッセージを入力し、保存し、投稿を表示してみてください。

次のセクション: [コードの実装](https://ja.wordpress.org/team/handbook/block-editor/getting-started/create-block/block-code/)

[原文](https://github.com/WordPress/gutenberg/blob/trunk/docs/getting-started/create-block/attributes.md)<|MERGE_RESOLUTION|>--- conflicted
+++ resolved
@@ -39,16 +39,12 @@
  -->
 ## Edit と Save
 
-<<<<<<< HEAD
 <!--
-The **attributes** are passed to the `edit` and `save` functions, along with a **setAttributes** function to set the values. Additional parameters are also passed in to these functions, see [the edit/save documentation](/docs/reference-guides/block-api/block-edit-save.md) for more details.
-=======
 The **attributes** are passed to both the `edit` and `save` functions. The **setAttributes** function is also passed, but only to the `edit` function. The **setAttributes** function is used to set the values. Additional parameters are also passed in to the `edit` and `save` functions, see [the edit/save documentation](/docs/reference-guides/block-api/block-edit-save.md) for more details.
->>>>>>> 73a935b7
 
 The `attributes` is a JavaScript object containing the values of each attribute, or default values if defined. The `setAttributes` is a function to update an attribute.
  -->
-`edit` 関数と `save` 関数には、値を設定する **setAttributes** 関数と共に **attributes** が渡されます。これらの関数には追加のパラメータも渡すことができます。詳細については [Edit と Save ドキュメント](https://ja.wordpress.org/team/handbook/block-editor/reference-guides/block-api/block-edit-save/) を参照してください。
+**attributes** は、`edit`と`save` の両方の関数に渡されます。**setAttributes** 関数も渡されますが、`edit` 関数にのみ渡されます。**setAttributes** 関数は、値の設定に使用されます。また、`edit` 関数と `save` 関数には追加のパラメータも渡されます。詳細は [Edit と Save ドキュメント](https://ja.wordpress.org/team/handbook/block-editor/reference-guides/block-api/block-edit-save/) を参照してください。
 
 `attributes` は各属性の値、または存在するならデフォルト値を含む JavaScript オブジェクトです。`setAttributes` は属性を更新する関数です。
 
