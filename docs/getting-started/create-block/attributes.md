--- conflicted
+++ resolved
@@ -21,19 +21,14 @@
 	}
 },
 ```
-<<<<<<< HEAD
 <!--
-Add this to the `block.json` file. The `attributes` are at the same level as the _name_ and _title_ fields.
-=======
-
 Add this to the `src/block.json` file. The `attributes` are at the same level as the _name_ and _title_ fields.
->>>>>>> 97dcff56
 
 When the block loads it will look at the saved content for the block, look for the div tag, take the text portion, and store the content in an `attributes.message` variable.
 
 Note: The text portion is equivalent to `innerText` attribute of a DOM element. For more details and other examples see the [Block Attributes documentation](/docs/reference-guides/block-api/block-attributes.md).
  -->
-このコードを `block.json` ファイルに追加してください。`attributes` は _name_ や _title_ フィールドと同じレベルです。
+このコードを `src/block.json` ファイルに追加してください。`attributes` は _name_ や _title_ フィールドと同じレベルです。
 
 ブロックがロードされると、ブロックのために保存されたコンテンツを探し、div タグを探し、text 部分を取り出し、コンテンツを `attributes.message` 変数に保存します。
 
