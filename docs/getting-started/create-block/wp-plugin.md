--- conflicted
+++ resolved
@@ -150,18 +150,14 @@
 
 デフォルトではビルドスクリプトはビルドする JavaScript ファイルとして `src/index.js` を探し、ビルドしたファイルを `build/index.js` に保存します。次のセクションではスクリプトの詳細を確認しますが、まず WordPress にロードされていることを確認しましょう。
 
-<<<<<<< HEAD
 <!--
 ## Plugin to Load Script
  -->
 ## スクリプトをロードするプラグイン
 <!--
-To load the built script, so it is run within the editor, you need to tell WordPress about the script. This done in the init action in the `gutenpride.php` file.
+To load the built script, so it is run within the editor, you need to tell WordPress about the script. This is done in the init action in the `gutenpride.php` file.
  -->
 エディター内で動作するようビルドしたスクリプトをロードするには、WordPress に対してスクリプトのことを伝える必要があります。これは `gutenpride.php` ファイル内の init アクションで行います。
-=======
-To load the built script, so it is run within the editor, you need to tell WordPress about the script. This is done in the init action in the `gutenpride.php` file.
->>>>>>> 270dcfd6
 
 ```php
 function create_block_gutenpride_block_init() {
