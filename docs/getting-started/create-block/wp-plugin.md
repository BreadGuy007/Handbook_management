--- conflicted
+++ resolved
@@ -198,14 +198,10 @@
  -->
 ブロックメタデータで提供される `editorScript` に対して、ビルドプロセスは2つ目のアセットファイル `build/index.asset.php` を作成します。ファイルには依存性とタイムスタンプに基づくファイルバージョンのリストが含まれています。
 
-<<<<<<< HEAD
-<!--
-The `wp_register_script` function used internally registers a name, called the handle, and relates that name to the script file. The dependencies are used to specify if the script requires including other libraries. The version is specified so the browser will reload if the file changed.
+<!--
+The `wp_register_script` function used internally registers a name, called the handle, and relates that name to the script file. The dependencies are used to specify if the script requires including other libraries. The version is specified so the browser will reload if the file is changed.
  -->
 内部で使用される `wp_register_script` は「ハンドル」と呼ばれる名前を登録し、その名前をスクリプトファイルに関連付けます。スクリプトが、他のライブラリのインクルードを必要とする場合、依存性を使用してこれを指定します。またバージョンを指定すると、ファイルが更新された場合にブラウザがリロードします。
-=======
-The `wp_register_script` function used internally registers a name, called the handle, and relates that name to the script file. The dependencies are used to specify if the script requires including other libraries. The version is specified so the browser will reload if the file is changed.
->>>>>>> 4c7cdb33
 
 <!--
 The `wp_set_script_translations` function tells WordPress to load translations for this script, if they  exist. See more about [translations & internationalization.](/docs/how-to-guides/internationalization.md)
