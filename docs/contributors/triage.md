--- conflicted
+++ resolved
@@ -89,23 +89,6 @@
 -   If a bug wasn’t introduced in the most recent version, do not add a milestone. Instead, use labels like “[Priority] High” if it’s a pressing issue, and if needed you can call attention to it in the weekly core meetings.
 
 ### Design specific triage
-<<<<<<< HEAD
-Along with the general triage flows listed previously, there are some specific additions to the flows for more design-centric triage for design minded folks participating in triage. 
-
-* PR testing and reviews: this should be your first stop for daily self triage. 
-* Needs design feedback: check if the issue does need design feedback and, if possible, give it. You can organize this by priority, project boards or by least commented. Once there are enough opinions, please remove this label and decide on next steps (ie adding the Needs Design label). 
-*  Needs design: Does it really need a design? Does this fit a focus? If it has a design mark as ‘needs design feedback’ to better categorize the issue. 
- 
-Reminders: 
-* Ask for screenshots as needed. 
-* Ask for iterations and note any changes before merging. 
-* If the issue isn’t in a board, check to see if it doesn’t fit in a specific focus. 
-* If the issue/pull has not been prioritized yet, consider adding a priority label to help move the issue forward. 
-
-For more detailed information about weekly design triage and to join in, please [review this guide](https://make.wordpress.org/design/handbook/workflows/weekly-gutenberg-design-triage/). 
-
-[原文](https://github.com/WordPress/gutenberg/blob/master/docs/contributors/triage.md)
-=======
 
 Along with the general triage flows listed previously, there are some specific additions to the flows for more design-centric triage for design minded folks participating in triage.
 
@@ -121,4 +104,5 @@
 -   If the issue/pull has not been prioritized yet, consider adding a priority label to help move the issue forward.
 
 For more detailed information about weekly design triage and to join in, please [review this guide](https://make.wordpress.org/design/handbook/workflows/weekly-gutenberg-design-triage/).
->>>>>>> d78892c9
+
+[原文](https://github.com/WordPress/gutenberg/blob/master/docs/contributors/triage.md)
