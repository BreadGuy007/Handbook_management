--- conflicted
+++ resolved
@@ -3,14 +3,10 @@
  -->
 # WordPress に組み込まれたバージョン
 
-<<<<<<< HEAD
 <!-- 
-With each major release of WordPress a new version of Gutenberg is included. This has caused confusion over time as people have tried to figure out how to best debug problems and report bugs appropriately. To make this easier we have made this document to serve as a canonical list of the Gutenberg versions integrated into each major WordPress release. Of note, during the beta period of a WordPress release, additional bug fixes from later Gutenberg releases than those noted are added into the WordPress release where it is needed.
+With each major release of WordPress a new version of Gutenberg is included. This has caused confusion over time as people have tried to figure out how to best debug problems and report bugs appropriately. To make this easier we have made this document to serve as a canonical list of the Gutenberg versions integrated into each major WordPress release. Of note, during the beta period of a WordPress release, additional bug fixes from later Gutenberg releases than those noted are added into the WordPress release where it is needed. If you want details about what's in each Gutenberg release outside of the high level items shared as part of major WordPress releases, please review the [release notes shared on Make Core](https://make.wordpress.org/core/tag/gutenberg-new/).
  -->
-WordPress の各メジャーリリースには新しいバージョンの Gutenberg が含まれますが、このことは問題のデバッグや適切なバグレポートを検討する開発者に何度も混乱を招いてきました。この文書では問題の解決を助けるため WordPress の各メジャーリリースに取り込まれた Gutenberg のバージョンの履歴リストを掲載します。ただし WordPress リリースのベータ期間中、必要に応じてここに掲示したバージョンよりも新しい Gutenberg のバージョンから追加のバグフィックスを適用している場合があることに注意してください。
-=======
-With each major release of WordPress a new version of Gutenberg is included. This has caused confusion over time as people have tried to figure out how to best debug problems and report bugs appropriately. To make this easier we have made this document to serve as a canonical list of the Gutenberg versions integrated into each major WordPress release. Of note, during the beta period of a WordPress release, additional bug fixes from later Gutenberg releases than those noted are added into the WordPress release where it is needed. If you want details about what's in each Gutenberg release outside of the high level items shared as part of major WordPress releases, please review the [release notes shared on Make Core](https://make.wordpress.org/core/tag/gutenberg-new/).
->>>>>>> 386cd1c3
+WordPress の各メジャーリリースには新しいバージョンの Gutenberg が含まれますが、このことは問題のデバッグや適切なバグレポートを検討する開発者に何度も混乱を招いてきました。この文書では問題の解決を助けるため WordPress の各メジャーリリースに取り込まれた Gutenberg のバージョンの履歴リストを掲載します。ただし WordPress リリースのベータ期間中、必要に応じてここに掲示したバージョンよりも新しい Gutenberg のバージョンから追加のバグフィックスを適用している場合があることに注意してください。If you want details about what's in each Gutenberg release outside of the high level items shared as part of major WordPress releases, please review the [release notes shared on Make Core](https://make.wordpress.org/core/tag/gutenberg-new/).
 
 <!-- 
 If anything looks incorrect here, please bring it up in #core-editor in [WordPress.org slack](https://make.wordpress.org/chat/).
@@ -60,4 +56,4 @@
 | 4.6.1              | 5.0.1             |
 | 4.6.1              | 5.0.0             |
 
-[原文](https://github.com/WordPress/gutenberg/blob/master/docs/contributors/versions-in-wordpress.md)+[原文](https://github.com/WordPress/gutenberg/blob/HEAD/docs/contributors/versions-in-wordpress.md)