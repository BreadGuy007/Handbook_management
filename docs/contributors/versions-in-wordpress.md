<!-- 
# Versions in WordPress
<<<<<<< HEAD
 -->
# WordPress に組み込まれたバージョン
<!-- 
With each WordPress release cycle, various versions of Gutenberg are included. This has created confusion over time as people try to figure out how best to debug problems and report bugs appropriately. To make this easier for everyone to keep track of, this document serves as a canonical list of the Gutenberg versions integrated into each WordPress release. Of note, during the beta period for WordPress releases, additional bug fixes from later Gutenberg releases than those noted are cherry-picked into the WordPress release as necessary.
 -->
各 WordPress のリリースサイクルでは複数の Gutenberg バージョンを取り込んでいるため、問題をデバッグしたりバグを報告する際に何度も混乱を引き起こしてきました。リリースを追いかけやすくする目的でこの文書では、各 WordPress リリースに取り込まれた Gutenberg のバージョンのリストを掲載します。ただし WordPress リリースのベータ期間中、必要に応じてここに掲示したバージョンよりも新しい Gutenberg のバージョンから追加のバグフィックスを適用している場合があることに注意してください。
=======

With each major release of WordPress a new version of Gutenberg is included. This has caused confusion over time as people have tried to figure out how to best debug problems and report bugs appropriately. To make this easier we have made this document to serve as a canonical list of the Gutenberg versions integrated into each major WordPress release. Of note, during the beta period of a WordPress release, additional bug fixes from later Gutenberg releases than those noted are added into the WordPress release where it is needed.
>>>>>>> 531e2ea4

<!-- 
If anything looks incorrect here, please bring it up in #core-editor in [WordPress.org slack](https://make.wordpress.org/chat/).
 -->
誤りがあれば [WordPress.org slack](https://make.wordpress.org/chat/) の #core-editor へ報告してください。

| Gutenberg Versions | WordPress Version |
| ------------------ | ----------------- |
| 7.6-8.5            | 5.5.1             |
| 7.6-8.5            | 5.5               |
| 6.6-7.5            | 5.4.2             |
| 6.6-7.5            | 5.4.0             |
| 5.5-6.5            | 5.3.4             |
| 5.5-6.5            | 5.3.3             |
| 5.5-6.5            | 5.3.2             |
| 5.5-6.5            | 5.3.1             |
| 5.5-6.5            | 5.3.0             |
| 4.9-5.4            | 5.2.7             |
| 4.9-5.4            | 5.2.6             |
| 4.9-5.4            | 5.2.5             |
| 4.9-5.4            | 5.2.4             |
| 4.9-5.4            | 5.2.3             |
| 4.9-5.4            | 5.2.2             |
| 4.9-5.4            | 5.2.1             |
| 4.9-5.4            | 5.2.0             |
| 4.8                | 5.1.6             |
| 4.8                | 5.1.5             |
| 4.8                | 5.1.4             |
| 4.8                | 5.1.3             |
| 4.8                | 5.1.2             |
| 4.8                | 5.1.1             |
| 4.8                | 5.1.0             |
| 4.7.1              | 5.0.10            |
| 4.7.1              | 5.0.9             |
| 4.7.1              | 5.0.8             |
| 4.7.1              | 5.0.7             |
| 4.7.1              | 5.0.6             |
| 4.7.1              | 5.0.5             |
| 4.7.1              | 5.0.4             |
| 4.7.1              | 5.0.3             |
| 4.7.0              | 5.0.2             |
| 4.6.1              | 5.0.1             |
| 4.6.1              | 5.0.0             |

[原文](https://github.com/WordPress/gutenberg/blob/master/docs/contributors/versions-in-wordpress.md)<|MERGE_RESOLUTION|>--- conflicted
+++ resolved
@@ -1,16 +1,12 @@
 <!-- 
 # Versions in WordPress
-<<<<<<< HEAD
  -->
 # WordPress に組み込まれたバージョン
+
 <!-- 
-With each WordPress release cycle, various versions of Gutenberg are included. This has created confusion over time as people try to figure out how best to debug problems and report bugs appropriately. To make this easier for everyone to keep track of, this document serves as a canonical list of the Gutenberg versions integrated into each WordPress release. Of note, during the beta period for WordPress releases, additional bug fixes from later Gutenberg releases than those noted are cherry-picked into the WordPress release as necessary.
+With each major release of WordPress a new version of Gutenberg is included. This has caused confusion over time as people have tried to figure out how to best debug problems and report bugs appropriately. To make this easier we have made this document to serve as a canonical list of the Gutenberg versions integrated into each major WordPress release. Of note, during the beta period of a WordPress release, additional bug fixes from later Gutenberg releases than those noted are added into the WordPress release where it is needed.
  -->
-各 WordPress のリリースサイクルでは複数の Gutenberg バージョンを取り込んでいるため、問題をデバッグしたりバグを報告する際に何度も混乱を引き起こしてきました。リリースを追いかけやすくする目的でこの文書では、各 WordPress リリースに取り込まれた Gutenberg のバージョンのリストを掲載します。ただし WordPress リリースのベータ期間中、必要に応じてここに掲示したバージョンよりも新しい Gutenberg のバージョンから追加のバグフィックスを適用している場合があることに注意してください。
-=======
-
-With each major release of WordPress a new version of Gutenberg is included. This has caused confusion over time as people have tried to figure out how to best debug problems and report bugs appropriately. To make this easier we have made this document to serve as a canonical list of the Gutenberg versions integrated into each major WordPress release. Of note, during the beta period of a WordPress release, additional bug fixes from later Gutenberg releases than those noted are added into the WordPress release where it is needed.
->>>>>>> 531e2ea4
+WordPress の各メジャーリリースには新しいバージョンの Gutenberg が含まれますが、このことは問題のデバッグや適切なバグレポートを検討する開発者に何度も混乱を招いてきました。この文書では問題の解決を助けるため WordPress の各メジャーリリースに取り込まれた Gutenberg のバージョンの履歴リストを掲載します。ただし WordPress リリースのベータ期間中、必要に応じてここに掲示したバージョンよりも新しい Gutenberg のバージョンから追加のバグフィックスを適用している場合があることに注意してください。
 
 <!-- 
 If anything looks incorrect here, please bring it up in #core-editor in [WordPress.org slack](https://make.wordpress.org/chat/).
