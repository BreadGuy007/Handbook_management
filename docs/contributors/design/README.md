--- conflicted
+++ resolved
@@ -76,33 +76,6 @@
 
 **Direct manipulation is intuitive.** The block interface allows users to manipulate content directly on the page. Plugin and theme authors will support and extend this experience by building their own custom blocks.
 
-<<<<<<< HEAD
 **Code editing shouldn't be necessary for customization.** Customizing traditionally required complicated markup, and complicated markup is easy to break. With Gutenberg, customizing becomes more intuitive — and safer. A developer will be able to provide custom blocks that directly render portions of a layout (a three column grid of features, for instance) and clearly specify what can be directly edited by the user. That means the user can update text, swap images, reduce the number of columns, without having to ask a developer, or worrying about breaking things.
 
-### Future Opportunities
-
-The initial phase of Gutenberg as described in the kickoff goal is primarily limited to the content area (specifically `post_content`) of posts and pages. Within those confines, we are embracing the web as a vertical river of content by appending blocks sequentially, then adding layout options to each block.
-
-That said, there isn’t any fixed limit to the kind of layouts Gutenberg will be able to create. It’s very possible for Gutenberg to grow beyond the confines of post and page content, to include the whole page — one could think of a theme template as a comma-separated list of blocks, like this:
-
-```js
-{
-	'theme/header',
-	'theme/sidebar',
-	'core/content' {
-		'core/cover-image',
-		'theme/author-card',
-		'core/text',
-	},
-	'theme/footer',
-}
-```
-
-Every block nested inside the content block would be _rearrangeable_. Every block would be _editable_. Every block would use the same API, and both the editor and the theme would load the same `style.css` file directly. In the end, both the editor/page builder and theme/front-end would appear near-identical, allowing for a true WYSIWYG experience.
-
-This concept is speculative, but it’s one direction Gutenberg could go in the future.
-
-[原文](https://github.com/WordPress/gutenberg/blob/master/docs/contributors/design.md)
-=======
-**Code editing shouldn't be necessary for customization.** Customizing traditionally required complicated markup, and complicated markup is easy to break. With Gutenberg, customizing becomes more intuitive — and safer. A developer will be able to provide custom blocks that directly render portions of a layout (a three column grid of features, for instance) and clearly specify what can be directly edited by the user. That means the user can update text, swap images, reduce the number of columns, without having to ask a developer, or worrying about breaking things.
->>>>>>> 32bbf508
+[原文](https://github.com/WordPress/gutenberg/blob/master/docs/contributors/design.md)