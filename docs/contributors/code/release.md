--- conflicted
+++ resolved
@@ -4,7 +4,7 @@
 
 To release a stable version of the Gutenberg plugin you need to be part of the [Gutenberg development team](/docs/block-editor/contributors/repository-management/#teams). On top of that, you need approval from a member of the Gutenberg Core team for the final step of the release process (upload to the WordPress.org plugin repo -- see below). If you aren't a member yourself, make sure to contact one ahead of time so they'll be around at the time of the release. You can ping in the [#core-editor Slack channel](https://wordpress.slack.com/messages/C02QB2JS7).
 
-To [release WordPress's npm packages](#packages-releases-to-npm-and-wordpress-core-updates), similar requirements apply.
+To [release WordPress's npm packages](https://ja.wordpress.org/team/handbook/block-editor/contributors/code/release/#packages-releases-to-npm-and-wordpress-core-updates), similar requirements apply.
 
 ## Plugin Releases
 
@@ -222,26 +222,12 @@
 <!-- 
 -   The `wp/latest` branch contains the same version of packages as those published to npm with the `latest` distribution tag. The goal here is to have this branch synchronized with the last Gutenberg plugin release, and the only exception would be an unplanned [bugfix release](#standalone-bugfix-package-releases).
 -   The `wp/next` branch contains the same version of packages as those published to npm with the `next` distribution tag. It always gets synchronized with the `trunk` branch. Projects should use those packages for development or testing purposes only.
-<<<<<<< HEAD
--   A Gutenberg branch `wp/*` (example `wp/6.0`) targeting a specific WordPress major release (including its further minor increments) gets created based on the `wp/latest` Gutenberg branch just after the last Gutenberg release planned for inclusion in the next major WordPress release.
- -->
--   The `wp/latest` branch contains the same version of packages as those published to npm with the `latest` distribution tag. The goal here is to have this branch synchronized with the last Gutenberg plugin release, and the only exception would be an unplanned [bugfix release](https://ja.wordpress.org/team/handbook/block-editor/contributors/code/release/#standalone-bugfix-package-releases).
--   The `wp/next` branch contains the same version of packages as those published to npm with the `next` distribution tag. It always gets synchronized with the `trunk` branch. Projects should use those packages for development or testing purposes only.
--   A Gutenberg branch `wp/*` (example `wp/6.0`) targeting a specific WordPress major release (including its further minor increments) gets created based on the `wp/latest` Gutenberg branch just after the last Gutenberg release planned for inclusion in the next major WordPress release.
-
-Release types and their schedule:
-
-<!-- 
--   [Synchronizing Gutenberg Plugin](#synchronizing-gutenberg-plugin) (`latest` dist tag) – publishing happens automatically every two weeks based on the newly created `release/*` (example `release/12.8`) branch with the RC1 version of the Gutenberg plugin.
--   [WordPress Releases](#wordpress-releases) (`patch` dist tag) – publishing gets triggered manually from the `wp/*` (example `wp/6.0`) branch. Once we reach the point in the WordPress major release cycle (usually after Beta 1) where we only cherry-pick commits from the Gutenberg repository to the WordPress core, we use `wp/*` branch (created from `wp/latest`) for npm publishing with the `patch` dist-tag. It's also possible to use older branches to backport bug or security fixes to the corresponding older versions of WordPress Core.
-=======
 -   A Gutenberg branch `wp/X.Y` (example `wp/6.2`) targeting a specific WordPress major release (including its further minor increments) gets created based on the current Gutenberg plugin release branch `release/X.Y` (example `release/15.1`) shortly after the last release planned for inclusion in the next major WordPress release.
 
 Release types and their schedule:
 
 -   [Synchronizing Gutenberg Plugin](#synchronizing-gutenberg-plugin) (`latest` dist tag) – publishing happens automatically every two weeks based on the newly created `release/X.Y` (example `release/12.8`) branch with the RC1 version of the Gutenberg plugin.
 -   [WordPress Releases](#wordpress-releases) (`wp-X.Y` dist tag, example `wp-6.2`) – publishing gets triggered on demand from the `wp/X.Y` (example `wp/6.2`) branch. Once we reach the point in the WordPress major release cycle (shortly before Beta 1) where we only cherry-pick commits from the Gutenberg repository to the WordPress core, we use `wp/X.Y` branch (created from `release/X.Y` branch, example `release/15.1`) for npm publishing with the `wp-X.Y` dist-tag. It's also possible to use older branches to backport bug or security fixes to the corresponding older versions of WordPress Core.
->>>>>>> 73a935b7
 -   [Development Releases](#development-releases) (`next` dist tag) – it is also possible to perform development releases at any time when there is a need to test the upcoming changes.
  -->
 -   [Synchronizing Gutenberg Plugin](https://ja.wordpress.org/team/handbook/block-editor/contributors/code/release/#synchronizing-gutenberg-plugin) (`latest` dist tag) – publishing happens automatically every two weeks based on the newly created `release/*` (example `release/12.8`) branch with the RC1 version of the Gutenberg plugin.
