--- conflicted
+++ resolved
@@ -46,13 +46,14 @@
 -->
 Docker セットアップの代替としては、[Local](https://localwp.com/)、[WampServer](http://www.wampserver.com/en/)、[MAMP](https://www.mamp.info/)を利用できます。また、リモートサーバーでも構いません。
 
-<<<<<<< HEAD
-<!--
-=======
--   GitHub CLI
+
+<!-- -   GitHub CLI
     Although not a requirement, the [GitHub CLI](https://cli.github.com/) can be very useful in helping you checkout pull requests locally. Both from the Gutenberg repo and forked repos. This can be a major time saver while code reviewing and testing pull requests.
-
->>>>>>> 73a935b7
+ -->
+ -   GitHub CLI:
+    必須ではありませんが、[GitHub CLI](https://cli.github.com/) はローカルにプルリクエストをチェックアウトする際に非常に便利です。Gutenberg リポジトリからも、フォークされたリポジトリからも同様です。プルリクエストのコードレビューやテストに要する時間を大幅に短縮できます。    
+
+<!--
 ## Getting the Gutenberg code
 -->
 ## Gutenberg のコードの取得
