--- conflicted
+++ resolved
@@ -41,16 +41,12 @@
 
 - **トリアージュサポート ?** [トリアージュセクション](https://developer.wordpress.org/block-editor/contributors/repository-management/#triaging-issues) へ
 
-<<<<<<< HEAD
 - **国際化 ?** [ローカライズと翻訳セクション](https://developer.wordpress.org/block-editor/contributors/localizing/) へ
 
 <!--
-### Repository Management
+### Repository management
 -->
 ### リポジトリー管理
-=======
-### Repository management
->>>>>>> e09412eb
 
 <!--
 The Gutenberg project uses GitHub for managing code and tracking issues. Please see the following sections for the project methodologies using GitHub.
