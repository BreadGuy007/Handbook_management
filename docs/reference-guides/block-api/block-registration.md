--- conflicted
+++ resolved
@@ -103,13 +103,8 @@
 
 #### category
 
-<<<<<<< HEAD
--   **Type:** `String` [ common | formatting | layout | widgets | embed ]
-<!--
-=======
 -   **Type:** `String` [ text | media | design | widgets | theme | embed ]
-
->>>>>>> c3d3d05e
+<!--
 Blocks are grouped into categories to help users browse and discover them.
 
 The core provided categories are:
