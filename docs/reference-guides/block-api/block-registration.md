<!--
# Registration
 -->
# 登録

<!--
Block registration API reference.
 -->
ブロック登録 API リファレンス

<!--
**Note:** You can use the functions documented on this page, but a flexible method to register new block types is to use the block.json metadata file. See [metadata documentation for complete information](/docs/reference-guides/block-api/block-metadata.md).
**Note:** You can use the functions documented on this page to register a block on the client-side only, but a flexible method to register new block types is to use the `block.json` metadata file. See [metadata documentation for complete information](/docs/reference-guides/block-api/block-metadata.md).
 -->
<!-- 
**注意:** このページで紹介する関数を使用しても、クライアント側でのみブロックを登録できますが、block.json メタデータファイルを使用した方がフレキシブルです。メタデータの完全な情報については、[こちらのドキュメント](https://ja.wordpress.org/team/handbook/block-editor/reference-guides/block-api/block-metadata/)を参照してください。
 -->
<!-- 
<div class="callout callout-alert">
You can use the functions documented on this page to register a block with JavaScript only on the client, but the recommended method is to register new block types also with PHP on the server using the `block.json` metadata file. See <a href="https://developer.wordpress.org/block-editor/reference-guides/block-api/block-metadata/">metadata documentation for complete information</a>
<br/>
<a href="https://developer.wordpress.org/block-editor/getting-started/create-block/">Learn how to create your first block</a> for the WordPress block editor. From setting up your development environment, tools, and getting comfortable with the new development model, this tutorial covers all you need to know to get started with creating blocks.
</div>
 -->

注意: このページで説明した関数を使用してもクライアント側で JavaScript だけでブロックを登録できますが、サーバー上の PHP も含め、新しいブロックタイプを登録する推奨の方法はメタデータファイル `block.json` です。<a href="https://ja.wordpress.org/team/handbook/block-editor/reference-guides/block-api/block-metadata/">完全な情報についてはメタデータのドキュメント</a>を参照してください。

WordPress ブロックエディターの<a href="https://ja.wordpress.org/team/handbook/block-editor/getting-started/create-block/">はじめてのブロックの作り方を学習してください</a>。開発環境のセットアップ、ツール、新しい開発モデルに慣れるまで、このチュートリアルでは、ブロックの作成を始めるために必要なすべてをカバーしています。

<!--
## `registerBlockType`
 -->
## registerBlockType 関数

-   **Type:** `Function`

<!--
Every block starts by registering a new block type definition. To register, you use the `registerBlockType` function from the [`wp-blocks` package](/packages/blocks/README.md#registerBlockType). The function takes two arguments, a block `name` and a block configuration object.
 -->
すべてのブロックの作成は、新しいブロックタイプ定義の登録から始まります。登録には [`wp-blocks` パッケージ](https://developer.wordpress.org/block-editor/packages/packages-blocks/#registerBlockType) の `registerBlockType` 関数を使用します。関数はブロック名とブロック構成オブジェクトの2つの引数を取ります。

<!--
### Block Name
 -->
### ブロック名

-   **Type:** `String`

<!--
The name for a block is a unique string that identifies a block. Names have to be structured as `namespace/block-name`, where namespace is the name of your plugin or theme.

```js
// Registering my block with a unique name
registerBlockType( 'my-plugin/book', {} );
```
 -->
ブロック名はブロックを一意に識別する固有の文字列です。ブロック名は「`namespace/block-name`」の形式を取り、namespace はプラグインやテーマの名前になります。

```js
// ブロックを一意の名前で登録
registerBlockType( 'my-plugin/book', {} );
```

<!--
_Note:_ A block name can only contain lowercase alphanumeric characters and dashes, and must begin with a letter.

_Note:_ This name is used on the comment delimiters as `<!-- wp:my-plugin/book -->
<!--`. Those blocks provided by core don't include a namespace when serialized.
 -->
_注意:_ ブロック名には英小文字、数字、ダッシュのみを使うことができます。またブロック名は文字で始まる必要があります。

_注意:_ ブロック名はコメントデリミッタとして `<!-- wp:my-plugin/book -->` のように使用されます。コアで提供されるブロックはシリアライズの際に名前空間が削除されます。

<!--
### Block Configuration
 -->
### ブロック構成

-   **Type:** `Object` [ `{ key: value }` ]

登録する際、ブロックにプロパティを指定できます。プロパティは構成オブジェクトで定義します。

プロパティの一覧は以下のとおりです。

#### title

-   **Type:** `String`
<!--
This is the display title for your block, which can be translated with our translation functions. The title will display in the Inserter and in other areas of the editor.

```js
// Our data object
title: __( 'Book' );
```
 -->
ブロックの表示タイトル。翻訳関数を使用して翻訳できます。ブロックインサーターやエディターの他の領域は、このタイトルを表示します。

```js
// データオブジェクト
title: __( 'Book' );
```
<!-- 
_Note:_ To keep your block titles readable and accessible in the UI, try to avoid very long titles.
 -->
_注意:_ UIで読みやすく、アクセスしやすいブロックタイトルにするには、長過ぎるタイトルは避けてください。


<!--
#### description (optional)
 -->
#### description (オプション)

-   **Type:** `String`
<!--
This is a short description for your block, which can be translated with our translation functions. This will be shown in the Block Tab in the Settings Sidebar.
 -->
ブロックの簡単な説明。翻訳関数を使用して翻訳できます。「設定」サイドバーの「ブロック」タブで表示されます。

```js
description: __( 'Block showing a Book card.' );
```

#### category

-   **Type:** `String` [ text | media | design | widgets | theme | embed ]
<!--
Blocks are grouped into categories to help users browse and discover them.

The core provided categories are:

-   text
-   media
-   design
-   widgets
-   theme
-   embed

```js
// Assigning to the 'widgets' category
category: 'widgets',
```

Plugins and Themes can also register [custom block categories](/docs/reference-guides/filters/block-filters.md#managing-block-categories).
 -->
ブロックはユーザーの見やすさ、検索しやすさのためカテゴリーにグループ分けされます。

コアで提供されるカテゴリー一覧:

-   text  (テキスト)
-   media  (メディア)
-   design  (デザイン)
-   widgets  (ウィジェット)
-   theme (テーマ)
-   embed  (埋め込み)

```js
// 'widgets' ウィジェットカテゴリーに割り当て
category: 'widgets',
```

プラグインとテーマは [カスタムブロックカテゴリー](https://developer.wordpress.org/block-editor/developers/filters/block-filters/#managing-block-categories) を登録することもできます。
<!--
#### icon (optional)
 -->
#### icon (オプション)

-   **Type:** `String` | `Object`
<!--
An icon property should be specified to make it easier to identify a block. These can be any of [WordPress' Dashicons](https://developer.wordpress.org/resource/dashicons/), or a custom `svg` element.

```js
// Specifying a dashicon for the block
icon: 'book-alt',

// Specifying a custom svg for the block
icon: <svg viewBox="0 0 24 24" xmlns="http://www.w3.org/2000/svg"><path fill="none" d="M0 0h24v24H0V0z" /><path d="M19 13H5v-2h14v2z" /></svg>,
```
 -->
ブロックを見つけやすくするには icon プロパティを指定します。任意の [WordPress Dashicon](https://developer.wordpress.org/resource/dashicons/) またはカスタム `svg` 要素を指定できます。

```js
// ブロックに dashicon を指定
icon: 'book-alt',

// ブロックにカスタム svg を指定
icon: <svg viewBox="0 0 24 24" xmlns="http://www.w3.org/2000/svg"><path fill="none" d="M0 0h24v24H0V0z" /><path d="M19 13H5v-2h14v2z" /></svg>,
```
<!--
**Note:** Custom SVG icons are automatically wrapped in the [`wp.primitives.SVG` component](/packages/primitives/README.md) to add accessibility attributes (`aria-hidden`, `role`, and `focusable`).

An object can also be passed as icon, in this case, icon, as specified above, should be included in the src property.

Besides src the object can contain background and foreground colors, this colors will appear with the icon when they are applicable e.g.: in the inserter.
 -->
**注意:** カスタム SVG アイコンは自動的に [`wp.primitives.SVG` コンポーネント](https://developer.wordpress.org/block-editor/reference-guides/packages/packages-primitives/) でラップされ、アクセシビリティ属性 `aria-hidden`、`role`、`focusable` が追加されます。

オブジェクトもアイコンとして指定できますが、この場合にアイコンは src プロパティに含めてください。

src 以外にオブジェクトは背景色と前景色を設定できます。ここで指定した色はインサーターの中など適切な場面でアイコンの背景色や前景色として使用されます。

<!--
```js
icon: {
	// Specifying a background color to appear with the icon e.g.: in the inserter.
	background: '#7e70af',
	// Specifying a color for the icon (optional: if not set, a readable color will be automatically defined)
	foreground: '#fff',
	// Specifying an icon for the block
	src: <svg viewBox="0 0 24 24" xmlns="http://www.w3.org/2000/svg"><path fill="none" d="M0 0h24v24H0V0z" /><path d="M19 13H5v-2h14v2z" /></svg>,
} ,
```
 -->
```js
icon: {
	// インサーターの中などでアイコンの背景色として使用される色の指定
	background: '#7e70af',
	// アイコンの色の指定。オプションで、指定しなければ視認性の高い色が自動で定義される
	foreground: '#fff',
	// ブロックのアイコンの指定
	src: <svg viewBox="0 0 24 24" xmlns="http://www.w3.org/2000/svg"><path fill="none" d="M0 0h24v24H0V0z" /><path d="M19 13H5v-2h14v2z" /></svg>,
} ,
```
<!--
#### keywords (optional)
 -->
#### keywords (オプション)

-   **Type:** `Array`
<!--
Sometimes a block could have aliases that help users discover it while searching. For example, an `image` block could also want to be discovered by `photo`. You can do so by providing an array of terms (which can be translated).

```js
// Make it easier to discover a block with keyword aliases.
// These can be localised so your keywords work across locales.
keywords: [ __( 'image' ), __( 'photo' ), __( 'pics' ) ],
```
 -->
ブロックには、ユーザーが検索する際に見つけやすいよう別名を設定できます。たとえば `image` ブロックは、`photo` でも見つけられれるようになります。検索後の配列を指定してください。検索後は翻訳可能です。

```js
// キーワードで別名をつけてブロックを発見しやすくする
// キーワードは翻訳可能。翻訳すればロケールに関わらず動作する
keywords: [ __( 'image' ), __( 'photo' ), __( 'pics' ) ],
```
<!--
#### styles (optional)
 -->
#### styles (オプション)

-   **Type:** `Array`
<!--
Block styles can be used to provide alternative styles to block. It works by adding a class name to the block’s wrapper. Using CSS, a theme developer can target the class name for the block style if it is selected.

```js
// Register block styles.
styles: [
	// Mark style as default.
	{
		name: 'default',
		label: __( 'Rounded' ),
		isDefault: true
	},
	{
		name: 'outline',
		label: __( 'Outline' )
	},
	{
		name: 'squared',
		label: __( 'Squared' )
	},
],
```

Plugins and Themes can also register [custom block style](/docs/reference-guides/block-api/block-styles.md) for existing blocks.
 -->
ブロックスタイルを使用してブロックに代替のスタイルを与えられます。ブロックスタイルはブロックのラッパーにクラス名を追加することで動作します。テーマ開発者は該当のクラス名をターゲットに CSS を使用して、選択された際のブロックスタイルを指定できます。

```js
// ブロックスタイルの登録
styles: [
	// デフォルトのスタイルとしてマーク
	{
		name: 'default',
		label: __( 'Rounded' ),
		isDefault: true
	},
	{
		name: 'outline',
		label: __( 'Outline' )
	},
	{
		name: 'squared',
		label: __( 'Squared' )
	},
],
```

プラグインやテーマは既存のブロックに対して [カスタムブロックスタイル](https://ja.wordpress.org/team/handbook/block-editor/reference-guides/block-api/block-styles/) を登録することもできます。

<!--
#### attributes (optional)
 -->
#### attributes (オプション)

-   **Type:** `Object`
<!--
Attributes provide the structured data needs of a block. They can exist in different forms when they are serialized, but they are declared together under a common interface.

```js
// Specifying my block attributes
attributes: {
	cover: {
		type: 'string',
		source: 'attribute',
		selector: 'img',
		attribute: 'src',
	},
	author: {
		type: 'string',
		source: 'html',
		selector: '.book-author',
	},
	pages: {
		type: 'number',
	},
},
```
 -->
属性はブロックに必要な構造化データを提供します。シリアライズの際には異なる形式で存在できますが共通インターフェイスの下で一緒に宣言されます。

```js
// ブロックの属性の指定
attributes: {
	cover: {
		type: 'string',
		source: 'attribute',
		selector: 'img',
		attribute: 'src',
	},
	author: {
		type: 'string',
		source: 'html',
		selector: '.book-author',
	},
	pages: {
		type: 'number',
	},
},
```
<!--
-   **See: [Attributes](/docs/reference-guides/block-api/block-attributes.md).**
 -->
-   **参照: [属性](https://ja.wordpress.org/team/handbook/block-editor/reference-guides/block-api/block-attributes/)**

<!--
#### example (optional)
 -->
#### example (オプション)

-   **Type:** `Object`
<!--
Example provides structured example data for the block. This data is used to construct a preview for the block to be shown in the Inspector Help Panel when the user mouses over the block and in the Styles panel when the block is selected.

The data provided in the example object should match the attributes defined. For example:

```js
example: {
	attributes: {
		cover: 'https://example.com/image.jpg',
		author: 'William Shakespeare',
		pages: 500
	},
},
```

<<<<<<< HEAD
If `example` is not defined, the preview will not be shown. So even if no-attributes are defined, setting a empty example object `example: {}` will trigger the preview to show.
 -->
`example` はブロックの構造化したサンプルデータを提供します。このデータを使用してブロックのプレビューを作成します。プレビューは、ユーザーがブロックをマウスオーバーした際のインスペクターヘルプパネル、またはブロックを選択した際のスタイルパネルで表示されます。

`example` オブジェクトに提供したデータは定義された属性と合致する必要があります。たとえば

```js
example: {
    attributes: {
        cover: 'https://example.com/image.jpg',
        author: 'William Shakespeare',
        pages: 500
    },
},
```

`example` が定義されていない場合、プレビューは表示されません。属性が定義されていない場合にもプレビューを表示するには、空の `example` オブジェクト `example: {}` を設定します。
=======
If `example` is not defined, the preview will not be shown. So even if no attributes are defined, setting an empty example object `example: {}` will trigger the preview to show.
>>>>>>> d4a6dd4d

<!--
It's also possible to extend the block preview with inner blocks via `innerBlocks`. For example:
 -->
また `innerBlocks` を使用したインナーブロックでブロックプレビューを拡張することもできます。

```js
example: {
	attributes: {
		cover: 'https://example.com/image.jpg',
	},
	innerBlocks: [
		{
			name: 'core/paragraph',
			attributes: {
				/* translators: example text. */
				content: __(
					'Lorem ipsum dolor sit amet, consectetur adipiscing elit. Praesent et eros eu felis.'
				),
			},
		},
	],
},
```

<!--
It's also possible to define the width of the preview container in pixels via `viewportWidth`. For example:
 -->
また `viewportWidth` を使用してプレビューコンテナの幅をピクセル単位で定義することもできます。

```js
example: {
	attributes: {
		cover: 'https://example.com/image.jpg',
	},
	viewportWidth: 800
},
```
<!--
#### variations (optional)
 -->
#### variations (オプション)

-   **Type:** `Object[]`
-   **Since**: `WordPress 5.9.0`

<!--
Similarly to how the block's styles can be declared, a block type can define block variations that the user can pick from. The difference is that, rather than changing only the visual appearance, this field provides a way to apply initial custom attributes and inner blocks at the time when a block is inserted. See the [Block Variations API](/docs/reference-guides/block-api/block-variations.md) for more details.
 -->
ブロックタイプは、ブロックスタイルの宣言方法と同様に、ユーザーが選択可能なブロックバリエーションを定義できます。違いはビジュアルな見た目だけを変更するのではなく、このフィールドは、ブロックが挿入された際の初期カスタム属性とインナーブロックの適用方法を提供します。詳細については [ブロックバリエーション API](https://ja.wordpress.org/team/handbook/block-editor/reference-guides/block-api/block-variations/) を参照してください。


<!--
#### supports (optional)
-->
#### supports (オプション)

-   **_Type:_** `Object`
<<<<<<< HEAD
<!--
Supports contains as set of options to control features used in the editor. See the [the supports documentation](/docs/reference-guides/block-api/block-supports.md) for more details.
 -->
`supports` にはエディター内で使用される機能を操作する、一連のオプションが含まれます。詳細については [supports のドキュメント](https://ja.wordpress.org/team/handbook/block-editor/reference-guides/block-api/block-supports/) を参照してください。
=======

Supports contains a set of options to control features used in the editor. See [the `supports` documentation](/docs/reference-guides/block-api/block-supports.md) for more details.
>>>>>>> d4a6dd4d

<!--
#### transforms (optional)
 -->
#### transforms (オプション)

-   **Type:** `Object`
<<<<<<< HEAD
<!--
Transforms provide rules for what a block can be transformed from and what it can be transformed to. A block can be transformed from another block, a shortcode, a regular expression, a file or a raw DOM node. Take a look at the [Block Transforms API](/docs/reference-guides/block-api/block-transforms.md) for more info about each available transformation.
 -->
`transform` は、何をブロックに変換できるのか、またブロックは何に変換できるのかのルールを提供します。ブロックは、別のブロック、ショートコード、正規表現、ファイル、生の DOM ノードから変換できます。利用可能な個々の変換の詳細については [ブロック変換 API](https://ja.wordpress.org/team/handbook/block-editor/reference-guides/block-api/block-transforms/) を参照してください。
=======

Transforms provide rules for what a block can be transformed from and what it can be transformed to. A block can be transformed from another block, a shortcode, a regular expression, a file, or a raw DOM node. Take a look at the [Block Transforms API](/docs/reference-guides/block-api/block-transforms.md) for more info about each available transformation.
>>>>>>> d4a6dd4d

<!--
#### parent (optional)
 -->
#### parent (オプション)

-   **Type:** `Array`
<!--
Blocks are able to be inserted into blocks that use [`InnerBlocks`](https://github.com/WordPress/gutenberg/blob/HEAD/packages/block-editor/src/components/inner-blocks/README.md) as nested content. Sometimes it is useful to restrict a block so that it is only available as a nested block. For example, you might want to allow an 'Add to Cart' block to only be available within a 'Product' block.

Setting `parent` lets a block require that it is only available when nested within the specified blocks.

```js
// Only allow this block when it is nested in a Columns block
parent: [ 'core/columns' ],
```
 -->
ブロックは、ネストしたコンテンツとして [`InnerBlocks`](https://github.com/WordPress/gutenberg/blob/HEAD/packages/block-editor/src/components/inner-blocks/README.md) を使用するブロックの中に挿入することができます。ブロックをネストしたブロックとしてのみ利用可能に制限することが有用な場合もあります。たとえば「Add to Cart (カートに追加)」ブロックは、「Product (商品)」ブロック内でのみ利用可能にすることができます。

`parent` を設定したブロックは、特定のブロック内にネストした場合のみ利用可能になります。

```js
// ブロックは Columns ブロックにネストする場合のみ利用可能
parent: [ 'core/columns' ],
```

<!-- 
#### ancestor (optional)
 -->
#### ancestor (オプション)

-   **Type:** `Array`
-   **Since**: `WordPress 6.0.0`

<<<<<<< HEAD
<!-- 
The `ancestor` property makes a block available inside the specified block types at any position of the ancestor block subtree. That allows, for example, to place a 'Comment Content' block inside a 'Column' block, as long as 'Column' is somewhere within a 'Comment Template' block. In comparison to the `parent` property blocks that specify their `ancestor` can be placed anywhere in the subtree whilst blocks with a specified `parent` need to be direct children.
 -->
`ancestor` プロパティを使用すると、指定されたブロックタイプの中で、祖先ブロックサブツリーの任意の位置でブロックを利用できます。例えば、「'Comment Content' ブロックは、'Column' ブロックが 'Comment Template' ブロック内のどこかにある場合に限り、'Column' ブロック内に配置できる」等の制限が可能です。`parent` プロパティと比較すると `ancestor` を指定したブロックはサブツリーの任意の場所に配置できますが、`parent` を指定したブロックは直接の子としてのみ配置できます。
=======
The `ancestor` property makes a block available inside the specified block types at any position of the ancestor block subtree. That allows, for example, to place a 'Comment Content' block inside a 'Column' block, as long as 'Column' is somewhere within a 'Comment Template' block. In comparison to the `parent` property, blocks that specify their `ancestor` can be placed anywhere in the subtree whilst blocks with a specified `parent` need to be direct children.
>>>>>>> d4a6dd4d

<!-- 
```js
// Only allow this block when it is nested at any level in a Columns block.
ancestor: [ 'core/columns' ],
```
 -->
```js
// このブロックは Columns ブロック内の任意のレベルで入れ子の場合のみ利用可能
ancestor: [ 'core/columns' ],
```
<!-- 
#### Block Hooks (optional)
 -->
#### Block Hooks (オプション)

-   **Type:** `Object`
-   **Since**: `WordPress 6.4.0`

<!-- 
Block Hooks is an API that allows a block to automatically insert itself next to all instances of a given block type, in a relative position also specified by the "hooked" block. That is, a block can opt to be inserted before or after a given block type, or as its first or last child (i.e. to be prepended or appended to the list of its child blocks, respectively). Hooked blocks will appear both on the frontend and in the editor (to allow for customization by the user).
 -->
ブロックフックは指定されたブロックタイプのすべてのインスタンスの隣、「フックされた」ブロックによって指定された相対位置に、自動的にブロックを挿入する API です。つまり、選択によりブロックを、指定されたブロックタイプの前または後、または、最初の子または最後の子 (子ブロックのリストの先頭、または末尾) に挿入できます。フックされたブロックは、フロントエンドとエディターの両方に表示されます (ユーザーによるカスタマイズが可能です)。

<!-- 
The key is the name of the block (`string`) to hook into, and the value is the position to hook into (`string`). Allowed target values are:
 -->
キーはフックするブロックの名前 (`string`)、値はフックする位置 (`string`) です。指定可能な値は以下です。

<!-- 
-   `before` – inject before the target block.
-   `after` - inject after the target block.
-   `firstChild` - inject before the first inner block of the target container block.
-   `lastChild` - inject after the last inner block of the target container block.
 -->
-   `before` – ターゲットブロックの前に挿入
-   `after` - ターゲットブロックの後に挿入
-   `firstChild` - ターゲットのコンテナブロックの最初のインナーブロックの前に挿入
-   `lastChild` - ターゲットのコンテナブロックの最後のインナーブロックの後に挿入

```js
{
	blockHooks: {
		'core/verse': 'before'
		'core/spacer': 'after',
		'core/column': 'firstChild',
		'core/group': 'lastChild',
	}
}
```
<!-- 
It’s crucial to emphasize that the Block Hooks feature is only designed to work with _static_ block-based templates, template parts, and patterns. For patterns, this includes those provided by the theme, from [Block Pattern Directory](https://wordpress.org/patterns/), or from calls to [`register_block_pattern`](https://developer.wordpress.org/reference/functions/register_block_pattern/).
 -->
重要な点のため強調しますが、ブロックフック機能は、_静的な_ ブロックベースのテンプレート、テンプレートパーツ、パターンにのみ対応するように設計されています。このパターンに含まれるものは、テーマや、[ブロックパターンディレクトリ](https://wordpress.org/patterns/)、そして [`register_block_pattern`](https://developer.wordpress.org/reference/functions/register_block_pattern/) 呼び出しから提供されたものです。

<!-- 
Block Hooks will not work with post content or patterns crafted by the user, such as synced patterns, or theme templates and template parts that have been modified by the user.
 -->
ブロックフックは、投稿コンテンツや、ユーザーが作成したパターン (同期パターンなど)、ユーザーが変更したテーマのテンプレートやテンプレートパーツでは機能しません。

<!--
## Block Collections
 -->
## ブロックコレクション

<!--
## `registerBlockCollection`

-   **Type:** `Function`
 -->
## registerBlockCollection 関数
<!--
Blocks can be added to collections, grouping together all blocks from the same origin

`registerBlockCollection` takes two parameters, `namespace` and an object of settings including `title` and `icon`.
 -->
ブロックをコレクションに追加し、出自の同じすべてのブロックを一緒にグループ化できます。

`registerBlockCollection` は2つのパラメータを取ります。`namespace` と、`title` と `icon` を含む設定のオブジェクトです。


### Namespace

-   **Type:** `String`
<!--
This should match the namespace declared in the block name; the name of your plugin or theme.
 -->
ブロック名で定義された namespace と合致する必要があります。プラグインやテーマの名前です。

### Settings

#### Title

-   **Type:** `String`
<!--
This will display in the block inserter section, which will list all blocks in this collection.
 -->
コレクション内のすべてのブロックをリストするブロックインサーターセクションにタイトルを表示します。

#### Icon

-   **Type:** `Object`
<!--
(Optional) An icon to display alongside the title in the block inserter.

```js
// Registering a block collection
registerBlockCollection( 'my-plugin', { title: 'My Plugin' } );
```
 -->
(オプション) ブロックインサーターのタイトルと一緒に表示するアイコン

```js
// ブロックコレクションの登録
registerBlockCollection( 'my-plugin', { title: 'My Plugin' } );
```

[原文](https://github.com/WordPress/gutenberg/blob/trunk/docs/reference-guides/block-api/block-registration.md)<|MERGE_RESOLUTION|>--- conflicted
+++ resolved
@@ -23,9 +23,9 @@
 </div>
  -->
 
-注意: このページで説明した関数を使用してもクライアント側で JavaScript だけでブロックを登録できますが、サーバー上の PHP も含め、新しいブロックタイプを登録する推奨の方法はメタデータファイル `block.json` です。<a href="https://ja.wordpress.org/team/handbook/block-editor/reference-guides/block-api/block-metadata/">完全な情報についてはメタデータのドキュメント</a>を参照してください。
-
-WordPress ブロックエディターの<a href="https://ja.wordpress.org/team/handbook/block-editor/getting-started/create-block/">はじめてのブロックの作り方を学習してください</a>。開発環境のセットアップ、ツール、新しい開発モデルに慣れるまで、このチュートリアルでは、ブロックの作成を始めるために必要なすべてをカバーしています。
+注意: このページで説明した関数は、クライアントサイドの JavaScript でのみブロックを登録できます。しかし、サーバー上の PHP も含め、新しいブロックタイプを登録する推奨の方法は、メタデータファイル `block.json` です。メタデータファイルの<a href="https://ja.wordpress.org/team/handbook/block-editor/reference-guides/block-api/block-metadata/">完全な情報については、メタデータのドキュメント</a>を参照してください。
+
+WordPress ブロックエディターの「<a href="https://ja.wordpress.org/team/handbook/block-editor/getting-started/create-block/">はじめてのブロックの作り方</a>」を学習してください。このチュートリアルでは開発環境のセットアップ、ツール、新しい開発モデルの学習等、ブロックの作成を始めるために必要なすべてがカバーされます。
 
 <!--
 ## `registerBlockType`
@@ -372,9 +372,6 @@
 	},
 },
 ```
-
-<<<<<<< HEAD
-If `example` is not defined, the preview will not be shown. So even if no-attributes are defined, setting a empty example object `example: {}` will trigger the preview to show.
  -->
 `example` はブロックの構造化したサンプルデータを提供します。このデータを使用してブロックのプレビューを作成します。プレビューは、ユーザーがブロックをマウスオーバーした際のインスペクターヘルプパネル、またはブロックを選択した際のスタイルパネルで表示されます。
 
@@ -389,11 +386,10 @@
     },
 },
 ```
-
+<!-- 
+If `example` is not defined, the preview will not be shown. So even if no attributes are defined, setting an empty example object `example: {}` will trigger the preview to show.
+ -->
 `example` が定義されていない場合、プレビューは表示されません。属性が定義されていない場合にもプレビューを表示するには、空の `example` オブジェクト `example: {}` を設定します。
-=======
-If `example` is not defined, the preview will not be shown. So even if no attributes are defined, setting an empty example object `example: {}` will trigger the preview to show.
->>>>>>> d4a6dd4d
 
 <!--
 It's also possible to extend the block preview with inner blocks via `innerBlocks`. For example:
@@ -452,15 +448,12 @@
 #### supports (オプション)
 
 -   **_Type:_** `Object`
-<<<<<<< HEAD
-<!--
-Supports contains as set of options to control features used in the editor. See the [the supports documentation](/docs/reference-guides/block-api/block-supports.md) for more details.
+
+<!--
+Supports contains a set of options to control features used in the editor. See [the `supports` documentation](/docs/reference-guides/block-api/block-supports.md) for more details.
  -->
 `supports` にはエディター内で使用される機能を操作する、一連のオプションが含まれます。詳細については [supports のドキュメント](https://ja.wordpress.org/team/handbook/block-editor/reference-guides/block-api/block-supports/) を参照してください。
-=======
-
-Supports contains a set of options to control features used in the editor. See [the `supports` documentation](/docs/reference-guides/block-api/block-supports.md) for more details.
->>>>>>> d4a6dd4d
+
 
 <!--
 #### transforms (optional)
@@ -468,15 +461,11 @@
 #### transforms (オプション)
 
 -   **Type:** `Object`
-<<<<<<< HEAD
-<!--
-Transforms provide rules for what a block can be transformed from and what it can be transformed to. A block can be transformed from another block, a shortcode, a regular expression, a file or a raw DOM node. Take a look at the [Block Transforms API](/docs/reference-guides/block-api/block-transforms.md) for more info about each available transformation.
+
+<!--
+Transforms provide rules for what a block can be transformed from and what it can be transformed to. A block can be transformed from another block, a shortcode, a regular expression, a file, or a raw DOM node. Take a look at the [Block Transforms API](/docs/reference-guides/block-api/block-transforms.md) for more info about each available transformation.
  -->
 `transform` は、何をブロックに変換できるのか、またブロックは何に変換できるのかのルールを提供します。ブロックは、別のブロック、ショートコード、正規表現、ファイル、生の DOM ノードから変換できます。利用可能な個々の変換の詳細については [ブロック変換 API](https://ja.wordpress.org/team/handbook/block-editor/reference-guides/block-api/block-transforms/) を参照してください。
-=======
-
-Transforms provide rules for what a block can be transformed from and what it can be transformed to. A block can be transformed from another block, a shortcode, a regular expression, a file, or a raw DOM node. Take a look at the [Block Transforms API](/docs/reference-guides/block-api/block-transforms.md) for more info about each available transformation.
->>>>>>> d4a6dd4d
 
 <!--
 #### parent (optional)
@@ -511,14 +500,10 @@
 -   **Type:** `Array`
 -   **Since**: `WordPress 6.0.0`
 
-<<<<<<< HEAD
-<!-- 
-The `ancestor` property makes a block available inside the specified block types at any position of the ancestor block subtree. That allows, for example, to place a 'Comment Content' block inside a 'Column' block, as long as 'Column' is somewhere within a 'Comment Template' block. In comparison to the `parent` property blocks that specify their `ancestor` can be placed anywhere in the subtree whilst blocks with a specified `parent` need to be direct children.
+<!-- 
+The `ancestor` property makes a block available inside the specified block types at any position of the ancestor block subtree. That allows, for example, to place a 'Comment Content' block inside a 'Column' block, as long as 'Column' is somewhere within a 'Comment Template' block. In comparison to the `parent` property, blocks that specify their `ancestor` can be placed anywhere in the subtree whilst blocks with a specified `parent` need to be direct children.
  -->
 `ancestor` プロパティを使用すると、指定されたブロックタイプの中で、祖先ブロックサブツリーの任意の位置でブロックを利用できます。例えば、「'Comment Content' ブロックは、'Column' ブロックが 'Comment Template' ブロック内のどこかにある場合に限り、'Column' ブロック内に配置できる」等の制限が可能です。`parent` プロパティと比較すると `ancestor` を指定したブロックはサブツリーの任意の場所に配置できますが、`parent` を指定したブロックは直接の子としてのみ配置できます。
-=======
-The `ancestor` property makes a block available inside the specified block types at any position of the ancestor block subtree. That allows, for example, to place a 'Comment Content' block inside a 'Column' block, as long as 'Column' is somewhere within a 'Comment Template' block. In comparison to the `parent` property, blocks that specify their `ancestor` can be placed anywhere in the subtree whilst blocks with a specified `parent` need to be direct children.
->>>>>>> d4a6dd4d
 
 <!-- 
 ```js
