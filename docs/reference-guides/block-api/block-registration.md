--- conflicted
+++ resolved
@@ -117,6 +117,7 @@
 -   media  (メディア)
 -   design  (デザイン)
 -   widgets  (ウィジェット)
+-   theme (テーマ)
 -   embed  (埋め込み)
 
 ```js
@@ -402,100 +403,10 @@
 -   **Type:** `Object[]`
 <!-- 
 Similarly to how the block's style variations can be declared, a block type can define block variations that the user can pick from. The difference is that, rather than changing only the visual appearance, this field provides a way to apply initial custom attributes and inner blocks at the time when a block is inserted. See the [Block Variations API](/docs/reference-guides/block-api/block-variations.md) for more details.
-
-<<<<<<< HEAD
-By default, all variations will show up in the Inserter in addition to the regular block type item. However, setting the `isDefault` flag for any of the variations listed will override the regular block type in the Inserter.
- -->
-ブロックタイプは、ブロックスタイルバリエーションの宣言と同様に、ユーザーが選択可能なブロックバリエーションを定義できます。違いとしてはビジュアルな見た目を変更するだけでなく、ブロックが挿入された際の初期カスタム属性とインナーブロックの適用方法を提供します。See the [Block Variations API](/docs/reference-guides/block-api/block-variations.md) for more details.
-
-デフォルトではインサーター内に、通常のブロックタイプ項目に加えてすべてのバリエーションが表示されます。リストされた任意のバリエーションに `isDefault` フラグを設定すると、インサーター内の標準のブロックタイプを上書きします。
-
-```js
-variations: [
-    {
-		name: 'wordpress',
-		isDefault: true,
-		title: __( 'WordPress' ),
-		description: __( 'Code is poetry!' ),
-		icon: WordPressIcon,
-		attributes: { service: 'wordpress' },
-	},
-	{
-		name: 'google',
-		title: __( 'Google' ),
-		icon: GoogleIcon,
-		attributes: { service: 'google' },
-	},
-	{
-		name: 'twitter',
-		title: __( 'Twitter' ),
-		icon: TwitterIcon,
-		attributes: { service: 'twitter' },
-		keywords: [ __('tweet') ],
-	},
-],
-```
-<!-- 
-An object describing a variation defined for the block type can contain the following fields:
-
--   `name` (type `string`) – The unique and machine-readable name.
--   `title` (type `string`) – A human-readable variation title.
--   `description` (optional, type `string`) – A detailed variation description.
--   `category` (optional, type `string`) - A category classification, used in search interfaces to arrange block types by category.
--   `icon` (optional, type `string` | `Object`) – An icon helping to visualize the variation. It can have the same shape as the block type.
--   `isDefault` (optional, type `boolean`) – Indicates whether the current variation is the default one. Defaults to `false`.
--   `attributes` (optional, type `Object`) – Values that override block attributes.
--   `innerBlocks` (optional, type `Array[]`) – Initial configuration of nested blocks.
--   `example` (optional, type `Object`) – Example provides structured data for the block preview. You can set to `undefined` to disable the preview shown for the block type.
--   `scope` (optional, type `WPBlockVariationScope[]`) - the list of scopes where the variation is applicable. When not provided, it defaults to `block` and `inserter`. Available options:
-    -   `inserter` - Block Variation is shown on the inserter.
-    -   `block` - Used by blocks to filter specific block variations. Mostly used in Placeholder patterns like `Columns` block.
-    -   `transform` - Block Variation will be shown in the component for Block Variations transformations.
--   `keywords` (optional, type `string[]`) - An array of terms (which can be translated) that help users discover the variation while searching.
--   `isActive` (optional, type `Function`) - A function that accepts a block's attributes and the variation's attributes and determines if a variation is active. This function doesn't try to find a match dynamically based on all block's attributes, as in many cases some attributes are irrelevant. An example would be for `embed` block where we only care about `providerNameSlug` attribute's value.
-
-It's also possible to override the default block style variation using the `className` attribute when defining block variations.
- -->
-ブロックタイプのバリエーションを記述するオブジェクトには次のフィールドを指定できます。
-
-- `name` (type `string`) – 機械で識別可能な固有の名前
-- `title` (type `string`) – ユーザー向けのバリエーションのタイトル
-- `description` (オプション, type `string`) – 詳細なバリエーションの説明
-- `category` (オプション, type `string`) - カテゴリーの分類。検索インターフェース内で、ブロックタイプのカテゴリーごとの配置に使用される。
-- `icon` (オプション, type `String` | `Object`) – バリエーションの視覚化を助けるアイコン。ブロックタイプと同じ形でも良い。
-- `isDefault` (オプション, type `boolean`) – 現行のバリエーションがデフォルトかどうかを示すフラグ。デフォルトは `false`
-- `attributes` (オプション, type `Object`) – ブロック属性を上書きする値
-- `innerBlocks` (オプション, type `Array[]`) – ネストしたブロックの初期構成
-- `example` (オプション, type `Object`) – ブロックプレビューの例を提供する構造化データ。`undefined` を設定するとブロックタイプに表示するプレビューを無効化できる。
-- `scope` (オプション, type `WPBlockVariationScope[]`) - バリエーションを適用できるスコープのリスト。指定しない場合のデフォルトは `block` と `inserter`。利用可能なオプション:
-	- `inserter` - ブロックバリエーションはインサーターに表示される。
-	- `block` - 特定のブロックバリエーションをフィルターするためにブロックから使用される。ほとんどの場合、`Columns` ブロックのように Placeholder パターンで使用される。
-	- `transform` - ブロックバリエーションはブロックバリエーション変換のコンポーネント内で表示される。
-- `keywords` (オプション, type `string[]`) - 翻訳可能な語句の配列。ユーザーがバリエーションを検索しやすくする。
-- `isActive` (オプション, type `Function`) - ブロックの属性とバリエーションの属性を取り、バリエーションが有効かどうかを決定する関数。ただしこの関数は、すべてのブロックの属性に基づいて動的に合致するものを探そうとはしません。これは多くの場合、意味のない属性があるためです。たとえば `embed` ブロックでは `providerNameSlug` 属性の値のみに注目します。
-
-またブロックバリエーションを定義する際、`className` 属性を使用してデフォルトのブロックスタイルバリエーションを上書きできます。
-
-```js
-variations: [
-	{
-		name: 'blue',
-		title: __( 'Blue Quote' ),
-		isDefault: true,
-		attributes: { color: 'blue', className: 'is-style-blue-quote' },
-		icon: 'format-quote',
-		isActive: ( blockAttributes, variationAttributes ) =>
-			blockAttributes.color === variationAttributes.color
-	},
-],
-```
-<!-- 
-
-
-
-
-=======
->>>>>>> c9618f6a
+ -->
+ブロックタイプは、ブロックスタイルバリエーションの宣言と同様に、ユーザーが選択可能なブロックバリエーションを定義できます。違いとしてはビジュアルな見た目を変更するだけでなく、ブロックが挿入された際の初期カスタム属性とインナーブロックの適用方法を提供します。詳細については [ブロックバリエーション API](https://ja.wordpress.org/team/handbook/block-editor/reference-guides/block-api/block-variations/) を参照してください。
+
+<!-- 
 #### supports (optional)
 -->
 #### supports (オプション)
