<!--
# Registration
 -->
# 登録

<!--
Block registration API reference.
 -->
ブロック登録 API リファレンス

<!--
**Note:** You can use the functions documented on this page, but a flexible method to register new block types is to use the block.json metadata file. See [metadata documentation for complete information](/docs/reference-guides/block-api/block-metadata.md).
**Note:** You can use the functions documented on this page to register a block on the client-side only, but a flexible method to register new block types is to use the `block.json` metadata file. See [metadata documentation for complete information](/docs/reference-guides/block-api/block-metadata.md).
 -->
**注意:** このページで紹介する関数を使用しても、クライアント側でのみブロックを登録できますが、block.json メタデータファイルを使用した方がフレキシブルです。メタデータの完全な情報については、[こちらのドキュメント](https://ja.wordpress.org/team/handbook/block-editor/reference-guides/block-api/block-metadata/)を参照してください。

<!--
## `registerBlockType`
 -->
## registerBlockType 関数

-   **Type:** `Function`

<!--
Every block starts by registering a new block type definition. To register, you use the `registerBlockType` function from the [`wp-blocks` package](/packages/blocks/README.md#registerBlockType). The function takes two arguments, a block `name` and a block configuration object.
 -->
すべてのブロックの作成は、新しいブロックタイプ定義の登録から始まります。登録には [`wp-blocks` パッケージ](https://developer.wordpress.org/block-editor/packages/packages-blocks/#registerBlockType) の `registerBlockType` 関数を使用します。関数はブロック名とブロック構成オブジェクトの2つの引数を取ります。

<!--
### Block Name
 -->
### ブロック名

-   **Type:** `String`

<!--
The name for a block is a unique string that identifies a block. Names have to be structured as `namespace/block-name`, where namespace is the name of your plugin or theme.

```js
// Registering my block with a unique name
registerBlockType( 'my-plugin/book', {} );
```
 -->
ブロック名はブロックを一意に識別する固有の文字列です。ブロック名は「`namespace/block-name`」の形式を取り、namespace はプラグインやテーマの名前になります。

```js
// ブロックを一意の名前で登録
registerBlockType( 'my-plugin/book', {} );
```

<!--
_Note:_ A block name can only contain lowercase alphanumeric characters and dashes, and must begin with a letter.

_Note:_ This name is used on the comment delimiters as `<!-- wp:my-plugin/book -->
<!--`. Those blocks provided by core don't include a namespace when serialized.
 -->
_注意:_ ブロック名には英小文字、数字、ダッシュのみを使うことができます。またブロック名は文字で始まる必要があります。

_注意:_ ブロック名はコメントデリミッタとして `<!-- wp:my-plugin/book -->` のように使用されます。コアで提供されるブロックはシリアライズの際に名前空間が削除されます。

<!--
### Block Configuration
 -->
### ブロック構成

-   **Type:** `Object` [ `{ key: value }` ]

登録する際、ブロックにプロパティを指定できます。プロパティは構成オブジェクトで定義します。

プロパティの一覧は以下のとおりです。

#### title

-   **Type:** `String`
<<<<<<< HEAD
<!--
This is the display title for your block, which can be translated with our translation functions. The title will display in the Inserter and in other areas of the editor. 
=======

This is the display title for your block, which can be translated with our translation functions. The title will display in the Inserter and in other areas of the editor.
>>>>>>> 73a935b7

```js
// Our data object
title: __( 'Book' );
```
 -->
ブロックの表示タイトル。翻訳関数を使用して翻訳できます。ブロックインサーターやエディターの他の領域は、このタイトルを表示します。

```js
// データオブジェクト
title: __( 'Book' );
```
<!-- 
_Note:_ To keep your block titles readable and accessible in the UI, try to avoid very long titles.
 -->
_注意:_ UIで読みやすく、アクセスしやすいブロックタイトルにするには、長過ぎるタイトルは避けてください。


<!--
#### description (optional)
 -->
#### description (オプション)

-   **Type:** `String`
<!--
This is a short description for your block, which can be translated with our translation functions. This will be shown in the Block Tab in the Settings Sidebar.
 -->
ブロックの簡単な説明。翻訳関数を使用して翻訳できます。「設定」サイドバーの「ブロック」タブで表示されます。

```js
description: __( 'Block showing a Book card.' );
```

#### category

-   **Type:** `String` [ text | media | design | widgets | theme | embed ]
<!--
Blocks are grouped into categories to help users browse and discover them.

The core provided categories are:

-   text
-   media
-   design
-   widgets
-   theme
-   embed

```js
// Assigning to the 'widgets' category
category: 'widgets',
```

Plugins and Themes can also register [custom block categories](/docs/reference-guides/filters/block-filters.md#managing-block-categories).
 -->
ブロックはユーザーの見やすさ、検索しやすさのためカテゴリーにグループ分けされます。

コアで提供されるカテゴリー一覧:

-   text  (テキスト)
-   media  (メディア)
-   design  (デザイン)
-   widgets  (ウィジェット)
-   theme (テーマ)
-   embed  (埋め込み)

```js
// 'widgets' ウィジェットカテゴリーに割り当て
category: 'widgets',
```

プラグインとテーマは [カスタムブロックカテゴリー](https://developer.wordpress.org/block-editor/developers/filters/block-filters/#managing-block-categories) を登録することもできます。
<!--
#### icon (optional)
 -->
#### icon (オプション)

-   **Type:** `String` | `Object`
<!--
An icon property should be specified to make it easier to identify a block. These can be any of [WordPress' Dashicons](https://developer.wordpress.org/resource/dashicons/), or a custom `svg` element.

```js
// Specifying a dashicon for the block
icon: 'book-alt',

// Specifying a custom svg for the block
icon: <svg viewBox="0 0 24 24" xmlns="http://www.w3.org/2000/svg"><path fill="none" d="M0 0h24v24H0V0z" /><path d="M19 13H5v-2h14v2z" /></svg>,
```
 -->
ブロックを見つけやすくするには icon プロパティを指定します。任意の [WordPress Dashicon](https://developer.wordpress.org/resource/dashicons/) またはカスタム `svg` 要素を指定できます。

```js
// ブロックに dashicon を指定
icon: 'book-alt',

<<<<<<< HEAD
// ブロックにカスタム svg を指定
icon: <svg viewBox="0 0 24 24" xmlns="http://www.w3.org/2000/svg"><path fill="none" d="M0 0h24v24H0V0z" /><path d="M19 13H5v-2h14v2z" /></svg>,
```
<!--
**Note:** Custom SVG icons are automatically wrapped in the [`wp.primitives.SVG` component](/packages/primitives/src/svg/) to add accessibility attributes (`aria-hidden`, `role`, and `focusable`).
=======
**Note:** Custom SVG icons are automatically wrapped in the [`wp.primitives.SVG` component](/packages/primitives/README.md) to add accessibility attributes (`aria-hidden`, `role`, and `focusable`).
>>>>>>> 73a935b7

An object can also be passed as icon, in this case, icon, as specified above, should be included in the src property.

Besides src the object can contain background and foreground colors, this colors will appear with the icon when they are applicable e.g.: in the inserter.
 -->
**注意:** カスタム SVG アイコンは自動的に [`wp.primitives.SVG` コンポーネント](/packages/primitives/src/svg/) でラップされ、アクセシビリティ属性 `aria-hidden`、`role`、`focusable` が追加されます。

オブジェクトもアイコンとして指定できますが、この場合にアイコンは src プロパティに含めてください。

src 以外にオブジェクトは背景色と前景色を設定できます。ここで指定した色はインサーターの中など適切な場面でアイコンの背景色や前景色として使用されます。

<!--
```js
icon: {
	// Specifying a background color to appear with the icon e.g.: in the inserter.
	background: '#7e70af',
	// Specifying a color for the icon (optional: if not set, a readable color will be automatically defined)
	foreground: '#fff',
	// Specifying an icon for the block
	src: <svg viewBox="0 0 24 24" xmlns="http://www.w3.org/2000/svg"><path fill="none" d="M0 0h24v24H0V0z" /><path d="M19 13H5v-2h14v2z" /></svg>,
} ,
```
 -->
```js
icon: {
	// インサーターの中などでアイコンの背景色として使用される色の指定
	background: '#7e70af',
	// アイコンの色の指定。オプションで、指定しなければ視認性の高い色が自動で定義される
	foreground: '#fff',
	// ブロックのアイコンの指定
	src: <svg viewBox="0 0 24 24" xmlns="http://www.w3.org/2000/svg"><path fill="none" d="M0 0h24v24H0V0z" /><path d="M19 13H5v-2h14v2z" /></svg>,
} ,
```
<!--
#### keywords (optional)
 -->
#### keywords (オプション)

-   **Type:** `Array`
<!--
Sometimes a block could have aliases that help users discover it while searching. For example, an `image` block could also want to be discovered by `photo`. You can do so by providing an array of terms (which can be translated).

```js
// Make it easier to discover a block with keyword aliases.
// These can be localised so your keywords work across locales.
keywords: [ __( 'image' ), __( 'photo' ), __( 'pics' ) ],
```
 -->
ブロックには、ユーザーが検索する際に見つけやすいよう別名を設定できます。たとえば `image` ブロックは、`photo` でも見つけられれるようになります。検索後の配列を指定してください。検索後は翻訳可能です。

```js
// キーワードで別名をつけてブロックを発見しやすくする
// キーワードは翻訳可能。翻訳すればロケールに関わらず動作する
keywords: [ __( 'image' ), __( 'photo' ), __( 'pics' ) ],
```
<!--
#### styles (optional)
 -->
#### styles (オプション)

-   **Type:** `Array`
<!--
Block styles can be used to provide alternative styles to block. It works by adding a class name to the block’s wrapper. Using CSS, a theme developer can target the class name for the block style if it is selected.

```js
// Register block styles.
styles: [
	// Mark style as default.
	{
		name: 'default',
		label: __( 'Rounded' ),
		isDefault: true
	},
	{
		name: 'outline',
		label: __( 'Outline' )
	},
	{
		name: 'squared',
		label: __( 'Squared' )
	},
],
```

<<<<<<< HEAD
Plugins and Themes can also register [custom block style](/docs/reference-guides/filters/block-filters.md#block-styles) for existing blocks.
 -->
ブロックスタイルを使用してブロックに代替のスタイルを与えられます。ブロックスタイルはブロックのラッパーにクラス名を追加することで動作します。テーマ開発者は該当のクラス名をターゲットに CSS を使用して、選択された際のブロックスタイルを指定できます。

```js
// ブロックスタイルの登録
styles: [
	// デフォルトのスタイルとしてマーク
	{
		name: 'default',
		label: __( 'Rounded' ),
		isDefault: true
	},
	{
		name: 'outline',
		label: __( 'Outline' )
	},
	{
		name: 'squared',
		label: __( 'Squared' )
	},
],
```

プラグインやテーマは既存のブロックに対して [カスタムブロックスタイル](https://developer.wordpress.org/block-editor/developers/filters/block-filters/#block-styles) を登録することもできます。
=======
Plugins and Themes can also register [custom block style](/docs/reference-guides/block-api/block-styles.md) for existing blocks.
>>>>>>> 73a935b7

<!--
#### attributes (optional)
 -->
#### attributes (オプション)

-   **Type:** `Object`
<!--
Attributes provide the structured data needs of a block. They can exist in different forms when they are serialized, but they are declared together under a common interface.

```js
// Specifying my block attributes
attributes: {
	cover: {
		type: 'string',
		source: 'attribute',
		selector: 'img',
		attribute: 'src',
	},
	author: {
		type: 'string',
		source: 'html',
		selector: '.book-author',
	},
	pages: {
		type: 'number',
	},
},
```
 -->
属性はブロックに必要な構造化データを提供します。シリアライズの際には異なる形式で存在できますが共通インターフェイスの下で一緒に宣言されます。

```js
// ブロックの属性の指定
attributes: {
	cover: {
		type: 'string',
		source: 'attribute',
		selector: 'img',
		attribute: 'src',
	},
	author: {
		type: 'string',
		source: 'html',
		selector: '.book-author',
	},
	pages: {
		type: 'number',
	},
},
```
<!--
-   **See: [Attributes](/docs/reference-guides/block-api/block-attributes.md).**
 -->
-   **参照: [属性](https://ja.wordpress.org/team/handbook/block-editor/reference-guides/block-api/block-attributes/)**

<!--
#### example (optional)
 -->
#### example (オプション)

-   **Type:** `Object`
<<<<<<< HEAD
<!--
Example provides structured example data for the block. This data is used to construct a preview for the block to be shown in the Inspector Help Panel when the user mouses over the block.
=======

Example provides structured example data for the block. This data is used to construct a preview for the block to be shown in the Inspector Help Panel when the user mouses over the block and in the Styles panel when the block is selected.
>>>>>>> 73a935b7

The data provided in the example object should match the attributes defined. For example:

```js
example: {
	attributes: {
		cover: 'https://example.com/image.jpg',
		author: 'William Shakespeare',
		pages: 500
	},
},
```

If `example` is not defined, the preview will not be shown. So even if no-attributes are defined, setting a empty example object `example: {}` will trigger the preview to show.
 -->
`example` はブロックの構造化したサンプルデータを提供します。このデータを使用してブロックのプレビューを作成します。ユーザーがインスペクターヘルプパネルでマウスオーバーすると、プレビューが表示されます。

`example` オブジェクトに提供したデータは定義された属性と合致する必要があります。たとえば

```js
example: {
    attributes: {
        cover: 'https://example.com/image.jpg',
        author: 'William Shakespeare',
        pages: 500
    },
},
```

`example` が定義されていない場合、プレビューは表示されません。属性が定義されていない場合にもプレビューを表示するには、空の `example` オブジェクト `example: {}` を設定します。

<!--
It's also possible to extend the block preview with inner blocks via `innerBlocks`. For example:
 -->
また `innerBlocks` を使用したインナーブロックでブロックプレビューを拡張することもできます。

```js
example: {
	attributes: {
		cover: 'https://example.com/image.jpg',
	},
	innerBlocks: [
		{
			name: 'core/paragraph',
			attributes: {
				/* translators: example text. */
				content: __(
					'Lorem ipsum dolor sit amet, consectetur adipiscing elit. Praesent et eros eu felis.'
				),
			},
		},
	],
},
```

<!--
It's also possible to define the width of the preview container in pixels via `viewportWidth`. For example:
 -->
また `viewportWidth` を使用してプレビューコンテナの幅をピクセル単位で定義することもできます。

```js
example: {
	attributes: {
		cover: 'https://example.com/image.jpg',
	},
	viewportWidth: 800
},
```
<!--
#### variations (optional)
 -->
#### variations (オプション)

-   **Type:** `Object[]`
<!--
Similarly to how the block's styles can be declared, a block type can define block variations that the user can pick from. The difference is that, rather than changing only the visual appearance, this field provides a way to apply initial custom attributes and inner blocks at the time when a block is inserted. See the [Block Variations API](/docs/reference-guides/block-api/block-variations.md) for more details.
 -->
ブロックタイプは、ブロックスタイルの宣言と同様に、ユーザーが選択可能なブロックバリエーションを定義できます。違いとしてはビジュアルな見た目を変更するだけでなく、ブロックが挿入された際の初期カスタム属性とインナーブロックの適用方法を提供します。詳細については [ブロックバリエーション API](https://ja.wordpress.org/team/handbook/block-editor/reference-guides/block-api/block-variations/) を参照してください。


<!--
#### supports (optional)
-->
#### supports (オプション)

-   **_Type:_** `Object`
<!--
Supports contains as set of options to control features used in the editor. See the [the supports documentation](/docs/reference-guides/block-api/block-supports.md) for more details.
 -->
`supports` にはエディター内で使用される機能を操作する、一連のオプションが含まれます。詳細については [supports のドキュメント](https://ja.wordpress.org/team/handbook/block-editor/reference-guides/block-api/block-supports/) を参照してください。


<!--
#### transforms (optional)
 -->
#### transforms (オプション)

-   **Type:** `Object`
<!--
Transforms provide rules for what a block can be transformed from and what it can be transformed to. A block can be transformed from another block, a shortcode, a regular expression, a file or a raw DOM node. Take a look at the [Block Transforms API](/docs/reference-guides/block-api/block-transforms.md) for more info about each available transformation.
 -->
`transform` は、何をブロックに変換できるのか、またブロックは何に変換できるのかのルールを提供します。ブロックは、別のブロック、ショートコード、正規表現、ファイル、生の DOM ノードから変換できます。利用可能な個々の変換の詳細については [ブロック変換 API](https://ja.wordpress.org/team/handbook/block-editor/reference-guides/block-api/block-transforms/) を参照してください。

<!--
#### parent (optional)
 -->
#### parent (オプション)

-   **Type:** `Array`
<!--
Blocks are able to be inserted into blocks that use [`InnerBlocks`](https://github.com/WordPress/gutenberg/blob/HEAD/packages/block-editor/src/components/inner-blocks/README.md) as nested content. Sometimes it is useful to restrict a block so that it is only available as a nested block. For example, you might want to allow an 'Add to Cart' block to only be available within a 'Product' block.

Setting `parent` lets a block require that it is only available when nested within the specified blocks.

```js
// Only allow this block when it is nested in a Columns block
parent: [ 'core/columns' ],
```
 -->
ブロックは、ネストしたコンテンツとして [`InnerBlocks`](https://github.com/WordPress/gutenberg/blob/HEAD/packages/block-editor/src/components/inner-blocks/README.md) を使用するブロックの中に挿入することができます。ブロックをネストしたブロックとしてのみ利用可能に制限することが有用な場合もあります。たとえば「Add to Cart (カートに追加)」ブロックは、「Product (商品)」ブロック内でのみ利用可能にすることができます。

`parent` を設定したブロックは、特定のブロック内にネストした場合のみ利用可能になります。

<<<<<<< HEAD
```js
// ブロックは Columns ブロックにネストする場合のみ利用可能
parent: [ 'core/columns' ],
```

<!--
=======
#### ancestor (optional)

-   **Type:** `Array`

The `ancestor` property makes a block available inside the specified block types at any position of the ancestor block subtree. That allows, for example, to place a 'Comment Content' block inside a 'Column' block, as long as 'Column' is somewhere within a 'Comment Template' block. In comparison to the `parent` property blocks that specify their `ancestor` can be placed anywhere in the subtree whilst blocks with a specified `parent` need to be direct children.


```js
// Only allow this block when it is nested at any level in a Columns block.
ancestor: [ 'core/columns' ],
```

>>>>>>> 73a935b7
## Block Collections
 -->
## ブロックコレクション

<!--
## `registerBlockCollection`

-   **Type:** `Function`
 -->
## registerBlockCollection 関数
<!--
Blocks can be added to collections, grouping together all blocks from the same origin

`registerBlockCollection` takes two parameters, `namespace` and an object of settings including `title` and `icon`.
 -->
ブロックをコレクションに追加し、出自の同じすべてのブロックを一緒にグループ化できます。

`registerBlockCollection` は2つのパラメータを取ります。`namespace` と、`title` と `icon` を含む設定のオブジェクトです。


### Namespace

-   **Type:** `String`
<!--
This should match the namespace declared in the block name; the name of your plugin or theme.
 -->
ブロック名で定義された namespace と合致する必要があります。プラグインやテーマの名前です。

### Settings

#### Title

-   **Type:** `String`
<!--
This will display in the block inserter section, which will list all blocks in this collection.
 -->
コレクション内のすべてのブロックをリストするブロックインサーターセクションにタイトルを表示します。

#### Icon

-   **Type:** `Object`
<!--
(Optional) An icon to display alongside the title in the block inserter.

```js
// Registering a block collection
registerBlockCollection( 'my-plugin', { title: 'My Plugin' } );
```
 -->
(オプション) ブロックインサーターのタイトルと一緒に表示するアイコン

```js
// ブロックコレクションの登録
registerBlockCollection( 'my-plugin', { title: 'My Plugin' } );
```

[原文](https://github.com/WordPress/gutenberg/blob/trunk/docs/reference-guides/block-api/block-registration.md)<|MERGE_RESOLUTION|>--- conflicted
+++ resolved
@@ -72,13 +72,8 @@
 #### title
 
 -   **Type:** `String`
-<<<<<<< HEAD
-<!--
-This is the display title for your block, which can be translated with our translation functions. The title will display in the Inserter and in other areas of the editor. 
-=======
-
+<!--
 This is the display title for your block, which can be translated with our translation functions. The title will display in the Inserter and in other areas of the editor.
->>>>>>> 73a935b7
 
 ```js
 // Our data object
@@ -174,21 +169,17 @@
 // ブロックに dashicon を指定
 icon: 'book-alt',
 
-<<<<<<< HEAD
 // ブロックにカスタム svg を指定
 icon: <svg viewBox="0 0 24 24" xmlns="http://www.w3.org/2000/svg"><path fill="none" d="M0 0h24v24H0V0z" /><path d="M19 13H5v-2h14v2z" /></svg>,
 ```
 <!--
-**Note:** Custom SVG icons are automatically wrapped in the [`wp.primitives.SVG` component](/packages/primitives/src/svg/) to add accessibility attributes (`aria-hidden`, `role`, and `focusable`).
-=======
 **Note:** Custom SVG icons are automatically wrapped in the [`wp.primitives.SVG` component](/packages/primitives/README.md) to add accessibility attributes (`aria-hidden`, `role`, and `focusable`).
->>>>>>> 73a935b7
 
 An object can also be passed as icon, in this case, icon, as specified above, should be included in the src property.
 
 Besides src the object can contain background and foreground colors, this colors will appear with the icon when they are applicable e.g.: in the inserter.
  -->
-**注意:** カスタム SVG アイコンは自動的に [`wp.primitives.SVG` コンポーネント](/packages/primitives/src/svg/) でラップされ、アクセシビリティ属性 `aria-hidden`、`role`、`focusable` が追加されます。
+**注意:** カスタム SVG アイコンは自動的に [`wp.primitives.SVG` コンポーネント](https://developer.wordpress.org/block-editor/reference-guides/packages/packages-primitives/) でラップされ、アクセシビリティ属性 `aria-hidden`、`role`、`focusable` が追加されます。
 
 オブジェクトもアイコンとして指定できますが、この場合にアイコンは src プロパティに含めてください。
 
@@ -267,8 +258,7 @@
 ],
 ```
 
-<<<<<<< HEAD
-Plugins and Themes can also register [custom block style](/docs/reference-guides/filters/block-filters.md#block-styles) for existing blocks.
+Plugins and Themes can also register [custom block style](/docs/reference-guides/block-api/block-styles.md) for existing blocks.
  -->
 ブロックスタイルを使用してブロックに代替のスタイルを与えられます。ブロックスタイルはブロックのラッパーにクラス名を追加することで動作します。テーマ開発者は該当のクラス名をターゲットに CSS を使用して、選択された際のブロックスタイルを指定できます。
 
@@ -292,10 +282,7 @@
 ],
 ```
 
-プラグインやテーマは既存のブロックに対して [カスタムブロックスタイル](https://developer.wordpress.org/block-editor/developers/filters/block-filters/#block-styles) を登録することもできます。
-=======
-Plugins and Themes can also register [custom block style](/docs/reference-guides/block-api/block-styles.md) for existing blocks.
->>>>>>> 73a935b7
+プラグインやテーマは既存のブロックに対して [カスタムブロックスタイル](https://ja.wordpress.org/team/handbook/block-editor/reference-guides/block-api/block-styles/) を登録することもできます。
 
 <!--
 #### attributes (optional)
@@ -358,13 +345,8 @@
 #### example (オプション)
 
 -   **Type:** `Object`
-<<<<<<< HEAD
-<!--
-Example provides structured example data for the block. This data is used to construct a preview for the block to be shown in the Inspector Help Panel when the user mouses over the block.
-=======
-
+<!--
 Example provides structured example data for the block. This data is used to construct a preview for the block to be shown in the Inspector Help Panel when the user mouses over the block and in the Styles panel when the block is selected.
->>>>>>> 73a935b7
 
 The data provided in the example object should match the attributes defined. For example:
 
@@ -380,7 +362,7 @@
 
 If `example` is not defined, the preview will not be shown. So even if no-attributes are defined, setting a empty example object `example: {}` will trigger the preview to show.
  -->
-`example` はブロックの構造化したサンプルデータを提供します。このデータを使用してブロックのプレビューを作成します。ユーザーがインスペクターヘルプパネルでマウスオーバーすると、プレビューが表示されます。
+`example` はブロックの構造化したサンプルデータを提供します。このデータを使用してブロックのプレビューを作成します。プレビューは、ユーザーがブロックをマウスオーバーした際のインスペクターヘルプパネル、またはブロックを選択した際のスタイルパネルで表示されます。
 
 `example` オブジェクトに提供したデータは定義された属性と合致する必要があります。たとえば
 
@@ -488,27 +470,35 @@
 
 `parent` を設定したブロックは、特定のブロック内にネストした場合のみ利用可能になります。
 
-<<<<<<< HEAD
 ```js
 // ブロックは Columns ブロックにネストする場合のみ利用可能
 parent: [ 'core/columns' ],
 ```
 
-<!--
-=======
+<!-- 
 #### ancestor (optional)
+ -->
+#### ancestor (オプション)
 
 -   **Type:** `Array`
 
+<!-- 
 The `ancestor` property makes a block available inside the specified block types at any position of the ancestor block subtree. That allows, for example, to place a 'Comment Content' block inside a 'Column' block, as long as 'Column' is somewhere within a 'Comment Template' block. In comparison to the `parent` property blocks that specify their `ancestor` can be placed anywhere in the subtree whilst blocks with a specified `parent` need to be direct children.
-
-
+ -->
+`ancestor` プロパティを使用すると、指定されたブロックタイプの中で、祖先ブロックサブツリーの任意の位置でブロックを利用できます。例えば、「'Comment Content' ブロックは、'Column' ブロックが 'Comment Template' ブロック内のどこかにある場合に限り、'Column' ブロック内に配置できる」等の制限が可能です。`parent` プロパティと比較すると `ancestor` を指定したブロックはサブツリーの任意の場所に配置できますが、`parent` を指定したブロックは直接の子としてのみ配置できます。
+
+<!-- 
 ```js
 // Only allow this block when it is nested at any level in a Columns block.
 ancestor: [ 'core/columns' ],
 ```
-
->>>>>>> 73a935b7
+ -->
+```js
+// このブロックは Columns ブロック内の任意のレベルで入れ子の場合のみ利用可能
+ancestor: [ 'core/columns' ],
+```
+
+<!--
 ## Block Collections
  -->
 ## ブロックコレクション
