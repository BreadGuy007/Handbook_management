--- conflicted
+++ resolved
@@ -434,15 +434,12 @@
 #### variations (オプション)
 
 -   **Type:** `Object[]`
-<<<<<<< HEAD
-<!--
-=======
 -   **Since**: `WordPress 5.9.0`
 
->>>>>>> 32bbf508
+<!--
 Similarly to how the block's styles can be declared, a block type can define block variations that the user can pick from. The difference is that, rather than changing only the visual appearance, this field provides a way to apply initial custom attributes and inner blocks at the time when a block is inserted. See the [Block Variations API](/docs/reference-guides/block-api/block-variations.md) for more details.
  -->
-ブロックタイプは、ブロックスタイルの宣言と同様に、ユーザーが選択可能なブロックバリエーションを定義できます。違いとしてはビジュアルな見た目を変更するだけでなく、ブロックが挿入された際の初期カスタム属性とインナーブロックの適用方法を提供します。詳細については [ブロックバリエーション API](https://ja.wordpress.org/team/handbook/block-editor/reference-guides/block-api/block-variations/) を参照してください。
+ブロックタイプは、ブロックスタイルの宣言方法と同様に、ユーザーが選択可能なブロックバリエーションを定義できます。違いはビジュアルな見た目だけを変更するのではなく、このフィールドは、ブロックが挿入された際の初期カスタム属性とインナーブロックの適用方法を提供します。詳細については [ブロックバリエーション API](https://ja.wordpress.org/team/handbook/block-editor/reference-guides/block-api/block-variations/) を参照してください。
 
 
 <!--
@@ -454,8 +451,7 @@
 <!--
 Supports contains as set of options to control features used in the editor. See the [the supports documentation](/docs/reference-guides/block-api/block-supports.md) for more details.
  -->
-`supports` にはエディター内で使用される機能を操作する、一連のオプションが含まれます。詳細については [supports のドキュメント](https://ja.wordpress.org/team/handbook/block-editor/reference-guides/block-api/block-supports/) を参照してください。
-
+`supports` にはエディター内で使用される機能を操作する、一連のオプションが含まれます。詳細については [supports のドキュメント](https://ja.wordpress.org/team/handbook/block-editor/reference-guides/block-api/block-supports/) を参照してください。
 
 <!--
 #### transforms (optional)
@@ -506,10 +502,7 @@
  -->
 `ancestor` プロパティを使用すると、指定されたブロックタイプの中で、祖先ブロックサブツリーの任意の位置でブロックを利用できます。例えば、「'Comment Content' ブロックは、'Column' ブロックが 'Comment Template' ブロック内のどこかにある場合に限り、'Column' ブロック内に配置できる」等の制限が可能です。`parent` プロパティと比較すると `ancestor` を指定したブロックはサブツリーの任意の場所に配置できますが、`parent` を指定したブロックは直接の子としてのみ配置できます。
 
-<<<<<<< HEAD
-<!-- 
-=======
->>>>>>> upstream/trunk
+<!-- 
 ```js
 // Only allow this block when it is nested at any level in a Columns block.
 ancestor: [ 'core/columns' ],
@@ -519,23 +512,34 @@
 // このブロックは Columns ブロック内の任意のレベルで入れ子の場合のみ利用可能
 ancestor: [ 'core/columns' ],
 ```
-
-<<<<<<< HEAD
-<!--
-=======
+<!-- 
 #### Block Hooks (optional)
+ -->
+#### Block Hooks (オプション)
 
 -   **Type:** `Object`
 -   **Since**: `WordPress 6.4.0`
 
+<!-- 
 Block Hooks is an API that allows a block to automatically insert itself next to all instances of a given block type, in a relative position also specified by the "hooked" block. That is, a block can opt to be inserted before or after a given block type, or as its first or last child (i.e. to be prepended or appended to the list of its child blocks, respectively). Hooked blocks will appear both on the frontend and in the editor (to allow for customization by the user).
-
+ -->
+ブロックフックは指定されたブロックタイプのすべてのインスタンスの隣、「フックされた」ブロックによって指定された相対位置に、自動的にブロックを挿入する API です。つまり、選択によりブロックを、指定されたブロックタイプの前または後、または、最初の子または最後の子 (子ブロックのリストの先頭、または末尾) に挿入できます。フックされたブロックは、フロントエンドとエディターの両方に表示されます (ユーザーによるカスタマイズが可能です)。
+
+<!-- 
 The key is the name of the block (`string`) to hook into, and the value is the position to hook into (`string`). Allowed target values are:
-
+ -->
+キーはフックするブロックの名前 (`string`)、値はフックする位置 (`string`) です。指定可能な値は以下です。
+
+<!-- 
 -   `before` – inject before the target block.
 -   `after` - inject after the target block.
 -   `firstChild` - inject before the first inner block of the target container block.
 -   `lastChild` - inject after the last inner block of the target container block.
+ -->
+-   `before` – ターゲットブロックの前に挿入
+-   `after` - ターゲットブロックの後に挿入
+-   `firstChild` - ターゲットのコンテナブロックの最初のインナーブロックの前に挿入
+-   `lastChild` - ターゲットのコンテナブロックの最後のインナーブロックの後に挿入
 
 ```js
 {
@@ -547,12 +551,17 @@
 	}
 }
 ```
-
+<!-- 
 It’s crucial to emphasize that the Block Hooks feature is only designed to work with _static_ block-based templates, template parts, and patterns. For patterns, this includes those provided by the theme, from [Block Pattern Directory](https://wordpress.org/patterns/), or from calls to [`register_block_pattern`](https://developer.wordpress.org/reference/functions/register_block_pattern/).
-
+ -->
+重要な点のため強調しますが、ブロックフック機能は、_静的な_ ブロックベースのテンプレート、テンプレートパーツ、パターンにのみ対応するように設計されています。このパターンに含まれるものは、テーマや、[ブロックパターンディレクトリ](https://wordpress.org/patterns/)、そして [`register_block_pattern`](https://developer.wordpress.org/reference/functions/register_block_pattern/) 呼び出しから提供されたものです。
+
+<!-- 
 Block Hooks will not work with post content or patterns crafted by the user, such as synced patterns, or theme templates and template parts that have been modified by the user.
-
->>>>>>> 32bbf508
+ -->
+ブロックフックは、投稿コンテンツや、ユーザーが作成したパターン (同期パターンなど)、ユーザーが変更したテーマのテンプレートやテンプレートパーツでは機能しません。
+
+<!--
 ## Block Collections
  -->
 ## ブロックコレクション
