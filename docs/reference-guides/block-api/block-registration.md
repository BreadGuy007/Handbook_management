--- conflicted
+++ resolved
@@ -1,25 +1,25 @@
-<!-- 
+<!--
 # Block Registration
  -->
 # ブロックの登録
-<!-- 
+<!--
 ## `registerBlockType`
 
 -   **Type:** `Function`
  -->
 ## registerBlockType 関数
-<!-- 
+<!--
 Every block starts by registering a new block type definition. To register, you use the `registerBlockType` function from the [`wp-blocks` package](/packages/blocks/README.md#registerBlockType). The function takes two arguments, a block `name` and a block configuration object.
  -->
 すべてのブロックの作成は、新しいブロックタイプ定義の登録から始まります。登録には [`wp-blocks` パッケージ](https://developer.wordpress.org/block-editor/packages/packages-blocks/#registerBlockType) の `registerBlockType` 関数を使用します。関数はブロック名とブロック構成オブジェクトの2つの引数を取ります。
-<!-- 
+<!--
 ### Block Name
  -->
 ### ブロック名
 
 -   **Type:** `String`
 
-<!-- 
+<!--
 The name for a block is a unique string that identifies a block. Names have to be structured as `namespace/block-name`, where namespace is the name of your plugin or theme.
 
 ```js
@@ -34,7 +34,7 @@
 registerBlockType( 'my-plugin/book', {} );
 ```
 
-<!-- 
+<!--
 _Note:_ A block name can only contain lowercase alphanumeric characters and dashes, and must begin with a letter.
 
 _Note:_ This name is used on the comment delimiters as `<!-- wp:my-plugin/book -->
@@ -44,7 +44,7 @@
 
 _注意:_ ブロック名はコメントデリミッタとして `<!-- wp:my-plugin/book -->` のように使用されます。コアで提供されるブロックはシリアライズの際に名前空間が削除されます。
 
-<!-- 
+<!--
 ### Block Configuration
  -->
 ### ブロック構成
@@ -58,7 +58,7 @@
 #### title
 
 -   **Type:** `String`
-<!-- 
+<!--
 This is the display title for your block, which can be translated with our translation functions. The block inserter will show this name.
 
 ```js
@@ -72,13 +72,13 @@
 // データオブジェクト
 title: __( 'Book' );
 ```
-<!-- 
+<!--
 #### description (optional)
  -->
 #### description (オプション)
 
 -   **Type:** `String`
-<!-- 
+<!--
 This is a short description for your block, which can be translated with our translation functions. This will be shown in the Block Tab in the Settings Sidebar.
  -->
 ブロックの簡単な説明。翻訳関数を使用して翻訳できます。「設定」サイドバーの「ブロック」タブで表示されます。
@@ -90,7 +90,7 @@
 #### category
 
 -   **Type:** `String` [ common | formatting | layout | widgets | embed ]
-<!-- 
+<!--
 Blocks are grouped into categories to help users browse and discover them.
 
 The core provided categories are:
@@ -126,13 +126,13 @@
 ```
 
 プラグインとテーマは [カスタムブロックカテゴリー](https://developer.wordpress.org/block-editor/developers/filters/block-filters/#managing-block-categories) を登録することもできます。
-<!-- 
+<!--
 #### icon (optional)
  -->
 #### icon (オプション)
 
 -   **Type:** `String` | `Object`
-<!-- 
+<!--
 An icon property should be specified to make it easier to identify a block. These can be any of [WordPress' Dashicons](https://developer.wordpress.org/resource/dashicons/), or a custom `svg` element.
 
 ```js
@@ -152,7 +152,7 @@
 // ブロックにカスタム svg を指定
 icon: <svg viewBox="0 0 24 24" xmlns="http://www.w3.org/2000/svg"><path fill="none" d="M0 0h24v24H0V0z" /><path d="M19 13H5v-2h14v2z" /></svg>,
 ```
-<!-- 
+<!--
 **Note:** Custom SVG icons are automatically wrapped in the [`wp.primitives.SVG` component](/packages/primitives/src/svg/) to add accessibility attributes (`aria-hidden`, `role`, and `focusable`).
 
 An object can also be passed as icon, in this case, icon, as specified above, should be included in the src property.
@@ -165,7 +165,7 @@
 
 src 以外にオブジェクトは背景色と前景色を設定できます。ここで指定した色はインサーターの中など適切な場面でアイコンの背景色や前景色として使用されます。
 
-<!-- 
+<!--
 ```js
 icon: {
 	// Specifying a background color to appear with the icon e.g.: in the inserter.
@@ -187,13 +187,13 @@
 	src: <svg viewBox="0 0 24 24" xmlns="http://www.w3.org/2000/svg"><path fill="none" d="M0 0h24v24H0V0z" /><path d="M19 13H5v-2h14v2z" /></svg>,
 } ,
 ```
-<!-- 
+<!--
 #### keywords (optional)
  -->
 #### keywords (オプション)
 
 -   **Type:** `Array`
-<!-- 
+<!--
 Sometimes a block could have aliases that help users discover it while searching. For example, an `image` block could also want to be discovered by `photo`. You can do so by providing an array of terms (which can be translated).
 
 ```js
@@ -202,26 +202,21 @@
 keywords: [ __( 'image' ), __( 'photo' ), __( 'pics' ) ],
 ```
  -->
-ブロックには、ユーザーが検索する際に見つけやすいよう別名を設定できます。たとえば `image` ブロックは、`photo` でも見つけられれるようになります。検索後の配列を指定してください。検索後は翻訳可能です。 
+ブロックには、ユーザーが検索する際に見つけやすいよう別名を設定できます。たとえば `image` ブロックは、`photo` でも見つけられれるようになります。検索後の配列を指定してください。検索後は翻訳可能です。
 
 ```js
 // キーワードで別名をつけてブロックを発見しやすくする
 // キーワードは翻訳可能。翻訳すればロケールに関わらず動作する
 keywords: [ __( 'image' ), __( 'photo' ), __( 'pics' ) ],
 ```
-<!-- 
+<!--
 #### styles (optional)
  -->
 #### styles (オプション)
 
 -   **Type:** `Array`
-<<<<<<< HEAD
-<!-- 
-Block styles can be used to provide alternative styles to block. It works by adding a class name to the block’s wrapper. Using CSS, a theme developer can target the class name for the style variation if it is selected.
-=======
-
+<!--
 Block styles can be used to provide alternative styles to block. It works by adding a class name to the block’s wrapper. Using CSS, a theme developer can target the class name for the block style if it is selected.
->>>>>>> 3712ce0a
 
 ```js
 // Register block styles.
@@ -243,13 +238,9 @@
 ],
 ```
 
-<<<<<<< HEAD
-Plugins and Themes can also register [custom block style](/docs/reference-guides/filters/block-filters.md#block-style-variations) for existing blocks.
- -->
-ブロックスタイルを使用してブロックに代替のスタイルを与えられます。ブロックスタイルはブロックのラッパーにクラス名を追加することで動作します。テーマ開発者は該当のクラス名をターゲットに CSS を使用して、選択された際のスタイルのバリエーションを指定できます。
-=======
 Plugins and Themes can also register [custom block style](/docs/reference-guides/filters/block-filters.md#block-styles) for existing blocks.
->>>>>>> 3712ce0a
+ -->
+ブロックスタイルを使用してブロックに代替のスタイルを与えられます。ブロックスタイルはブロックのラッパーにクラス名を追加することで動作します。テーマ開発者は該当のクラス名をターゲットに CSS を使用して、選択された際のブロックスタイルを指定できます。
 
 ```js
 // ブロックスタイルの登録
@@ -271,15 +262,15 @@
 ],
 ```
 
-プラグインやテーマは既存のブロックに対して [カスタムブロックスタイル](https://developer.wordpress.org/block-editor/developers/filters/block-filters/#block-style-variations) を登録することもできます。
-
-<!-- 
+プラグインやテーマは既存のブロックに対して [カスタムブロックスタイル](https://developer.wordpress.org/block-editor/developers/filters/block-filters/#block-styles) を登録することもできます。
+
+<!--
 #### attributes (optional)
  -->
 #### attributes (オプション)
 
 -   **Type:** `Object`
-<!-- 
+<!--
 Attributes provide the structured data needs of a block. They can exist in different forms when they are serialized, but they are declared together under a common interface.
 
 ```js
@@ -323,18 +314,18 @@
 	},
 },
 ```
-<!-- 
+<!--
 -   **See: [Attributes](/docs/reference-guides/block-api/block-attributes.md).**
  -->
 -   **参照: [属性](https://ja.wordpress.org/team/handbook/block-editor/reference-guides/block-api/block-attributes/)**
 
-<!-- 
+<!--
 #### example (optional)
  -->
 #### example (オプション)
 
 -   **Type:** `Object`
-<!-- 
+<!--
 Example provides structured example data for the block. This data is used to construct a preview for the block to be shown in the Inspector Help Panel when the user mouses over the block.
 
 The data provided in the example object should match the attributes defined. For example:
@@ -367,7 +358,7 @@
 
 `example` が定義されていない場合、プレビューは表示されません。属性が定義されていない場合にもプレビューを表示するには、空の `example` オブジェクト `example: {}` を設定します。
 
-<!-- 
+<!--
 It's also possible to extend the block preview with inner blocks via `innerBlocks`. For example:
  -->
 また `innerBlocks` を使用したインナーブロックでブロックプレビューを拡張することもできます。
@@ -391,7 +382,7 @@
 },
 ```
 
-<!-- 
+<!--
 It's also possible to define the width of the preview container in pixels via `viewportWidth`. For example:
  -->
 また `viewportWidth` を使用してプレビューコンテナの幅をピクセル単位で定義することもできます。
@@ -404,23 +395,19 @@
 	viewportWidth: 800
 },
 ```
-<!-- 
+<!--
 #### variations (optional)
  -->
 #### variations (オプション)
 
 -   **Type:** `Object[]`
-<<<<<<< HEAD
-<!-- 
-Similarly to how the block's style variations can be declared, a block type can define block variations that the user can pick from. The difference is that, rather than changing only the visual appearance, this field provides a way to apply initial custom attributes and inner blocks at the time when a block is inserted. See the [Block Variations API](/docs/reference-guides/block-api/block-variations.md) for more details.
- -->
-ブロックタイプは、ブロックスタイルバリエーションの宣言と同様に、ユーザーが選択可能なブロックバリエーションを定義できます。違いとしてはビジュアルな見た目を変更するだけでなく、ブロックが挿入された際の初期カスタム属性とインナーブロックの適用方法を提供します。詳細については [ブロックバリエーション API](https://ja.wordpress.org/team/handbook/block-editor/reference-guides/block-api/block-variations/) を参照してください。
-=======
-
+<!--
 Similarly to how the block's styles can be declared, a block type can define block variations that the user can pick from. The difference is that, rather than changing only the visual appearance, this field provides a way to apply initial custom attributes and inner blocks at the time when a block is inserted. See the [Block Variations API](/docs/reference-guides/block-api/block-variations.md) for more details.
->>>>>>> 3712ce0a
-
-<!-- 
+ -->
+ブロックタイプは、ブロックスタイルの宣言と同様に、ユーザーが選択可能なブロックバリエーションを定義できます。違いとしてはビジュアルな見た目を変更するだけでなく、ブロックが挿入された際の初期カスタム属性とインナーブロックの適用方法を提供します。詳細については [ブロックバリエーション API](https://ja.wordpress.org/team/handbook/block-editor/reference-guides/block-api/block-variations/) を参照してください。
+
+
+<!--
 #### supports (optional)
 -->
 #### supports (オプション)
@@ -432,24 +419,24 @@
 `supports` にはエディター内で使用される機能を操作する、一連のオプションが含まれます。詳細については [supports のドキュメント](https://ja.wordpress.org/team/handbook/block-editor/reference-guides/block-api/block-supports/) を参照してください。
 
 
-<!-- 
+<!--
 #### transforms (optional)
  -->
 #### transforms (オプション)
 
 -   **Type:** `Object`
-<!-- 
+<!--
 Transforms provide rules for what a block can be transformed from and what it can be transformed to. A block can be transformed from another block, a shortcode, a regular expression, a file or a raw DOM node. Take a look at the [Block Transforms API](/docs/reference-guides/block-api/block-transforms.md) for more info about each available transformation.
  -->
 `transform` は、何をブロックに変換できるのか、またブロックは何に変換できるのかのルールを提供します。ブロックは、別のブロック、ショートコード、正規表現、ファイル、生の DOM ノードから変換できます。利用可能な個々の変換の詳細については [ブロック変換 API](https://github.com/WordPress/gutenberg/blob/master/docs/designers-developers/developers/block-api/block-transforms.md) を参照してください。
 
-<!-- 
+<!--
 #### parent (optional)
  -->
 #### parent (オプション)
 
 -   **Type:** `Array`
-<!-- 
+<!--
 Blocks are able to be inserted into blocks that use [`InnerBlocks`](https://github.com/WordPress/gutenberg/blob/HEAD/packages/block-editor/src/components/inner-blocks/README.md) as nested content. Sometimes it is useful to restrict a block so that it is only available as a nested block. For example, you might want to allow an 'Add to Cart' block to only be available within a 'Product' block.
 
 Setting `parent` lets a block require that it is only available when nested within the specified blocks.
@@ -468,18 +455,18 @@
 parent: [ 'core/columns' ],
 ```
 
-<!-- 
+<!--
 ## Block Collections
  -->
 ## ブロックコレクション
 
-<!-- 
+<!--
 ## `registerBlockCollection`
 
 -   **Type:** `Function`
  -->
 ## registerBlockCollection 関数
-<!-- 
+<!--
 Blocks can be added to collections, grouping together all blocks from the same origin
 
 `registerBlockCollection` takes two parameters, `namespace` and an object of settings including `title` and `icon`.
@@ -492,7 +479,7 @@
 ### Namespace
 
 -   **Type:** `String`
-<!-- 
+<!--
 This should match the namespace declared in the block name; the name of your plugin or theme.
  -->
 ブロック名で定義された namespace と合致する必要があります。プラグインやテーマの名前です。
@@ -502,7 +489,7 @@
 #### Title
 
 -   **Type:** `String`
-<!-- 
+<!--
 This will display in the block inserter section, which will list all blocks in this collection.
  -->
 コレクション内のすべてのブロックをリストするブロックインサーターセクションにタイトルを表示します。
@@ -510,7 +497,7 @@
 #### Icon
 
 -   **Type:** `Object`
-<!-- 
+<!--
 (Optional) An icon to display alongside the title in the block inserter.
 
 ```js
