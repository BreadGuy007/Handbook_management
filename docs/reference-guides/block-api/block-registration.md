<!--
# Registration
 -->
# 登録

<!--
Block registration API reference.
 -->
ブロック登録 API リファレンス

<!--
**Note:** You can use the functions documented on this page, but a flexible method to register new block types is to use the block.json metadata file. See [metadata documentation for complete information](/docs/reference-guides/block-api/block-metadata.md).
**Note:** You can use the functions documented on this page to register a block on the client-side only, but a flexible method to register new block types is to use the `block.json` metadata file. See [metadata documentation for complete information](/docs/reference-guides/block-api/block-metadata.md).
 -->
**注意:** このページで紹介する関数を使用しても、クライアント側でのみブロックを登録できますが、block.json メタデータファイルを使用した方がフレキシブルです。メタデータの完全な情報については、[こちらのドキュメント](https://ja.wordpress.org/team/handbook/block-editor/reference-guides/block-api/block-metadata/)を参照してください。

<!--
## `registerBlockType`
 -->
## registerBlockType 関数

-   **Type:** `Function`

<!--
Every block starts by registering a new block type definition. To register, you use the `registerBlockType` function from the [`wp-blocks` package](/packages/blocks/README.md#registerBlockType). The function takes two arguments, a block `name` and a block configuration object.
 -->
すべてのブロックの作成は、新しいブロックタイプ定義の登録から始まります。登録には [`wp-blocks` パッケージ](https://developer.wordpress.org/block-editor/packages/packages-blocks/#registerBlockType) の `registerBlockType` 関数を使用します。関数はブロック名とブロック構成オブジェクトの2つの引数を取ります。

<!--
### Block Name
 -->
### ブロック名

-   **Type:** `String`

<!--
The name for a block is a unique string that identifies a block. Names have to be structured as `namespace/block-name`, where namespace is the name of your plugin or theme.

```js
// Registering my block with a unique name
registerBlockType( 'my-plugin/book', {} );
```
 -->
ブロック名はブロックを一意に識別する固有の文字列です。ブロック名は「`namespace/block-name`」の形式を取り、namespace はプラグインやテーマの名前になります。

```js
// ブロックを一意の名前で登録
registerBlockType( 'my-plugin/book', {} );
```

<!--
_Note:_ A block name can only contain lowercase alphanumeric characters and dashes, and must begin with a letter.

_Note:_ This name is used on the comment delimiters as `<!-- wp:my-plugin/book -->
<!--`. Those blocks provided by core don't include a namespace when serialized.
 -->
_注意:_ ブロック名には英小文字、数字、ダッシュのみを使うことができます。またブロック名は文字で始まる必要があります。

_注意:_ ブロック名はコメントデリミッタとして `<!-- wp:my-plugin/book -->` のように使用されます。コアで提供されるブロックはシリアライズの際に名前空間が削除されます。

<!--
### Block Configuration
 -->
### ブロック構成

-   **Type:** `Object` [ `{ key: value }` ]

登録する際、ブロックにプロパティを指定できます。プロパティは構成オブジェクトで定義します。

プロパティの一覧は以下のとおりです。

#### title

-   **Type:** `String`
<<<<<<< HEAD
<!--
This is the display title for your block, which can be translated with our translation functions. The block inserter will show this name.
=======

This is the display title for your block, which can be translated with our translation functions. The title will display in the Inserter and in other areas of the editor. 
>>>>>>> a5b79142

```js
// Our data object
title: __( 'Book' );
```
 -->
ブロックの表示タイトル。翻訳関数を使用して翻訳できます。ブロックインサーターはこの名前を表示します。

<<<<<<< HEAD
```js
// データオブジェクト
title: __( 'Book' );
```
<!--
=======
_Note:_ To keep your block titles readable and accessible in the UI, try to avoid very long titles.

>>>>>>> a5b79142
#### description (optional)
 -->
#### description (オプション)

-   **Type:** `String`
<!--
This is a short description for your block, which can be translated with our translation functions. This will be shown in the Block Tab in the Settings Sidebar.
 -->
ブロックの簡単な説明。翻訳関数を使用して翻訳できます。「設定」サイドバーの「ブロック」タブで表示されます。

```js
description: __( 'Block showing a Book card.' );
```

#### category

-   **Type:** `String` [ text | media | design | widgets | theme | embed ]
<!--
Blocks are grouped into categories to help users browse and discover them.

The core provided categories are:

-   text
-   media
-   design
-   widgets
-   theme
-   embed

```js
// Assigning to the 'widgets' category
category: 'widgets',
```

Plugins and Themes can also register [custom block categories](/docs/reference-guides/filters/block-filters.md#managing-block-categories).
 -->
ブロックはユーザーの見やすさ、検索しやすさのためカテゴリーにグループ分けされます。

コアで提供されるカテゴリー一覧:

-   text  (テキスト)
-   media  (メディア)
-   design  (デザイン)
-   widgets  (ウィジェット)
-   theme (テーマ)
-   embed  (埋め込み)

```js
// 'widgets' ウィジェットカテゴリーに割り当て
category: 'widgets',
```

プラグインとテーマは [カスタムブロックカテゴリー](https://developer.wordpress.org/block-editor/developers/filters/block-filters/#managing-block-categories) を登録することもできます。
<!--
#### icon (optional)
 -->
#### icon (オプション)

-   **Type:** `String` | `Object`
<!--
An icon property should be specified to make it easier to identify a block. These can be any of [WordPress' Dashicons](https://developer.wordpress.org/resource/dashicons/), or a custom `svg` element.

```js
// Specifying a dashicon for the block
icon: 'book-alt',

// Specifying a custom svg for the block
icon: <svg viewBox="0 0 24 24" xmlns="http://www.w3.org/2000/svg"><path fill="none" d="M0 0h24v24H0V0z" /><path d="M19 13H5v-2h14v2z" /></svg>,
```
 -->
ブロックを見つけやすくするには icon プロパティを指定します。任意の [WordPress Dashicon](https://developer.wordpress.org/resource/dashicons/) またはカスタム `svg` 要素を指定できます。

```js
// ブロックに dashicon を指定
icon: 'book-alt',

// ブロックにカスタム svg を指定
icon: <svg viewBox="0 0 24 24" xmlns="http://www.w3.org/2000/svg"><path fill="none" d="M0 0h24v24H0V0z" /><path d="M19 13H5v-2h14v2z" /></svg>,
```
<!--
**Note:** Custom SVG icons are automatically wrapped in the [`wp.primitives.SVG` component](/packages/primitives/src/svg/) to add accessibility attributes (`aria-hidden`, `role`, and `focusable`).

An object can also be passed as icon, in this case, icon, as specified above, should be included in the src property.

Besides src the object can contain background and foreground colors, this colors will appear with the icon when they are applicable e.g.: in the inserter.
 -->
**注意:** カスタム SVG アイコンは自動的に [`wp.primitives.SVG` コンポーネント](/packages/primitives/src/svg/) でラップされ、アクセシビリティ属性 `aria-hidden`、`role`、`focusable` が追加されます。

オブジェクトもアイコンとして指定できますが、この場合にアイコンは src プロパティに含めてください。

src 以外にオブジェクトは背景色と前景色を設定できます。ここで指定した色はインサーターの中など適切な場面でアイコンの背景色や前景色として使用されます。

<!--
```js
icon: {
	// Specifying a background color to appear with the icon e.g.: in the inserter.
	background: '#7e70af',
	// Specifying a color for the icon (optional: if not set, a readable color will be automatically defined)
	foreground: '#fff',
	// Specifying an icon for the block
	src: <svg viewBox="0 0 24 24" xmlns="http://www.w3.org/2000/svg"><path fill="none" d="M0 0h24v24H0V0z" /><path d="M19 13H5v-2h14v2z" /></svg>,
} ,
```
 -->
```js
icon: {
	// インサーターの中などでアイコンの背景色として使用される色の指定
	background: '#7e70af',
	// アイコンの色の指定。オプションで、指定しなければ視認性の高い色が自動で定義される
	foreground: '#fff',
	// ブロックのアイコンの指定
	src: <svg viewBox="0 0 24 24" xmlns="http://www.w3.org/2000/svg"><path fill="none" d="M0 0h24v24H0V0z" /><path d="M19 13H5v-2h14v2z" /></svg>,
} ,
```
<!--
#### keywords (optional)
 -->
#### keywords (オプション)

-   **Type:** `Array`
<!--
Sometimes a block could have aliases that help users discover it while searching. For example, an `image` block could also want to be discovered by `photo`. You can do so by providing an array of terms (which can be translated).

```js
// Make it easier to discover a block with keyword aliases.
// These can be localised so your keywords work across locales.
keywords: [ __( 'image' ), __( 'photo' ), __( 'pics' ) ],
```
 -->
ブロックには、ユーザーが検索する際に見つけやすいよう別名を設定できます。たとえば `image` ブロックは、`photo` でも見つけられれるようになります。検索後の配列を指定してください。検索後は翻訳可能です。

```js
// キーワードで別名をつけてブロックを発見しやすくする
// キーワードは翻訳可能。翻訳すればロケールに関わらず動作する
keywords: [ __( 'image' ), __( 'photo' ), __( 'pics' ) ],
```
<!--
#### styles (optional)
 -->
#### styles (オプション)

-   **Type:** `Array`
<!--
Block styles can be used to provide alternative styles to block. It works by adding a class name to the block’s wrapper. Using CSS, a theme developer can target the class name for the block style if it is selected.

```js
// Register block styles.
styles: [
	// Mark style as default.
	{
		name: 'default',
		label: __( 'Rounded' ),
		isDefault: true
	},
	{
		name: 'outline',
		label: __( 'Outline' )
	},
	{
		name: 'squared',
		label: __( 'Squared' )
	},
],
```

Plugins and Themes can also register [custom block style](/docs/reference-guides/filters/block-filters.md#block-styles) for existing blocks.
 -->
ブロックスタイルを使用してブロックに代替のスタイルを与えられます。ブロックスタイルはブロックのラッパーにクラス名を追加することで動作します。テーマ開発者は該当のクラス名をターゲットに CSS を使用して、選択された際のブロックスタイルを指定できます。

```js
// ブロックスタイルの登録
styles: [
	// デフォルトのスタイルとしてマーク
	{
		name: 'default',
		label: __( 'Rounded' ),
		isDefault: true
	},
	{
		name: 'outline',
		label: __( 'Outline' )
	},
	{
		name: 'squared',
		label: __( 'Squared' )
	},
],
```

プラグインやテーマは既存のブロックに対して [カスタムブロックスタイル](https://developer.wordpress.org/block-editor/developers/filters/block-filters/#block-styles) を登録することもできます。

<!--
#### attributes (optional)
 -->
#### attributes (オプション)

-   **Type:** `Object`
<!--
Attributes provide the structured data needs of a block. They can exist in different forms when they are serialized, but they are declared together under a common interface.

```js
// Specifying my block attributes
attributes: {
	cover: {
		type: 'string',
		source: 'attribute',
		selector: 'img',
		attribute: 'src',
	},
	author: {
		type: 'string',
		source: 'html',
		selector: '.book-author',
	},
	pages: {
		type: 'number',
	},
},
```
 -->
属性はブロックに必要な構造化データを提供します。シリアライズの際には異なる形式で存在できますが共通インターフェイスの下で一緒に宣言されます。

```js
// ブロックの属性の指定
attributes: {
	cover: {
		type: 'string',
		source: 'attribute',
		selector: 'img',
		attribute: 'src',
	},
	author: {
		type: 'string',
		source: 'html',
		selector: '.book-author',
	},
	pages: {
		type: 'number',
	},
},
```
<!--
-   **See: [Attributes](/docs/reference-guides/block-api/block-attributes.md).**
 -->
-   **参照: [属性](https://ja.wordpress.org/team/handbook/block-editor/reference-guides/block-api/block-attributes/)**

<!--
#### example (optional)
 -->
#### example (オプション)

-   **Type:** `Object`
<!--
Example provides structured example data for the block. This data is used to construct a preview for the block to be shown in the Inspector Help Panel when the user mouses over the block.

The data provided in the example object should match the attributes defined. For example:

```js
example: {
	attributes: {
		cover: 'https://example.com/image.jpg',
		author: 'William Shakespeare',
		pages: 500
	},
},
```

If `example` is not defined, the preview will not be shown. So even if no-attributes are defined, setting a empty example object `example: {}` will trigger the preview to show.
 -->
`example` はブロックの構造化したサンプルデータを提供します。このデータを使用してブロックのプレビューを作成します。ユーザーがインスペクターヘルプパネルでマウスオーバーすると、プレビューが表示されます。

`example` オブジェクトに提供したデータは定義された属性と合致する必要があります。たとえば

```js
example: {
    attributes: {
        cover: 'https://example.com/image.jpg',
        author: 'William Shakespeare',
        pages: 500
    },
},
```

`example` が定義されていない場合、プレビューは表示されません。属性が定義されていない場合にもプレビューを表示するには、空の `example` オブジェクト `example: {}` を設定します。

<!--
It's also possible to extend the block preview with inner blocks via `innerBlocks`. For example:
 -->
また `innerBlocks` を使用したインナーブロックでブロックプレビューを拡張することもできます。

```js
example: {
	attributes: {
		cover: 'https://example.com/image.jpg',
	},
	innerBlocks: [
		{
			name: 'core/paragraph',
			attributes: {
				/* translators: example text. */
				content: __(
					'Lorem ipsum dolor sit amet, consectetur adipiscing elit. Praesent et eros eu felis.'
				),
			},
		},
	],
},
```

<!--
It's also possible to define the width of the preview container in pixels via `viewportWidth`. For example:
 -->
また `viewportWidth` を使用してプレビューコンテナの幅をピクセル単位で定義することもできます。

```js
example: {
	attributes: {
		cover: 'https://example.com/image.jpg',
	},
	viewportWidth: 800
},
```
<!--
#### variations (optional)
 -->
#### variations (オプション)

-   **Type:** `Object[]`
<!--
Similarly to how the block's styles can be declared, a block type can define block variations that the user can pick from. The difference is that, rather than changing only the visual appearance, this field provides a way to apply initial custom attributes and inner blocks at the time when a block is inserted. See the [Block Variations API](/docs/reference-guides/block-api/block-variations.md) for more details.
 -->
ブロックタイプは、ブロックスタイルの宣言と同様に、ユーザーが選択可能なブロックバリエーションを定義できます。違いとしてはビジュアルな見た目を変更するだけでなく、ブロックが挿入された際の初期カスタム属性とインナーブロックの適用方法を提供します。詳細については [ブロックバリエーション API](https://ja.wordpress.org/team/handbook/block-editor/reference-guides/block-api/block-variations/) を参照してください。


<!--
#### supports (optional)
-->
#### supports (オプション)

-   **_Type:_** `Object`
<!--
Supports contains as set of options to control features used in the editor. See the [the supports documentation](/docs/reference-guides/block-api/block-supports.md) for more details.
 -->
`supports` にはエディター内で使用される機能を操作する、一連のオプションが含まれます。詳細については [supports のドキュメント](https://ja.wordpress.org/team/handbook/block-editor/reference-guides/block-api/block-supports/) を参照してください。


<!--
#### transforms (optional)
 -->
#### transforms (オプション)

-   **Type:** `Object`
<!--
Transforms provide rules for what a block can be transformed from and what it can be transformed to. A block can be transformed from another block, a shortcode, a regular expression, a file or a raw DOM node. Take a look at the [Block Transforms API](/docs/reference-guides/block-api/block-transforms.md) for more info about each available transformation.
 -->
`transform` は、何をブロックに変換できるのか、またブロックは何に変換できるのかのルールを提供します。ブロックは、別のブロック、ショートコード、正規表現、ファイル、生の DOM ノードから変換できます。利用可能な個々の変換の詳細については [ブロック変換 API](https://ja.wordpress.org/team/handbook/block-editor/reference-guides/block-api/block-transforms/) を参照してください。

<!--
#### parent (optional)
 -->
#### parent (オプション)

-   **Type:** `Array`
<!--
Blocks are able to be inserted into blocks that use [`InnerBlocks`](https://github.com/WordPress/gutenberg/blob/HEAD/packages/block-editor/src/components/inner-blocks/README.md) as nested content. Sometimes it is useful to restrict a block so that it is only available as a nested block. For example, you might want to allow an 'Add to Cart' block to only be available within a 'Product' block.

Setting `parent` lets a block require that it is only available when nested within the specified blocks.

```js
// Only allow this block when it is nested in a Columns block
parent: [ 'core/columns' ],
```
 -->
ブロックは、ネストしたコンテンツとして [`InnerBlocks`](https://github.com/WordPress/gutenberg/blob/HEAD/packages/block-editor/src/components/inner-blocks/README.md) を使用するブロックの中に挿入することができます。ブロックをネストしたブロックとしてのみ利用可能に制限することが有用な場合もあります。たとえば「Add to Cart (カートに追加)」ブロックは、「Product (商品)」ブロック内でのみ利用可能にすることができます。

`parent` を設定したブロックは、特定のブロック内にネストした場合のみ利用可能になります。

```js
// ブロックは Columns ブロックにネストする場合のみ利用可能
parent: [ 'core/columns' ],
```

<!--
## Block Collections
 -->
## ブロックコレクション

<!--
## `registerBlockCollection`

-   **Type:** `Function`
 -->
## registerBlockCollection 関数
<!--
Blocks can be added to collections, grouping together all blocks from the same origin

`registerBlockCollection` takes two parameters, `namespace` and an object of settings including `title` and `icon`.
 -->
ブロックをコレクションに追加し、出自の同じすべてのブロックを一緒にグループ化できます。

`registerBlockCollection` は2つのパラメータを取ります。`namespace` と、`title` と `icon` を含む設定のオブジェクトです。


### Namespace

-   **Type:** `String`
<!--
This should match the namespace declared in the block name; the name of your plugin or theme.
 -->
ブロック名で定義された namespace と合致する必要があります。プラグインやテーマの名前です。

### Settings

#### Title

-   **Type:** `String`
<!--
This will display in the block inserter section, which will list all blocks in this collection.
 -->
コレクション内のすべてのブロックをリストするブロックインサーターセクションにタイトルを表示します。

#### Icon

-   **Type:** `Object`
<!--
(Optional) An icon to display alongside the title in the block inserter.

```js
// Registering a block collection
registerBlockCollection( 'my-plugin', { title: 'My Plugin' } );
```
 -->
(オプション) ブロックインサーターのタイトルと一緒に表示するアイコン

```js
// ブロックコレクションの登録
registerBlockCollection( 'my-plugin', { title: 'My Plugin' } );
```

[原文](https://github.com/WordPress/gutenberg/blob/trunk/docs/reference-guides/block-api/block-registration.md)<|MERGE_RESOLUTION|>--- conflicted
+++ resolved
@@ -72,31 +72,27 @@
 #### title
 
 -   **Type:** `String`
-<<<<<<< HEAD
-<!--
-This is the display title for your block, which can be translated with our translation functions. The block inserter will show this name.
-=======
-
+<!--
 This is the display title for your block, which can be translated with our translation functions. The title will display in the Inserter and in other areas of the editor. 
->>>>>>> a5b79142
 
 ```js
 // Our data object
 title: __( 'Book' );
 ```
  -->
-ブロックの表示タイトル。翻訳関数を使用して翻訳できます。ブロックインサーターはこの名前を表示します。
-
-<<<<<<< HEAD
+ブロックの表示タイトル。翻訳関数を使用して翻訳できます。ブロックインサーターやエディターの他の領域は、このタイトルを表示します。
+
 ```js
 // データオブジェクト
 title: __( 'Book' );
 ```
-<!--
-=======
+<!-- 
 _Note:_ To keep your block titles readable and accessible in the UI, try to avoid very long titles.
-
->>>>>>> a5b79142
+ -->
+_注意:_ UIで読みやすく、アクセスしやすいブロックタイトルにするには、長過ぎるタイトルは避けてください。
+
+
+<!--
 #### description (optional)
  -->
 #### description (オプション)
