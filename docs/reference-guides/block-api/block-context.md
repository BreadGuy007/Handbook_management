--- conflicted
+++ resolved
@@ -18,28 +18,20 @@
  -->
 [React コンテキスト](https://reactjs.org/docs/context.html) を知っていれば、ブロックコンテキストは多くで同じアイデアを採用しています。実際、ブロックコンテキストのクライアント側ブロックエディターの実装は非常に簡単な React コンテキストのアプリケーションです。ブロックコンテキストは以下の例で見るようにサーバー側 `render_callback` 実装でもサポートされています。
 
-<<<<<<< HEAD
-<!--
-## Defining Block Context
+<!--
+## Defining block context
  -->
 ## ブロックコンテキストの定義
-=======
-## Defining block context
->>>>>>> e09412eb
 
 <!--
 Block context is defined in the registered settings of a block. A block can provide a context value, or consume a value it seeks to inherit.
  -->
 ブロックコンテキストはブロックの登録設定内で定義されます。ブロックはコンテキスト値を提供したり継承した値を消費することができます。
 
-<<<<<<< HEAD
-<!--
-### Providing Block Context
+<!--
+### Providing block context
  -->
 ### ブロックコンテキストの提供
-=======
-### Providing block context
->>>>>>> e09412eb
 
 <!--
 A block can provide a context value by assigning a `providesContext` property in its registered settings. This is an object which maps a context name to one of the block's own attribute. The value corresponding to that attribute value is made available to descendent blocks and can be referenced by the same context name. Currently, block context only supports values derived from the block's own attributes. This could be enhanced in the future to support additional sources of context values.
@@ -68,14 +60,10 @@
 
 上の例で見るようにコンテキストキーには名前空間を含めることが推奨されます。他のプラグインや WordPress で提供されるデフォルトのコンテキスト値との潜在的な衝突を防ぎます。コンテキストの名前空間は、プラグイン固有にしてください。多くの場合、ブロックの名前と同じものが使用されます。
 
-<<<<<<< HEAD
-<!--
-### Consuming Block Context
+<!--
+### Consuming block context
  -->
 ### Block コンテキストの消費
-=======
-### Consuming block context
->>>>>>> e09412eb
 
 <!--
 A block can inherit a context value from an ancestor provider by assigning a `usesContext` property in its registered settings. This should be assigned as an array of the context names the block seeks to inherit.
@@ -90,17 +78,12 @@
 	usesContext: ['my-plugin/recordId'],
 
 ```
-<<<<<<< HEAD
-<!--
-## Using Block Context
+<!--
+## Using block context
  -->
 ## Block コンテキストの使用
-<!--
-=======
-
-## Using block context
-
->>>>>>> e09412eb
+
+<!--
 Once a block has defined the context it seeks to inherit, this can be accessed in the implementation of `edit` (JavaScript) and `render_callback` (PHP). It is provided as an object (JavaScript) or associative array (PHP) of the context values which have been defined for the block. Note that a context value will only be made available if the block explicitly defines a desire to inherit that value.
  -->
 ブロックが継承するコンテキストを定義すると、`edit` (JavaScript) や `render_callback` (PHP) の実装の中でアクセスできます。コンテキストは、ブロックで定義されたコンテキスト値のオブジェクト (JavaScript) または連想配列 (PHP) として提供されます。注意: コンテキスト値は、ブロックが値の継承の意志を明示的に定義した場合にのみ利用可能です。
