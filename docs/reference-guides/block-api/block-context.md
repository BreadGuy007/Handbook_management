<!--
# Context
 -->
# コンテキスト

<!--
Block context is a feature which enables ancestor blocks to provide values which can be consumed by descendent blocks within its own hierarchy. Those descendent blocks can inherit these values without resorting to hard-coded values and without an explicit awareness of the block which provides those values.
 -->
ブロックは「ブロックコンテキスト」を使用して、継承先のブロックでも消費可能な値を提供できます。子や孫のブロックは、ハードコードされた値に依存せず、また明示的に提供元のブロックを知ることなく値を継承できます。

<!--
This is especially useful in full-site editing where, for example, the contents of a block may depend on the context of the post in which it is displayed. A blogroll template may show excerpts of many different posts. Using block context, there can still be one single "Post Excerpt" block which displays the contents of the post based on an inherited post ID.
 -->
この機能は特に「フルサイト編集」で有用です。たとえば表示される投稿の種類によってブロックの内容を変える場合があります。ブログ用のテンプレートであれば多くの異なる投稿の抜粋を表示します。ブロックコンテキストを使用すると、単一の「投稿抜粋」ブロックで、継承した投稿 ID を基に投稿のコンテンツを表示できます。

<!--
If you are familiar with [React Context](https://reactjs.org/docs/context.html), block context adopts many of the same ideas. In fact, the client-side block editor implementation of block context is a very simple application of React Context. Block context is also supported in server-side `render_callback` implementations, demonstrated in the examples below.
 -->
[React コンテキスト](https://reactjs.org/docs/context.html) を知っていれば、ブロックコンテキストは多くで同じアイデアを採用しています。実際、ブロックコンテキストのクライアント側ブロックエディターの実装は非常に簡単な React コンテキストのアプリケーションです。ブロックコンテキストは以下の例で見るようにサーバー側 `render_callback` 実装でもサポートされています。

<!--
## Defining Block Context
 -->
## ブロックコンテキストの定義

<!--
Block context is defined in the registered settings of a block. A block can provide a context value, or consume a value it seeks to inherit.
 -->
ブロックコンテキストはブロックの登録設定内で定義されます。ブロックはコンテキスト値を提供したり継承した値を消費することができます。

<!--
### Providing Block Context
 -->
### ブロックコンテキストの提供

<!--
A block can provide a context value by assigning a `providesContext` property in its registered settings. This is an object which maps a context name to one of the block's own attribute. The value corresponding to that attribute value is made available to descendent blocks and can be referenced by the same context name. Currently, block context only supports values derived from the block's own attributes. This could be enhanced in the future to support additional sources of context values.
 -->
コンテキスト値を提供するには、登録設定の中で `providesContext` プロパティに割り当てます。`providesContext` プロパティはコンテキスト名をブロック自身の属性のどれか1つとマップするオブジェクトです。属性値に関連付けられた値は子孫のブロックで利用でき、同じコンテキスト名で参照できます。現行ではブロックコンテキストはブロック自身の属性から派生した値のみをサポートしますが、将来的には拡張されコンテキスト値の追加ソースをサポートする予定です。

```js
	attributes: {
		recordId: {
			type: 'number',
		},
	},

	providesContext: {
		'my-plugin/recordId': 'recordId',
	},
```
<<<<<<< HEAD
<!--
For complete example, refer below section.
=======

For complete example, refer to the section below.

#### Include a namespace
>>>>>>> 401260c6

As seen in the above example, it is recommended that you include a namespace as part of the name of the context key so as to avoid potential conflicts with other plugins or default context values provided by WordPress. The context namespace should be specific to your plugin, and in most cases can be the same as used in the name of the block itself.
 -->
完全なサンプルコードは以下のセクションを参照してください。

上の例で見るようにコンテキストキーには名前空間を含めることが推奨されます。他のプラグインや WordPress で提供されるデフォルトのコンテキスト値との潜在的な衝突を防ぎます。コンテキストの名前空間は、プラグイン固有にしてください。多くの場合、ブロックの名前と同じものが使用されます。

<!--
### Consuming Block Context
 -->
### Block コンテキストの消費

<!--
A block can inherit a context value from an ancestor provider by assigning a `usesContext` property in its registered settings. This should be assigned as an array of the context names the block seeks to inherit.
 -->
ブロックは、登録設定の中で `usesContext` プロパティを割り当てることで先祖のプロバイダーからコンテキスト値を継承します。このときプロパティには、ブロックが継承するコンテキスト名の配列を割り当てる必要があります。

```js
registerBlockType('my-plugin/record-title', {
	title: 'Record Title',
	category: 'widgets',

	usesContext: ['my-plugin/recordId'],

```
<!--
## Using Block Context
 -->
## Block コンテキストの使用
<!--
Once a block has defined the context it seeks to inherit, this can be accessed in the implementation of `edit` (JavaScript) and `render_callback` (PHP). It is provided as an object (JavaScript) or associative array (PHP) of the context values which have been defined for the block. Note that a context value will only be made available if the block explicitly defines a desire to inherit that value.
 -->
ブロックが継承するコンテキストを定義すると、`edit` (JavaScript) や `render_callback` (PHP) の実装の中でアクセスできます。コンテキストは、ブロックで定義されたコンテキスト値のオブジェクト (JavaScript) または連想配列 (PHP) として提供されます。注意: コンテキスト値は、ブロックが値の継承の意志を明示的に定義した場合にのみ利用可能です。
<!--
Note: Block Context is not available to `save`.
 -->
注意: ブロックコンテキストは `save` で利用できません。

### JavaScript

```js
registerBlockType('my-plugin/record-title', {

	edit({ context }) {
		return 'The record ID: ' + context['my-plugin/recordId'];
	},

```

### PHP
<!--
A block's context values are available from the `context` property of the `$block` argument passed as the third argument to the `render_callback` function.
 -->
ブロックのコンテキスト値は、`render_callback` 関数の第3引数として渡される `$block` 引数の `context` プロパティから利用可能です。

```php
register_block_type( 'my-plugin/record-title', array(
	'render_callback' => function( $attributes, $content, $block ) {
		return 'The current record ID is: ' . $block->context['my-plugin/recordId'];
	},
) );
```
<!--
## Example

1. Create `record` block.
 -->
## 例

1. `record` ブロックを作成します。

```
npm init @wordpress/block --namespace my-plugin record
cd record
```
<!--
2. Edit `src/index.js`. Insert `recordId` attribute and `providesContext` property in `registerBlockType` function and add registration of `record-title` block at the bottom.
 -->
2. `src/index.js` を編集します。`recordId` 属性と `providesContext` プロパティを `registerBlockType` 関数内に挿入し、末尾に `record-title` ブロックの登録を追加します。


```js
registerBlockType( 'my-plugin/record', {
	// ... cut ...

	attributes: {
		recordId: {
			type: 'number',
		},
	},

	providesContext: {
		'my-plugin/recordId': 'recordId',
	},

	/**
	 * @see ./edit.js
	 */
	edit: Edit,

	/**
	 * @see ./save.js
	 */
	save,
} );

registerBlockType( 'my-plugin/record-title', {
	title: 'Record Title',
	category: 'widgets',

	usesContext: [ 'my-plugin/recordId' ],

	edit( { context } ) {
		return 'The record ID: ' + context[ 'my-plugin/recordId' ];
	},

	save() {
		return null;
	},
} );
```
<<<<<<< HEAD
<!--
3. Edit `src/edit.js`. Replace `Edit` function by following code.
 -->
3. `src/edit.js` を編集します。`Edit` 関数を以下のコードで置き換えます。
=======

3. Edit `src/edit.js` for the `record` block. Replace `Edit` function by following code.
>>>>>>> 401260c6

```js
import { TextControl } from '@wordpress/components';
import { InnerBlocks } from '@wordpress/block-editor';

export default function Edit( props ) {
	const MY_TEMPLATE = [ [ 'my-plugin/record-title', {} ] ];
	const {
		attributes: { recordId },
		setAttributes,
	} = props;
	return (
		<div>
			<TextControl
				label={ __( 'Record ID:' ) }
				value={ recordId }
				onChange={ ( val ) =>
					setAttributes( { recordId: Number( val ) } )
				}
			/>
			<InnerBlocks template={ MY_TEMPLATE } templateLock="all" />
		</div>
	);
}
```
<<<<<<< HEAD
<!--
4. Edit `src/save.js`. Replace `save` function by following code.
 -->
4. `src/save.js` を編集します。`save` 関数を以下のコードで置き換えます。
=======

4. Edit `src/save.js` for the `record` block. Replace `save` function by following code.
>>>>>>> 401260c6

```js
export default function save( props ) {
	return <p>The record ID: { props.attributes.recordId }</p>;
}
```
<<<<<<< HEAD
<!--
5. Create new post and add `record` block. If you type number in the above box, you'll see the same number is shown in below box.
 -->
5. 新しい投稿を作成し、`record` ブロックを追加します。上のテキストボックスに数を入力すると、同じ数が下のボックスに表示されます。

![Block Context Example](https://user-images.githubusercontent.com/8876600/93000215-c8570380-f561-11ea-9bd0-0b2bd0ca1752.png)
=======

5. Create new post and add the `record` block. If you type a number in the text box, you'll see the same number is shown in the `record-title` block below it.
>>>>>>> 401260c6

[原文](https://github.com/WordPress/gutenberg/blob/trunk/docs/reference-guides/block-api/block-context.md)<|MERGE_RESOLUTION|>--- conflicted
+++ resolved
@@ -49,15 +49,10 @@
 		'my-plugin/recordId': 'recordId',
 	},
 ```
-<<<<<<< HEAD
-<!--
-For complete example, refer below section.
-=======
-
+<!--
 For complete example, refer to the section below.
 
 #### Include a namespace
->>>>>>> 401260c6
 
 As seen in the above example, it is recommended that you include a namespace as part of the name of the context key so as to avoid potential conflicts with other plugins or default context values provided by WordPress. The context namespace should be specific to your plugin, and in most cases can be the same as used in the name of the block itself.
  -->
@@ -179,15 +174,10 @@
 	},
 } );
 ```
-<<<<<<< HEAD
-<!--
-3. Edit `src/edit.js`. Replace `Edit` function by following code.
- -->
-3. `src/edit.js` を編集します。`Edit` 関数を以下のコードで置き換えます。
-=======
-
+<!--
 3. Edit `src/edit.js` for the `record` block. Replace `Edit` function by following code.
->>>>>>> 401260c6
+ -->
+3. `record` ブロックの `src/edit.js` を編集します。`Edit` 関数を以下のコードで置き換えます。
 
 ```js
 import { TextControl } from '@wordpress/components';
@@ -213,31 +203,23 @@
 	);
 }
 ```
-<<<<<<< HEAD
-<!--
-4. Edit `src/save.js`. Replace `save` function by following code.
- -->
-4. `src/save.js` を編集します。`save` 関数を以下のコードで置き換えます。
-=======
-
+<!--
 4. Edit `src/save.js` for the `record` block. Replace `save` function by following code.
->>>>>>> 401260c6
+ -->
+4. `record` ブロックの `src/save.js` を編集します。`save` 関数を以下のコードで置き換えます。
 
 ```js
 export default function save( props ) {
 	return <p>The record ID: { props.attributes.recordId }</p>;
 }
 ```
-<<<<<<< HEAD
-<!--
-5. Create new post and add `record` block. If you type number in the above box, you'll see the same number is shown in below box.
- -->
-5. 新しい投稿を作成し、`record` ブロックを追加します。上のテキストボックスに数を入力すると、同じ数が下のボックスに表示されます。
-
+<!--
+5. Create new post and add the `record` block. If you type a number in the text box, you'll see the same number is shown in the `record-title` block below it.
+ -->
+5. 新しい投稿を作成し、`record` ブロックを追加します。テキストボックスに数を入力すると、同じ数が下の `record-title` ブロックに表示されます。
+<!-- 
 ![Block Context Example](https://user-images.githubusercontent.com/8876600/93000215-c8570380-f561-11ea-9bd0-0b2bd0ca1752.png)
-=======
-
-5. Create new post and add the `record` block. If you type a number in the text box, you'll see the same number is shown in the `record-title` block below it.
->>>>>>> 401260c6
+ -->
+![ブロックコンテキストの例](https://user-images.githubusercontent.com/8876600/93000215-c8570380-f561-11ea-9bd0-0b2bd0ca1752.png)
 
 [原文](https://github.com/WordPress/gutenberg/blob/trunk/docs/reference-guides/block-api/block-context.md)