<!-- 
# Block Context
 -->
# ブロックコンテキスト

<!-- 
Block context is a feature which enables ancestor blocks to provide values which can be consumed by descendent blocks within its own hierarchy. Those descendent blocks can inherit these values without resorting to hard-coded values and without an explicit awareness of the block which provides those values.
 -->
ブロックは「ブロックコンテキスト」を使用して、継承先のブロックでも消費可能な値を提供できます。子や孫のブロックは、ハードコードされた値に依存せず、また明示的に提供元のブロックを知ることなく値を継承できます。

<!-- 
This is especially useful in full-site editing where, for example, the contents of a block may depend on the context of the post in which it is displayed. A blogroll template may show excerpts of many different posts. Using block context, there can still be one single "Post Excerpt" block which displays the contents of the post based on an inherited post ID.
 -->
この機能は特に「フルサイト編集」で有用です。たとえば表示される投稿の種類によってブロックの内容を変える場合があります。ブログ用のテンプレートであれば多くの異なる投稿の抜粋を表示します。ブロックコンテキストを使用すると、単一の「投稿抜粋」ブロックで、継承した投稿 ID を基に投稿のコンテンツを表示できます。

<!-- 
If you are familiar with [React Context](https://reactjs.org/docs/context.html), block context adopts many of the same ideas. In fact, the client-side block editor implementation of block context is a very simple application of React Context. Block context is also supported in server-side `render_callback` implementations, demonstrated in the examples below.
 -->
[React コンテキスト](https://reactjs.org/docs/context.html) を知っていれば、ブロックコンテキストは多くで同じアイデアを採用しています。実際、ブロックコンテキストのクライアント側ブロックエディターの実装は非常に簡単な React コンテキストのアプリケーションです。ブロックコンテキストは以下の例で見るようにサーバー側 `render_callback` 実装でもサポートされています。

<!-- 
## Defining Block Context
 -->
## ブロックコンテキストの定義

<!-- 
Block context is defined in the registered settings of a block. A block can provide a context value, or consume a value it seeks to inherit.
 -->
ブロックコンテキストはブロックの登録設定内で定義されます。ブロックはコンテキスト値を提供したり継承した値を消費することができます。

<!-- 
### Providing Block Context
 -->
### ブロックコンテキストの提供

<!-- 
A block can provide a context value by assigning a `providesContext` property in its registered settings. This is an object which maps a context name to one of the block's own attribute. The value corresponding to that attribute value is made available to descendent blocks and can be referenced by the same context name. Currently, block context only supports values derived from the block's own attributes. This could be enhanced in the future to support additional sources of context values.
 -->
コンテキスト値を提供するには、登録設定の中で `providesContext` プロパティに割り当てます。`providesContext` プロパティはコンテキスト名をブロック自身の属性のどれか1つとマップするオブジェクトです。属性値に関連付けられた値は子孫のブロックで利用でき、同じコンテキスト名で参照できます。現行ではブロックコンテキストはブロック自身の属性から派生した値のみをサポートしますが、将来的には拡張されコンテキスト値の追加ソースをサポートする予定です。

```js
	attributes: {
		recordId: {
			type: 'number',
		},
	},

	providesContext: {
		'my-plugin/recordId': 'recordId',
	},
```
<!-- 
For complete example, refer below section.

As seen in the above example, it is recommended that you include a namespace as part of the name of the context key so as to avoid potential conflicts with other plugins or default context values provided by WordPress. The context namespace should be specific to your plugin, and in most cases can be the same as used in the name of the block itself.
 -->
完全なサンプルコードは以下のセクションを参照してください。

上の例で見るようにコンテキストキーには名前空間を含めることが推奨されます。他のプラグインや WordPress で提供されるデフォルトのコンテキスト値との潜在的な衝突を防ぎます。コンテキストの名前空間は、プラグイン固有にしてください。多くの場合、ブロックの名前と同じものが使用されます。

<!-- 
### Consuming Block Context
 -->
### Block コンテキストの消費

<!-- 
A block can inherit a context value from an ancestor provider by assigning a `usesContext` property in its registered settings. This should be assigned as an array of the context names the block seeks to inherit.
 -->
ブロックは、登録設定の中で `usesContext` プロパティを割り当てることで先祖のプロバイダーからコンテキスト値を継承します。このときプロパティには、ブロックが継承するコンテキスト名の配列を割り当てる必要があります。

```js
registerBlockType('my-plugin/record-title', {
	title: 'Record Title',
	category: 'widgets',

	usesContext: ['my-plugin/recordId'],

```
<!-- 
## Using Block Context
 -->
## Block コンテキストの使用
<!-- 
Once a block has defined the context it seeks to inherit, this can be accessed in the implementation of `edit` (JavaScript) and `render_callback` (PHP). It is provided as an object (JavaScript) or associative array (PHP) of the context values which have been defined for the block. Note that a context value will only be made available if the block explicitly defines a desire to inherit that value.
 -->
ブロックが継承するコンテキストを定義すると、`edit` (JavaScript) や `render_callback` (PHP) の実装の中でアクセスできます。コンテキストは、ブロックで定義されたコンテキスト値のオブジェクト (JavaScript) または連想配列 (PHP) として提供されます。注意: コンテキスト値は、ブロックが値の継承の意志を明示的に定義した場合にのみ利用可能です。
<!-- 
Note: Block Context is not available to `save`.
 -->
注意: ブロックコンテキストは `save` で利用できません。

### JavaScript

```js
registerBlockType('my-plugin/record-title', {

	edit({ context }) {
		return 'The record ID: ' + context['my-plugin/recordId'];
	},

```

### PHP
<!-- 
A block's context values are available from the `context` property of the `$block` argument passed as the third argument to the `render_callback` function.
 -->
ブロックのコンテキスト値は、`render_callback` 関数の第3引数として渡される `$block` 引数の `content` プロパティから利用可能です。

```php
register_block_type( 'my-plugin/record-title', array(
	'render_callback' => function( $attributes, $content, $block ) {
		return 'The current record ID is: ' . $block->context['my-plugin/recordId'];
	},
) );
```
<!-- 
## Example

1. Create `record` block.
<<<<<<< HEAD
 -->
## 例
1. `record` ブロックを作成します。
=======

>>>>>>> 3712ce0a
```
npm init @wordpress/block --namespace my-plugin record
cd record
```
<<<<<<< HEAD
<!-- 
2. Edit `src/index.js`. Insert `recordId` attribute and `providesContext` property in `registerBlockType` function and add registration of `record-title` block at the bottom. 
 -->
2. `src/index.js` を編集します。`recordId` 属性と `providesContext` プロパティを `registerBlockType` 関数内に挿入し、末尾に `record-title` ブロックの登録を追加します。 
=======
>>>>>>> 3712ce0a

2. Edit `src/index.js`. Insert `recordId` attribute and `providesContext` property in `registerBlockType` function and add registration of `record-title` block at the bottom.

```js
registerBlockType( 'my-plugin/record', {
	// ... cut ...

	attributes: {
		recordId: {
			type: 'number',
		},
	},

	providesContext: {
		'my-plugin/recordId': 'recordId',
	},

	/**
	 * @see ./edit.js
	 */
	edit: Edit,

	/**
	 * @see ./save.js
	 */
	save,
} );

registerBlockType( 'my-plugin/record-title', {
	title: 'Record Title',
	category: 'widgets',

	usesContext: [ 'my-plugin/recordId' ],

	edit( { context } ) {
		return 'The record ID: ' + context[ 'my-plugin/recordId' ];
	},

	save() {
		return null;
	},
} );
```
<<<<<<< HEAD
<!-- 
3. Edit `src/edit.js`. Replace `Edit` function by following code. 
 -->
3. `src/edit.js` を編集します。`Edit` 関数を以下のコードで置き換えます。 
=======

3. Edit `src/edit.js`. Replace `Edit` function by following code.
>>>>>>> 3712ce0a

```js
import { TextControl } from '@wordpress/components';
import { InnerBlocks } from '@wordpress/block-editor';

export default function Edit( props ) {
	const MY_TEMPLATE = [ [ 'my-plugin/record-title', {} ] ];
	const {
		attributes: { recordId },
		setAttributes,
	} = props;
	return (
		<div>
			<TextControl
				label={ __( 'Record ID:' ) }
				value={ recordId }
				onChange={ ( val ) =>
					setAttributes( { recordId: Number( val ) } )
				}
			/>
			<InnerBlocks template={ MY_TEMPLATE } templateLock="all" />
		</div>
	);
}
```
<!-- 
4. Edit `src/save.js`. Replace `save` function by following code.
 -->
4. `src/save.js` を編集します。`save` 関数を以下のコードで置き換えます。
 
```js
export default function save( props ) {
	return <p>The record ID: { props.attributes.recordId }</p>;
}
```
<!-- 
5. Create new post and add `record` block. If you type number in the above box, you'll see the same number is shown in below box.
 -->
5. 新しい投稿を作成し、`record` ブロックを追加します。上のテキストボックスに数を入力すると、同じ数が下のボックスに表示されます。

<<<<<<< HEAD
![Block Context Example](https://user-images.githubusercontent.com/8876600/93000215-c8570380-f561-11ea-9bd0-0b2bd0ca1752.png)

[原文](https://github.com/WordPress/gutenberg/blob/master/docs/designers-developers/developers/block-api/block-context.md)
=======
![Block Context Example](https://user-images.githubusercontent.com/8876600/93000215-c8570380-f561-11ea-9bd0-0b2bd0ca1752.png)
>>>>>>> 3712ce0a
<|MERGE_RESOLUTION|>--- conflicted
+++ resolved
@@ -1,39 +1,39 @@
-<!-- 
+<!--
 # Block Context
  -->
 # ブロックコンテキスト
 
-<!-- 
+<!--
 Block context is a feature which enables ancestor blocks to provide values which can be consumed by descendent blocks within its own hierarchy. Those descendent blocks can inherit these values without resorting to hard-coded values and without an explicit awareness of the block which provides those values.
  -->
 ブロックは「ブロックコンテキスト」を使用して、継承先のブロックでも消費可能な値を提供できます。子や孫のブロックは、ハードコードされた値に依存せず、また明示的に提供元のブロックを知ることなく値を継承できます。
 
-<!-- 
+<!--
 This is especially useful in full-site editing where, for example, the contents of a block may depend on the context of the post in which it is displayed. A blogroll template may show excerpts of many different posts. Using block context, there can still be one single "Post Excerpt" block which displays the contents of the post based on an inherited post ID.
  -->
 この機能は特に「フルサイト編集」で有用です。たとえば表示される投稿の種類によってブロックの内容を変える場合があります。ブログ用のテンプレートであれば多くの異なる投稿の抜粋を表示します。ブロックコンテキストを使用すると、単一の「投稿抜粋」ブロックで、継承した投稿 ID を基に投稿のコンテンツを表示できます。
 
-<!-- 
+<!--
 If you are familiar with [React Context](https://reactjs.org/docs/context.html), block context adopts many of the same ideas. In fact, the client-side block editor implementation of block context is a very simple application of React Context. Block context is also supported in server-side `render_callback` implementations, demonstrated in the examples below.
  -->
 [React コンテキスト](https://reactjs.org/docs/context.html) を知っていれば、ブロックコンテキストは多くで同じアイデアを採用しています。実際、ブロックコンテキストのクライアント側ブロックエディターの実装は非常に簡単な React コンテキストのアプリケーションです。ブロックコンテキストは以下の例で見るようにサーバー側 `render_callback` 実装でもサポートされています。
 
-<!-- 
+<!--
 ## Defining Block Context
  -->
 ## ブロックコンテキストの定義
 
-<!-- 
+<!--
 Block context is defined in the registered settings of a block. A block can provide a context value, or consume a value it seeks to inherit.
  -->
 ブロックコンテキストはブロックの登録設定内で定義されます。ブロックはコンテキスト値を提供したり継承した値を消費することができます。
 
-<!-- 
+<!--
 ### Providing Block Context
  -->
 ### ブロックコンテキストの提供
 
-<!-- 
+<!--
 A block can provide a context value by assigning a `providesContext` property in its registered settings. This is an object which maps a context name to one of the block's own attribute. The value corresponding to that attribute value is made available to descendent blocks and can be referenced by the same context name. Currently, block context only supports values derived from the block's own attributes. This could be enhanced in the future to support additional sources of context values.
  -->
 コンテキスト値を提供するには、登録設定の中で `providesContext` プロパティに割り当てます。`providesContext` プロパティはコンテキスト名をブロック自身の属性のどれか1つとマップするオブジェクトです。属性値に関連付けられた値は子孫のブロックで利用でき、同じコンテキスト名で参照できます。現行ではブロックコンテキストはブロック自身の属性から派生した値のみをサポートしますが、将来的には拡張されコンテキスト値の追加ソースをサポートする予定です。
@@ -49,7 +49,7 @@
 		'my-plugin/recordId': 'recordId',
 	},
 ```
-<!-- 
+<!--
 For complete example, refer below section.
 
 As seen in the above example, it is recommended that you include a namespace as part of the name of the context key so as to avoid potential conflicts with other plugins or default context values provided by WordPress. The context namespace should be specific to your plugin, and in most cases can be the same as used in the name of the block itself.
@@ -58,12 +58,12 @@
 
 上の例で見るようにコンテキストキーには名前空間を含めることが推奨されます。他のプラグインや WordPress で提供されるデフォルトのコンテキスト値との潜在的な衝突を防ぎます。コンテキストの名前空間は、プラグイン固有にしてください。多くの場合、ブロックの名前と同じものが使用されます。
 
-<!-- 
+<!--
 ### Consuming Block Context
  -->
 ### Block コンテキストの消費
 
-<!-- 
+<!--
 A block can inherit a context value from an ancestor provider by assigning a `usesContext` property in its registered settings. This should be assigned as an array of the context names the block seeks to inherit.
  -->
 ブロックは、登録設定の中で `usesContext` プロパティを割り当てることで先祖のプロバイダーからコンテキスト値を継承します。このときプロパティには、ブロックが継承するコンテキスト名の配列を割り当てる必要があります。
@@ -76,15 +76,15 @@
 	usesContext: ['my-plugin/recordId'],
 
 ```
-<!-- 
+<!--
 ## Using Block Context
  -->
 ## Block コンテキストの使用
-<!-- 
+<!--
 Once a block has defined the context it seeks to inherit, this can be accessed in the implementation of `edit` (JavaScript) and `render_callback` (PHP). It is provided as an object (JavaScript) or associative array (PHP) of the context values which have been defined for the block. Note that a context value will only be made available if the block explicitly defines a desire to inherit that value.
  -->
 ブロックが継承するコンテキストを定義すると、`edit` (JavaScript) や `render_callback` (PHP) の実装の中でアクセスできます。コンテキストは、ブロックで定義されたコンテキスト値のオブジェクト (JavaScript) または連想配列 (PHP) として提供されます。注意: コンテキスト値は、ブロックが値の継承の意志を明示的に定義した場合にのみ利用可能です。
-<!-- 
+<!--
 Note: Block Context is not available to `save`.
  -->
 注意: ブロックコンテキストは `save` で利用できません。
@@ -101,7 +101,7 @@
 ```
 
 ### PHP
-<!-- 
+<!--
 A block's context values are available from the `context` property of the `$block` argument passed as the third argument to the `render_callback` function.
  -->
 ブロックのコンテキスト値は、`render_callback` 関数の第3引数として渡される `$block` 引数の `content` プロパティから利用可能です。
@@ -113,30 +113,24 @@
 	},
 ) );
 ```
-<!-- 
+<!--
 ## Example
 
 1. Create `record` block.
-<<<<<<< HEAD
  -->
 ## 例
+
 1. `record` ブロックを作成します。
-=======
-
->>>>>>> 3712ce0a
+
 ```
 npm init @wordpress/block --namespace my-plugin record
 cd record
 ```
-<<<<<<< HEAD
-<!-- 
-2. Edit `src/index.js`. Insert `recordId` attribute and `providesContext` property in `registerBlockType` function and add registration of `record-title` block at the bottom. 
- -->
-2. `src/index.js` を編集します。`recordId` 属性と `providesContext` プロパティを `registerBlockType` 関数内に挿入し、末尾に `record-title` ブロックの登録を追加します。 
-=======
->>>>>>> 3712ce0a
-
+<!--
 2. Edit `src/index.js`. Insert `recordId` attribute and `providesContext` property in `registerBlockType` function and add registration of `record-title` block at the bottom.
+ -->
+2. `src/index.js` を編集します。`recordId` 属性と `providesContext` プロパティを `registerBlockType` 関数内に挿入し、末尾に `record-title` ブロックの登録を追加します。
+
 
 ```js
 registerBlockType( 'my-plugin/record', {
@@ -178,15 +172,10 @@
 	},
 } );
 ```
-<<<<<<< HEAD
-<!-- 
-3. Edit `src/edit.js`. Replace `Edit` function by following code. 
- -->
-3. `src/edit.js` を編集します。`Edit` 関数を以下のコードで置き換えます。 
-=======
-
+<!--
 3. Edit `src/edit.js`. Replace `Edit` function by following code.
->>>>>>> 3712ce0a
+ -->
+3. `src/edit.js` を編集します。`Edit` 関数を以下のコードで置き換えます。
 
 ```js
 import { TextControl } from '@wordpress/components';
@@ -212,25 +201,21 @@
 	);
 }
 ```
-<!-- 
+<!--
 4. Edit `src/save.js`. Replace `save` function by following code.
  -->
 4. `src/save.js` を編集します。`save` 関数を以下のコードで置き換えます。
- 
+
 ```js
 export default function save( props ) {
 	return <p>The record ID: { props.attributes.recordId }</p>;
 }
 ```
-<!-- 
+<!--
 5. Create new post and add `record` block. If you type number in the above box, you'll see the same number is shown in below box.
  -->
 5. 新しい投稿を作成し、`record` ブロックを追加します。上のテキストボックスに数を入力すると、同じ数が下のボックスに表示されます。
 
-<<<<<<< HEAD
 ![Block Context Example](https://user-images.githubusercontent.com/8876600/93000215-c8570380-f561-11ea-9bd0-0b2bd0ca1752.png)
 
-[原文](https://github.com/WordPress/gutenberg/blob/master/docs/designers-developers/developers/block-api/block-context.md)
-=======
-![Block Context Example](https://user-images.githubusercontent.com/8876600/93000215-c8570380-f561-11ea-9bd0-0b2bd0ca1752.png)
->>>>>>> 3712ce0a
+[原文](https://github.com/WordPress/gutenberg/blob/master/docs/designers-developers/developers/block-api/block-context.md)