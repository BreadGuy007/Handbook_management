--- conflicted
+++ resolved
@@ -1,26 +1,22 @@
-<!-- 
+<!--
 # Annotations
  -->
 # アノテーション
 
-<<<<<<< HEAD
-<!-- 
-**Note: This API is experimental, that means it is subject to non-backward compatible changes or removal in any future version.**
- -->
-**注意: アノテーション API は実験中の機能です。将来のバージョンで後方互換性のない形で変更されたり削除される可能性があります。**
-=======
+<!--
 <div class="callout callout-alert">
 <strong>Note:</strong> This API is experimental, that means it is subject to non-backward compatible changes or removal in any future version.
 </div>
->>>>>>> 7b00ec7e
+ -->
+**注意: アノテーション API は実験中の機能です。将来のバージョンで後方互換性のない形で変更されたり削除される可能性があります。**
 
-<!-- 
+<!--
 Annotations are a way to highlight a specific piece in a post created with the block editor. Examples of this include commenting on a piece of text and spellchecking. Both can use the annotations API to mark a piece of text.
  -->
 アノテーションはブロックエディターで作成された投稿の特定箇所を強調表示する方法です。アノテーションの例としては選択したテキストのコメントやスペルチェックがあります。どちらもアノテーション API を使用して選択したテキストをマークできます。
 
 ## API
-<!-- 
+<!--
 To see the API for yourself the easiest way is to have a block that is at least 200 characters long without formatting and putting the following in the console:
  -->
 API を簡単に確認するには、ブロックエディターで書式を含めずに200文字入力し、コンソールに次のコードを貼り付けてください。
@@ -36,7 +32,7 @@
 	},
 } );
 ```
-<!-- 
+<!--
 The start and the end of the range should be calculated based only on the text of the relevant `RichText`. For example, in the following HTML position 0 will refer to the position before the capital S:
  -->
 領域 (range) の始まりと終わりは関連する `RichText` のテキストのみに基づいて算出されます。たとえば次の HTML では 位置「0」は大文字の「S」の前の位置を参照します。
@@ -44,31 +40,31 @@
 ```html
 <strong>Strong text</strong>
 ```
-<!-- 
+<!--
 To help with determining the correct positions, the `wp.richText.create` method can be used. This will split a piece of HTML into text and formats.
 
 All available properties can be found in the API documentation of the `addAnnotation` action.
  -->
-正しい位置の決定には `wp.richText.create` メソッドを使用できます。このメソッドは HTML のコードをテキストと書式に分けます。 
+正しい位置の決定には `wp.richText.create` メソッドを使用できます。このメソッドは HTML のコードをテキストと書式に分けます。
 
 すべての利用可能なプロパティは `addAnnotation` アクションの API ドキュメントを参照してください。
 
-<!-- 
+<!--
 The property `richTextIdentifier` is the identifier of the RichText instance the annotation applies to. This is necessary because blocks may have multiple rich text instances that are used to manage data for different attributes, so you need to pass this in order to highlight text within the correct one.
  -->
 プロパティ `richTextIdentifier` はアノテーションを適用する RichText インスタンスの識別子です。ブロックは異なる属性のデータ管理のため複数の RichText インスタンスを持つ可能性があります。このとき正しいテキストを強調表示するには識別子を渡す必要があります。
 
-<!-- 
+<!--
 For example the Paragraph block only has a single RichText instance, with the identifier `content`. The quote block type has 2 RichText instances, so if you wish to highlight text in the citation, you need to pass `citation` as the `richTextIdentifier` when adding an annotation. To target the quote content, you need to use the identifier `value`. Refer to the source code of the block type to find the correct identifier.
  -->
 たとえば「段落」ブロックにはただ1つの RichText インスタンス `content` しかありません。一方、「引用」ブロックタイプには2つの RichText インスタンスがあり、引用のリード文を強調表示したければアノテーションを追加する際、`richTextIdentifier` に `citation` を渡す必要があります。引用内容の本文を強調表示するには識別子 `value` を使用する必要があります。正しい識別子を見つけるにはブロックタイプのソースコードを参照してください。
 
-<!-- 
+<!--
 ## Block annotation
  -->
 ## ブロックアノテーション
 
-<!-- 
+<!--
 It is also possible to annotate a block completely. In that case just provide the `selector` property and set it to `block`. The default `selector` is `range`, which can be used for text annotation.
  -->
 ブロック全体にアノテーションをつけることも可能です。この場合 `selector` プロパティに `block` を設定します。`selector` のデフォルトはテキストアノテーションで使用される `range` です。
@@ -80,7 +76,7 @@
 	selector: 'block',
 } );
 ```
-<!-- 
+<!--
 This doesn't provide any styling out of the box, so you have to provide some CSS to make sure your annotation is shown:
  -->
 ボックスへのスタイルがありませんので、アノテーションが見えるように CSS を提供する必要があります。
@@ -90,12 +86,12 @@
 	outline: 1px solid black;
 }
 ```
-<!-- 
+<!--
 ## Text annotation
  -->
 ## テキストアノテーション
 
-<!-- 
+<!--
 The text annotation is controlled by the `start` and `end` properties. Simple `start` and `end` properties don't work for HTML, so these properties are assumed to be offsets within the `rich-text` internal structure. For simplicity you can think about this as if all HTML would be stripped out and then you calculate the `start` and the `end` of the annotation.
  -->
 テキストアノテーションは `start` プロパティと `end` プロパティで制御されます。単純に求めた `start` と `end` では HTML で正しく動作しません。`rich-text` 内部構造内のオフセットを想定しているためです。便宜上、すべての HTML タグが削除されたと仮定してアノテーションの`start` と `end` を算出すると良いでしょう。
