--- conflicted
+++ resolved
@@ -152,14 +152,10 @@
 );
 ```
 
-<<<<<<< HEAD
-<!--
-Alternatively, if a stylesheet was already registered which contains the CSS for the block style, it is possible to just pass the stylesheet's handle so `register_block_style` function will make sure it is enqueue.
+<!--
+Alternatively, if a stylesheet was already registered which contains the CSS for the block style, it is possible to just pass the stylesheet's handle so `register_block_style` function will make sure it is enqueued.
  -->
 代替として、ブロックスタイルのCSSを含むスタイルシートがすでに登録済みの場合は、`register_block_style`関数にスタイルシートのハンドルを渡すだけでエンキューできます。
-=======
-Alternatively, if a stylesheet was already registered which contains the CSS for the block style, it is possible to just pass the stylesheet's handle so `register_block_style` function will make sure it is enqueued.
->>>>>>> 97dcff56
 
 <!--
 The following code sample provides an example of this use case:
