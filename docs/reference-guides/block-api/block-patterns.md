--- conflicted
+++ resolved
@@ -3,27 +3,43 @@
  -->
 # パターン
 
-<<<<<<< HEAD
 <!--
 Block Patterns are predefined block layouts, ready to insert and tweak.
- -->
-ブロックパターンは事前に定義されたブロックレイアウトです。挿入すればすぐに使えます。
-
-<!--
-## Block Patterns Registration
- -->
-## ブロックパターンの登録
+Block Patterns are predefined block layouts, available from the patterns tab of the block inserter. Once inserted into content, the blocks are ready for additional or modified content and configuration.
+ -->
+ブロックパターンは事前に定義されたブロックレイアウトです。ブロックインサーターの「パターン」タブから利用できます。コンテンツ内に挿入すると、ブロックはコンテンツや構成を追加、変更できます。
+
+<!--
+In this Document:
+ -->
+目次
+
+* [`register_block_pattern`](#register_block_pattern)
+* [`unregister_block_pattern`](#unregister_block_pattern)
+* [`register_block_pattern_category`](#register_block_pattern_category)
+* [`unregister_block_pattern_category`](#unregister_block_pattern_category)
+
+<!--
+## Block Patterns
+ -->
+## ブロックパターン
 
 ### register_block_pattern
 
 <!--
-The editor comes with a list of built-in block patterns. Theme and plugin authors can register addition custom block patterns using the `register_block_pattern` function.
-
-The `register_block_pattern` function receives the name of the pattern as the first argument and an array describing properties of the pattern as the second argument.
- -->
-エディターには組み込みのブロックパターンのリストが付属します。テーマやプラグインの作者は `register_block_pattern` 関数を使用して追加のカスタムブロックパターンを登録できます。
-
-`register_block_pattern` 関数は第1引数としてパターンの名前、第2引数としてパターンを説明するプロパティの配列を取ります。
+The editor comes with several core block patterns. Theme and plugin authors can register additional custom block patterns using the `register_block_pattern` helper function.
+ -->
+エディターにはいくつかのコアブロックパターンが付属します。テーマやプラグインの作者は `register_block_pattern` ヘルパー関数を使用して追加のカスタムブロックパターンを登録できます。
+
+<!--
+The `register_block_pattern` helper function receives two arguments.
+-   `title`: A machine-readable title with a naming convention of `namespace/title`.
+-	`properties`: An array describing properties of the pattern.
+ -->
+`register_block_pattern` ヘルパー関数は2つの引数を取ります。
+-   `title`: 機械が読めるタイトル。命名規約は `namespace/title`
+-	`properties`: パターンのプロパティを説明する配列
+
 <!--
 The properties of the block pattern include:
 -   `title` (required): A human-readable title for the pattern.
@@ -33,6 +49,7 @@
 -   `keywords`: An array of aliases or keywords that help users discover the pattern while searching.
 -   `viewportWidth`: An integer specifying the width of the pattern in the inserter.
  -->
+<!--
 ブロックパターンのプロパティを以下に示します。
 - `title` (必須): 表示されるパターンのタイトル。
 - `content` (必須): パターンの生の HTML コンテンツ。
@@ -40,37 +57,31 @@
 - `categories`: ブロックパターンのグループ化に使用されるブロックカテゴリーの配列。ブロックパターンは複数のカテゴリーに分けて表示できる。
 - `keywords`: 検索の際に役立つ別名またはキーワードの配列。
 - `viewportWidth`: インサーター内でのパターンの幅を指定する整数
-
-=======
-Block Patterns are predefined block layouts, available from the patterns tab of the block inserter. Once inserted into content, the blocks are ready for additional or modified content and configuration.
-
-In this Document:
-* [`register_block_pattern`](#register_block_pattern)
-* [`unregister_block_pattern`](#unregister_block_pattern)
-* [`register_block_pattern_category`](#register_block_pattern_category)
-* [`unregister_block_pattern_category`](#unregister_block_pattern_category)
-
-## Block Patterns
-
-### register_block_pattern
-
-The editor comes with several core block patterns. Theme and plugin authors can register additional custom block patterns using the `register_block_pattern` helper function.
-
-The `register_block_pattern` helper function receives two arguments. 
--   `title`: A machine-readable title with a naming convention of `namespace/title`.
--	`properties`: An array describing properties of the pattern.
-
+ -->
+<!--
 The properties available for block patterns are:
-
+ -->
+ブロックパターンで利用可能なプロパティを以下に示します。
+
+<!--
 -   `title` (required): A human-readable title for the pattern.
 -   `content` (required): Block HTML Markup for the pattern.
 -   `description` (optional): A visually hidden text used to describe the pattern in the inserter. A description is optional but it is strongly encouraged when the title does not fully describe what the pattern does. The description will help users discover the pattern while searching.
 -   `categories` (optional): An array of registered pattern categories used to group block patterns. Block patterns can be shown on multiple categories. A category must be registered separately in order to be used here.
 -   `keywords` (optional): An array of aliases or keywords that help users discover the pattern while searching.
 -   `viewportWidth` (optional): An integer specifying the intended width of the pattern to allow for a scaled preview of the pattern in the inserter.
-
+ -->
+-   `title` (必須): 表示されるパターンのタイトル。
+-   `content` (必須): パターンのブロック HTML マークアップ。
+-   `description` (オプション): インスペクター内でパターンの記述に使用される非表示のテキスト。オプションだがタイトルで十分にブロックの動作を表せない場合は強く推奨。ユーザーの検索を支援する。
+-   `categories` (オプション): ブロックパターンのグループ化に使用される、登録されたパターンカテゴリーの配列。ブロックパターンは複数のカテゴリーに分けて表示できる。ここで使用されるには、カテゴリーは個別にと労苦する必要がある。
+-   `keywords` (オプション): 検索の際に役立つ別名またはキーワードの配列。
+-   `viewportWidth` (オプション): インサーター内でのパターンのインデント幅を指定する整数。パターンのスケールするプレビュー用。
+
+<!--
 The following code sample registers a block pattern named 'my-plugin/my-awesome-pattern':
->>>>>>> 7b00ec7e
+ -->
+次のサンプルコードは、ブロックパターン「my-plugin/my-awesome-pattern」」を登録します。
 
 ```php
 register_block_pattern(
@@ -80,97 +91,104 @@
 		'description' => _x( 'Two horizontal buttons, the left button is filled in, and the right button is outlined.', 'Block pattern description', 'my-plugin' ),
 		'content'     => "<!-- wp:buttons {\"align\":\"center\"} -->\n<div class=\"wp-block-buttons aligncenter\"><!-- wp:button {\"backgroundColor\":\"very-dark-gray\",\"borderRadius\":0} -->\n<div class=\"wp-block-button\"><a class=\"wp-block-button__link has-background has-very-dark-gray-background-color no-border-radius\">" . esc_html__( 'Button One', 'my-plugin' ) . "</a></div>\n<!-- /wp:button -->\n\n<!-- wp:button {\"textColor\":\"very-dark-gray\",\"borderRadius\":0,\"className\":\"is-style-outline\"} -->\n<div class=\"wp-block-button is-style-outline\"><a class=\"wp-block-button__link has-text-color has-very-dark-gray-color no-border-radius\">" . esc_html__( 'Button Two', 'my-plugin' ) . "</a></div>\n<!-- /wp:button --></div>\n<!-- /wp:buttons -->",
 	)
-); 
-```
-
-<<<<<<< HEAD
-### unregister_block_pattern
-<!--
-`unregister_block_pattern` allows unregistering a pattern previously registered on the server using `register_block_pattern`.
-=======
-_Note:_ 
-
+);
+```
+
+<!--
+_Note:_
+ -->
+_注意:_
+
+<!--
 `register_block_pattern()` should be called from a handler attached to the init hook.
->>>>>>> 7b00ec7e
+ -->
+`register_block_pattern()` は、init フックにアタッチされたハンドラから呼ぶ必要があります。
 
 ```php
 function my_plugin_register_my_patterns() {
   register_block_pattern( ... );
 }
- 
+
 add_action( 'init', 'my_plugin_register_my_patterns' );
 ```
 
-<<<<<<< HEAD
-The following code sample unregisters the style named 'my-plugin/my-awesome-pattern':
- -->
+## ブロックパターンの登録の解除
+
+### unregister_block_pattern
+
+<!--
+The `unregister_block_pattern` helper function allows for a previously registered block pattern to be unregistered from a theme or plugin and receives one argument.
+ -->
+`unregister_block_pattern` ヘルパー関数を使用すると、テーマやプラグインからブロックパターンの登録を解除出来ます。1つの引数を取ります。
+<!--
+-   `title`: The name of the block pattern to be unregistered.
+ -->
+-   `title`: 登録解除するブロックパターンの名前
+
+<!--
+`unregister_block_pattern` allows unregistering a pattern previously registered on the server using `register_block_pattern`.
+ -->
+<!--
 `unregister_block_pattern` は `register_block_pattern` を使用してサーバーに登録されたパターンの登録を解除します。
-
-この関数の引数はパターンの登録された名前です。
-
-次のコードの例はパターン「my-plugin/my-awesome-pattern」の登録を解除します。
-=======
-## Unregistering Block Patterns
-
-### unregister_block_pattern
-
-The `unregister_block_pattern` helper function allows for a previously registered block pattern to be unregistered from a theme or plugin and receives one argument. 
--   `title`: The name of the block pattern to be unregistered.
-
+ -->
+
+<!--
 The following code sample unregisters the block pattern named 'my-plugin/my-awesome-pattern':
->>>>>>> 7b00ec7e
+ -->
+次のサンプルコードは、ブロックパターン「my-plugin/my-awesome-pattern」の登録を解除します。
 
 ```php
 unregister_block_pattern( 'my-plugin/my-awesome-pattern' );
 ```
-<<<<<<< HEAD
-<!--
-## Block Pattern Categories
- -->
-## ブロックパターンカテゴリー
-<!--
-Block patterns can be grouped using categories. The block editor comes with bundled categories you can use on your custom block patterns. You can also register your own pattern categories.
- -->
-ブロックパターンはカテゴリーを使用してグループ分けできます。ブロックエディターにはカスタムブロックパターンでも利用可能な組み込みのカテゴリーが付属します。独自のパターンカテゴリーを登録することもできます。
-
-### register_block_pattern_category
-<!--
-The `register_block_pattern_category` function receives the name of the category as the first argument and an array describing properties of the category as the second argument.
-=======
-
-_Note:_ 
-
+<!--
+_Note:_
+ -->
+_注意:_
+
+<!--
 `unregister_block_pattern()` should be called from a handler attached to the init hook.
+ -->
+`unregister_block_pattern()` は、init フックにアタッチされたハンドラから呼ぶ必要があります。
 
 ```php
 function my_plugin_unregister_my_patterns() {
   unregister_block_pattern( ... );
 }
- 
+
 add_action( 'init', 'my_plugin_unregister_my_patterns' );
 ```
-
+<!--
 ## Block Pattern Categories
-
+ -->
+## ブロックパターンカテゴリー
+
+<!--
 Block patterns can be grouped using categories. The block editor comes with bundled categories you can use on your custom block patterns. You can also register your own block pattern categories.
+ -->
+ブロックパターンはカテゴリーを使用してグループ分けできます。ブロックエディターにはカスタムブロックパターンでも利用可能な組み込みのカテゴリーが付属します。独自のブロックパターンカテゴリーを登録することもできます。
 
 ### register_block_pattern_category
 
-The `register_block_pattern_category` helper function receives two arguments. 
+<!--
+The `register_block_pattern_category` helper function receives two arguments.
 -   `title`: A machine-readable title for the block pattern category.
 -	`properties`: An array describing properties of the pattern category.
->>>>>>> 7b00ec7e
-
+ -->
+`register_block_pattern_category` ヘルパー関数は2つの引数を取ります。
+-   `title`: ブロックパターンカテゴリーの機械が読み取り可能なタイトル。
+-	`properties`: パターンカテゴリーのプロパティを説明する配列
+
+<!--
 The properties of the pattern categories include:
 -   `label` (required): A human-readable label for the pattern category.
  -->
-`register_block_pattern_category` 関数は第1引数としてカテゴリーの名前、第2引数としてカテゴリーを説明するプロパティの配列を取ります。
-
 パターンカテゴリーのプロパティを以下に示します。
 - `label` (必須): 表示されるパターンカテゴリーの名前。
 
-
+<!--
 The following code sample registers the category named 'hero':
+ -->
+次のサンプルコードは、カテゴリー「hero」を登録します。
 
 ```php
 register_block_pattern_category(
@@ -179,15 +197,21 @@
 );
 ```
 
-_Note:_ 
-
+<!--
+_Note:_
+ -->
+_注意:_
+
+<!--
 `register_block_pattern_category()` should be called from a handler attached to the init hook.
+ -->
+`register_block_pattern_category()` は、init フックにアタッチされたハンドラから呼ぶ必要があります。
 
 ```php
 function my_plugin_register_my_pattern_categories() {
   register_block_pattern_category( ... );
 }
- 
+
 add_action( 'init', 'my_plugin_register_my_pattern_categories' );
 ```
 
@@ -195,7 +219,7 @@
 <!--
 `unregister_block_pattern_category` allows unregistering a pattern category.
 
-The `unregister_block_pattern_category` helper function allows for a previously registered block pattern category to be unregistered from a theme or plugin and receives one argument. 
+The `unregister_block_pattern_category` helper function allows for a previously registered block pattern category to be unregistered from a theme or plugin and receives one argument.
 -   `title`: The name of the block pattern category to be unregistered.
 
 The following code sample unregisters the category named 'hero':
@@ -210,18 +234,19 @@
 unregister_block_pattern_category( 'hero' );
 ```
 
-<<<<<<< HEAD
-[原文](https://github.com/WordPress/gutenberg/blob/master/docs/designers-developers/developers/block-api/block-patterns.md)
-=======
-_Note:_ 
-
-`unregister_block_pattern_category()` should be called from a handler attached to the init hook.
+<!--
+_Note:_
+ -->
+_注意:_
+
+`unregister_block_pattern_category()` は、init フックにアタッチされたハンドラから呼ぶ必要があります。
 
 ```php
 function my_plugin_unregister_my_pattern_categories() {
   unregister_block_pattern_category( ... );
 }
- 
+
 add_action( 'init', 'my_plugin_unregister_my_pattern_categories' );
 ```
->>>>>>> 7b00ec7e
+
+[原文](https://github.com/WordPress/gutenberg/blob/master/docs/designers-developers/developers/block-api/block-patterns.md)