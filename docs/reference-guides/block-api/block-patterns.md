<!--
# Patterns
 -->
# パターン

<!--
Block Patterns are predefined block layouts, ready to insert and tweak.
Block Patterns are predefined block layouts, available from the patterns tab of the block inserter. Once inserted into content, the blocks are ready for additional or modified content and configuration.
 -->
ブロックパターンは事前に定義されたブロックのレイアウトです。ブロックインサーターの「パターン」タブから利用できます。コンテンツ内に挿入すると、ブロックはコンテンツや構成を追加、変更できます。

<!--
In this Document:
 -->
目次

* [`register_block_pattern`](https://ja.wordpress.org/team/handbook/block-editor/reference-guides/block-api/block-patterns/#registerblockpattern)
* [`unregister_block_pattern`](https://ja.wordpress.org/team/handbook/block-editor/reference-guides/block-api/block-patterns/#unregisterblockpattern)
* [`register_block_pattern_category`](https://ja.wordpress.org/team/handbook/block-editor/reference-guides/block-api/block-patterns/#registerblockpatterncategory)
* [`unregister_block_pattern_category`](https://ja.wordpress.org/team/handbook/block-editor/reference-guides/block-api/block-patterns/#unregisterblockpatterncategory)

<!--
## Block Patterns
 -->
## ブロックパターン

### register_block_pattern

<!--
The editor comes with several core block patterns. Theme and plugin authors can register additional custom block patterns using the `register_block_pattern` helper function.
 -->
エディターにはいくつかのコアブロックパターンが付属します。テーマやプラグインの作者は `register_block_pattern` ヘルパー関数を使用して、追加のカスタムブロックパターンを登録できます。

<!--
The `register_block_pattern` helper function receives two arguments.
-   `title`: A machine-readable title with a naming convention of `namespace/title`.
-	`properties`: An array describing properties of the pattern.
 -->
`register_block_pattern` ヘルパー関数は2つの引数を取ります。
-   `title`: 機械が読めるタイトル。命名規約は `namespace/title`
-	`properties`: パターンのプロパティを説明する配列

<!--
The properties of the block pattern include:
-   `title` (required): A human-readable title for the pattern.
-   `content` (required): Raw HTML content for the pattern.
-   `description`: A visually hidden text used to describe the pattern in the inserter. A description is optional but it is strongly encouraged when the title does not fully describe what the pattern does.
-   `categories`: An array of pattern categories used to group block patterns. Block patterns can be shown on multiple categories.
-   `keywords`: An array of aliases or keywords that help users discover the pattern while searching.
-   `viewportWidth`: An integer specifying the width of the pattern in the inserter.
 -->
<!--
ブロックパターンのプロパティを以下に示します。
- `title` (必須): 表示されるパターンのタイトル。
- `content` (必須): パターンの生の HTML コンテンツ。
- `description`: インスペクター内でパターンの記述に使用される非表示のテキスト。オプションだがタイトルで十分にブロックの動作を表せない場合は強く推奨。
- `categories`: ブロックパターンのグループ化に使用されるブロックカテゴリーの配列。ブロックパターンは複数のカテゴリーに分けて表示できる。
- `keywords`: 検索の際に役立つ別名またはキーワードの配列。
- `viewportWidth`: インサーター内でのパターンの幅を指定する整数
 -->
<!--
The properties available for block patterns are:
 -->
ブロックパターンで利用可能なプロパティを以下に示します。

<!--
-   `title` (required): A human-readable title for the pattern.
-   `content` (required): Block HTML Markup for the pattern.
-   `description` (optional): A visually hidden text used to describe the pattern in the inserter. A description is optional but it is strongly encouraged when the title does not fully describe what the pattern does. The description will help users discover the pattern while searching.
-   `categories` (optional): An array of registered pattern categories used to group block patterns. Block patterns can be shown on multiple categories. A category must be registered separately in order to be used here.
-   `keywords` (optional): An array of aliases or keywords that help users discover the pattern while searching.
-   `viewportWidth` (optional): An integer specifying the intended width of the pattern to allow for a scaled preview of the pattern in the inserter.
-   `blockTypes` (optional): An array of block types that the pattern is intended to be used with. Each value needs to be the declared block's `name`.
<<<<<<< HEAD
 -->
-   `title` (必須): 表示されるパターンのタイトル。
-   `content` (必須): パターンのブロック HTML マークアップ。
-   `description` (オプション): インスペクター内でパターンの記述に使用される非表示のテキスト。オプションだがタイトルで十分にブロックの動作を表せない場合は強く推奨。ユーザーの検索を支援する。
-   `categories` (オプション): ブロックパターンのグループ化に使用される、登録されたパターンカテゴリーの配列。ブロックパターンは複数のカテゴリーに分けて表示できる。ここで使用するには、カテゴリーを個別に登録する必要がある。
-   `keywords` (オプション): 検索の際に役立つ別名またはキーワードの配列。
-   `viewportWidth` (オプション): インサーター内でのパターンのインデント幅を指定する整数。パターンのスケールするプレビュー用。
-   `blockTypes` (オプション): パターンが一緒に使われることを想定するブロックタイプの配列。各値は、ブロックの `name` で宣言される必要がある。

<!--
=======
-   `inserter` (optional): By default, all patterns will appear in the inserter. To hide a pattern so that it can only be inserted programmatically, set the `inserter` to `false`.

>>>>>>> 7ef01539
The following code sample registers a block pattern named 'my-plugin/my-awesome-pattern':
 -->
次のサンプルコードは、ブロックパターン「my-plugin/my-awesome-pattern」を登録します。

```php
register_block_pattern(
	'my-plugin/my-awesome-pattern',
	array(
		'title'       => __( 'Two buttons', 'my-plugin' ),
		'description' => _x( 'Two horizontal buttons, the left button is filled in, and the right button is outlined.', 'Block pattern description', 'my-plugin' ),
		'content'     => "<!-- wp:buttons {\"align\":\"center\"} -->\n<div class=\"wp-block-buttons aligncenter\"><!-- wp:button {\"backgroundColor\":\"very-dark-gray\",\"borderRadius\":0} -->\n<div class=\"wp-block-button\"><a class=\"wp-block-button__link has-background has-very-dark-gray-background-color no-border-radius\">" . esc_html__( 'Button One', 'my-plugin' ) . "</a></div>\n<!-- /wp:button -->\n\n<!-- wp:button {\"textColor\":\"very-dark-gray\",\"borderRadius\":0,\"className\":\"is-style-outline\"} -->\n<div class=\"wp-block-button is-style-outline\"><a class=\"wp-block-button__link has-text-color has-very-dark-gray-color no-border-radius\">" . esc_html__( 'Button Two', 'my-plugin' ) . "</a></div>\n<!-- /wp:button --></div>\n<!-- /wp:buttons -->",
	)
);
```

<!--
_Note:_
 -->
_注意:_

<!--
`register_block_pattern()` should be called from a handler attached to the init hook.
 -->
`register_block_pattern()` は、init フックにアタッチされたハンドラから呼ぶ必要があります。

```php
function my_plugin_register_my_patterns() {
  register_block_pattern( ... );
}

add_action( 'init', 'my_plugin_register_my_patterns' );
```

## ブロックパターンの登録の解除

### unregister_block_pattern

<!--
The `unregister_block_pattern` helper function allows for a previously registered block pattern to be unregistered from a theme or plugin and receives one argument.
 -->
`unregister_block_pattern` ヘルパー関数を使用すると、テーマやプラグインからブロックパターンの登録を解除できます。1つの引数を取ります。
<!--
-   `title`: The name of the block pattern to be unregistered.
 -->
-   `title`: 登録解除するブロックパターンの名前

<!--
`unregister_block_pattern` allows unregistering a pattern previously registered on the server using `register_block_pattern`.
 -->
<!--
`unregister_block_pattern` は `register_block_pattern` を使用してサーバーに登録されたパターンの登録を解除します。
 -->

<!--
The following code sample unregisters the block pattern named 'my-plugin/my-awesome-pattern':
 -->
次のサンプルコードは、ブロックパターン「my-plugin/my-awesome-pattern」の登録を解除します。

```php
unregister_block_pattern( 'my-plugin/my-awesome-pattern' );
```
<!--
_Note:_
 -->
_注意:_

<!--
`unregister_block_pattern()` should be called from a handler attached to the init hook.
 -->
`unregister_block_pattern()` は、init フックにアタッチされたハンドラから呼ぶ必要があります。

```php
function my_plugin_unregister_my_patterns() {
  unregister_block_pattern( ... );
}

add_action( 'init', 'my_plugin_unregister_my_patterns' );
```
<!--
## Block Pattern Categories
 -->
## ブロックパターンカテゴリー

<!--
Block patterns can be grouped using categories. The block editor comes with bundled categories you can use on your custom block patterns. You can also register your own block pattern categories.
 -->
ブロックパターンはカテゴリーを使用してグループ分けできます。ブロックエディターにはカスタムブロックパターンでも利用可能な組み込みのカテゴリーが付属します。独自のブロックパターンカテゴリーを登録することもできます。

### register_block_pattern_category

<!--
The `register_block_pattern_category` helper function receives two arguments.
-   `title`: A machine-readable title for the block pattern category.
-	`properties`: An array describing properties of the pattern category.
 -->
`register_block_pattern_category` ヘルパー関数は2つの引数を取ります。
-   `title`: ブロックパターンカテゴリーの機械が読み取り可能なタイトル。
-	`properties`: パターンカテゴリーのプロパティを説明する配列

<!--
The properties of the pattern categories include:
-   `label` (required): A human-readable label for the pattern category.
 -->
パターンカテゴリーのプロパティを以下に示します。
- `label` (必須): 表示されるパターンカテゴリーの名前。

<!--
The following code sample registers the category named 'hero':
 -->
次のサンプルコードは、カテゴリー「hero」を登録します。

```php
register_block_pattern_category(
	'hero',
	array( 'label' => __( 'Hero', 'my-plugin' ) )
);
```

<!--
_Note:_
 -->
_注意:_

<!--
`register_block_pattern_category()` should be called from a handler attached to the init hook.
 -->
`register_block_pattern_category()` は、init フックにアタッチされたハンドラから呼ぶ必要があります。

```php
function my_plugin_register_my_pattern_categories() {
  register_block_pattern_category( ... );
}

add_action( 'init', 'my_plugin_register_my_pattern_categories' );
```

### unregister_block_pattern_category
<!--
`unregister_block_pattern_category` allows unregistering a pattern category.

The `unregister_block_pattern_category` helper function allows for a previously registered block pattern category to be unregistered from a theme or plugin and receives one argument.
-   `title`: The name of the block pattern category to be unregistered.

The following code sample unregisters the category named 'hero':
 -->
`unregister_block_pattern_category` はパターンカテゴリーの登録を解除します。

関数の引数は解除するパターンカテゴリーの名前です。

次のコードの例ではカテゴリー「hero」の登録を解除します。

```php
unregister_block_pattern_category( 'hero' );
```

<!--
_Note:_
 -->
_注意:_

`unregister_block_pattern_category()` は、init フックにアタッチされたハンドラから呼ぶ必要があります。

```php
function my_plugin_unregister_my_pattern_categories() {
  unregister_block_pattern_category( ... );
}

add_action( 'init', 'my_plugin_unregister_my_pattern_categories' );
```
<!-- 
## Block patterns contextual to block types and pattern transformations
 -->
## ブロックタイプやパターン変換のコンテキストに応じたブロックパターン 

<!-- 
It is possible to attach a block pattern to one or more block types. This adds the block pattern as an available transform for that block type.
 -->
1つまたは複数のブロックタイプにブロックパターンをアタッチできます。これにより、そのブロックタイプで使用可能な変換としてブロックパターンが追加されます。

<!-- 
Currently these transformations are available only to simple blocks (blocks without inner blocks). In order for a pattern to be suggested, **every selected block must be present in the block pattern**.
 -->
現在、これらの変換は単純なブロック (内部ブロックを持たないブロック) でのみ可能です。パターンが提案されるには、**選択されたすべてのブロックがブロックパターンに存在する必要があります**。

<!-- 
For instance:
 -->
例:

```php
register_block_pattern(
	'my-plugin/powered-by-wordpress',
	array(
		'title'      => __( 'Powered by WordPress', 'my-plugin' ),
		'blockTypes' => array( 'core/paragraph' ),
		'content'    => '<!-- wp:paragraph {"backgroundColor":"black","textColor":"white"} -->
		<p class="has-white-color has-black-background-color has-text-color has-background">Powered by WordPress</p>
		<!-- /wp:paragraph -->',
	)
);
```
<!-- 
The above code registers a block pattern named 'my-plugin/powered-by-wordpress' and also shows the pattern in the "transform menu" of paragraph blocks. The transformation result will be keeping the paragraph's existing content and also apply the other attributes - in this case the background and text color.
 -->
上のコードは、ブロックパターン `my-plugin/powered-by-wordpress` を登録し、段落ブロックの「変換」メニューにパターンを表示します。変換結果は、段落の既存のコンテンツを維持したまま、他の属性 (この場合は背景とテキストの色) を適用します。

<!-- 
As mentioned above pattern transformations for simple blocks can also work if we have selected multiple blocks and there are matching contextual patterns to these blocks. Let's see an example of a pattern where two block types are attached.
 -->
上で述べたように、単純なブロックに対するパターン変換は、複数のブロックを選択し、かつ、これらのブロックに対応するコンテキストパターンがある場合にも機能します。2つのブロックタイプがアタッチされたパターンの例を見ます。

```php
register_block_pattern(
	'my-plugin/powered-by-wordpress',
	array(
		'title'      => __( 'Powered by WordPress', 'my-plugin' ),
		'blockTypes' => array( 'core/paragraph', 'core/heading' ),
		'content'    => '<!-- wp:group -->
						<div class="wp-block-group">
						<!-- wp:heading {"fontSize":"large"} -->
						<h2 class="has-large-font-size"><span style="color:#ba0c49" class="has-inline-color">Hi everyone</span></h2>
						<!-- /wp:heading -->
						<!-- wp:paragraph {"backgroundColor":"black","textColor":"white"} -->
						<p class="has-white-color has-black-background-color has-text-color has-background">Powered by WordPress</p>
						<!-- /wp:paragraph -->
						</div><!-- /wp:group -->',
	)
);
```
<!-- 
In the above example if we select **one of the two** block types, either a paragraph or a heading block, this pattern will be suggested by transforming the selected block using its content and will also add the remaing blocks from the pattern. If on the other hand we multi select one paragraph and one heading block, both blocks will be transformed.
 -->
上の例では、**2つのブロックタイプのうち1つ**、段落または見出しブロックのどちらかを選択すると、選択したブロックをその内容を使って変換し、パターンから残りのブロックを追加して、このパターンが提案されます。一方、1つの段落と1つの見出しブロックを複数選択すると、両方のブロックが変換されます。

<!-- 
Blocks can also use these contextual block patterns in other places. For instance, when inserting a new Query Loop block, the user is provided with a list of all patterns attached to the block.
 -->
ブロックは、このコンテキストに応じたブロックパターンを他の場所でも使用できます。例えば、新しいクエリーループブロックを挿入すると、ブロックにアタッチされたすべてのパターンのリストが提供されます。

<!-- 
## Semantic block patterns
 -->
## セマンティックブロックパターン

<!-- 
In block themes, you can also mark block patterns as "header" or "footer" patterns (template part areas). We call these "semantic block patterns". These patterns are shown to the user when inserting or replacing header or footer template parts.
 -->
ブロックテーマでは、ブロックパターンを「ヘッダー」パターン、「フッター」パターン (テンプレートパーツ領域) としてもマークできます。これを「セマンティックブロックパターン」と呼びます。これらのパターンは、ヘッダーテンプレートパーツやフッターテンプレートパーツの挿入、置換の際に表示されます。

<!-- 
Example:
 -->
例:

```php
<?php
register_block_pattern(
	'my-plugin/my-header',
	array(
		'title'      => __( 'My Header', 'my-plugin' ),
		'categories' => array( 'header' ),
		// Assigning the pattern the "header" area.
		'blockTypes' => array( 'core/template-part/header' ),
		'content'    => 'Content of my block pattern',
	)
);
```

[原文](https://github.com/WordPress/gutenberg/blob/trunk/docs/reference-guides/block-api/block-patterns.md)<|MERGE_RESOLUTION|>--- conflicted
+++ resolved
@@ -71,7 +71,7 @@
 -   `keywords` (optional): An array of aliases or keywords that help users discover the pattern while searching.
 -   `viewportWidth` (optional): An integer specifying the intended width of the pattern to allow for a scaled preview of the pattern in the inserter.
 -   `blockTypes` (optional): An array of block types that the pattern is intended to be used with. Each value needs to be the declared block's `name`.
-<<<<<<< HEAD
+-   `inserter` (optional): By default, all patterns will appear in the inserter. To hide a pattern so that it can only be inserted programmatically, set the `inserter` to `false`.
  -->
 -   `title` (必須): 表示されるパターンのタイトル。
 -   `content` (必須): パターンのブロック HTML マークアップ。
@@ -80,12 +80,9 @@
 -   `keywords` (オプション): 検索の際に役立つ別名またはキーワードの配列。
 -   `viewportWidth` (オプション): インサーター内でのパターンのインデント幅を指定する整数。パターンのスケールするプレビュー用。
 -   `blockTypes` (オプション): パターンが一緒に使われることを想定するブロックタイプの配列。各値は、ブロックの `name` で宣言される必要がある。
-
-<!--
-=======
--   `inserter` (optional): By default, all patterns will appear in the inserter. To hide a pattern so that it can only be inserted programmatically, set the `inserter` to `false`.
-
->>>>>>> 7ef01539
+-   `inserter` (オプション): デフォルトでは、すべてのパターンはインサーターに表示されます。プログラムでのみ挿入できるようにパターンを非表示にするには、`inserter` を `false` に設定します。
+
+<!--
 The following code sample registers a block pattern named 'my-plugin/my-awesome-pattern':
  -->
 次のサンプルコードは、ブロックパターン「my-plugin/my-awesome-pattern」を登録します。
