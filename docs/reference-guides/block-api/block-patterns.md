<!--
# Patterns
 -->
# パターン

<!--
Block Patterns are predefined block layouts, ready to insert and tweak.
Block Patterns are predefined block layouts, available from the patterns tab of the block inserter. Once inserted into content, the blocks are ready for additional or modified content and configuration.
 -->
ブロックパターンは事前に定義されたブロックレイアウトです。ブロックインサーターの「パターン」タブから利用できます。コンテンツ内に挿入すると、ブロックはコンテンツや構成を追加、変更できます。

<!--
In this Document:
 -->
目次

* [`register_block_pattern`](#register_block_pattern)
* [`unregister_block_pattern`](#unregister_block_pattern)
* [`register_block_pattern_category`](#register_block_pattern_category)
* [`unregister_block_pattern_category`](#unregister_block_pattern_category)

<!--
## Block Patterns
 -->
## ブロックパターン

### register_block_pattern

<!--
The editor comes with several core block patterns. Theme and plugin authors can register additional custom block patterns using the `register_block_pattern` helper function.
 -->
エディターにはいくつかのコアブロックパターンが付属します。テーマやプラグインの作者は `register_block_pattern` ヘルパー関数を使用して追加のカスタムブロックパターンを登録できます。

<<<<<<< HEAD
<!--
=======
>>>>>>> d15320e5
The `register_block_pattern` helper function receives two arguments.
-   `title`: A machine-readable title with a naming convention of `namespace/title`.
-	`properties`: An array describing properties of the pattern.
 -->
`register_block_pattern` ヘルパー関数は2つの引数を取ります。
-   `title`: 機械が読めるタイトル。命名規約は `namespace/title`
-	`properties`: パターンのプロパティを説明する配列

<!--
The properties of the block pattern include:
-   `title` (required): A human-readable title for the pattern.
-   `content` (required): Raw HTML content for the pattern.
-   `description`: A visually hidden text used to describe the pattern in the inserter. A description is optional but it is strongly encouraged when the title does not fully describe what the pattern does.
-   `categories`: An array of pattern categories used to group block patterns. Block patterns can be shown on multiple categories.
-   `keywords`: An array of aliases or keywords that help users discover the pattern while searching.
-   `viewportWidth`: An integer specifying the width of the pattern in the inserter.
 -->
<!--
ブロックパターンのプロパティを以下に示します。
- `title` (必須): 表示されるパターンのタイトル。
- `content` (必須): パターンの生の HTML コンテンツ。
- `description`: インスペクター内でパターンの記述に使用される非表示のテキスト。オプションだがタイトルで十分にブロックの動作を表せない場合は強く推奨。
- `categories`: ブロックパターンのグループ化に使用されるブロックカテゴリーの配列。ブロックパターンは複数のカテゴリーに分けて表示できる。
- `keywords`: 検索の際に役立つ別名またはキーワードの配列。
- `viewportWidth`: インサーター内でのパターンの幅を指定する整数
 -->
<!--
The properties available for block patterns are:
 -->
ブロックパターンで利用可能なプロパティを以下に示します。

<!--
-   `title` (required): A human-readable title for the pattern.
-   `content` (required): Block HTML Markup for the pattern.
-   `description` (optional): A visually hidden text used to describe the pattern in the inserter. A description is optional but it is strongly encouraged when the title does not fully describe what the pattern does. The description will help users discover the pattern while searching.
-   `categories` (optional): An array of registered pattern categories used to group block patterns. Block patterns can be shown on multiple categories. A category must be registered separately in order to be used here.
-   `keywords` (optional): An array of aliases or keywords that help users discover the pattern while searching.
-   `viewportWidth` (optional): An integer specifying the intended width of the pattern to allow for a scaled preview of the pattern in the inserter.
<<<<<<< HEAD
 -->
-   `title` (必須): 表示されるパターンのタイトル。
-   `content` (必須): パターンのブロック HTML マークアップ。
-   `description` (オプション): インスペクター内でパターンの記述に使用される非表示のテキスト。オプションだがタイトルで十分にブロックの動作を表せない場合は強く推奨。ユーザーの検索を支援する。
-   `categories` (オプション): ブロックパターンのグループ化に使用される、登録されたパターンカテゴリーの配列。ブロックパターンは複数のカテゴリーに分けて表示できる。ここで使用されるには、カテゴリーは個別にと労苦する必要がある。
-   `keywords` (オプション): 検索の際に役立つ別名またはキーワードの配列。
-   `viewportWidth` (オプション): インサーター内でのパターンのインデント幅を指定する整数。パターンのスケールするプレビュー用。

<!--
=======
-   `blockTypes` (optional): An array of block types that the pattern is intended to be used with. Each value needs to be the declared block's `name`.

>>>>>>> d15320e5
The following code sample registers a block pattern named 'my-plugin/my-awesome-pattern':
 -->
次のサンプルコードは、ブロックパターン「my-plugin/my-awesome-pattern」」を登録します。

```php
register_block_pattern(
	'my-plugin/my-awesome-pattern',
	array(
		'title'       => __( 'Two buttons', 'my-plugin' ),
		'description' => _x( 'Two horizontal buttons, the left button is filled in, and the right button is outlined.', 'Block pattern description', 'my-plugin' ),
		'content'     => "<!-- wp:buttons {\"align\":\"center\"} -->\n<div class=\"wp-block-buttons aligncenter\"><!-- wp:button {\"backgroundColor\":\"very-dark-gray\",\"borderRadius\":0} -->\n<div class=\"wp-block-button\"><a class=\"wp-block-button__link has-background has-very-dark-gray-background-color no-border-radius\">" . esc_html__( 'Button One', 'my-plugin' ) . "</a></div>\n<!-- /wp:button -->\n\n<!-- wp:button {\"textColor\":\"very-dark-gray\",\"borderRadius\":0,\"className\":\"is-style-outline\"} -->\n<div class=\"wp-block-button is-style-outline\"><a class=\"wp-block-button__link has-text-color has-very-dark-gray-color no-border-radius\">" . esc_html__( 'Button Two', 'my-plugin' ) . "</a></div>\n<!-- /wp:button --></div>\n<!-- /wp:buttons -->",
	)
);
```

<<<<<<< HEAD
<!--
_Note:_
 -->
_注意:_
=======
_Note:_
>>>>>>> d15320e5

<!--
`register_block_pattern()` should be called from a handler attached to the init hook.
 -->
`register_block_pattern()` は、init フックにアタッチされたハンドラから呼ぶ必要があります。

```php
function my_plugin_register_my_patterns() {
  register_block_pattern( ... );
}

add_action( 'init', 'my_plugin_register_my_patterns' );
```

## ブロックパターンの登録の解除

### unregister_block_pattern

<<<<<<< HEAD
<!--
The `unregister_block_pattern` helper function allows for a previously registered block pattern to be unregistered from a theme or plugin and receives one argument.
 -->
`unregister_block_pattern` ヘルパー関数を使用すると、テーマやプラグインからブロックパターンの登録を解除出来ます。1つの引数を取ります。
<!--
=======
The `unregister_block_pattern` helper function allows for a previously registered block pattern to be unregistered from a theme or plugin and receives one argument.
>>>>>>> d15320e5
-   `title`: The name of the block pattern to be unregistered.
 -->
-   `title`: 登録解除するブロックパターンの名前

<!--
`unregister_block_pattern` allows unregistering a pattern previously registered on the server using `register_block_pattern`.
 -->
<!--
`unregister_block_pattern` は `register_block_pattern` を使用してサーバーに登録されたパターンの登録を解除します。
 -->

<!--
The following code sample unregisters the block pattern named 'my-plugin/my-awesome-pattern':
 -->
次のサンプルコードは、ブロックパターン「my-plugin/my-awesome-pattern」の登録を解除します。

```php
unregister_block_pattern( 'my-plugin/my-awesome-pattern' );
```
<!--
_Note:_
 -->
_注意:_

<<<<<<< HEAD
<!--
=======
_Note:_

>>>>>>> d15320e5
`unregister_block_pattern()` should be called from a handler attached to the init hook.
 -->
`unregister_block_pattern()` は、init フックにアタッチされたハンドラから呼ぶ必要があります。

```php
function my_plugin_unregister_my_patterns() {
  unregister_block_pattern( ... );
}

add_action( 'init', 'my_plugin_unregister_my_patterns' );
```
<!--
## Block Pattern Categories
 -->
## ブロックパターンカテゴリー

<!--
Block patterns can be grouped using categories. The block editor comes with bundled categories you can use on your custom block patterns. You can also register your own block pattern categories.
 -->
ブロックパターンはカテゴリーを使用してグループ分けできます。ブロックエディターにはカスタムブロックパターンでも利用可能な組み込みのカテゴリーが付属します。独自のブロックパターンカテゴリーを登録することもできます。

### register_block_pattern_category

<<<<<<< HEAD
<!--
=======
>>>>>>> d15320e5
The `register_block_pattern_category` helper function receives two arguments.
-   `title`: A machine-readable title for the block pattern category.
-	`properties`: An array describing properties of the pattern category.
 -->
`register_block_pattern_category` ヘルパー関数は2つの引数を取ります。
-   `title`: ブロックパターンカテゴリーの機械が読み取り可能なタイトル。
-	`properties`: パターンカテゴリーのプロパティを説明する配列

<!--
The properties of the pattern categories include:
-   `label` (required): A human-readable label for the pattern category.
 -->
パターンカテゴリーのプロパティを以下に示します。
- `label` (必須): 表示されるパターンカテゴリーの名前。

<!--
The following code sample registers the category named 'hero':
 -->
次のサンプルコードは、カテゴリー「hero」を登録します。

```php
register_block_pattern_category(
	'hero',
	array( 'label' => __( 'Hero', 'my-plugin' ) )
);
```

<<<<<<< HEAD
<!--
_Note:_
 -->
_注意:_
=======
_Note:_
>>>>>>> d15320e5

<!--
`register_block_pattern_category()` should be called from a handler attached to the init hook.
 -->
`register_block_pattern_category()` は、init フックにアタッチされたハンドラから呼ぶ必要があります。

```php
function my_plugin_register_my_pattern_categories() {
  register_block_pattern_category( ... );
}

add_action( 'init', 'my_plugin_register_my_pattern_categories' );
```

### unregister_block_pattern_category
<!--
`unregister_block_pattern_category` allows unregistering a pattern category.

The `unregister_block_pattern_category` helper function allows for a previously registered block pattern category to be unregistered from a theme or plugin and receives one argument.
-   `title`: The name of the block pattern category to be unregistered.

The following code sample unregisters the category named 'hero':
 -->
`unregister_block_pattern_category` はパターンカテゴリーの登録を解除します。

関数の引数は解除するパターンカテゴリーの名前です。

次のコードの例ではカテゴリー「hero」の登録を解除します。

```php
unregister_block_pattern_category( 'hero' );
```

<<<<<<< HEAD
<!--
_Note:_
 -->
_注意:_
=======
_Note:_
>>>>>>> d15320e5

`unregister_block_pattern_category()` は、init フックにアタッチされたハンドラから呼ぶ必要があります。

```php
function my_plugin_unregister_my_pattern_categories() {
  unregister_block_pattern_category( ... );
}

add_action( 'init', 'my_plugin_unregister_my_pattern_categories' );
```

<<<<<<< HEAD
[原文](https://github.com/WordPress/gutenberg/blob/trunk/docs/reference-guides/block-api/block-patterns.md)
=======
## Block patterns contextual to block types and pattern transformations

It is possible to attach a block pattern to one or more block types. This adds the block pattern as an available transform for that block type.

Currently these transformations are available only to simple blocks (blocks without inner blocks). In order for a pattern to be suggested, **every selected block must be present in the block pattern**.

For instance:

```php
register_block_pattern(
	'my-plugin/powered-by-wordpress',
	array(
		'title'      => __( 'Powered by WordPress', 'my-plugin' ),
		'blockTypes' => array( 'core/paragraph' ),
		'content'    => '<!-- wp:paragraph {"backgroundColor":"black","textColor":"white"} -->
		<p class="has-white-color has-black-background-color has-text-color has-background">Powered by WordPress</p>
		<!-- /wp:paragraph -->',
	)
);
```

The above code registers a block pattern named 'my-plugin/powered-by-wordpress' and also shows the pattern in the "transform menu" of paragraph blocks. The transformation result will be keeping the paragraph's existing content and also apply the other attributes - in this case the background and text color.

As mentioned above pattern transformations for simple blocks can also work if we have selected multiple blocks and there are matching contextual patterns to these blocks. Let's see an example of a pattern where two block types are attached.

```php
register_block_pattern(
	'my-plugin/powered-by-wordpress',
	array(
		'title'      => __( 'Powered by WordPress', 'my-plugin' ),
		'blockTypes' => array( 'core/paragraph', 'core/heading' ),
		'content'    => '<!-- wp:group -->
						<div class="wp-block-group">
						<!-- wp:heading {"fontSize":"large"} -->
						<h2 class="has-large-font-size"><span style="color:#ba0c49" class="has-inline-color">Hi everyone</span></h2>
						<!-- /wp:heading -->
						<!-- wp:paragraph {"backgroundColor":"black","textColor":"white"} -->
						<p class="has-white-color has-black-background-color has-text-color has-background">Powered by WordPress</p>
						<!-- /wp:paragraph -->
						</div><!-- /wp:group -->',
	)
);
```

In the above example if we select **one of the two** block types, either a paragraph or a heading block, this pattern will be suggested by transforming the selected block using its content and will also add the remaing blocks from the pattern. If on the other hand we multi select one paragraph and one heading block, both blocks will be transformed.

Blocks can also use these contextual block patterns in other places. For instance, when inserting a new Query Loop block, the user is provided with a list of all patterns attached to the block.

## Semantic block patterns

In block themes, you can also mark block patterns as "header" or "footer" patterns (template part areas). We call these "semantic block patterns". These patterns are shown to the user when inserting or replacing header or footer template parts.

Example:

```php
<?php
register_block_pattern(
	'my-plugin/my-header',
	array(
		'title'      => __( 'My Header', 'my-plugin' ),
		'categories' => array( 'header' ),
		// Assigning the pattern the "header" area.
		'blockTypes' => array( 'core/template-part/header' ),
		'content'    => 'Content of my block pattern',
	)
);
```
>>>>>>> d15320e5
<|MERGE_RESOLUTION|>--- conflicted
+++ resolved
@@ -7,17 +7,17 @@
 Block Patterns are predefined block layouts, ready to insert and tweak.
 Block Patterns are predefined block layouts, available from the patterns tab of the block inserter. Once inserted into content, the blocks are ready for additional or modified content and configuration.
  -->
-ブロックパターンは事前に定義されたブロックレイアウトです。ブロックインサーターの「パターン」タブから利用できます。コンテンツ内に挿入すると、ブロックはコンテンツや構成を追加、変更できます。
+ブロックパターンは事前に定義されたブロックのレイアウトです。ブロックインサーターの「パターン」タブから利用できます。コンテンツ内に挿入すると、ブロックはコンテンツや構成を追加、変更できます。
 
 <!--
 In this Document:
  -->
 目次
 
-* [`register_block_pattern`](#register_block_pattern)
-* [`unregister_block_pattern`](#unregister_block_pattern)
-* [`register_block_pattern_category`](#register_block_pattern_category)
-* [`unregister_block_pattern_category`](#unregister_block_pattern_category)
+* [`register_block_pattern`](https://ja.wordpress.org/team/handbook/block-editor/reference-guides/block-api/block-patterns/#registerblockpattern)
+* [`unregister_block_pattern`](https://ja.wordpress.org/team/handbook/block-editor/reference-guides/block-api/block-patterns/#unregisterblockpattern)
+* [`register_block_pattern_category`](https://ja.wordpress.org/team/handbook/block-editor/reference-guides/block-api/block-patterns/#registerblockpatterncategory)
+* [`unregister_block_pattern_category`](https://ja.wordpress.org/team/handbook/block-editor/reference-guides/block-api/block-patterns/#unregisterblockpatterncategory)
 
 <!--
 ## Block Patterns
@@ -29,12 +29,9 @@
 <!--
 The editor comes with several core block patterns. Theme and plugin authors can register additional custom block patterns using the `register_block_pattern` helper function.
  -->
-エディターにはいくつかのコアブロックパターンが付属します。テーマやプラグインの作者は `register_block_pattern` ヘルパー関数を使用して追加のカスタムブロックパターンを登録できます。
-
-<<<<<<< HEAD
-<!--
-=======
->>>>>>> d15320e5
+エディターにはいくつかのコアブロックパターンが付属します。テーマやプラグインの作者は `register_block_pattern` ヘルパー関数を使用して、追加のカスタムブロックパターンを登録できます。
+
+<!--
 The `register_block_pattern` helper function receives two arguments.
 -   `title`: A machine-readable title with a naming convention of `namespace/title`.
 -	`properties`: An array describing properties of the pattern.
@@ -73,23 +70,20 @@
 -   `categories` (optional): An array of registered pattern categories used to group block patterns. Block patterns can be shown on multiple categories. A category must be registered separately in order to be used here.
 -   `keywords` (optional): An array of aliases or keywords that help users discover the pattern while searching.
 -   `viewportWidth` (optional): An integer specifying the intended width of the pattern to allow for a scaled preview of the pattern in the inserter.
-<<<<<<< HEAD
+-   `blockTypes` (optional): An array of block types that the pattern is intended to be used with. Each value needs to be the declared block's `name`.
  -->
 -   `title` (必須): 表示されるパターンのタイトル。
 -   `content` (必須): パターンのブロック HTML マークアップ。
 -   `description` (オプション): インスペクター内でパターンの記述に使用される非表示のテキスト。オプションだがタイトルで十分にブロックの動作を表せない場合は強く推奨。ユーザーの検索を支援する。
--   `categories` (オプション): ブロックパターンのグループ化に使用される、登録されたパターンカテゴリーの配列。ブロックパターンは複数のカテゴリーに分けて表示できる。ここで使用されるには、カテゴリーは個別にと労苦する必要がある。
+-   `categories` (オプション): ブロックパターンのグループ化に使用される、登録されたパターンカテゴリーの配列。ブロックパターンは複数のカテゴリーに分けて表示できる。ここで使用するには、カテゴリーを個別に登録する必要がある。
 -   `keywords` (オプション): 検索の際に役立つ別名またはキーワードの配列。
 -   `viewportWidth` (オプション): インサーター内でのパターンのインデント幅を指定する整数。パターンのスケールするプレビュー用。
-
-<!--
-=======
--   `blockTypes` (optional): An array of block types that the pattern is intended to be used with. Each value needs to be the declared block's `name`.
-
->>>>>>> d15320e5
+-   `blockTypes` (オプション): パターンが一緒に使われることを想定するブロックタイプの配列。各値は、ブロックの `name` で宣言される必要がある。
+
+<!--
 The following code sample registers a block pattern named 'my-plugin/my-awesome-pattern':
  -->
-次のサンプルコードは、ブロックパターン「my-plugin/my-awesome-pattern」」を登録します。
+次のサンプルコードは、ブロックパターン「my-plugin/my-awesome-pattern」を登録します。
 
 ```php
 register_block_pattern(
@@ -102,14 +96,10 @@
 );
 ```
 
-<<<<<<< HEAD
 <!--
 _Note:_
  -->
 _注意:_
-=======
-_Note:_
->>>>>>> d15320e5
 
 <!--
 `register_block_pattern()` should be called from a handler attached to the init hook.
@@ -128,15 +118,11 @@
 
 ### unregister_block_pattern
 
-<<<<<<< HEAD
 <!--
 The `unregister_block_pattern` helper function allows for a previously registered block pattern to be unregistered from a theme or plugin and receives one argument.
  -->
-`unregister_block_pattern` ヘルパー関数を使用すると、テーマやプラグインからブロックパターンの登録を解除出来ます。1つの引数を取ります。
-<!--
-=======
-The `unregister_block_pattern` helper function allows for a previously registered block pattern to be unregistered from a theme or plugin and receives one argument.
->>>>>>> d15320e5
+`unregister_block_pattern` ヘルパー関数を使用すると、テーマやプラグインからブロックパターンの登録を解除できます。1つの引数を取ります。
+<!--
 -   `title`: The name of the block pattern to be unregistered.
  -->
 -   `title`: 登録解除するブロックパターンの名前
@@ -161,12 +147,7 @@
  -->
 _注意:_
 
-<<<<<<< HEAD
-<!--
-=======
-_Note:_
-
->>>>>>> d15320e5
+<!--
 `unregister_block_pattern()` should be called from a handler attached to the init hook.
  -->
 `unregister_block_pattern()` は、init フックにアタッチされたハンドラから呼ぶ必要があります。
@@ -190,10 +171,7 @@
 
 ### register_block_pattern_category
 
-<<<<<<< HEAD
-<!--
-=======
->>>>>>> d15320e5
+<!--
 The `register_block_pattern_category` helper function receives two arguments.
 -   `title`: A machine-readable title for the block pattern category.
 -	`properties`: An array describing properties of the pattern category.
@@ -221,14 +199,10 @@
 );
 ```
 
-<<<<<<< HEAD
 <!--
 _Note:_
  -->
 _注意:_
-=======
-_Note:_
->>>>>>> d15320e5
 
 <!--
 `register_block_pattern_category()` should be called from a handler attached to the init hook.
@@ -262,14 +236,10 @@
 unregister_block_pattern_category( 'hero' );
 ```
 
-<<<<<<< HEAD
 <!--
 _Note:_
  -->
 _注意:_
-=======
-_Note:_
->>>>>>> d15320e5
 
 `unregister_block_pattern_category()` は、init フックにアタッチされたハンドラから呼ぶ必要があります。
 
@@ -280,17 +250,25 @@
 
 add_action( 'init', 'my_plugin_unregister_my_pattern_categories' );
 ```
-
-<<<<<<< HEAD
-[原文](https://github.com/WordPress/gutenberg/blob/trunk/docs/reference-guides/block-api/block-patterns.md)
-=======
+<!-- 
 ## Block patterns contextual to block types and pattern transformations
-
+ -->
+## ブロックタイプやパターン変換のコンテキストに応じたブロックパターン 
+
+<!-- 
 It is possible to attach a block pattern to one or more block types. This adds the block pattern as an available transform for that block type.
-
+ -->
+1つまたは複数のブロックタイプにブロックパターンをアタッチできます。これにより、そのブロックタイプで使用可能な変換としてブロックパターンが追加されます。
+
+<!-- 
 Currently these transformations are available only to simple blocks (blocks without inner blocks). In order for a pattern to be suggested, **every selected block must be present in the block pattern**.
-
+ -->
+現在、これらの変換は単純なブロック (内部ブロックを持たないブロック) でのみ可能です。パターンが提案されるには、**選択されたすべてのブロックがブロックパターンに存在する必要があります**。
+
+<!-- 
 For instance:
+ -->
+例:
 
 ```php
 register_block_pattern(
@@ -304,10 +282,15 @@
 	)
 );
 ```
-
+<!-- 
 The above code registers a block pattern named 'my-plugin/powered-by-wordpress' and also shows the pattern in the "transform menu" of paragraph blocks. The transformation result will be keeping the paragraph's existing content and also apply the other attributes - in this case the background and text color.
-
+ -->
+上のコードは、ブロックパターン `my-plugin/powered-by-wordpress` を登録し、段落ブロックの「変換」メニューにパターンを表示します。変換結果は、段落の既存のコンテンツを維持したまま、他の属性 (この場合は背景とテキストの色) を適用します。
+
+<!-- 
 As mentioned above pattern transformations for simple blocks can also work if we have selected multiple blocks and there are matching contextual patterns to these blocks. Let's see an example of a pattern where two block types are attached.
+ -->
+上で述べたように、単純なブロックに対するパターン変換は、複数のブロックを選択し、かつ、これらのブロックに対応するコンテキストパターンがある場合にも機能します。2つのブロックタイプがアタッチされたパターンの例を見ます。
 
 ```php
 register_block_pattern(
@@ -327,16 +310,30 @@
 	)
 );
 ```
-
+<!-- 
 In the above example if we select **one of the two** block types, either a paragraph or a heading block, this pattern will be suggested by transforming the selected block using its content and will also add the remaing blocks from the pattern. If on the other hand we multi select one paragraph and one heading block, both blocks will be transformed.
-
+ -->
+上の例では、**2つのブロックタイプのうち1つ**、段落または見出しブロックのどちらかを選択すると、選択したブロックをその内容を使って変換し、パターンから残りのブロックを追加して、このパターンが提案されます。一方、1つの段落と1つの見出しブロックを複数選択すると、両方のブロックが変換されます。
+
+<!-- 
 Blocks can also use these contextual block patterns in other places. For instance, when inserting a new Query Loop block, the user is provided with a list of all patterns attached to the block.
-
+ -->
+ブロックは、このコンテキストに応じたブロックパターンを他の場所でも使用できます。例えば、新しいクエリーループブロックを挿入すると、ブロックにアタッチされたすべてのパターンのリストが提供されます。
+
+<!-- 
 ## Semantic block patterns
-
+ -->
+## セマンティックブロックパターン
+
+<!-- 
 In block themes, you can also mark block patterns as "header" or "footer" patterns (template part areas). We call these "semantic block patterns". These patterns are shown to the user when inserting or replacing header or footer template parts.
-
+ -->
+ブロックテーマでは、ブロックパターンを「ヘッダー」パターン、「フッター」パターン (テンプレートパーツ領域) としてもマークできます。これを「セマンティックブロックパターン」と呼びます。これらのパターンは、ヘッダーテンプレートパーツやフッターテンプレートパーツの挿入、置換の際に表示されます。
+
+<!-- 
 Example:
+ -->
+例:
 
 ```php
 <?php
@@ -351,4 +348,5 @@
 	)
 );
 ```
->>>>>>> d15320e5
+
+[原文](https://github.com/WordPress/gutenberg/blob/trunk/docs/reference-guides/block-api/block-patterns.md)