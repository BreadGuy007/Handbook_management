--- conflicted
+++ resolved
@@ -3,46 +3,12 @@
  -->
 # パターン
 
-<<<<<<< HEAD
-<!--
-Block Patterns are predefined block layouts, available from the patterns tab of the block inserter. Once inserted into content, the blocks are ready for additional or modified content and configuration.
+<!--
+Block Patterns are predefined block layouts available from the patterns tab of the block inserter. Once inserted into content, the blocks are ready for additional or modified content and configuration.
  -->
 ブロックパターンは、あらかじめ定義されたブロックのレイアウトです。ブロックインサーターの「パターン」タブから利用できます。ブロックパターンをコンテンツ内に挿入すると、含まれるブロックのコンテンツや構成を追加、変更できます。
 
 <!--
-In this Document:
- -->
-目次
-
-<!-- 
-- [Patterns](#patterns)
-	- [Block Patterns](#block-patterns)
-		- [register_block_pattern](#register_block_pattern)
-	- [Unregistering Block Patterns](#unregistering-block-patterns)
-		- [unregister_block_pattern](#unregister_block_pattern)
-	- [Block Pattern Categories](#block-pattern-categories)
-		- [register_block_pattern_category](#register_block_pattern_category)
-		- [unregister_block_pattern_category](#unregister_block_pattern_category)
-	- [Block patterns contextual to block types and pattern transformations](#block-patterns-contextual-to-block-types-and-pattern-transformations)
-	- [Semantic block patterns](#semantic-block-patterns)
- -->
-
-- パターン
-	- ブロックパターン
-		- register_block_pattern
-	- ブロックパターンの登録の解除
-		- unregister_block_pattern
-	- ブロックパターンカテゴリー
-		- register_block_pattern_category
-		- unregister_block_pattern_category
-	- ブロックタイプやパターン変換のコンテキストに応じたブロックパターン 
-	- セマンティックブロックパターン
-
-<!--
-=======
-Block Patterns are predefined block layouts available from the patterns tab of the block inserter. Once inserted into content, the blocks are ready for additional or modified content and configuration.
-
->>>>>>> 109ace9c
 ## Block patterns
  -->
 ## ブロックパターン
@@ -79,30 +45,24 @@
 -   `postTypes` (optional): An array of post types that the pattern is restricted to be used with. The pattern will only be available when editing one of the post types passed on the array. For all the other post types, the pattern is not available at all.
 -   `templateTypes` (optional): An array of template types where the pattern makes sense, for example, `404` if the pattern is for a 404 page, `single-post` if the pattern is for showing a single post.
 -   `inserter` (optional): By default, all patterns will appear in the inserter. To hide a pattern so that it can only be inserted programmatically, set the `inserter` to `false`.
-<<<<<<< HEAD
--   `source` (optional): A string that denotes the source of the pattern. For a plugin registering a pattern, pass the string 'plugin'. For a theme, pass the string 'theme'.
+-   `source` (optional): A string that denotes the source of the pattern. For a plugin registering a pattern, pass the string `plugin`. For a theme, pass the string `theme`.
  -->
 -   `title` (必須): 表示されるパターンのタイトル。
 -   `content` (必須): パターンのブロック HTML マークアップ。
--   `description` (オプション): インスペクター内でパターンの記述に使用される非表示のテキスト。オプションだがタイトルで十分にブロックの動作を表せない場合は強く推奨。ユーザーの検索を支援する。
--   `categories` (オプション): ブロックパターンのグループ化に使用される、登録されたパターンカテゴリーの配列。ブロックパターンは複数のカテゴリーに分けて表示できる。ここで使用するには、カテゴリーを個別に登録する必要がある。
+-   `description` (オプション): インサーター内でパターンの記述に使用される非表示のテキスト。オプションだが、タイトルだけでは十分にブロックの動作を表さない場合は強く推奨。ユーザーの検索を支援する。
+-   `categories` (オプション): 登録されたパターンカテゴリーの配列。ブロックパターンのグループ化に使用される。ブロックパターンは複数のカテゴリーに分けて表示できる。ここで使用するには、カテゴリーは別途、登録する必要がある。
 -   `keywords` (オプション): 検索の際に役立つ別名またはキーワードの配列。
--   `viewportWidth` (オプション): インサーター内でのパターンのインデント幅を指定する整数。パターンのスケールするプレビュー用。
--   `blockTypes` (オプション): パターンが一緒に使われることを想定するブロックタイプの配列。各値は、ブロックの `name` で宣言される必要がある。
--   `postTypes` (オプション): このパターンを使用可能な投稿タイプの配列。配列で指定した投稿タイプのいずれかを編集する際にのみこのパターンを使用でき、その他のすべての投稿タイプではまったく使用できない。
--   `templateTypes` (オプション): パターンの想定する、テンプレートタイプの配列。例: パターンが 404 ページ用であれば '404'。パターンが単一の投稿用であれば single-post。
--   `inserter` (オプション): デフォルトでは、すべてのパターンはインサーターに表示される。パターンを非表示にして、プログラムでのみ挿入できるようにするには、`inserter` に `false` を設定する。
--   `source` (オプション): パターンのソースを示す文字列。パターンを登録するプラグインの場合は、文字列 'plugin' を指定し、テーマの場合は文字列 'theme' を指定する。
-
-<!--
-The following code sample registers a block pattern named 'my-plugin/my-awesome-pattern':
- -->
-次のサンプルコードは、ブロックパターン「my-plugin/my-awesome-pattern」を登録します。
-=======
--   `source` (optional): A string that denotes the source of the pattern. For a plugin registering a pattern, pass the string `plugin`. For a theme, pass the string `theme`.
-
+-   `viewportWidth` (オプション): インサーター内でのスケールするプレビュー用に、パターンのインデント幅を指定する整数。
+-   `blockTypes` (オプション): パターンが一緒に使われることを想定するブロックタイプの配列。各値は、ブロックの `name` で宣言された名前。
+-   `postTypes` (オプション): このパターンを使用可能な投稿タイプの配列。配列で指定した投稿タイプのいずれかを編集する際にのみこのパターンを使用できる。その他のすべての投稿タイプではまったく使用できない。
+-   `templateTypes` (オプション): パターンの想定するテンプレートタイプの配列。例: パターンが 404 ページ用なら `404`。パターンが単一の投稿用なら `single-post`。
+-   `inserter` (オプション): デフォルトではすべてのパターンはインサーターに表示される。パターンを非表示にしてプログラムでのみ挿入できるようにするには `inserter` に `false` を設定する。
+-   `source` (オプション): パターンのソースを示す文字列。パターンを登録するプラグインの場合は文字列 `plugin` を指定し、テーマの場合は文字列 `theme` を指定する。
+
+<!--
 The following code sample registers a block pattern named `my-plugin/my-awesome-pattern`:
->>>>>>> 109ace9c
+ -->
+次のサンプルコードは、ブロックパターン `my-plugin/my-awesome-pattern` を登録します。
 
 ```php
 register_block_pattern(
@@ -115,19 +75,10 @@
 );
 ```
 
-<<<<<<< HEAD
-<!--
-_Note:_
- -->
-_注意:_
-
-<!--
-`register_block_pattern()` should be called from a handler attached to the init hook.
- -->
-`register_block_pattern()` は、init フックにアタッチされたハンドラから呼ぶ必要があります。
-=======
+<!-- 
 Note that `register_block_pattern()` should be called from a handler attached to the `init` hook.
->>>>>>> 109ace9c
+ -->
+注意: `register_block_pattern()` は、`init` フックにアタッチされたハンドラから呼ぶ必要があります。
 
 ```php
 function my_plugin_register_my_patterns() {
@@ -143,35 +94,20 @@
 
 ### unregister_block_pattern
 
-<<<<<<< HEAD
-<!--
-The `unregister_block_pattern` helper function allows for a previously registered block pattern to be unregistered from a theme or plugin and receives one argument.
+<!--
+The `unregister_block_pattern` helper function allows a previously registered block pattern to be unregistered from a theme or plugin and receives one argument.
  -->
 `unregister_block_pattern` ヘルパー関数を使用すると、テーマやプラグインからブロックパターンの登録を解除できます。1つの引数を取ります。
-<!--
-=======
-The `unregister_block_pattern` helper function allows a previously registered block pattern to be unregistered from a theme or plugin and receives one argument.
-
->>>>>>> 109ace9c
+
+<!--
 -   `title`: The name of the block pattern to be unregistered.
  -->
 -   `title`: 登録解除するブロックパターンの名前
 
-<<<<<<< HEAD
-<!--
-`unregister_block_pattern` allows unregistering a pattern previously registered on the server using `register_block_pattern`.
- -->
-<!--
-`unregister_block_pattern` は `register_block_pattern` を使用してサーバーに登録されたパターンの登録を解除します。
- -->
-
-<!--
-The following code sample unregisters the block pattern named 'my-plugin/my-awesome-pattern':
- -->
-次のサンプルコードは、ブロックパターン「my-plugin/my-awesome-pattern」の登録を解除します。
-=======
+<!--
 The following code sample unregisters the block pattern named `my-plugin/my-awesome-pattern`:
->>>>>>> 109ace9c
+ -->
+次のサンプルコードは、ブロックパターン `my-plugin/my-awesome-pattern` の登録を解除します。
 
 ```php
 unregister_block_pattern( 'my-plugin/my-awesome-pattern' );
@@ -222,14 +158,10 @@
 パターンカテゴリーのプロパティを以下に示します。
 - `label` (必須): 表示されるパターンカテゴリーの名前。
 
-<<<<<<< HEAD
-<!--
-The following code sample registers the category named 'hero':
- -->
-次のサンプルコードは、カテゴリー「hero」を登録します。
-=======
+<!--
 The following code sample registers the category named `hero`:
->>>>>>> 109ace9c
+ -->
+次のサンプルコードは、カテゴリー `hero` を登録します。
 
 ```php
 register_block_pattern_category(
@@ -251,7 +183,7 @@
 <!-- 
 The category will not show under Patterns unless a pattern has been assigned to that category.
  -->
-パターンがあるカテゴリーに割り当てられていなければ、そのカテゴリーはパターンの下に表示しません。
+そのカテゴリーにパターンが割り当てられていない限り、カテゴリーはパターンの下に表示されません。
 
 ```php
 function my_plugin_register_my_pattern_categories() {
@@ -262,27 +194,20 @@
 ```
 
 ### unregister_block_pattern_category
-<<<<<<< HEAD
-<!--
-`unregister_block_pattern_category` allows unregistering a pattern category.
-=======
->>>>>>> 109ace9c
-
+<!--
 The `unregister_block_pattern_category` helper function allows for a previously registered block pattern category to be unregistered from a theme or plugin and receives one argument.
-
+ -->
+`unregister_block_pattern_category` ヘルパー関数を利用すると、以前に登録したたブロックパターンカテゴリをテーマやプラグインから登録解除できます。1つの引数を取ります。
+
+<!-- 
 -   `title`: The name of the block pattern category to be unregistered.
-
-<<<<<<< HEAD
-The following code sample unregisters the category named 'hero':
- -->
-`unregister_block_pattern_category` はパターンカテゴリーの登録を解除します。
-
-関数の引数は解除するパターンカテゴリーの名前です。
-
-次のコードの例ではカテゴリー「hero」の登録を解除します。
-=======
+ -->
+-   `title`: 登録解除するブロックパターンカテゴリーの名前
+
+<!--
 The following code sample unregisters the category named `hero`:
->>>>>>> 109ace9c
+ -->
+次のコードの例ではカテゴリー名 `hero` の登録を解除します。
 
 ```php
 unregister_block_pattern_category( 'hero' );
@@ -312,14 +237,10 @@
  -->
 1つまたは複数のブロックタイプにブロックパターンをアタッチできます。これにより、そのブロックタイプで使用可能な変換としてブロックパターンが追加されます。
 
-<<<<<<< HEAD
-<!-- 
-Currently these transformations are available only to simple blocks (blocks without inner blocks). In order for a pattern to be suggested, **every selected block must be present in the block pattern**.
- -->
-現在、これらの変換は単純なブロック (内部ブロックを持たないブロック) でのみ可能です。パターンが提案されるには、**選択されたすべてのブロックがブロックパターンに存在する必要があります**。
-=======
+<!-- 
 Currently, these transformations are available only to simple blocks (blocks without inner blocks). In order for a pattern to be suggested, **every selected block must be present in the block pattern**.
->>>>>>> 109ace9c
+ -->
+現在、これらの変換は単純なブロック (内部ブロックを持たないブロック) でのみ可能です。パターンが提案されるには、**選択したすべてのブロックがブロックパターンに存在する必要があります**。
 
 <!-- 
 For instance:
@@ -338,22 +259,15 @@
 	)
 );
 ```
-<<<<<<< HEAD
-<!-- 
-The above code registers a block pattern named 'my-plugin/powered-by-wordpress' and also shows the pattern in the "transform menu" of paragraph blocks. The transformation result will be keeping the paragraph's existing content and also apply the other attributes - in this case the background and text color.
+<!-- 
+The above code registers a block pattern named `my-plugin/powered-by-wordpress` and shows the pattern in the "transform menu" of paragraph blocks. The transformation result will keep the paragraph's existing content and apply the other attributes - in this case, the background and text color.
  -->
 上のコードは、ブロックパターン `my-plugin/powered-by-wordpress` を登録し、段落ブロックの「変換」メニューにパターンを表示します。変換結果は、段落の既存のコンテンツを維持したまま、他の属性 (この場合は背景とテキストの色) を適用します。
 
 <!-- 
-As mentioned above pattern transformations for simple blocks can also work if we have selected multiple blocks and there are matching contextual patterns to these blocks. Let's see an example of a pattern where two block types are attached.
- -->
-上で述べたように、単純なブロックに対するパターン変換は、複数のブロックを選択し、かつ、これらのブロックに対応するコンテキストパターンがある場合にも機能します。2つのブロックタイプがアタッチされたパターンの例を見ます。
-=======
-
-The above code registers a block pattern named `my-plugin/powered-by-wordpress` and shows the pattern in the "transform menu" of paragraph blocks. The transformation result will keep the paragraph's existing content and apply the other attributes - in this case, the background and text color.
-
 As mentioned above, pattern transformations for simple blocks can also work if we have selected multiple blocks and there are matching contextual patterns to these blocks. Let's see an example of a pattern where two block types are attached.
->>>>>>> 109ace9c
+ -->
+上で述べたように、単純なブロックに対するパターン変換は、複数のブロックが選択され、かつ、これらのブロックのコンテキストに合致するパターンがある場合にも機能します。2つのブロックタイプがアタッチされたパターンの例を見ます。
 
 ```php
 register_block_pattern(
@@ -373,15 +287,10 @@
 	)
 );
 ```
-<<<<<<< HEAD
-<!-- 
-In the above example if we select **one of the two** block types, either a paragraph or a heading block, this pattern will be suggested by transforming the selected block using its content and will also add the remaining blocks from the pattern. If on the other hand we multi select one paragraph and one heading block, both blocks will be transformed.
- -->
-上の例では、**2つのブロックタイプのうち1つ**、段落または見出しブロックのどちらかを選択すると、選択したブロックをその内容を使って変換し、パターンから残りのブロックを追加して、このパターンが提案されます。一方、1つの段落と1つの見出しブロックを複数選択すると、両方のブロックが変換されます。
-=======
-
+<!-- 
 In the above example, if we select **one of the two** block types, either a paragraph or a heading block, this pattern will be suggested by transforming the selected block using its content and will also add the remaining blocks from the pattern. If, on the other hand, we multi-select one paragraph and one heading block, both blocks will be transformed.
->>>>>>> 109ace9c
+ -->
+上の例では、**2つのブロックタイプのうち1つ**、段落ブロックまたは見出しブロックのどちらかを選択すると、選択したブロックをその内容を使って変換し、パターンから残りのブロックを追加して、このパターンが提案されます。一方、1つの段落ブロックと1つの見出しブロックを選択すると、両方のブロックが変換されます。
 
 <!-- 
 Blocks can also use these contextual block patterns in other places. For instance, when inserting a new Query Loop block, the user is provided with a list of all patterns attached to the block.
@@ -396,7 +305,7 @@
 <!-- 
 In block themes, you can also mark block patterns as "header" or "footer" patterns (template part areas). We call these "semantic block patterns". These patterns are shown to the user when inserting or replacing header or footer template parts.
  -->
-ブロックテーマでは、ブロックパターンを「ヘッダー」パターン、「フッター」パターン (テンプレートパーツ領域) としてもマークできます。これを「セマンティックブロックパターン」と呼びます。これらのパターンは、ヘッダーテンプレートパーツやフッターテンプレートパーツの挿入、置換の際に表示されます。
+ブロックテーマでは、ブロックパターンを「ヘッダー」パターン、「フッター」パターンとしてもマークできます (テンプレートパーツ領域)。これを「セマンティックブロックパターン」と呼びます。これらのパターンは、ヘッダーテンプレートパーツやフッターテンプレートパーツの挿入、置換の際に表示されます。
 
 <!-- 
 Example:
