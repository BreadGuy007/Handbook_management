--- conflicted
+++ resolved
@@ -24,7 +24,6 @@
 		- [unregister_block_pattern_category](#unregister_block_pattern_category)
 	- [Block patterns contextual to block types and pattern transformations](#block-patterns-contextual-to-block-types-and-pattern-transformations)
 	- [Semantic block patterns](#semantic-block-patterns)
-<<<<<<< HEAD
  -->
 
 - パターン
@@ -39,13 +38,9 @@
 	- セマンティックブロックパターン
 
 <!--
-## Block Patterns
+## Block patterns
  -->
 ## ブロックパターン
-=======
-
-## Block patterns
->>>>>>> e09412eb
 
 ### register_block_pattern
 
@@ -126,12 +121,10 @@
 
 add_action( 'init', 'my_plugin_register_my_patterns' );
 ```
-
-<<<<<<< HEAD
+<!-- 
+## Unregistering block patterns
+ -->
 ## ブロックパターンの登録の解除
-=======
-## Unregistering block patterns
->>>>>>> e09412eb
 
 ### unregister_block_pattern
 
@@ -176,15 +169,10 @@
 
 add_action( 'init', 'my_plugin_unregister_my_patterns' );
 ```
-<<<<<<< HEAD
-<!--
-## Block Pattern Categories
+<!--
+## Block pattern categories
  -->
 ## ブロックパターンカテゴリー
-=======
-
-## Block pattern categories
->>>>>>> e09412eb
 
 <!--
 Block patterns can be grouped using categories. The block editor comes with bundled categories you can use on your custom block patterns. You can also register your own block pattern categories.
