--- conflicted
+++ resolved
@@ -7,7 +7,7 @@
 Block Patterns are predefined block layouts, ready to insert and tweak.
 Block Patterns are predefined block layouts, available from the patterns tab of the block inserter. Once inserted into content, the blocks are ready for additional or modified content and configuration.
  -->
-ブロックパターンは事前に定義されたブロックのレイアウトです。ブロックインサーターの「パターン」タブから利用できます。コンテンツ内に挿入すると、ブロックはコンテンツや構成を追加、変更できます。
+ブロックパターンは、あらかじめ定義されたブロックのレイアウトで、挿入して微調整できます。ブロックインサーターの「パターン」タブから利用できます。ブロックパターンをコンテンツ内に挿入すると、含まれるブロックのコンテンツや構成を追加、変更できます。
 
 <!--
 In this Document:
@@ -100,7 +100,7 @@
 -   `postTypes` (optional): An array of post types that the pattern is restricted to be used with. The pattern will only be available when editing one of the post types passed on the array, for all the other post types the pattern is not available at all.
 -   `templateTypes` (optional): An array of template types where the pattern makes sense e.g: '404' if the pattern is for a 404 page, single-post if the pattern is for showing a single post.
 -   `inserter` (optional): By default, all patterns will appear in the inserter. To hide a pattern so that it can only be inserted programmatically, set the `inserter` to `false`.
-<<<<<<< HEAD
+-   `source` (optional): A string that denotes the source of the pattern. For a plugin registering a pattern, pass the string 'plugin'. For a theme, pass the string 'theme'.
  -->
 -   `title` (必須): 表示されるパターンのタイトル。
 -   `content` (必須): パターンのブロック HTML マークアップ。
@@ -112,12 +112,9 @@
 -   `postTypes` (オプション): このパターンを使用可能な投稿タイプの配列。配列で指定した投稿タイプのいずれかを編集する際にのみこのパターンを使用でき、その他のすべての投稿タイプではまったく使用できない。
 -   `templateTypes` (オプション): パターンが意味を持つ、テンプレートタイプの配列。例: パターンが 404 ページ用であれば '404'。パターンが単一の投稿用であれば single-post。
 -   `inserter` (オプション): デフォルトでは、すべてのパターンはインサーターに表示されます。プログラムでのみ挿入できるようにパターンを非表示にするには、`inserter` を `false` に設定します。
-
-<!--
-=======
--   `source` (optional): A string that denotes the source of the pattern. For a plugin registering a pattern, pass the string 'plugin'. For a theme, pass the string 'theme'.
-
->>>>>>> 4c7cdb33
+-   `source` (オプション): パターンのソースを示す文字列。パターンを登録するプラグインの場合は、文字列 'plugin' を指定します。テーマの場合は文字列 'theme' を指定します。
+
+<!--
 The following code sample registers a block pattern named 'my-plugin/my-awesome-pattern':
  -->
 次のサンプルコードは、ブロックパターン「my-plugin/my-awesome-pattern」を登録します。
