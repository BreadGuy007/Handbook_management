<!--
# Transforms
 -->
# 変換

<!--
Block Transforms is the API that allows a block to be transformed _from_ and _to_ other blocks, as well as _from_ other entities. Existing entities that work with this API include shortcodes, files, regular expressions, and raw DOM nodes.
 -->
「ブロック変換 (Block Transforms)」API は、あるブロックを別のブロックに変換したり、エンティティからブロックに変換したりします。この API が動作する既存エンティティには、ショートコード、ファイル、正規表現、生の DOM ノードがあります。

<!--
## Transform direction: `to` and `from`
 -->
## 変換の方向: to と from
<!--
A block declares which transformations it supports via the optional `transforms` key of the block configuration, whose subkeys `to` and `from` hold an array of available transforms for every direction. Example:
 -->
ブロックはブロック構成の `transforms` オプションキーを使用して、どちらの方向の変換をサポートするかを宣言します。サブキー `to` と `from` には、すべての方向に対する利用可能な変換の配列を指定します。

<!--
```js
export const settings = {
	title: 'My Block Title',
	description: 'My block description',
	/* ... */
	transforms: {
		from: [
			/* supported from transforms */
		],
		to: [
			/* supported to transforms */
		],
	},
};
```
 -->
```js
export const settings = {
    title: 'My Block Title',
    description: 'My block description',
    /* ... */
    transforms: {
        from: [ /* サポートする from 変換 */ ],
        to: [ /* サポートする to 変換 */ ],
    }
}
```

<!--
## Transformations Types
 -->
## 変換タイプ
<!--
This section goes through the existing types of transformations blocks support:
 -->
このセクションではブロックがサポートする既存の変換タイプを説明します。

-   block
-   enter
-   files
-   prefix
-   raw
-   shortcode

<!--
### Block
 -->
### block
<!--
This type of transformations support both _from_ and _to_ directions, allowing blocks to be converted into a different one. It has a corresponding UI control within the block toolbar.

A transformation of type `block` is an object that takes the following parameters:
 -->
「block」変換タイプは _from_ と _to_ 双方向の変換をサポートし、あるブロックを異なるブロックに変換できます。ブロックツールバー内には関連する UI コントロールがあります。

`block` 変換タイプは次のパラメータを取るオブジェクトです。
<!--
-   **type** _(string)_: the value `block`.
-   **blocks** _(array)_: a list of known block types. It also accepts the wildcard value (`"*"`), meaning that the transform is available to _all_ block types (eg: all blocks can transform into `core/group`).
-   **transform** _(function)_: a callback that receives the attributes and inner blocks of the block being processed. It should return a block object or an array of block objects.
-   **isMatch** _(function, optional)_: a callback that receives the block attributes as the first argument and the block object as the second argument and should return a boolean. Returning `false` from this function will prevent the transform from being available and displayed as an option to the user.
-   **isMultiBlock** _(boolean, optional)_: whether the transformation can be applied when multiple blocks are selected. If true, the `transform` function's first parameter will be an array containing each selected block's attributes, and the second an array of each selected block's inner blocks. False by default.
-   **priority** _(number, optional)_: controls the priority with which a transformation is applied, where a lower value will take precedence over higher values. This behaves much like a [WordPress hook](https://codex.wordpress.org/Plugin_API#Hook_to_WordPress). Like hooks, the default priority is `10` when not otherwise set.
 -->
- **type** _(string)_: 文字列 `block`。
- **blocks** _(array)_: 既知のブロックタイプ。ワイルドカード値 (`"*"`) も指定でき、この場合 _すべての_ ブロックタイプで変換可能であることを意味する (例: すべてのブロックは `core/group` に変換できる)。
- **transform** _(function)_: 処理されるブロックの属性とインナーブロックを受け取るコールバック。ブロックオブジェクトまたはブロックオブジェクトの配列を返さなければならない。
- **isMatch** _(function、オプション)_: 第1引数にブロックの属性、第2引数にブロックオブジェクトを受け取り、ブール値を返すコールバック。`false` を返すと可能な変換を行わず、ユーザーにオプションを表示する。
- **isMultiBlock** _(boolean、オプション)_: 複数のブロックを選択している場合に変換を適用可能かどうか。true であれば `transform` 関数の最初のパラメータは選択した各ブロックの属性の配列、2番目のパラメータは選択した各ブロックのインナーブロックの配列になる。デフォルトは false。
- **priority** _(number、オプション)_: 変換を適用するプライオリティ。値の小さな方が優先される。この動きは [WordPress のフック](https://codex.wordpress.org/Plugin_API#Hook_to_WordPress) と同じ。フックと同様に指定されていない場合のデフォルトのプライオリティは `10`。

<!--
**Example: from Paragraph block to Heading block**
 -->
**例: 「段落」ブロックから「見出し」ブロックへの変換**

<!--
To declare this transformation we add the following code into the heading block configuration, which uses the `createBlock` function from the [`wp-blocks` package](/packages/blocks/README.md#createBlock).
 -->
この変換を宣言するには「見出し」ブロック構成に以下のコードを追加します。[`wp-blocks` パッケージ](https://developer.wordpress.org/block-editor/packages/packages-blocks/#createBlock) から `createBlock` 関数を使用します。

<<<<<<< HEAD
**ESNext**
{% codetabs %}
{% ESNext %}

=======
>>>>>>> 6dc0d6b0
```js
transforms: {
    from: [
        {
            type: 'block',
            blocks: [ 'core/paragraph' ],
            transform: ( { content } ) => {
                return createBlock( 'core/heading', {
                    content,
                } );
            },
        },
    ]
},
```
<<<<<<< HEAD
**ES5**
{% ES5 %}

```js
transforms: {
    from: [
        {
            type: 'block',
            blocks: [ 'core/paragraph' ],
            transform: function ( attributes ) {
                return createBlock( 'core/heading', {
                    content: attributes.content,
                } );
            },
        },
    ]
},
```

{% end %}

<!--
=======

>>>>>>> 6dc0d6b0
**Example: blocks that have InnerBlocks**
 -->
**例: InnerBlock をもつブロックへの変換**
<!--
A block with InnerBlocks can also be transformed from and to another block with InnerBlocks.
 -->
InnerBlock をもつブロックも別の InnerBlock をもつブロックとの間で変換できます。

<<<<<<< HEAD
**ESNext**
{% codetabs %}
{% ESNext %}

=======
>>>>>>> 6dc0d6b0
```js
transforms: {
    to: [
        {
            type: 'block',
            blocks: [ 'some/block-with-innerblocks' ],
            transform: ( attributes, innerBlocks ) => {
                return createBlock(
                    'some/other-block-with-innerblocks',
                    attributes,
                    innerBlocks
                );
            },
        },
    ],
},
```

<<<<<<< HEAD
**ES5**
{% ES5 %}

```js
transforms: {
    to: [
        {
            type: 'block',
            blocks: [ 'some/block-with-innerblocks' ],
            transform: function( attributes, innerBlocks ) {
                return createBlock(
                    'some/other-block-with-innerblocks',
                    attributes,
                    innerBlocks
                );
            },
        },
    ],
},
```

{% end %}
<!--
=======
>>>>>>> 6dc0d6b0
### Enter
 -->
### enter
<!--
This type of transformations support the _from_ direction, allowing blocks to be created from some content introduced by the user. They're applied in a new block line after the user has introduced some content and hit the ENTER key.

A transformation of type `enter` is an object that takes the following parameters:
 -->
「enter」変換タイプは _from_ 方向の変換をサポートし、ユーザーが与えたコンテンツからブロックを作成します。ユーザーが何かコンテンツを入力し Enter キーを押下すると、新しいブロック行に適用されます。

`enter` 変換タイプは次のパラメータを取るオブジェクトです。

<!--
-   **type** _(string)_: the value `enter`.
-   **regExp** _(RegExp)_: the Regular Expression to use as a matcher. If the value matches, the transformation will be applied.
-   **transform** _(function)_: a callback that receives the value that has been entered. It should return a block object or an array of block objects.
-   **priority** _(number, optional)_: controls the priority with which a transform is applied, where a lower value will take precedence over higher values. This behaves much like a [WordPress hook](https://codex.wordpress.org/Plugin_API#Hook_to_WordPress). Like hooks, the default priority is `10` when not otherwise set.
 -->
- **type** _(string)_: 文字列 `enter`。
- **regExp** _(RegExp)_: パターンマッチに使用する正規表現。マッチすれば変換が適用される。
- **transform** _(function)_: 入力された値を受け取るコールバック。ブロックオブジェクトまたはブロックオブジェクトの配列を返さなければならない。
- **priority** _(number, オプション)_: 変換を適用するプライオリティ。値の小さな方が優先される。この動きは [WordPress のフック](https://codex.wordpress.org/Plugin_API#Hook_to_WordPress) と同じ。フックと同様に指定されていない場合のデフォルトのプライオリティは `10`。

<!--
**Example: from --- to Separator block**
 -->
**例: --- から「区切り」ブロックへの変換**

<!--
To create a separator block when the user types the hypen three times and then hits the ENTER key we can use the following code:
 -->
ユーザーが「-」を3回入力し Enter キーを押下した場合に「区切り」ブロックを作成します。

<<<<<<< HEAD
**ESNext**
{% codetabs %}
{% ESNext %}

=======
>>>>>>> 6dc0d6b0
```js
transforms = {
	from: [
		{
			type: 'enter',
			regExp: /^-{3,}$/,
			transform: () => createBlock( 'core/separator' ),
		},
	],
};
```
<<<<<<< HEAD
**ES5**
{% ES5 %}

```js
transforms = {
	from: [
		{
			type: 'enter',
			regExp: /^-{3,}$/,
			transform: function ( value ) {
				return createBlock( 'core/separator' );
			},
		},
	],
};
```

{% end %}
<!--
=======

>>>>>>> 6dc0d6b0
### Files
 -->
### files
<!--
This type of transformations support the _from_ direction, allowing blocks to be created from files dropped into the editor.

A transformation of type `files` is an object that takes the following parameters:
 -->
「files」変換タイプは _from_ 方向の変換をサポートし、エディター内にドロップされたファイルからブロックを作成します。

`files` 変換タイプは次のパラメータを取るオブジェクトです。

<!--
-   **type** _(string)_: the value `files`.
-   **transform** _(function)_: a callback that receives the array of files being processed. It should return a block object or an array of block objects.
-   **isMatch** _(function, optional)_: a callback that receives the array of files being processed and should return a boolean. Returning `false` from this function will prevent the transform from being applied.
-   **priority** _(number, optional)_: controls the priority with which a transform is applied, where a lower value will take precedence over higher values. This behaves much like a [WordPress hook](https://codex.wordpress.org/Plugin_API#Hook_to_WordPress). Like hooks, the default priority is `10` when not otherwise set.
 -->
- **type** _(string)_: 文字列 `files`。
- **transform** _(function)_: 処理するファイルの配列を受け取るコールバック。ブロックオブジェクトまたはブロックオブジェクトの配列を返さなければならない。
- **isMatch** _(function、オプション)_: 処理するファイルの配列を受け取り、ブール値を返すコールバック。`false` を返すと変換を適用しない。
- **priority** _(number, オプション)_: 変換を適用するプライオリティ。値の小さな方が優先される。この動きは [WordPress のフック](https://codex.wordpress.org/Plugin_API#Hook_to_WordPress) と同じ。フックと同様に指定されていない場合のデフォルトのプライオリティは `10`。

<!--
**Example: from file to File block**
 -->
**例: ファイルから「ファイル」ブロックへの変換**

<!--
To create a File block when the user drops a file into the editor we can use the following code:
 -->
ユーザーがエディターにファイルをドロップすると「ファイル」ブロックに変換します。

<<<<<<< HEAD
<!--
{% codetabs %}
{% ESNext %}

=======
>>>>>>> 6dc0d6b0
```js
transforms: {
	from: [
		{
			type: 'files',
			isMatch: ( files ) => files.length === 1,
			// By defining a lower priority than the default of 10,
			// we make that the File block to be created as a fallback,
			// if no other transform is found.
			priority: 15,
			transform: ( files ) => {
				const file = files[ 0 ];
				const blobURL = createBlobURL( file );
				// File will be uploaded in componentDidMount()
				return createBlock( 'core/file', {
					href: blobURL,
					fileName: file.name,
					textLinkHref: blobURL,
				} );
			},
		},
	];
}
```

<<<<<<< HEAD
{% ES5 %}

```js
transforms: {
	from: [
		{
			type: 'files',
			isMatch: function ( files ) {
				return files.length === 1;
			},
			// By defining a lower priority than the default of 10,
			// we make that the File block to be created as a fallback,
			// if no other transform is found.
			priority: 15,
			transform: function ( files ) {
				var file = files[ 0 ];
				var blobURL = createBlobURL( file );
				// File will be uploaded in componentDidMount()
				return createBlock( 'core/file', {
					href: blobURL,
					fileName: file.name,
					textLinkHref: blobURL,
				} );
			},
		},
	];
}
```
{% end %} -->
**ESNext**
{% codetabs %}
{% ESNext %}
```js
transforms: {
    from: [
        {
            type: 'files',
            isMatch: ( files ) => files.length === 1,
            // デフォルトの 10 よりも低いプライオリティを設定することで
            // 他の変換が見つからない場合のフォールバックとして
            // 「ファイル」ブロックを作成できます。
            priority: 15,
            transform: ( files ) => {
                const file = files[ 0 ];
                const blobURL = createBlobURL( file );
                // ファイルは componentDidMount() でアップロードされます。
                return createBlock( 'core/file', {
                    href: blobURL,
                    fileName: file.name,
                    textLinkHref: blobURL,
                } );
            },
        },
    ];
}
```
**ES5**
{% ES5 %}
```js
transforms: {
    from: [
        {
            type: 'files',
            isMatch: function( files ) {
                return files.length === 1;
            },
            // デフォルトの 10 よりも低いプライオリティを設定することで
            // 他の変換が見つからない場合のフォールバックとして
            // 「ファイル」ブロックを作成できます。
            priority: 15,
            transform: function( files ) {
                var file = files[ 0 ];
                var blobURL = createBlobURL( file );
                // ファイルは componentDidMount() でアップロードされます。
                return createBlock( 'core/file', {
                    href: blobURL,
                    fileName: file.name,
                    textLinkHref: blobURL,
                } );
            },
        },
    ];
}
```

{% end %}

<!--
=======
>>>>>>> 6dc0d6b0
### Prefix
 -->
### prefix
<!--
This type of transformations support the _from_ direction, allowing blocks to be created from some text typed by the user. They're applied when, in a new block line, the user types some text and then adds a trailing space.

A transformation of type `prefix` is an object that takes the following parameters:
 -->
「prefix」変換タイプは _from_ 方向をサポートし、ユーザーが入力したテキストからブロックを作成します。新しいブロック行でユーザーがテキストを入力し、続けて空白を入力するとこの変換が適用されます。

<<<<<<< HEAD
`prefix` 変換タイプは次のパラメータを取るオブジェクトです。

<!--
-   **type** _(string)_: the value `files`.
=======
-   **type** _(string)_: the value `prefix`.
>>>>>>> 6dc0d6b0
-   **prefix** _(string)_: the character or sequence of characters that match this transfrom.
-   **transform** _(function)_: a callback that receives the content introduced. It should return a block object or an array of block objects.
-   **priority** _(number, optional)_: controls the priority with which a transform is applied, where a lower value will take precedence over higher values. This behaves much like a [WordPress hook](https://codex.wordpress.org/Plugin_API#Hook_to_WordPress). Like hooks, the default priority is `10` when not otherwise set.
 -->
- **type** _(string)_: 文字列 `prefix`。
- **prefix** _(string)_: この変換にマッチする文字、または文字列。
- **transform** _(function)_: 入力したコンテンツを受け取るコールバック。ブロックオブジェクトまたはブロックオブジェクトの配列を返さなければならない。
- **priority** _(number, オプション)_: 変換を適用するプライオリティ。値の小さな方が優先される。この動きは [WordPress のフック](https://codex.wordpress.org/Plugin_API#Hook_to_WordPress) と同じ。フックと同様に指定されていない場合のデフォルトのプライオリティは `10`。

<!--
**Example: from text to custom block**
 -->
**例: テキストからカスタムブロックへの変換**
<!--
If we want to create a custom block when the user types the question mark, we could use this code:
 -->
ユーザーが疑問符「?」を入力するとカスタムブロックを作成します。

<<<<<<< HEAD
**ESNext**
{% codetabs %}
{% ESNext %}

=======
>>>>>>> 6dc0d6b0
```js
transforms: {
	from: [
		{
			type: 'prefix',
			prefix: '?',
			transform( content ) {
				return createBlock( 'my-plugin/question', {
					content,
				} );
			},
		},
	];
}
```
<<<<<<< HEAD
**ES5**
{% ES5 %}

```js
transforms: {
	from: [
		{
			type: 'prefix',
			prefix: '?',
			transform: function ( content ) {
				return createBlock( 'my-plugin/question', {
					content,
				} );
			},
		},
	];
}
```

{% end %}
<!--
=======

>>>>>>> 6dc0d6b0
### Raw
 -->
### raw
<!--
This type of transformations support the _from_ direction, allowing blocks to be created from raw HTML nodes. They're applied when the user executes the "Convert to Blocks" action from within the block setting UI menu, as well as when some content is pasted or dropped into the editor.

A transformation of type `raw` is an object that takes the following parameters:
 -->
「raw」変換タイプは _from_ 方向をサポートし、生の HTML ノードからブロックを生成します。ユーザーがブロック設定 UI メニューで「ブロックへ変換」アクションを実行した場合、またはコンテンツをエディターに貼り付けたり、ドロップした場合にこの変換が適用されます。

`raw` 変換タイプは次のパラメータを取るオブジェクトです。

<!--
-   **type** _(string)_: the value `raw`.
-   **transform** _(function, optional)_: a callback that receives the node being processed. It should return a block object or an array of block objects.
-   **schema** _(object|function, optional)_: it defines the attributes and children of the node that will be preserved on paste, according to its [HTML content model](https://html.spec.whatwg.org/multipage/dom.html#content-models). Take a look at [pasteHandler](/packages/blocks/README.md#pasteHandler) for more info.
-   **selector** _(string, optional)_: a CSS selector string to determine whether the element matches according to the [element.matches](https://developer.mozilla.org/en-US/docs/Web/API/Element/matches) method. The transform won't be executed if the element doesn't match. This is a shorthand and alternative to using `isMatch`, which, if present, will take precedence.
-   **isMatch** _(function, optional)_: a callback that receives the node being processed and should return a boolean. Returning `false` from this function will prevent the transform from being applied.
-   **priority** _(number, optional)_: controls the priority with which a transform is applied, where a lower value will take precedence over higher values. This behaves much like a [WordPress hook](https://codex.wordpress.org/Plugin_API#Hook_to_WordPress). Like hooks, the default priority is `10` when not otherwise set.
 -->
- **type** _(string)_: 文字列 `raw`。
- **transform** _(function、オプション)_: 処理するノードを受け取るコールバック。ブロックオブジェクトまたはブロックオブジェクトの配列を返さなければならない。
- **schema** _(object|function、オプション)_: [HTML content model](https://html.spec.whatwg.org/multipage/dom.html#content-models) に従って貼り付け時に保存される属性とノードの子を定義する。詳細な情報については [pasteHandler](https://developer.wordpress.org/block-editor/packages/packages-blocks/#pasteHandler) を参照してください。
- **selector** _(string、オプション)_: [element.matches](https://developer.mozilla.org/en-US/docs/Web/API/Element/matches) メソッドに従って要素が合致するかどうかを決定する CSS セレクター文字列。要素がマッチしない場合、変換は実行されない。`isMatch` の代替、かつ、短縮形。あれば、`isMatch` が優先。
- **isMatch** _(function、オプション)_: 処理するノードを受け取り、ブール値を返すコールバック。`false` を返すと変換を適用しない。
- **priority** _(number, オプション)_: 変換を適用するプライオリティ。値の小さな方が優先される。この動きは [WordPress のフック](https://codex.wordpress.org/Plugin_API#Hook_to_WordPress) と同じ。フックと同様に指定されていない場合のデフォルトのプライオリティは `10`。
<!--

**Example: from URLs to Embed block**
 -->
**例: URL から「埋め込み」ブロックへの変換**
<!--
If we want to create an Embed block when the user pastes some URL in the editor, we could use this code:
 -->
ユーザーがエディターに URL を貼り付けると「埋め込み」ブロックを作成する。

<<<<<<< HEAD
**ESNext**
{% codetabs %}
{% ESNext %}

=======
>>>>>>> 6dc0d6b0
```js
transforms: {
    from: [
        {
            type: 'raw',
            isMatch: ( node ) =>
                node.nodeName === 'P' &&
                /^\s*(https?:\/\/\S+)\s*$/i.test( node.textContent ),
            transform: ( node ) => {
                return createBlock( 'core/embed', {
                    url: node.textContent.trim(),
                } );
            },
        },
    ],
}
```
<<<<<<< HEAD
**ES5**
{% ES5 %}

```js
transforms: {
    from: [
        {
            type: 'raw',
            isMatch: function( node ) {
                return node.nodeName === 'P' &&
                    /^\s*(https?:\/\/\S+)\s*$/i.test( node.textContent );
            },
            transform: function( node ) {
                return createBlock( 'core/embed', {
                    url: node.textContent.trim(),
                } );
            },
        },
    ],
}
```

{% end %}
<!--
=======

>>>>>>> 6dc0d6b0
### Shortcode
 -->
### shortcode
<!--
This type of transformations support the _from_ direction, allowing blocks to be created from shortcodes. It's applied as part of the `raw` transformation process.

A transformation of type `shortcode` is an object that takes the following parameters:
 -->
「shortcode」変換タイプは _from_ 方向をサポートし、ショートコードからブロックを作成します。`raw` 変換プロセスの一部として適用されます。

`shortcode` 変換タイプは次のパラメータを取るオブジェクトです。

<!--
-   **type** _(string)_: the value `shortcode`.
-   **tag** _(string|array)_: the shortcode tag or list of shortcode aliases this transform can work with.
-   **attributes** _(object)_: object representing where the block attributes should be sourced from, according to the attributes shape defined by the [block configuration object](./block-registration.md). If a particular attribute contains a `shortcode` key, it should be a function that receives the shortcode attributes as the first arguments and the [WPShortcodeMatch](/packages/shortcode/README.md#next) as second, and returns a value for the attribute that will be sourced in the block's comment.
-   **isMatch** _(function, optional)_: a callback that receives the shortcode attributes per the [Shortcode API](https://codex.wordpress.org/Shortcode_API) and should return a boolean. Returning `false` from this function will prevent the shortcode to be transformed into this block.
-   **priority** _(number, optional)_: controls the priority with which a transform is applied, where a lower value will take precedence over higher values. This behaves much like a [WordPress hook](https://codex.wordpress.org/Plugin_API#Hook_to_WordPress). Like hooks, the default priority is `10` when not otherwise set.
 -->
- **type** _(string)_: 文字列 `shortcode`。
- **tag** _(string|array)_: この変換が動作可能なショートコードタグ、またはショートコードエイリアスのリスト。
- **attributes** _(object)_: [block 構成オブジェクト](https://ja.wordpress.org/team/handbook/block-editor/reference-guides/block-api/block-registration/) で定義された属性の形に従い、ブロック属性がどこを source とするかを表したオブジェクト。特定の属性が `shortcode` キーを含む場合には関数であり、第1引数にショートコードの属性、第2引数に [WPShortcodeMatch](https://developer.wordpress.org/block-editor/packages/packages-shortcode/#next) を受け取り、ブロックのコメントを source とする属性の値を返さなければならない。
- **isMatch** _(function、オプション)_: [Shortcode API](https://codex.wordpress.org/Shortcode_API) ごとにショートコード属性を受け取り、ブール値を返すコールバック。`false` を返すとショートコードのブロックへの変換を適用しない。
- **priority** _(number, オプション)_: 変換を適用するプライオリティ。値の小さな方が優先される。この動きは [WordPress のフック](https://codex.wordpress.org/Plugin_API#Hook_to_WordPress) と同じ。フックと同様に指定されていない場合のデフォルトのプライオリティは `10`。
<!--

**Example: from shortcode to block**
 -->
**例: ショートコードからブロックへの変換**
<!--
An existing shortcode can be transformed into its block counterpart.
 -->
既存のショートコードをブロックバージョンに変換する。

<<<<<<< HEAD
<!--
{% codetabs %}
{% ESNext %}

=======
>>>>>>> 6dc0d6b0
```js
transforms: {
    from: [
        {
            type: 'shortcode',
            tag: 'caption',
            attributes: {
                url: {
                    type: 'string',
                    source: 'attribute',
                    attribute: 'src',
                    selector: 'img',
                },
                align: {
                    type: 'string',
                    // The shortcode function will extract
                    // the shortcode atts into a value
                    // to be sourced in the block's comment.
                    shortcode: ( { named: { align = 'alignnone' } } ) => {
                        return align.replace( 'align', '' );
                    },
                },
            },
            // Prevent the shortcode to be converted
            // into this block when it doesn't
            // have the proper ID.
            isMatch( { named: { id } } ) {
                return id === 'my-id';
            },
        },
    ]
},
<<<<<<< HEAD
```

{% ES5 %}

```js
transforms: {
    from: [
        {
            type: 'shortcode',
            tag: 'caption',
            attributes: {
                url: {
                    type: 'string',
                    source: 'attribute',
                    attribute: 'src',
                    selector: 'img',
                },
                align: {
                    type: 'string',
                    // The shortcode function will extract
                    // the shortcode atts into a value
                    // to be sourced in the block's comment.
                    shortcode: function( attributes ) {
                        var align = attributes.named.align ? attributes.named.align : 'alignnone';
                        return align.replace( 'align', '' );
                    },
                },
            },
            // Prevent the shortcode to be converted
            // into this block when it doesn't
            // have the proper ID.
            isMatch: function( attributes ) {
                return attributes.named.id === 'my-id';
            },
        },
    ]
},
```

{% end %}
 -->
**ESNext**
{% codetabs %}
{% ESNext %}
```js
transforms: {
    from: [
        {
            type: 'shortcode',
            tag: 'caption',
            attributes: {
                url: {
                    type: 'string',
                    source: 'attribute',
                    attribute: 'src',
                    selector: 'img',
                },
                align: {
                    type: 'string',
                    // ショートコード関数は
                    // ブロックコメントを source とする形式で
                    // ショートコード属性を取り出す。
                    shortcode: ( { named: { align = 'alignnone' } } ) => {
                        return align.replace( 'align', '' );
                    },
                },
            },
            // 適切な ID をもたない場合、
            // ショートコードからこのブロックへの変換は
            // 行われない。
            isMatch( { named: { id } } ) {
                return id === 'my-id';
            },
        },
    ]
},
```
**ES5**
{% ES5 %}
```js
transforms: {
    from: [
        {
            type: 'shortcode',
            tag: 'caption',
            attributes: {
                url: {
                    type: 'string',
                    source: 'attribute',
                    attribute: 'src',
                    selector: 'img',
                },
                align: {
                    type: 'string',
                    // ショートコード関数は
                    // ブロックコメントを source とする形式で
                    // ショートコード属性を取り出す。
                    shortcode: function( attributes ) {
                        var align = attributes.named.align ? attributes.named.align : 'alignnone';
                        return align.replace( 'align', '' );
                    },
                },
            },
            // 適切な ID をもたない場合、
            // ショートコードからこのブロックへの変換は
            // 行われない。
            isMatch: function( attributes ) {
                return attributes.named.id === 'my-id';
            },
        },
    ]
},
```
{% end %}

[原文](https://github.com/WordPress/gutenberg/blob/trunk/docs/reference-guides/block-api/block-transforms.md)
=======
```
>>>>>>> 6dc0d6b0
<|MERGE_RESOLUTION|>--- conflicted
+++ resolved
@@ -99,13 +99,6 @@
  -->
 この変換を宣言するには「見出し」ブロック構成に以下のコードを追加します。[`wp-blocks` パッケージ](https://developer.wordpress.org/block-editor/packages/packages-blocks/#createBlock) から `createBlock` 関数を使用します。
 
-<<<<<<< HEAD
-**ESNext**
-{% codetabs %}
-{% ESNext %}
-
-=======
->>>>>>> 6dc0d6b0
 ```js
 transforms: {
     from: [
@@ -121,32 +114,7 @@
     ]
 },
 ```
-<<<<<<< HEAD
-**ES5**
-{% ES5 %}
-
-```js
-transforms: {
-    from: [
-        {
-            type: 'block',
-            blocks: [ 'core/paragraph' ],
-            transform: function ( attributes ) {
-                return createBlock( 'core/heading', {
-                    content: attributes.content,
-                } );
-            },
-        },
-    ]
-},
-```
-
-{% end %}
-
-<!--
-=======
-
->>>>>>> 6dc0d6b0
+<!--
 **Example: blocks that have InnerBlocks**
  -->
 **例: InnerBlock をもつブロックへの変換**
@@ -155,13 +123,6 @@
  -->
 InnerBlock をもつブロックも別の InnerBlock をもつブロックとの間で変換できます。
 
-<<<<<<< HEAD
-**ESNext**
-{% codetabs %}
-{% ESNext %}
-
-=======
->>>>>>> 6dc0d6b0
 ```js
 transforms: {
     to: [
@@ -179,33 +140,7 @@
     ],
 },
 ```
-
-<<<<<<< HEAD
-**ES5**
-{% ES5 %}
-
-```js
-transforms: {
-    to: [
-        {
-            type: 'block',
-            blocks: [ 'some/block-with-innerblocks' ],
-            transform: function( attributes, innerBlocks ) {
-                return createBlock(
-                    'some/other-block-with-innerblocks',
-                    attributes,
-                    innerBlocks
-                );
-            },
-        },
-    ],
-},
-```
-
-{% end %}
-<!--
-=======
->>>>>>> 6dc0d6b0
+<!--
 ### Enter
  -->
 ### enter
@@ -239,13 +174,6 @@
  -->
 ユーザーが「-」を3回入力し Enter キーを押下した場合に「区切り」ブロックを作成します。
 
-<<<<<<< HEAD
-**ESNext**
-{% codetabs %}
-{% ESNext %}
-
-=======
->>>>>>> 6dc0d6b0
 ```js
 transforms = {
 	from: [
@@ -257,29 +185,7 @@
 	],
 };
 ```
-<<<<<<< HEAD
-**ES5**
-{% ES5 %}
-
-```js
-transforms = {
-	from: [
-		{
-			type: 'enter',
-			regExp: /^-{3,}$/,
-			transform: function ( value ) {
-				return createBlock( 'core/separator' );
-			},
-		},
-	],
-};
-```
-
-{% end %}
-<!--
-=======
-
->>>>>>> 6dc0d6b0
+<!--
 ### Files
  -->
 ### files
@@ -313,13 +219,7 @@
  -->
 ユーザーがエディターにファイルをドロップすると「ファイル」ブロックに変換します。
 
-<<<<<<< HEAD
-<!--
-{% codetabs %}
-{% ESNext %}
-
-=======
->>>>>>> 6dc0d6b0
+<!--
 ```js
 transforms: {
 	from: [
@@ -344,40 +244,8 @@
 	];
 }
 ```
-
-<<<<<<< HEAD
-{% ES5 %}
-
-```js
-transforms: {
-	from: [
-		{
-			type: 'files',
-			isMatch: function ( files ) {
-				return files.length === 1;
-			},
-			// By defining a lower priority than the default of 10,
-			// we make that the File block to be created as a fallback,
-			// if no other transform is found.
-			priority: 15,
-			transform: function ( files ) {
-				var file = files[ 0 ];
-				var blobURL = createBlobURL( file );
-				// File will be uploaded in componentDidMount()
-				return createBlock( 'core/file', {
-					href: blobURL,
-					fileName: file.name,
-					textLinkHref: blobURL,
-				} );
-			},
-		},
-	];
-}
-```
-{% end %} -->
-**ESNext**
-{% codetabs %}
-{% ESNext %}
+-->
+
 ```js
 transforms: {
     from: [
@@ -402,40 +270,8 @@
     ];
 }
 ```
-**ES5**
-{% ES5 %}
-```js
-transforms: {
-    from: [
-        {
-            type: 'files',
-            isMatch: function( files ) {
-                return files.length === 1;
-            },
-            // デフォルトの 10 よりも低いプライオリティを設定することで
-            // 他の変換が見つからない場合のフォールバックとして
-            // 「ファイル」ブロックを作成できます。
-            priority: 15,
-            transform: function( files ) {
-                var file = files[ 0 ];
-                var blobURL = createBlobURL( file );
-                // ファイルは componentDidMount() でアップロードされます。
-                return createBlock( 'core/file', {
-                    href: blobURL,
-                    fileName: file.name,
-                    textLinkHref: blobURL,
-                } );
-            },
-        },
-    ];
-}
-```
-
-{% end %}
-
-<!--
-=======
->>>>>>> 6dc0d6b0
+
+<!--
 ### Prefix
  -->
 ### prefix
@@ -446,14 +282,10 @@
  -->
 「prefix」変換タイプは _from_ 方向をサポートし、ユーザーが入力したテキストからブロックを作成します。新しいブロック行でユーザーがテキストを入力し、続けて空白を入力するとこの変換が適用されます。
 
-<<<<<<< HEAD
 `prefix` 変換タイプは次のパラメータを取るオブジェクトです。
 
 <!--
--   **type** _(string)_: the value `files`.
-=======
 -   **type** _(string)_: the value `prefix`.
->>>>>>> 6dc0d6b0
 -   **prefix** _(string)_: the character or sequence of characters that match this transfrom.
 -   **transform** _(function)_: a callback that receives the content introduced. It should return a block object or an array of block objects.
 -   **priority** _(number, optional)_: controls the priority with which a transform is applied, where a lower value will take precedence over higher values. This behaves much like a [WordPress hook](https://codex.wordpress.org/Plugin_API#Hook_to_WordPress). Like hooks, the default priority is `10` when not otherwise set.
@@ -472,13 +304,6 @@
  -->
 ユーザーが疑問符「?」を入力するとカスタムブロックを作成します。
 
-<<<<<<< HEAD
-**ESNext**
-{% codetabs %}
-{% ESNext %}
-
-=======
->>>>>>> 6dc0d6b0
 ```js
 transforms: {
 	from: [
@@ -494,31 +319,8 @@
 	];
 }
 ```
-<<<<<<< HEAD
-**ES5**
-{% ES5 %}
-
-```js
-transforms: {
-	from: [
-		{
-			type: 'prefix',
-			prefix: '?',
-			transform: function ( content ) {
-				return createBlock( 'my-plugin/question', {
-					content,
-				} );
-			},
-		},
-	];
-}
-```
-
-{% end %}
-<!--
-=======
-
->>>>>>> 6dc0d6b0
+
+<!--
 ### Raw
  -->
 ### raw
@@ -555,13 +357,6 @@
  -->
 ユーザーがエディターに URL を貼り付けると「埋め込み」ブロックを作成する。
 
-<<<<<<< HEAD
-**ESNext**
-{% codetabs %}
-{% ESNext %}
-
-=======
->>>>>>> 6dc0d6b0
 ```js
 transforms: {
     from: [
@@ -579,34 +374,8 @@
     ],
 }
 ```
-<<<<<<< HEAD
-**ES5**
-{% ES5 %}
-
-```js
-transforms: {
-    from: [
-        {
-            type: 'raw',
-            isMatch: function( node ) {
-                return node.nodeName === 'P' &&
-                    /^\s*(https?:\/\/\S+)\s*$/i.test( node.textContent );
-            },
-            transform: function( node ) {
-                return createBlock( 'core/embed', {
-                    url: node.textContent.trim(),
-                } );
-            },
-        },
-    ],
-}
-```
-
-{% end %}
-<!--
-=======
-
->>>>>>> 6dc0d6b0
+
+<!--
 ### Shortcode
  -->
 ### shortcode
@@ -641,13 +410,7 @@
  -->
 既存のショートコードをブロックバージョンに変換する。
 
-<<<<<<< HEAD
-<!--
-{% codetabs %}
-{% ESNext %}
-
-=======
->>>>>>> 6dc0d6b0
+<!-- 
 ```js
 transforms: {
     from: [
@@ -680,51 +443,8 @@
         },
     ]
 },
-<<<<<<< HEAD
-```
-
-{% ES5 %}
-
-```js
-transforms: {
-    from: [
-        {
-            type: 'shortcode',
-            tag: 'caption',
-            attributes: {
-                url: {
-                    type: 'string',
-                    source: 'attribute',
-                    attribute: 'src',
-                    selector: 'img',
-                },
-                align: {
-                    type: 'string',
-                    // The shortcode function will extract
-                    // the shortcode atts into a value
-                    // to be sourced in the block's comment.
-                    shortcode: function( attributes ) {
-                        var align = attributes.named.align ? attributes.named.align : 'alignnone';
-                        return align.replace( 'align', '' );
-                    },
-                },
-            },
-            // Prevent the shortcode to be converted
-            // into this block when it doesn't
-            // have the proper ID.
-            isMatch: function( attributes ) {
-                return attributes.named.id === 'my-id';
-            },
-        },
-    ]
-},
-```
-
-{% end %}
- -->
-**ESNext**
-{% codetabs %}
-{% ESNext %}
+```
+ -->
 ```js
 transforms: {
     from: [
@@ -758,45 +478,5 @@
     ]
 },
 ```
-**ES5**
-{% ES5 %}
-```js
-transforms: {
-    from: [
-        {
-            type: 'shortcode',
-            tag: 'caption',
-            attributes: {
-                url: {
-                    type: 'string',
-                    source: 'attribute',
-                    attribute: 'src',
-                    selector: 'img',
-                },
-                align: {
-                    type: 'string',
-                    // ショートコード関数は
-                    // ブロックコメントを source とする形式で
-                    // ショートコード属性を取り出す。
-                    shortcode: function( attributes ) {
-                        var align = attributes.named.align ? attributes.named.align : 'alignnone';
-                        return align.replace( 'align', '' );
-                    },
-                },
-            },
-            // 適切な ID をもたない場合、
-            // ショートコードからこのブロックへの変換は
-            // 行われない。
-            isMatch: function( attributes ) {
-                return attributes.named.id === 'my-id';
-            },
-        },
-    ]
-},
-```
-{% end %}
-
-[原文](https://github.com/WordPress/gutenberg/blob/trunk/docs/reference-guides/block-api/block-transforms.md)
-=======
-```
->>>>>>> 6dc0d6b0
+
+[原文](https://github.com/WordPress/gutenberg/blob/trunk/docs/reference-guides/block-api/block-transforms.md)