<<<<<<< HEAD
<!--
# Block Transforms
 -->
# ブロック変換
=======
# Transforms
>>>>>>> f54bc79e

<!--
Block Transforms is the API that allows a block to be transformed _from_ and _to_ other blocks, as well as _from_ other entities. Existing entities that work with this API include shortcodes, files, regular expressions, and raw DOM nodes.
 -->
「ブロック変換 (Block Transforms)」API はあるブロックを別のブロックに変換したり、エンティティからブロックに変換します。この API が動作する既存エンティティにはショートコード、ファイル、正規表現、生の DOM ノードがあります。

<!--
## Transform direction: `to` and `from`
 -->
## 変換の方向: to と from
<!--
A block declares which transformations it supports via the optional `transforms` key of the block configuration, whose subkeys `to` and `from` hold an array of available transforms for every direction. Example:
 -->
ブロックはブロック構成の `transforms` オプションキーを使用して、どちらの方向の変換をサポートするかを宣言します。サブキー `to` と `from` には、すべての方向に対する利用可能な変換の配列を指定します。

<!--
```js
export const settings = {
	title: 'My Block Title',
	description: 'My block description',
	/* ... */
	transforms: {
		from: [
			/* supported from transforms */
		],
		to: [
			/* supported to transforms */
		],
	},
};
```
 -->
```js
export const settings = {
    title: 'My Block Title',
    description: 'My block description',
    /* ... */
    transforms: {
        from: [ /* サポートする from 変換 */ ],
        to: [ /* サポートする to 変換 */ ],
    }
}
```

<!--
## Transformations Types
 -->
## 変換タイプ
<!--
This section goes through the existing types of transformations blocks support:
 -->
このセクションではブロックがサポートする既存の変換タイプを説明します。

-   block
-   enter
-   files
-   prefix
-   raw
-   shortcode

<!--
### Block
 -->
### block
<!--
This type of transformations support both _from_ and _to_ directions, allowing blocks to be converted into a different one. It has a corresponding UI control within the block toolbar.

A transformation of type `block` is an object that takes the following parameters:
 -->
「block」変換タイプは _from_ と _to_ 双方向の変換をサポートし、あるブロックを異なるブロックに変換できます。ブロックツールバー内には関連する UI コントロールがあります。

`block` 変換タイプは次のパラメータを取るオブジェクトです。
<!--
-   **type** _(string)_: the value `block`.
-   **blocks** _(array)_: a list of known block types. It also accepts the wildcard value (`"*"`), meaning that the transform is available to _all_ block types (eg: all blocks can transform into `core/group`).
-   **transform** _(function)_: a callback that receives the attributes and inner blocks of the block being processed. It should return a block object or an array of block objects.
-   **isMatch** _(function, optional)_: a callback that receives the block attributes and should return a boolean. Returning `false` from this function will prevent the transform from being available and displayed as an option to the user.
-   **isMultiBlock** _(boolean, optional)_: whether the transformation can be applied when multiple blocks are selected. If true, the `transform` function's first parameter will be an array containing each selected block's attributes, and the second an array of each selected block's inner blocks. False by default.
-   **priority** _(number, optional)_: controls the priority with which a transformation is applied, where a lower value will take precedence over higher values. This behaves much like a [WordPress hook](https://codex.wordpress.org/Plugin_API#Hook_to_WordPress). Like hooks, the default priority is `10` when not otherwise set.
 -->
- **type** _(string)_: 文字列 `block`。
- **blocks** _(array)_: 既知のブロックタイプ。ワイルドカード値 (`"*"`) も指定でき、この場合 _すべての_ ブロックタイプで変換可能であることを意味する (例: すべてのブロックは `core/group` に変換できる)。
- **transform** _(function)_: 処理されるブロックの属性とインナーブロックを受け取るコールバック。ブロックオブジェクトまたはブロックオブジェクトの配列を返さなければならない。
- **isMatch** _(function、オプション)_: ブロックの属性を受け取り、ブール値を返すコールバック。`false` を返すと可能な変換を行わず、ユーザーにオプションを表示する。
- **isMultiBlock** _(boolean、オプション)_: 複数のブロックを選択している場合に変換を適用可能かどうか。true であれば `transform` 関数の最初のパラメータは選択した各ブロックの属性の配列、2番目のパラメータは選択した各ブロックのインナーブロックの配列になる。デフォルトは false。
- **priority** _(number、オプション)_: 変換を適用するプライオリティ。値の小さな方が優先される。この動きは [WordPress のフック](https://codex.wordpress.org/Plugin_API#Hook_to_WordPress) と同じ。フックと同様に指定されていない場合のデフォルトのプライオリティは `10`。

<!--
**Example: from Paragraph block to Heading block**
 -->
**例: 「段落」ブロックから「見出し」ブロックへの変換**

<!--
To declare this transformation we add the following code into the heading block configuration, which uses the `createBlock` function from the [`wp-blocks` package](/packages/blocks/README.md#createBlock).
 -->
この変換を宣言するには「見出し」ブロック構成に以下のコードを追加します。[`wp-blocks` パッケージ](https://developer.wordpress.org/block-editor/packages/packages-blocks/#createBlock) から `createBlock` 関数を使用します。

**ESNext**
{% codetabs %}
{% ESNext %}

```js
transforms: {
    from: [
        {
            type: 'block',
            blocks: [ 'core/paragraph' ],
            transform: ( { content } ) => {
                return createBlock( 'core/heading', {
                    content,
                } );
            },
        },
    ]
},
```
**ES5**
{% ES5 %}

```js
transforms: {
    from: [
        {
            type: 'block',
            blocks: [ 'core/paragraph' ],
            transform: function ( attributes ) {
                return createBlock( 'core/heading', {
                    content: attributes.content,
                } );
            },
        },
    ]
},
```

{% end %}

<!--
**Example: blocks that have InnerBlocks**
 -->
**例: InnerBlock をもつブロックへの変換**
<!--
A block with InnerBlocks can also be transformed from and to another block with InnerBlocks.
 -->
InnerBlock をもつブロックも別の InnerBlock をもつブロックとの間で変換できます。

**ESNext**
{% codetabs %}
{% ESNext %}

```js
transforms: {
    to: [
        {
            type: 'block',
            blocks: [ 'some/block-with-innerblocks' ],
            transform: ( attributes, innerBlocks ) => {
                return createBlock(
                    'some/other-block-with-innerblocks',
                    attributes,
                    innerBlocks
                );
            },
        },
    ],
},
```

**ES5**
{% ES5 %}

```js
transforms: {
    to: [
        {
            type: 'block',
            blocks: [ 'some/block-with-innerblocks' ],
            transform: function( attributes, innerBlocks ) {
                return createBlock(
                    'some/other-block-with-innerblocks',
                    attributes,
                    innerBlocks
                );
            },
        },
    ],
},
```

{% end %}
<!--
### Enter
 -->
### enter
<!--
This type of transformations support the _from_ direction, allowing blocks to be created from some content introduced by the user. They're applied in a new block line after the user has introduced some content and hit the ENTER key.

A transformation of type `enter` is an object that takes the following parameters:
 -->
「enter」変換タイプは _from_ 方向の変換をサポートし、ユーザーが与えたコンテンツからブロックを作成します。ユーザーが何かコンテンツを入力し Enter キーを押下すると、新しいブロック行に適用されます。

`enter` 変換タイプは次のパラメータを取るオブジェクトです。

<!--
-   **type** _(string)_: the value `enter`.
-   **regExp** _(RegExp)_: the Regular Expression to use as a matcher. If the value matches, the transformation will be applied.
-   **transform** _(function)_: a callback that receives the value that has been entered. It should return a block object or an array of block objects.
-   **priority** _(number, optional)_: controls the priority with which a transform is applied, where a lower value will take precedence over higher values. This behaves much like a [WordPress hook](https://codex.wordpress.org/Plugin_API#Hook_to_WordPress). Like hooks, the default priority is `10` when not otherwise set.
 -->
- **type** _(string)_: 文字列 `enter`。
- **regExp** _(RegExp)_: パターンマッチに使用する正規表現。マッチすれば変換が適用される。
- **transform** _(function)_: 入力された値を受け取るコールバック。ブロックオブジェクトまたはブロックオブジェクトの配列を返さなければならない。
- **priority** _(number, オプション)_: 変換を適用するプライオリティ。値の小さな方が優先される。この動きは [WordPress のフック](https://codex.wordpress.org/Plugin_API#Hook_to_WordPress) と同じ。フックと同様に指定されていない場合のデフォルトのプライオリティは `10`。

<!--
**Example: from --- to Separator block**
 -->
**例: --- から「区切り」ブロックへの変換**

<!--
To create a separator block when the user types the hypen three times and then hits the ENTER key we can use the following code:
 -->
ユーザーが「-」を3回入力し Enter キーを押下した場合に「区切り」ブロックを作成します。

**ESNext**
{% codetabs %}
{% ESNext %}

```js
transforms = {
	from: [
		{
			type: 'enter',
			regExp: /^-{3,}$/,
			transform: () => createBlock( 'core/separator' ),
		},
	],
};
```
**ES5**
{% ES5 %}

```js
transforms = {
	from: [
		{
			type: 'enter',
			regExp: /^-{3,}$/,
			transform: function ( value ) {
				return createBlock( 'core/separator' );
			},
		},
	],
};
```

{% end %}
<!--
### Files
 -->
### files
<!--
This type of transformations support the _from_ direction, allowing blocks to be created from files dropped into the editor.

A transformation of type `files` is an object that takes the following parameters:
 -->
「files」変換タイプは _from_ 方向の変換をサポートし、エディター内にドロップされたファイルからブロックを作成します。

`files` 変換タイプは次のパラメータを取るオブジェクトです。

<!--
-   **type** _(string)_: the value `files`.
-   **transform** _(function)_: a callback that receives the array of files being processed. It should return a block object or an array of block objects.
-   **isMatch** _(function, optional)_: a callback that receives the array of files being processed and should return a boolean. Returning `false` from this function will prevent the transform from being applied.
-   **priority** _(number, optional)_: controls the priority with which a transform is applied, where a lower value will take precedence over higher values. This behaves much like a [WordPress hook](https://codex.wordpress.org/Plugin_API#Hook_to_WordPress). Like hooks, the default priority is `10` when not otherwise set.
 -->
- **type** _(string)_: 文字列 `files`。
- **transform** _(function)_: 処理するファイルの配列を受け取るコールバック。ブロックオブジェクトまたはブロックオブジェクトの配列を返さなければならない。
- **isMatch** _(function、オプション)_: 処理するファイルの配列を受け取り、ブール値を返すコールバック。`false` を返すと変換を適用しない。
- **priority** _(number, オプション)_: 変換を適用するプライオリティ。値の小さな方が優先される。この動きは [WordPress のフック](https://codex.wordpress.org/Plugin_API#Hook_to_WordPress) と同じ。フックと同様に指定されていない場合のデフォルトのプライオリティは `10`。

<!--
**Example: from file to File block**
 -->
**例: ファイルから「ファイル」ブロックへの変換**

<!--
To create a File block when the user drops a file into the editor we can use the following code:
 -->
ユーザーがエディターにファイルをドロップすると「ファイル」ブロックに変換します。

<!--
{% codetabs %}
{% ESNext %}

```js
transforms: {
	from: [
		{
			type: 'files',
			isMatch: ( files ) => files.length === 1,
			// By defining a lower priority than the default of 10,
			// we make that the File block to be created as a fallback,
			// if no other transform is found.
			priority: 15,
			transform: ( files ) => {
				const file = files[ 0 ];
				const blobURL = createBlobURL( file );
				// File will be uploaded in componentDidMount()
				return createBlock( 'core/file', {
					href: blobURL,
					fileName: file.name,
					textLinkHref: blobURL,
				} );
			},
		},
	];
}
```

{% ES5 %}

```js
transforms: {
	from: [
		{
			type: 'files',
			isMatch: function ( files ) {
				return files.length === 1;
			},
			// By defining a lower priority than the default of 10,
			// we make that the File block to be created as a fallback,
			// if no other transform is found.
			priority: 15,
			transform: function ( files ) {
				var file = files[ 0 ];
				var blobURL = createBlobURL( file );
				// File will be uploaded in componentDidMount()
				return createBlock( 'core/file', {
					href: blobURL,
					fileName: file.name,
					textLinkHref: blobURL,
				} );
			},
		},
	];
}
```
{% end %} -->
**ESNext**
{% codetabs %}
{% ESNext %}
```js
transforms: {
    from: [
        {
            type: 'files',
            isMatch: ( files ) => files.length === 1,
            // デフォルトの 10 よりも低いプライオリティを設定することで
            // 他の変換が見つからない場合のフォールバックとして
            // 「ファイル」ブロックを作成できます。
            priority: 15,
            transform: ( files ) => {
                const file = files[ 0 ];
                const blobURL = createBlobURL( file );
                // ファイルは componentDidMount() でアップロードされます。
                return createBlock( 'core/file', {
                    href: blobURL,
                    fileName: file.name,
                    textLinkHref: blobURL,
                } );
            },
        },
    ];
}
```
**ES5**
{% ES5 %}
```js
transforms: {
    from: [
        {
            type: 'files',
            isMatch: function( files ) {
                return files.length === 1;
            },
            // デフォルトの 10 よりも低いプライオリティを設定することで
            // 他の変換が見つからない場合のフォールバックとして
            // 「ファイル」ブロックを作成できます。
            priority: 15,
            transform: function( files ) {
                var file = files[ 0 ];
                var blobURL = createBlobURL( file );
                // ファイルは componentDidMount() でアップロードされます。
                return createBlock( 'core/file', {
                    href: blobURL,
                    fileName: file.name,
                    textLinkHref: blobURL,
                } );
            },
        },
    ];
}
```

{% end %}

<!--
### Prefix
 -->
### prefix
<!--
This type of transformations support the _from_ direction, allowing blocks to be created from some text typed by the user. They're applied when, in a new block line, the user types some text and then adds a trailing space.

A transformation of type `prefix` is an object that takes the following parameters:
 -->
「prefix」変換タイプは _from_ 方向をサポートし、ユーザーが入力したテキストからブロックを作成します。新しいブロック行でユーザーがテキストを入力し、続けて空白を入力するとこの変換が適用されます。

`prefix` 変換タイプは次のパラメータを取るオブジェクトです。

<!--
-   **type** _(string)_: the value `files`.
-   **prefix** _(string)_: the character or sequence of characters that match this transfrom.
-   **transform** _(function)_: a callback that receives the content introduced. It should return a block object or an array of block objects.
-   **priority** _(number, optional)_: controls the priority with which a transform is applied, where a lower value will take precedence over higher values. This behaves much like a [WordPress hook](https://codex.wordpress.org/Plugin_API#Hook_to_WordPress). Like hooks, the default priority is `10` when not otherwise set.
 -->
- **type** _(string)_: 文字列 `prefix`。
- **prefix** _(string)_: この変換にマッチする文字、または文字列。
- **transform** _(function)_: 入力したコンテンツを受け取るコールバック。ブロックオブジェクトまたはブロックオブジェクトの配列を返さなければならない。
- **priority** _(number, オプション)_: 変換を適用するプライオリティ。値の小さな方が優先される。この動きは [WordPress のフック](https://codex.wordpress.org/Plugin_API#Hook_to_WordPress) と同じ。フックと同様に指定されていない場合のデフォルトのプライオリティは `10`。

<!--
**Example: from text to custom block**
 -->
**例: テキストからカスタムブロックへの変換**
<!--
If we want to create a custom block when the user types the question mark, we could use this code:
 -->
ユーザーが疑問符「?」を入力するとカスタムブロックを作成します。

**ESNext**
{% codetabs %}
{% ESNext %}

```js
transforms: {
	from: [
		{
			type: 'prefix',
			prefix: '?',
			transform( content ) {
				return createBlock( 'my-plugin/question', {
					content,
				} );
			},
		},
	];
}
```
**ES5**
{% ES5 %}

```js
transforms: {
	from: [
		{
			type: 'prefix',
			prefix: '?',
			transform: function ( content ) {
				return createBlock( 'my-plugin/question', {
					content,
				} );
			},
		},
	];
}
```

{% end %}
<!--
### Raw
 -->
### raw
<!--
This type of transformations support the _from_ direction, allowing blocks to be created from raw HTML nodes. They're applied when the user executes the "Convert to Blocks" action from within the block setting UI menu, as well as when some content is pasted or dropped into the editor.

A transformation of type `raw` is an object that takes the following parameters:
 -->
「raw」変換タイプは _from_ 方向をサポートし、生の HTML ノードからブロックを生成します。ユーザーがブロック設定 UI メニューで「ブロックへ変換」アクションを実行した場合、またはコンテンツをエディターに貼り付けたり、ドロップした場合にこの変換が適用されます。

`raw` 変換タイプは次のパラメータを取るオブジェクトです。

<!--
-   **type** _(string)_: the value `raw`.
-   **transform** _(function, optional)_: a callback that receives the node being processed. It should return a block object or an array of block objects.
-   **schema** _(object|function, optional)_: it defines the attributes and children of the node that will be preserved on paste, according to its [HTML content model](https://html.spec.whatwg.org/multipage/dom.html#content-models). Take a look at [pasteHandler](/packages/blocks/README.md#pasteHandler) for more info.
-   **selector** _(string, optional)_: a CSS selector string to determine whether the element matches according to the [element.matches](https://developer.mozilla.org/en-US/docs/Web/API/Element/matches) method. The transform won't be executed if the element doesn't match. This is a shorthand and alternative to using `isMatch`, which, if present, will take precedence.
-   **isMatch** _(function, optional)_: a callback that receives the node being processed and should return a boolean. Returning `false` from this function will prevent the transform from being applied.
-   **priority** _(number, optional)_: controls the priority with which a transform is applied, where a lower value will take precedence over higher values. This behaves much like a [WordPress hook](https://codex.wordpress.org/Plugin_API#Hook_to_WordPress). Like hooks, the default priority is `10` when not otherwise set.
 -->
- **type** _(string)_: 文字列 `raw`。
- **transform** _(function、オプション)_: 処理するノードを受け取るコールバック。ブロックオブジェクトまたはブロックオブジェクトの配列を返さなければならない。
- **schema** _(object|function、オプション)_: [HTML content model](https://html.spec.whatwg.org/multipage/dom.html#content-models) に従って貼り付け時に保存される属性とノードの子を定義する。詳細な情報については [pasteHandler](https://developer.wordpress.org/block-editor/packages/packages-blocks/#pasteHandler) を参照してください。
- **selector** _(string、オプション)_: [element.matches](https://developer.mozilla.org/en-US/docs/Web/API/Element/matches) メソッドに従って要素が合致するかどうかを決定する CSS セレクター文字列。要素がマッチしない場合、変換は実行されない。`isMatch` の代替、かつ、短縮形。あれば、`isMatch` が優先。
- **isMatch** _(function、オプション)_: 処理するノードを受け取り、ブール値を返すコールバック。`false` を返すと変換を適用しない。
- **priority** _(number, オプション)_: 変換を適用するプライオリティ。値の小さな方が優先される。この動きは [WordPress のフック](https://codex.wordpress.org/Plugin_API#Hook_to_WordPress) と同じ。フックと同様に指定されていない場合のデフォルトのプライオリティは `10`。
<!--

**Example: from URLs to Embed block**
 -->
**例: URL から「埋め込み」ブロックへの変換**
<!--
If we want to create an Embed block when the user pastes some URL in the editor, we could use this code:
 -->
ユーザーがエディターに URL を貼り付けると「埋め込み」ブロックを作成する。

**ESNext**
{% codetabs %}
{% ESNext %}

```js
transforms: {
    from: [
        {
            type: 'raw',
            isMatch: ( node ) =>
                node.nodeName === 'P' &&
                /^\s*(https?:\/\/\S+)\s*$/i.test( node.textContent ),
            transform: ( node ) => {
                return createBlock( 'core/embed', {
                    url: node.textContent.trim(),
                } );
            },
        },
    ],
}
```
**ES5**
{% ES5 %}

```js
transforms: {
    from: [
        {
            type: 'raw',
            isMatch: function( node ) {
                return node.nodeName === 'P' &&
                    /^\s*(https?:\/\/\S+)\s*$/i.test( node.textContent );
            },
            transform: function( node ) {
                return createBlock( 'core/embed', {
                    url: node.textContent.trim(),
                } );
            },
        },
    ],
}
```

{% end %}
<!--
### Shortcode
 -->
### shortcode
<!--
This type of transformations support the _from_ direction, allowing blocks to be created from shortcodes. It's applied as part of the `raw` transformation process.

A transformation of type `shortcode` is an object that takes the following parameters:
 -->
「shortcode」変換タイプは _from_ 方向をサポートし、ショートコードからブロックを作成します。`raw` 変換プロセスの一部として適用されます。

`shortcode` 変換タイプは次のパラメータを取るオブジェクトです。

<!--
-   **type** _(string)_: the value `shortcode`.
-   **tag** _(string|array)_: the shortcode tag or list of shortcode aliases this transform can work with.
-   **attributes** _(object)_: object representing where the block attributes should be sourced from, according to the attributes shape defined by the [block configuration object](./block-registration.md). If a particular attribute contains a `shortcode` key, it should be a function that receives the shortcode attributes as the first arguments and the [WPShortcodeMatch](/packages/shortcode/README.md#next) as second, and returns a value for the attribute that will be sourced in the block's comment.
-   **isMatch** _(function, optional)_: a callback that receives the shortcode attributes per the [Shortcode API](https://codex.wordpress.org/Shortcode_API) and should return a boolean. Returning `false` from this function will prevent the shortcode to be transformed into this block.
-   **priority** _(number, optional)_: controls the priority with which a transform is applied, where a lower value will take precedence over higher values. This behaves much like a [WordPress hook](https://codex.wordpress.org/Plugin_API#Hook_to_WordPress). Like hooks, the default priority is `10` when not otherwise set.
 -->
- **type** _(string)_: 文字列 `shortcode`。
- **tag** _(string|array)_: この変換が動作可能なショートコードタグ、またはショートコードエイリアスのリスト。
- **attributes** _(object)_: [block 構成オブジェクト](https://ja.wordpress.org/team/handbook/block-editor/reference-guides/block-api/block-registration/) で定義された属性の形に従い、ブロック属性がどこを source とするかを表したオブジェクト。特定の属性が `shortcode` キーを含む場合には関数であり、第1引数にショートコードの属性、第2引数に [WPShortcodeMatch](https://developer.wordpress.org/block-editor/packages/packages-shortcode/#next) を受け取り、ブロックのコメントを source とする属性の値を返さなければならない。
- **isMatch** _(function、オプション)_: [Shortcode API](https://codex.wordpress.org/Shortcode_API) ごとにショートコード属性を受け取り、ブール値を返すコールバック。`false` を返すとショートコードのブロックへの変換を適用しない。
- **priority** _(number, オプション)_: 変換を適用するプライオリティ。値の小さな方が優先される。この動きは [WordPress のフック](https://codex.wordpress.org/Plugin_API#Hook_to_WordPress) と同じ。フックと同様に指定されていない場合のデフォルトのプライオリティは `10`。
<!--

**Example: from shortcode to block**
 -->
**例: ショートコードからブロックへの変換**
<!--
An existing shortcode can be transformed into its block counterpart.
 -->
既存のショートコードをブロックバージョンに変換する。

<!--
{% codetabs %}
{% ESNext %}

```js
transforms: {
    from: [
        {
            type: 'shortcode',
            tag: 'caption',
            attributes: {
                url: {
                    type: 'string',
                    source: 'attribute',
                    attribute: 'src',
                    selector: 'img',
                },
                align: {
                    type: 'string',
                    // The shortcode function will extract
                    // the shortcode atts into a value
                    // to be sourced in the block's comment.
                    shortcode: ( { named: { align = 'alignnone' } } ) => {
                        return align.replace( 'align', '' );
                    },
                },
            },
            // Prevent the shortcode to be converted
            // into this block when it doesn't
            // have the proper ID.
            isMatch( { named: { id } } ) {
                return id === 'my-id';
            },
        },
    ]
},
```

{% ES5 %}

```js
transforms: {
    from: [
        {
            type: 'shortcode',
            tag: 'caption',
            attributes: {
                url: {
                    type: 'string',
                    source: 'attribute',
                    attribute: 'src',
                    selector: 'img',
                },
                align: {
                    type: 'string',
                    // The shortcode function will extract
                    // the shortcode atts into a value
                    // to be sourced in the block's comment.
                    shortcode: function( attributes ) {
                        var align = attributes.named.align ? attributes.named.align : 'alignnone';
                        return align.replace( 'align', '' );
                    },
                },
            },
            // Prevent the shortcode to be converted
            // into this block when it doesn't
            // have the proper ID.
            isMatch: function( attributes ) {
                return attributes.named.id === 'my-id';
            },
        },
    ]
},
```

{% end %}
 -->
**ESNext**
{% codetabs %}
{% ESNext %}
```js
transforms: {
    from: [
        {
            type: 'shortcode',
            tag: 'caption',
            attributes: {
                url: {
                    type: 'string',
                    source: 'attribute',
                    attribute: 'src',
                    selector: 'img',
                },
                align: {
                    type: 'string',
                    // ショートコード関数は
                    // ブロックコメントを source とする形式で
                    // ショートコード属性を取り出す。
                    shortcode: ( { named: { align = 'alignnone' } } ) => {
                        return align.replace( 'align', '' );
                    },
                },
            },
            // 適切な ID をもたない場合、
            // ショートコードからこのブロックへの変換は
            // 行われない。
            isMatch( { named: { id } } ) {
                return id === 'my-id';
            },
        },
    ]
},
```
**ES5**
{% ES5 %}
```js
transforms: {
    from: [
        {
            type: 'shortcode',
            tag: 'caption',
            attributes: {
                url: {
                    type: 'string',
                    source: 'attribute',
                    attribute: 'src',
                    selector: 'img',
                },
                align: {
                    type: 'string',
                    // ショートコード関数は
                    // ブロックコメントを source とする形式で
                    // ショートコード属性を取り出す。
                    shortcode: function( attributes ) {
                        var align = attributes.named.align ? attributes.named.align : 'alignnone';
                        return align.replace( 'align', '' );
                    },
                },
            },
            // 適切な ID をもたない場合、
            // ショートコードからこのブロックへの変換は
            // 行われない。
            isMatch: function( attributes ) {
                return attributes.named.id === 'my-id';
            },
        },
    ]
},
```
{% end %}

[原文](https://github.com/WordPress/gutenberg/blob/trunk/docs/reference-guides/block-api/block-transforms.md)<|MERGE_RESOLUTION|>--- conflicted
+++ resolved
@@ -1,11 +1,7 @@
-<<<<<<< HEAD
-<!--
-# Block Transforms
- -->
-# ブロック変換
-=======
+<!--
 # Transforms
->>>>>>> f54bc79e
+ -->
+# 変換
 
 <!--
 Block Transforms is the API that allows a block to be transformed _from_ and _to_ other blocks, as well as _from_ other entities. Existing entities that work with this API include shortcodes, files, regular expressions, and raw DOM nodes.
