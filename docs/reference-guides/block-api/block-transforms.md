--- conflicted
+++ resolved
@@ -6,7 +6,7 @@
 <!--
 Block Transforms is the API that allows a block to be transformed _from_ and _to_ other blocks, as well as _from_ other entities. Existing entities that work with this API include shortcodes, files, regular expressions, and raw DOM nodes.
  -->
-「ブロック変換 (Block Transforms)」API は、あるブロックを別のブロックに変換したり、エンティティからブロックに変換したりします。この API が動作する既存エンティティには、ショートコード、ファイル、正規表現、生の DOM ノードがあります。
+「ブロック変換 (Block Transforms)」API は、あるブロックを別のブロックに、あるいは、あるエンティティからブロックに変換します。この API のサポートする既存エンティティには、ショートコード、ファイル、正規表現、生の DOM ノードがあります。
 
 <!--
 ## Transform direction: `to` and `from`
@@ -169,14 +169,10 @@
  -->
 **例: --- から「区切り」ブロックへの変換**
 
-<<<<<<< HEAD
-<!--
-To create a separator block when the user types the hypen three times and then hits the ENTER key we can use the following code:
+<!--
+To create a separator block when the user types the hyphen three times and then hits the ENTER key we can use the following code:
  -->
 ユーザーが「-」を3回入力し Enter キーを押下した場合に「区切り」ブロックを作成します。
-=======
-To create a separator block when the user types the hyphen three times and then hits the ENTER key we can use the following code:
->>>>>>> d4a6dd4d
 
 ```js
 transforms = {
@@ -438,14 +434,10 @@
  -->
 このコンテンツとのマッチングに成功すると、`data-post-id` 以外のすべての HTML 属性が取り除かれます。指定された `div` の中に他の HTML の配置があると、この変換にはマッチしません。同様に、`<h2>` の代わりに `<h3>` があると、マッチングは失敗します。
 
-<<<<<<< HEAD
-<!-- 
-Schemas are most-important when wanting to match HTML snippets containing non-phrasing content, such as `<details>` with a `<summary>`. Without declaring the custom schema the editor will skip over these other contructions before attempting to run them through any block transforms.
+<!-- 
+Schemas are most-important when wanting to match HTML snippets containing non-phrasing content, such as `<details>` with a `<summary>`. Without declaring the custom schema the editor will skip over these other constructions before attempting to run them through any block transforms.
  -->
 スキーマは、フレージングコンテンツ以外を含む HTML スニペットとマッチングする場合 (例: `<summary>` を含む `<details>`) に、最も重要になります。カスタムスキーマを宣言しなければ、エディターはブロック変換を実行する前に、これらの他の構造をスキップします。
-=======
-Schemas are most-important when wanting to match HTML snippets containing non-phrasing content, such as `<details>` with a `<summary>`. Without declaring the custom schema the editor will skip over these other constructions before attempting to run them through any block transforms.
->>>>>>> d4a6dd4d
 
 <!--
 ### Shortcode
