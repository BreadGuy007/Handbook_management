<!--
# Edit and Save
 -->
# edit と save
<!--
When registering a block with JavaScript on the client, the `edit` and `save` functions provide the interface for how a block is going to be rendered within the editor, how it will operate and be manipulated, and how it will be saved.
 -->
クライアント上で JavaScript を使用してブロックを登録する際、`edit` 関数と `save` 関数を使用して、ブロックがどのようにレンダー、操作、保存されるかのインターフェイスを提供します。

## edit
<!--
The `edit` function describes the structure of your block in the context of the editor. This represents what the editor will render when the block is used.
 -->
`edit` 関数はエディターのコンテキスト内でのブロックの構造を記述します。ブロックが使用される際、エディターがどのようにブロックをレンダーするかを表します。

```jsx
import { useBlockProps } from '@wordpress/block-editor';

// ...
const blockSettings = {
	apiVersion: 3,

	// ...

	edit: () => {
		const blockProps = useBlockProps();

		return <div { ...blockProps }>Your block.</div>;
	},
};
```

<<<<<<< HEAD
<!--
### block wrapper props
 -->
### ブロックラッパー props
=======
### Block wrapper props
>>>>>>> e09412eb

<!--
The first thing to notice here is the use of the `useBlockProps` React hook on the block wrapper element. In the example above, the block wrapper renders a "div" in the editor, but in order for the Gutenberg editor to know how to manipulate the block, add any extra classNames that are needed for the block... the block wrapper element should apply props retrieved from the `useBlockProps` react hook call. The block wrapper element should be a native DOM element, like `<div>` and `<table>`, or a React component that forwards any additional props to native DOM elements. Using a `<Fragment>` or `<ServerSideRender>` component, for instance, would be invalid.
 -->
ここで最初に注意するのが、ブロックラッパー要素での `useBlockProps` React フックの使用です。上の例でブロックラッパーはエディター内に "div" をレンダーしますが、Gutenberg エディターがどのようにブロックを操作すべきか知らせるために、ブロックに必要な追加の className を加えます。すなわち、ブロックラッパー要素は `useBlockProps` React フックコールから取得した props を適用する必要があります。ブロックラッパー要素はネイティブの DOM 要素、例えば `<div>` や `<table>` か、または、任意の追加 props をネイティブの DOM 要素にフォワードする React コンポーネントでなければなりません。たとえば、`<Fragment>` や `<ServerSideRender>` コンポーネントは使用できません。

<!--
If the element wrapper needs any extra custom HTML attributes, these need to be passed as an argument to the `useBlockProps` hook. For example to add a `my-random-classname` className to the wrapper, you can use the following code:
 -->
要素ラッパーで追加のカスタム HTML 属性が必要であれば、`useBlockProps` フックに引数として追加する必要があります。たとえば次のコードではラッパーに  `my-random-classname` className を追加します。

```jsx
import { useBlockProps } from '@wordpress/block-editor';

// ...
const blockSettings = {
	apiVersion: 3,

	// ...

	edit: () => {
		const blockProps = useBlockProps( {
			className: 'my-random-classname',
		} );

		return <div { ...blockProps }>Your block.</div>;
	},
};
```

<!--
### attributes
 -->
### 属性

<!--
The `edit` function also receives a number of properties through an object argument. You can use these properties to adapt the behavior of your block.
 -->
`edit` 関数はまたオブジェクト引数を通じて多くのプロパティを受け取ります。このプロパティを使用してブロックの振る舞いを変更できます。

<!--
The `attributes` property surfaces all the available attributes and their corresponding values, as described by the `attributes` property when the block type was registered. See [attributes documentation](/docs/reference-guides/block-api/block-attributes.md) for how to specify attribute sources.
 -->
`attributes` プロパティはすべての利用可能な属性と対応する値を表します。属性はブロックタイプ登録の際に `attributes` プロパティで記述されます。属性ソースを指定する方法については[属性のドキュメント](https://ja.wordpress.org/team/handbook/block-editor/reference-guides/block-api/block-attributes/)を参照してください。

<!--
In this case, assuming we had defined an attribute of `content` during block registration, we would receive and use that value in our edit function:
 -->
この例ではブロック登録の際に `content` 属性を定義したと仮定し、`edit` 関数内で値を受け取って使用します。

```js
edit: ( { attributes } ) => {
	const blockProps = useBlockProps();

	return <div { ...blockProps }>{ attributes.content }</div>;
};
```

<!--
The value of `attributes.content` will be displayed inside the `div` when inserting the block in the editor.
 -->
エディターにブロックを追加すると、`attributes.content` の値は `div` 内部に表示されます。

### isSelected
<!--
The isSelected property is an boolean that communicates whether the block is currently selected.
 -->
`isSelected` プロパティはブロックが現在選択されているかどうかを伝えるブール値です。

```jsx
edit: ( { attributes, isSelected } ) => {
	const blockProps = useBlockProps();

	return (
		<div { ...blockProps }>
			Your block.
			{ isSelected && (
				<span>Shows only when the block is selected.</span>
			) }
		</div>
	);
};
```

### setAttributes
<!--
This function allows the block to update individual attributes based on user interactions.
 -->
ブロックは `setAttributes` 関数を使用して、ユーザーの操作に基づき個々の属性を更新できます。

```jsx
edit: ( { attributes, setAttributes, isSelected } ) => {
	const blockProps = useBlockProps();

	// Simplify access to attributes
	const { content, mySetting } = attributes;

	// Toggle a setting when the user clicks the button
	const toggleSetting = () => setAttributes( { mySetting: ! mySetting } );
	return (
		<div { ...blockProps }>
			{ content }
			{ isSelected && (
				<button onClick={ toggleSetting }>Toggle setting</button>
			) }
		</div>
	);
};
```

<!--
When using attributes that are objects or arrays it's a good idea to copy or clone the attribute prior to updating it:
 -->
オブジェクトや配列の属性を使用する場合には、更新の前に属性をコピーするかクローンしてください。

```js
// Good - a new array is created from the old list attribute and a new list item:
const { list } = attributes;
const addListItem = ( newListItem ) =>
	setAttributes( { list: [ ...list, newListItem ] } );

// Bad - the list from the existing attribute is modified directly to add the new list item:
const { list } = attributes;
const addListItem = ( newListItem ) => {
	list.push( newListItem );
	setAttributes( { list } );
};
```

<!--
Why do this? In JavaScript, arrays and objects are passed by reference, so this practice ensures changes won't affect other code that might hold references to the same data. Furthermore, the Gutenberg project follows the philosophy of the Redux library that [state should be immutable](https://redux.js.org/faq/immutable-data#what-are-the-benefits-of-immutability)—data should not be changed directly, but instead a new version of the data created containing the changes.
 -->
コピーやクローンが必要なのはなぜでしょうか ? JavaScript では配列やオブジェクトは参照渡しされるため、コピーやクローンを行うことで変更が同じデータへの参照を持つ他のコードに影響を与えないことが保証されます。さらに Gutenberg プロジェクトは Redux ライブラリの哲学、[state は不変でなければならない ](https://redux.js.org/faq/immutable-data#what-are-the-benefits-of-immutability)に従っています。データは直接変更せず、変更を含む新しいバージョンのデータを作る必要があります。

## save
<!--
The `save` function defines the way in which the different attributes should be combined into the final markup, which is then serialized into `post_content`.
 -->
`save` 関数は、最終的なマークアップに異なる属性を結合する方法を定義します。この属性は `post_content` 内にシリアライズされます。

```jsx
save: () => {
	const blockProps = useBlockProps.save();

	return <div { ...blockProps }> Your block. </div>;
};
```

<!--
For most blocks, the return value of `save` should be an [instance of WordPress Element](/packages/element/README.md) representing how the block is to appear on the front of the site.
 -->
ほとんどのブロックで `save` の戻り値は、ブロックがサイトのフロントエンドでどのように表示されるかを示す [WordPress Element のインスタンス](https://developer.wordpress.org/block-editor/packages/packages-element/) になります。

<!--
_Note:_ While it is possible to return a string value from `save`, it _will be escaped_. If the string includes HTML markup, the markup will be shown on the front of the site verbatim, not as the equivalent HTML node content. If you must return raw HTML from `save`, use `wp.element.RawHTML`. As the name implies, this is prone to [cross-site scripting](https://en.wikipedia.org/wiki/Cross-site_scripting) and therefore is discouraged in favor of a WordPress Element hierarchy whenever possible.
 -->
_注意:_ `save` から文字列値を返すことができますが、この値は_エスケープされます_。文字列が HTML マークアップを含む場合、サイトのフロントエンドには、同等の HTML ノードコンテンツではなくマークアップがそのまま表示されます。`save` から生の HTML を返す必要がある場合は `wp.element.RawHTML` を使用してください。名前が示すとおり、これは [クロスサイトスクリプティング](https://en.wikipedia.org/wiki/Cross-site_scripting) が発生しやすいため、可能な場合は WordPress Element 階層の使用を推奨します。

<!--
_Note:_ The save function should be a pure function that depends only on the attributes used to invoke it.
It can not have any side effect or retrieve information from another source, e.g. it is not possible to use the data module inside it `select( store ).selector( ... )`.
This is because if the external information changes, the block may be flagged as invalid when the post is later edited ([read more about Validation](#validation)).
If there is a need to have other information as part of the save, developers can consider one of these two alternatives:
-   Use [dynamic blocks](/docs/how-to-guides/block-tutorial/creating-dynamic-blocks.md) and dynamically retrieve the required information on the server.
-   Store the external value as an attribute which is dynamically updated in the block's `edit` function as changes occur.
 -->
_注意:_ `save` 関数は、呼び出し時に使用された属性にのみ依存する純粋関数でなければなりません。どのようなサイドイフェクトも与えられず、別のソースからの情報も取得できません。たとえば 内部でデータモジュール `select( store ).selector( ... )` を使用することはできません。
これは外部の情報が変更されると、あとで投稿を編集する際にブロックが不正 (invalid) としてマーク付けされる可能性があるためです。詳細には以下の「妥当性検証 (Validation)」を参照してください。
保存の流れで他の情報が必要になった場合、開発者には2つの選択肢があります。
 - [ダイナミックブロック](https://ja.wordpress.org/team/handbook/block-editor/how-to-guides/block-tutorial/creating-dynamic-blocks/) を使用してサーバー上で動的に必要な情報を取得する。
 - 外部の値を属性として保存し、変更があった場合にはブロックの `edit` 関数内で動的に更新する。

<!--
For [dynamic blocks](/docs/how-to-guides/block-tutorial/creating-dynamic-blocks.md), the return value of `save` could represent a cached copy of the block's content to be shown only in case the plugin implementing the block is ever disabled.
 -->
[ダイナミックブロック](https://ja.wordpress.org/team/handbook/block-editor/how-to-guides/block-tutorial/creating-dynamic-blocks/) の場合、`save` の戻り値は、ブロックを実装するプラグインが無効化された場合に表示されるブロックコンテンツの、キャッシュしたコピーを返すことができます。

<!--
If left unspecified, the default implementation will save no markup in post content for the dynamic block, instead deferring this to always be calculated when the block is shown on the front of the site.
 -->
特に指定しない場合、デフォルトの実装ではダイナミックブロックの投稿コンテンツにはマークアップは保存されず、代わりにブロックがサイトのフロントエンド側で表示された際に常に計算するよう延期されます。

<!--
### block wrapper props
 -->
### ブロックラッパー props

<!--
Like the `edit` function, when rendering static blocks, it's important to add the block props returned by `useBlockProps.save()` to the wrapper element of your block. This ensures that the block class name is rendered properly in addition to any HTML attribute injected by the block supports API.
 -->
`edit` 関数同様、静的ブロックをレンダーする際は、ブロックのラッパー要素に `useBlockProps.save()` から返されるブロック props を追加することが重要です。これでブロックサポート API から外挿された任意の HTML 属性に加えて、ブロッククラス名が正しくレンダーされます。

### attributes

<!--
As with `edit`, the `save` function also receives an object argument including attributes which can be inserted into the markup.
 -->
`edit` 関数と同様 `save` 関数もまたオブジェクト引数を受け取ります。オブジェクト引数にはマークアップに挿入することができる属性が含まれます。

```jsx
save: ( { attributes } ) => {
	const blockProps = useBlockProps.save();

	return <div { ...blockProps }>{ attributes.content }</div>;
};
```
<!--
When saving your block, you want to save the attributes in the same format specified by the attribute source definition. If no attribute source is specified, the attribute will be saved to the block's comment delimiter. See the [Block Attributes documentation](/docs/reference-guides/block-api/block-attributes.md) for more details.
 -->
ブロックを保存する際、属性は、属性ソース定義で指定した形式で保存されます。属性ソースが指定されていない場合、属性はブロックのコメントデリミッターに保存されます。詳細は [ブロック属性のドキュメント](https://ja.wordpress.org/team/handbook/block-editor/reference-guides/block-api/block-attributes/) を参照してください。

<!--
## Examples
 -->
## 例

<!--
Here are a couple examples of using attributes, edit, and save all together. For a full working example, see the [Introducing Attributes and Editable Fields](/docs/how-to-guides/block-tutorial/introducing-attributes-and-editable-fields.md) section of the Block Tutorial.
 -->
属性、`edit`、`save` を一緒に使用する例をいくつか挙げます。完全に動作するサンプルはブロックのチュートリアルの「[属性と編集可能フィールド](https://ja.wordpress.org/team/handbook/block-editor/how-to-guides/block-tutorial/introducing-attributes-and-editable-fields/)」

<!--
### Saving Attributes to Child Elements
 -->
### 子要素への属性の保存

```jsx
attributes: {
	content: {
		type: 'string',
		source: 'html',
		selector: 'div'
	}
},

edit: ( { attributes, setAttributes } ) => {
	const blockProps = useBlockProps();
	const updateFieldValue = ( val ) => {
		setAttributes( { content: val } );
	}
	return (
		<div { ...blockProps }>
			<TextControl
				label='My Text Field'
				value={ attributes.content }
				onChange={ updateFieldValue }
			/>
		</div>
	);
},

save: ( { attributes } ) => {
	const blockProps = useBlockProps.save();

	return <div { ...blockProps }> { attributes.content } </div>;
},
```

<!--
### Saving Attributes via Serialization
 -->
### シリアライゼーションを通じた属性の保存

<!--
Ideally, the attributes saved should be included in the markup. However, there are times when this is not practical, so if no attribute source is specified the attribute is serialized and saved to the block's comment delimiter.

This example could be for a dynamic block, such as the [Latest Posts block](https://github.com/WordPress/gutenberg/blob/HEAD/packages/block-library/src/latest-posts/index.js), which renders the markup server-side. The save function is still required, however in this case it simply returns null since the block is not saving content from the editor.
 -->
理想的には保存する属性はマークアップに含まれるべきですが、常に現実的ではありません。このため属性ソースが指定されない場合、属性はシリアライズされブロックのコメントデリミッターに保存されます。

次の例は[「最近の投稿」ブロック](https://github.com/WordPress/gutenberg/blob/HEAD/packages/block-library/src/latest-posts/index.js)のような、マークアップをサーバーサイドでレンダーするダイナミックブロックになります。`save` 関数は依然として必要ですが、ブロックはエディターからコンテンツを保存していないため、この例では単純に null を返しています。

```jsx
attributes: {
	postsToShow: {
		type: 'number',
	}
},

edit: ( { attributes, setAttributes } ) => {
	const blockProps = useBlockProps();

	return (
		<div { ...blockProps }>
			<TextControl
				label='Number Posts to Show'
				value={ attributes.postsToShow }
				onChange={ ( val ) => {
					setAttributes( { postsToShow: parseInt( val ) } );
				}}
			/>
		</div>
	);
},

save: () => {
	return null;
}
```

<!--
## Validation
 -->
## 妥当性検証 (Validation)

<!--
When the editor loads, all blocks within post content are validated to determine their accuracy in order to protect against content loss. This is closely related to the saving implementation of a block, as a user may unintentionally remove or modify their co ntent if the editor is unable to restore a block correctly. During editor initialization, the saved markup for each block is regenerated using the attributes that were parsed from the post's content. If the newly-generated markup does not match what was already stored in post content, the block is marked as invalid. This is because we assume that unless the user makes edits, the markup should remain identical to the saved content.
 -->
エディターがブロックをロードする際、コンテンツの消失を防止するため投稿コンテンツ内のすべてのブロックは妥当性検証 (validatite) され、その正しさが確かめられます。これはブロックを保存する実装と密接な関係があります。なぜならエディターが正しくブロックをリストアしなければユーザーは意図せずにコンテンツを削除したり、変更するためです。エディターの初期化中、各ブロックのマークアップは、投稿コンテンツからパースされた属性を使用して再生成されます。新しく生成されたマークアップが投稿コンテンツ内の保存済みマークアップと異なる場合、ブロックは不正 (invalid) とマークされます。これはユーザーが編集していない限り、マークアップは保存されたコンテンツと同じはずだと仮定しているためです。

<!--
If a block is detected to be invalid, the user will be prompted to choose how to handle the invalidation:

![Invalid block prompt](https://user-images.githubusercontent.com/7753001/88754471-4cf7e900-d191-11ea-9123-3cee20719d10.png)

Clicking **Attempt Block Recovery** button will attempt recovery action as much as possible.
 -->
ブロックが不正とマークされると、ユーザーには妥当性検証の失敗をどのように処理するか求められます。

![不正なブロックのプロンプト](https://user-images.githubusercontent.com/7753001/88754471-4cf7e900-d191-11ea-9123-3cee20719d10.png)

**ブロックのリカバリーを試行** ボタンをクリックすると、できる限りの修復のアクションを試みます。

<!--
Clicking the "3-dot" menu on the side of the block displays three options:

-   **Resolve**: Open Resolve Block dialog box with two buttons:
    -   **Convert to HTML**: Protects the original markup from the saved post content and convert the block from its original type to the HTML block type, enabling the user to modify the HTML markup directly.
    -   **Convert to Blocks**: Protects the original markup from the saved post content and convert the block from its original type to the validated block type.
-   **Convert to HTML**: Protects the original markup from the saved post content and convert the block from its original type to the HTML block type, enabling the user to modify the HTML markup directly.
-   **Convert to Classic Block**: Protects the original markup from the saved post content as correct. Since the block will be converted from its original type to the Classic block type, it will no longer be possible to edit the content using controls available for the original block type.
 -->
ブロック側の横の3ドットメニューをクリックすると、3つのオプションが表示されます。

- 「解決」ボタンをクリックすると「ブロックの問題を解決」ダイアログが開き、2つのオプションを選択できます。
  - **HTML に変換**: 投稿コンテンツ内の保存済みオリジナルのマークアップを保護し、ブロックをオリジナルのブロックタイプから HTML ブロックタイプに変換します。ユーザーは HTML マークアップを直接変更できます。
  - **ブロックへ変換**: 投稿コンテンツ内の保存済みオリジナルのマークアップを保護し、ブロックをオリジナルのブロックタイプから検証済みのブロックタイプに変換します。
- **HTML に変換**: 投稿コンテンツ内の保存済みオリジナルのマークアップを保護し、ブロックをオリジナルのブロックタイプから HTML ブロックタイプに変換します。ユーザーは HTML マークアップを直接変更できます。
- **クラシックブロックに変換**: 投稿コンテンツ内の保存済みオリジナルのマークアップを正しいものとして保護します。ブロックはオリジナルのブロックタイプからクラシックブロックタイプに変換されるため、オリジナルのブロックタイプで利用可能だったコントロールでコンテンツを編集できない可能性があります。

<!--
### Validation FAQ
 -->
### 妥当性検証 FAQ
<!--
**How do blocks become invalid?**
 -->
**ブロックが不正になるのはどのような場合ですか?**

<!--
The two most common sources of block invalidations are:

1. A flaw in a block's code would result in unintended content modifications. See the question below on how to debug block invalidation as a plugin author.
2. You or an external editor changed the HTML markup of the block in such a way that it is no longer considered correct.
 -->
ブロックが不正になる原因には大きく2つあります。

1. ブロックのコードのフローが、コンテンツの意図しない変更を引き起こした。以下の質問「プラグイン作者です。プラグインが invalid とマークされたらどうやってデバッグすればいいですか ?」を参照してください。
2. ユーザーまたは外部のエディターがブロックの HTML マークアップを変更して不正となった。

<!--
**I'm a plugin author. What should I do to debug why my blocks are being marked as invalid?**
 -->
**プラグイン作者です。プラグインが invalid とマークされたらどうやってデバッグすればいいですか ?**

<!--
Before starting to debug, be sure to familiarize yourself with the validation step described above documenting the process for detecting whether a block is invalid. A block is invalid if its regenerated markup does not match what is saved in post content, so often this can be caused by the attributes of a block being parsed incorrectly from the saved content.

If you're using [attribute sources](/docs/reference-guides/block-api/block-attributes.md), be sure that attributes sourced from markup are saved exactly as you expect, and in the correct type (usually a `'string'` or `'number'`).

When a block is detected as invalid, a warning will be logged into your browser's developer tools console. The warning will include specific details about the exact point at which a difference in markup occurred. Be sure to look closely at any differences in the expected and actual markups to see where problems are occurring.
 -->
デバッグを始める前に、上に記述された妥当性検証のステップと、ブロックが不正と検知されるプロセスについて理解してください。ブロックが不正となるのは再生成されたマークアップが投稿コンテンツ内の保存済みマークアップと合致しない場合です。したがって保存されたコンテンツからブロックの属性が正しくパースされなかった場合にしばしば発生します。

[属性ソース](https://ja.wordpress.org/team/handbook/block-editor/reference-guides/block-api/block-attributes/)を使用している場合には、マークアップのソースの属性が期待したとおりに正しいタイプ (通常は `'string'` か `'number'`) で保存されていることを確認してください。

ブロックの不正が検知されるとブラウザーの開発者ツールコンソールに警告が出力されます。警告にはマークアップの相違が発生した正確な場所の詳細が含まれます。期待したマークアップと実際のマークアップの違いを比較し、どこで問題が発生したかを調べてください。

<!--
**I've changed my block's `save` behavior and old content now includes invalid blocks. How can I fix this?**
 -->
**ブロックの `save` の動きを変えたら古いコンテンツが不正なブロックになりました。どのように修正すればよいですか ?**

<!--
Refer to the guide on [Deprecated Blocks](/docs/reference-guides/block-api/block-deprecation.md) to learn more about how to accommodate legacy content in intentional markup changes.
 -->
[ブロックの非推奨プロセス](https://ja.wordpress.org/team/handbook/block-editor/reference-guides/block-api/block-deprecation/) のガイドを参照して、意図したマークアップの変更に古いコンテンツを収容する方法を学習してください。

[原文](https://github.com/WordPress/gutenberg/blob/trunk/docs/reference-guides/block-api/block-edit-save.md)<|MERGE_RESOLUTION|>--- conflicted
+++ resolved
@@ -30,14 +30,10 @@
 };
 ```
 
-<<<<<<< HEAD
-<!--
-### block wrapper props
+<!--
+### Block wrapper props
  -->
 ### ブロックラッパー props
-=======
-### Block wrapper props
->>>>>>> e09412eb
 
 <!--
 The first thing to notice here is the use of the `useBlockProps` React hook on the block wrapper element. In the example above, the block wrapper renders a "div" in the editor, but in order for the Gutenberg editor to know how to manipulate the block, add any extra classNames that are needed for the block... the block wrapper element should apply props retrieved from the `useBlockProps` react hook call. The block wrapper element should be a native DOM element, like `<div>` and `<table>`, or a React component that forwards any additional props to native DOM elements. Using a `<Fragment>` or `<ServerSideRender>` component, for instance, would be invalid.
