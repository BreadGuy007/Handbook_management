--- conflicted
+++ resolved
@@ -1,14 +1,14 @@
-<!-- 
+<!--
 # Edit and Save
  -->
 # edit と save
-<!-- 
+<!--
 When registering a block, the `edit` and `save` functions provide the interface for how a block is going to be rendered within the editor, how it will operate and be manipulated, and how it will be saved.
  -->
 ブロックの登録時、`edit` 関数と `save` 関数を使用して、ブロックがどのようにレンダー、操作、保存されるかのインターフェイスを提供します。
 
 ## edit
-<!-- 
+<!--
 The `edit` function describes the structure of your block in the context of the editor. This represents what the editor will render when the block is used.
  -->
 `edit` 関数はエディターのコンテキスト内でのブロックの構造を記述します。ブロックが使用される際、エディターがどのようにブロックをレンダーするかを表します。
@@ -35,11 +35,7 @@
 };
 ```
 
-<<<<<<< HEAD
-**ES5**
-
-=======
->>>>>>> 3712ce0a
+**ES5**
 {% ES5 %}
 
 ```js
@@ -58,17 +54,17 @@
 
 {% end %}
 
-<!-- 
+<!--
 ### block wrapper props
  -->
 ### ブロックラッパー props
 
-<!-- 
+<!--
 The first thing to notice here is the use of the `useBlockProps` React hook on the block wrapper element. In the example above, the block wrapper renders a "div" in the editor, but in order for the Gutenberg editor to know how to manipulate the block, add any extra classNames that are needed for the block... the block wrapper element should apply props retrieved from the `useBlockProps` react hook call. The block wrapper element should be a native DOM element, like `<div>` and `<table>`, or a React component that forwards any additional props to native DOM elements. Using a `<Fragment>` or `<ServerSideRender>` component, for instance, would be invalid.
  -->
 ここで最初に注意するのが、ブロックラッパー要素での `useBlockProps` React フックの使用です。上の例でブロックラッパーはエディター内に "div" をレンダーしますが、Gutenberg エディターがどのようにブロックを操作すべきか知らせるために、ブロックに必要な追加の className を加えます。すなわち、ブロックラッパー要素は `useBlockProps` React フックコールから取得した props を適用する必要があります。ブロックラッパー要素はネイティブの DOM 要素、例えば `<div>` や `<table>` か、または、任意の追加 props をネイティブの DOM 要素にフォワードする React コンポーネントでなければなりません。たとえば、`<Fragment>` や `<ServerSideRender>` コンポーネントは使用できません。
 
-<!-- 
+<!--
 If the element wrapper needs any extra custom HTML attributes, these need to be passed as an argument to the `useBlockProps` hook. For example to add a `my-random-classname` className to the wrapper, you can use the following code:
  -->
 要素ラッパーで追加のカスタム HTML 属性が必要であれば、`useBlockProps` フックに引数として追加する必要があります。たとえば次のコードではラッパーに  `my-random-classname` className を追加します。
@@ -96,11 +92,7 @@
 };
 ```
 
-<<<<<<< HEAD
-**ES5**
-
-=======
->>>>>>> 3712ce0a
+**ES5**
 {% ES5 %}
 
 ```js
@@ -121,22 +113,22 @@
 
 {% end %}
 
-<!-- 
+<!--
 ### attributes
  -->
 ### 属性
 
-<!-- 
+<!--
 The `edit` function also receives a number of properties through an object argument. You can use these properties to adapt the behavior of your block.
  -->
 `edit` 関数はまたオブジェクト引数を通じて多くのプロパティを受け取ります。このプロパティを使用してブロックの振る舞いを変更できます。
 
-<!-- 
+<!--
 The `attributes` property surfaces all the available attributes and their corresponding values, as described by the `attributes` property when the block type was registered. See [attributes documentation](/docs/reference-guides/block-api/block-attributes.md) for how to specify attribute sources.
  -->
 `attributes` プロパティはすべての利用可能な属性と対応する値を表します。属性はブロックタイプ登録の際に `attributes` プロパティで記述されます。属性ソースを指定する方法については[属性のドキュメント](https://ja.wordpress.org/team/handbook/block-editor/reference-guides/block-api/block-attributes/)を参照してください。
 
-<!-- 
+<!--
 In this case, assuming we had defined an attribute of `content` during block registration, we would receive and use that value in our edit function:
  -->
 この例ではブロック登録の際に `content` 属性を定義したと仮定し、`edit` 関数内で値を受け取って使用します。
@@ -153,11 +145,7 @@
 };
 ```
 
-<<<<<<< HEAD
-**ES5**
-
-=======
->>>>>>> 3712ce0a
+**ES5**
 {% ES5 %}
 
 ```js
@@ -174,13 +162,13 @@
 
 {% end %}
 
-<!-- 
+<!--
 The value of `attributes.content` will be displayed inside the `div` when inserting the block in the editor.
  -->
 エディターにブロックを追加すると、`attributes.content` の値は `div` 内部に表示されます。
 
 ### isSelected
-<!-- 
+<!--
 The isSelected property is an object that communicates whether the block is currently selected.
  -->
 `isSelected` プロパティはブロックが現在選択されているかどうかを伝えるオブジェクトです。
@@ -205,11 +193,7 @@
 };
 ```
 
-<<<<<<< HEAD
-**ES5**
-
-=======
->>>>>>> 3712ce0a
+**ES5**
 {% ES5 %}
 
 ```js
@@ -234,7 +218,7 @@
 {% end %}
 
 ### setAttributes
-<!-- 
+<!--
 This function allows the block to update individual attributes based on user interactions.
  -->
 ブロックは `setAttributes` 関数を使用して、ユーザーの操作に基づき個々の属性を更新できます。
@@ -264,11 +248,7 @@
 };
 ```
 
-<<<<<<< HEAD
-**ES5**
-
-=======
->>>>>>> 3712ce0a
+**ES5**
 {% ES5 %}
 
 ```js
@@ -298,7 +278,7 @@
 
 {% end %}
 
-<!-- 
+<!--
 When using attributes that are objects or arrays it's a good idea to copy or clone the attribute prior to updating it:
  -->
 
@@ -323,11 +303,7 @@
 };
 ```
 
-<<<<<<< HEAD
-**ES5**
-
-=======
->>>>>>> 3712ce0a
+**ES5**
 {% ES5 %}
 
 ```js
@@ -348,18 +324,18 @@
 
 {% end %}
 
-<!-- 
+<!--
 Why do this? In JavaScript, arrays and objects are passed by reference, so this practice ensures changes won't affect other code that might hold references to the same data. Furthermore, the Gutenberg project follows the philosophy of the Redux library that [state should be immutable](https://redux.js.org/faq/immutable-data#what-are-the-benefits-of-immutability)—data should not be changed directly, but instead a new version of the data created containing the changes.
  -->
 コピーやクローンが必要なのはなぜでしょうか ? JavaScript では配列やオブジェクトは参照渡しされるため、コピーやクローンを行うことで変更が同じデータへの参照を持つ他のコードに影響を与えないことが保証されます。さらに Gutenberg プロジェクトは Redux ライブラリの哲学、[state は不変でなければならない ](https://redux.js.org/faq/immutable-data#what-are-the-benefits-of-immutability)に従っています。データは直接変更せず、変更を含む新しいバージョンのデータを作る必要があります。
 
 ## save
-<!-- 
+<!--
 The `save` function defines the way in which the different attributes should be combined into the final markup, which is then serialized into `post_content`.
  -->
 `save` 関数は、最終的なマークアップに異なる属性を結合する方法を定義します。この属性は `post_content` 内にシリアライズされます。
 
-**ESNext** 
+**ESNext**
 
 {% codetabs %}
 {% ESNext %}
@@ -372,11 +348,7 @@
 };
 ```
 
-<<<<<<< HEAD
-**ES5** 
-
-=======
->>>>>>> 3712ce0a
+**ES5**
 {% ES5 %}
 
 ```js
@@ -393,24 +365,23 @@
 
 {% end %}
 
-<!-- 
+<!--
 For most blocks, the return value of `save` should be an [instance of WordPress Element](/packages/element/README.md) representing how the block is to appear on the front of the site.
  -->
 ほとんどのブロックで `save` の戻り値は、ブロックがサイトのフロントエンドでどのように表示されるかを示す [WordPress Element のインスタンス](https://developer.wordpress.org/block-editor/packages/packages-element/) になります。
 
-<!-- 
+<!--
 _Note:_ While it is possible to return a string value from `save`, it _will be escaped_. If the string includes HTML markup, the markup will be shown on the front of the site verbatim, not as the equivalent HTML node content. If you must return raw HTML from `save`, use `wp.element.RawHTML`. As the name implies, this is prone to [cross-site scripting](https://en.wikipedia.org/wiki/Cross-site_scripting) and therefore is discouraged in favor of a WordPress Element hierarchy whenever possible.
  -->
 _注意:_ `save` から文字列値を返すことができますが、この値は_エスケープされます_。文字列が HTML マークアップを含む場合、サイトのフロントエンドには、同等の HTML ノードコンテンツではなくマークアップがそのまま表示されます。`save` から生の HTML を返す必要がある場合は `wp.element.RawHTML` を使用してください。名前が示すとおり、これは [クロスサイトスクリプティング](https://en.wikipedia.org/wiki/Cross-site_scripting) が発生しやすいため、可能な場合は WordPress Element 階層の使用を推奨します。
 
-<!-- 
+<!--
 _Note:_ The save function should be a pure function that depends only on the attributes used to invoke it.
 It can not have any side effect or retrieve information from another source, e.g. it is not possible to use the data module inside it `select( store ).selector( ... )`.
 This is because if the external information changes, the block may be flagged as invalid when the post is later edited ([read more about Validation](#validation)).
 If there is a need to have other information as part of the save, developers can consider one of these two alternatives:
-<<<<<<< HEAD
- - Use [dynamic blocks](/docs/how-to-guides/block-tutorial/creating-dynamic-blocks.md) and dynamically retrieve the required information on the server.
- - Store the external value as an attribute which is dynamically updated in the block's `edit` function as changes occur.
+-   Use [dynamic blocks](/docs/how-to-guides/block-tutorial/creating-dynamic-blocks.md) and dynamically retrieve the required information on the server.
+-   Store the external value as an attribute which is dynamically updated in the block's `edit` function as changes occur.
  -->
 _注意:_ `save` 関数は、呼び出し時に使用された属性にのみ依存する純粋関数でなければなりません。どのようなサイドイフェクトも与えられず、別のソースからの情報も取得できません。たとえば 内部でデータモジュール `select( store ).selector( ... )` を使用することはできません。
 これは外部の情報が変更されると、あとで投稿を編集する際にブロックが不正 (invalid) としてマーク付けされる可能性があるためです。詳細には以下の「[妥当性検証 (Validation)](#validation))」を参照してください。
@@ -418,35 +389,29 @@
  - [ダイナミックブロック](https://ja.wordpress.org/team/handbook/block-editor/how-to-guides/block-tutorial/creating-dynamic-blocks/) を使用してサーバー上で動的に必要な情報を取得する。
  - 外部の値を属性として保存し、変更があった場合にはブロックの `edit` 関数内で動的に更新する。
 
-<!-- 
-=======
-
--   Use [dynamic blocks](/docs/how-to-guides/block-tutorial/creating-dynamic-blocks.md) and dynamically retrieve the required information on the server.
--   Store the external value as an attribute which is dynamically updated in the block's `edit` function as changes occur.
-
->>>>>>> 3712ce0a
+<!--
 For [dynamic blocks](/docs/how-to-guides/block-tutorial/creating-dynamic-blocks.md), the return value of `save` could represent a cached copy of the block's content to be shown only in case the plugin implementing the block is ever disabled.
  -->
 [ダイナミックブロック](https://ja.wordpress.org/team/handbook/block-editor/how-to-guides/block-tutorial/creating-dynamic-blocks/) の場合、`save` の戻り値は、ブロックを実装するプラグインが無効化された場合に表示されるブロックコンテンツの、キャッシュしたコピーを返すことができます。
 
-<!-- 
+<!--
 If left unspecified, the default implementation will save no markup in post content for the dynamic block, instead deferring this to always be calculated when the block is shown on the front of the site.
  -->
 特に指定しない場合、デフォルトの実装ではダイナミックブロックの投稿コンテンツにはマークアップは保存されず、代わりにブロックがサイトのフロントエンド側で表示された際に常に計算するよう延期されます。
 
-<!-- 
+<!--
 ### block wrapper props
  -->
 ### ブロックラッパー props
 
-<!-- 
+<!--
 Like the `edit` function, when rendering static blocks, it's important to add the block props returned by `useBlockProps.save()` to the wrapper element of your block. This ensures that the block class name is rendered properly in addition to any HTML attribute injected by the block supports API.
  -->
 `edit` 関数同様、静的ブロックをレンダーする際は、ブロックのラッパー要素に `useBlockProps.save()` から返されるブロック props を追加することが重要です。これでブロックサポート API から外挿された任意の HTML 属性に加えて、ブロッククラス名が正しくレンダーされます。
 
 ### attributes
 
-<!-- 
+<!--
 As with `edit`, the `save` function also receives an object argument including attributes which can be inserted into the markup.
  -->
 `edit` 関数と同様 `save` 関数もまたオブジェクト引数を受け取ります。オブジェクト引数にはマークアップに挿入することができる属性が含まれます。
@@ -464,11 +429,7 @@
 };
 ```
 
-<<<<<<< HEAD
-**ES5**
-
-=======
->>>>>>> 3712ce0a
+**ES5**
 {% ES5 %}
 
 ```js
@@ -482,32 +443,24 @@
 	);
 }
 ```
-
-<<<<<<< HEAD
-<!-- 
-=======
-{% end %}
-
->>>>>>> 3712ce0a
+{% end %}
+
+<!--
 When saving your block, you want to save the attributes in the same format specified by the attribute source definition. If no attribute source is specified, the attribute will be saved to the block's comment delimiter. See the [Block Attributes documentation](/docs/reference-guides/block-api/block-attributes.md) for more details.
  -->
 ブロックを保存する際、属性は、属性ソース定義で指定した形式で保存されます。属性ソースが指定されていない場合、属性はブロックのコメントデリミッターに保存されます。詳細は [ブロック属性のドキュメント](https://ja.wordpress.org/team/handbook/block-editor/reference-guides/block-api/block-attributes/) を参照してください。
 
-<!-- 
+<!--
 ## Examples
  -->
 ## 例
 
-<<<<<<< HEAD
-<!-- 
-Here are a couple examples of using attributes, edit, and save all together.  For a full working example, see the [Introducing Attributes and Editable Fields](/docs/how-to-guides/block-tutorial/introducing-attributes-and-editable-fields.md) section of the Block Tutorial.
+<!--
+Here are a couple examples of using attributes, edit, and save all together. For a full working example, see the [Introducing Attributes and Editable Fields](/docs/how-to-guides/block-tutorial/introducing-attributes-and-editable-fields.md) section of the Block Tutorial.
  -->
 属性、`edit`、`save` を一緒に使用する例をいくつか挙げます。完全に動作するサンプルはブロックのチュートリアルの「[属性と編集可能フィールド](https://ja.wordpress.org/team/handbook/block-editor/how-to-guides/block-tutorial/introducing-attributes-and-editable-fields/)」
-=======
-Here are a couple examples of using attributes, edit, and save all together. For a full working example, see the [Introducing Attributes and Editable Fields](/docs/how-to-guides/block-tutorial/introducing-attributes-and-editable-fields.md) section of the Block Tutorial.
->>>>>>> 3712ce0a
-
-<!-- 
+
+<!--
 ### Saving Attributes to Child Elements
  -->
 ### 子要素への属性の保存
@@ -549,11 +502,7 @@
 },
 ```
 
-<<<<<<< HEAD
-**ES5**
-
-=======
->>>>>>> 3712ce0a
+**ES5**
 {% ES5 %}
 
 ```js
@@ -595,12 +544,12 @@
 
 {% end %}
 
-<!-- 
+<!--
 ### Saving Attributes via Serialization
  -->
 ### シリアライゼーションを通じた属性の保存
 
-<!-- 
+<!--
 Ideally, the attributes saved should be included in the markup. However, there are times when this is not practical, so if no attribute source is specified the attribute is serialized and saved to the block's comment delimiter.
 
 This example could be for a dynamic block, such as the [Latest Posts block](https://github.com/WordPress/gutenberg/blob/HEAD/packages/block-library/src/latest-posts/index.js), which renders the markup server-side. The save function is still required, however in this case it simply returns null since the block is not saving content from the editor.
@@ -642,11 +591,7 @@
 }
 ```
 
-<<<<<<< HEAD
-**ES5**
-
-=======
->>>>>>> 3712ce0a
+**ES5**
 {% ES5 %}
 
 ```js
@@ -679,23 +624,19 @@
 	return null;
 }
 ```
-
-<<<<<<< HEAD
-<!-- 
-=======
-{% end %}
-
->>>>>>> 3712ce0a
+{% end %}
+
+<!--
 ## Validation
  -->
 ## 妥当性検証 (Validation)
 
-<!-- 
+<!--
 When the editor loads, all blocks within post content are validated to determine their accuracy in order to protect against content loss. This is closely related to the saving implementation of a block, as a user may unintentionally remove or modify their co ntent if the editor is unable to restore a block correctly. During editor initialization, the saved markup for each block is regenerated using the attributes that were parsed from the post's content. If the newly-generated markup does not match what was already stored in post content, the block is marked as invalid. This is because we assume that unless the user makes edits, the markup should remain identical to the saved content.
  -->
 エディターがブロックをロードする際、コンテンツの消失を防止するため投稿コンテンツ内のすべてのブロックは妥当性検証 (validatite) され、その正しさが確かめられます。これはブロックを保存する実装と密接な関係があります。なぜならエディターが正しくブロックをリストアしなければユーザーは意図せずにコンテンツを削除したり、変更するためです。エディターの初期化中、各ブロックのマークアップは、投稿コンテンツからパースされた属性を使用して再生成されます。新しく生成されたマークアップが投稿コンテンツ内の保存済みマークアップと異なる場合、ブロックは不正 (invalid) とマークされます。これはユーザーが編集していない限り、マークアップは保存されたコンテンツと同じはずだと仮定しているためです。
 
-<!-- 
+<!--
 If a block is detected to be invalid, the user will be prompted to choose how to handle the invalidation:
 
 ![Invalid block prompt](https://user-images.githubusercontent.com/7753001/88754471-4cf7e900-d191-11ea-9123-3cee20719d10.png)
@@ -708,24 +649,16 @@
 
 **ブロックのリカバリーを試行** ボタンをクリックすると、できる限りの修復のアクションを試みます。
 
-<!-- 
+<!--
 Clicking the "3-dot" menu on the side of the block displays three options:
 
-<<<<<<< HEAD
-- **Resolve**: Open Resolve Block dialog box with two buttons:
-  - **Convert to HTML**: Protects the original markup from the saved post content and convert the block from its original type to the HTML block type, enabling the user to modify the HTML markup directly.
-  - **Convert to Blocks**: Protects the original markup from the saved post content and convert the block from its original type to the validated block type.
-- **Convert to HTML**: Protects the original markup from the saved post content and convert the block from its original type to the HTML block type, enabling the user to modify the HTML markup directly.
-- **Convert to Classic Block**: Protects the original markup from the saved post content as correct. Since the block will be converted from its original type to the Classic block type, it will no longer be possible to edit the content using controls available for the original block type.
- -->
-ブロック側の横の3ドットメニューをクリックすると、3つのオプションが表示されます。
-=======
 -   **Resolve**: Open Resolve Block dialog box with two buttons:
     -   **Convert to HTML**: Protects the original markup from the saved post content and convert the block from its original type to the HTML block type, enabling the user to modify the HTML markup directly.
     -   **Convert to Blocks**: Protects the original markup from the saved post content and convert the block from its original type to the validated block type.
 -   **Convert to HTML**: Protects the original markup from the saved post content and convert the block from its original type to the HTML block type, enabling the user to modify the HTML markup directly.
 -   **Convert to Classic Block**: Protects the original markup from the saved post content as correct. Since the block will be converted from its original type to the Classic block type, it will no longer be possible to edit the content using controls available for the original block type.
->>>>>>> 3712ce0a
+ -->
+ブロック側の横の3ドットメニューをクリックすると、3つのオプションが表示されます。
 
 - 「解決」ボタンをクリックすると「ブロックの問題を解決」ダイアログが開き、2つのオプションを選択できます。
   - **HTML に変換**: 投稿コンテンツ内の保存済みオリジナルのマークアップを保護し、ブロックをオリジナルのブロックタイプから HTML ブロックタイプに変換します。ユーザーは HTML マークアップを直接変更できます。
@@ -733,16 +666,16 @@
 - **HTML に変換**: 投稿コンテンツ内の保存済みオリジナルのマークアップを保護し、ブロックをオリジナルのブロックタイプから HTML ブロックタイプに変換します。ユーザーは HTML マークアップを直接変更できます。
 - **クラシックブロックに変換**: 投稿コンテンツ内の保存済みオリジナルのマークアップを正しいものとして保護します。ブロックはオリジナルのブロックタイプからクラシックブロックタイプに変換されるため、オリジナルのブロックタイプで利用可能だったコントロールでコンテンツを編集できない可能性があります。
 
-<!-- 
+<!--
 ### Validation FAQ
  -->
 ### 妥当性検証 FAQ
-<!-- 
+<!--
 **How do blocks become invalid?**
  -->
 **ブロックが不正になるのはどのような場合ですか?**
 
-<!-- 
+<!--
 The two most common sources of block invalidations are:
 
 1. A flaw in a block's code would result in unintended content modifications. See the question below on how to debug block invalidation as a plugin author.
@@ -753,12 +686,12 @@
 1. ブロックのコードのフローが、コンテンツの意図しない変更を引き起こした。以下の質問「プラグイン作者です。プラグインが invalid とマークされたらどうやってデバッグすればいいですか ?」を参照してください。
 2. ユーザーまたは外部のエディターがブロックの HTML マークアップを変更して不正となった。
 
-<!-- 
+<!--
 **I'm a plugin author. What should I do to debug why my blocks are being marked as invalid?**
  -->
 **プラグイン作者です。プラグインが invalid とマークされたらどうやってデバッグすればいいですか ?**
 
-<!-- 
+<!--
 Before starting to debug, be sure to familiarize yourself with the validation step described above documenting the process for detecting whether a block is invalid. A block is invalid if its regenerated markup does not match what is saved in post content, so often this can be caused by the attributes of a block being parsed incorrectly from the saved content.
 
 If you're using [attribute sources](/docs/reference-guides/block-api/block-attributes.md), be sure that attributes sourced from markup are saved exactly as you expect, and in the correct type (usually a `'string'` or `'number'`).
@@ -771,12 +704,12 @@
 
 ブロックの不正が検知されるとブラウザーの開発者ツールコンソールに警告が出力されます。警告にはマークアップの相違が発生した正確な場所の詳細が含まれます。期待したマークアップと実際のマークアップの違いを比較し、どこで問題が発生したかを調べてください。
 
-<!-- 
+<!--
 **I've changed my block's `save` behavior and old content now includes invalid blocks. How can I fix this?**
  -->
 **ブロックの `save` の動きを変えたら古いコンテンツが不正なブロックになりました。どのように修正すればよいですか ?**
 
-<!-- 
+<!--
 Refer to the guide on [Deprecated Blocks](/docs/reference-guides/block-api/block-deprecation.md) to learn more about how to accommodate legacy content in intentional markup changes.
  -->
 [非推奨ブロック](https://github.com/WordPress/gutenberg/blob/master/docs/designers-developers/developers/block-api/block-deprecation.md) のガイドを参照して、意図したマークアップの変更に古いコンテンツを収容する方法を学習してください。
