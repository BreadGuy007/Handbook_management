--- conflicted
+++ resolved
@@ -13,15 +13,6 @@
  -->
 `edit` 関数はエディターのコンテキスト内でのブロックの構造を記述します。ブロックが使用される際、エディターがどのようにブロックをレンダーするかを表します。
 
-<<<<<<< HEAD
-**JSX**
-<!-- 
-{% codetabs %}
-{% JSX %}
- -->
-=======
-
->>>>>>> f09e3b56
 ```jsx
 import { useBlockProps } from '@wordpress/block-editor';
 
@@ -39,30 +30,7 @@
 };
 ```
 
-<<<<<<< HEAD
-**Plain**
-<!-- 
-{% Plain %}
- -->
-```js
-var blockSettings = {
-	apiVersion: 3,
-
-	// ...
-
-	edit: function () {
-		var blockProps = wp.blockEditor.useBlockProps();
-
-		return React.createElement( 'div', blockProps, 'Your block.' );
-	},
-};
-```
-<!-- 
-{% end %}
- -->
-<!--
-=======
->>>>>>> f09e3b56
+<!--
 ### block wrapper props
  -->
 ### ブロックラッパー props
@@ -77,15 +45,6 @@
  -->
 要素ラッパーで追加のカスタム HTML 属性が必要であれば、`useBlockProps` フックに引数として追加する必要があります。たとえば次のコードではラッパーに  `my-random-classname` className を追加します。
 
-<<<<<<< HEAD
-**JSX**
-<!-- 
-{% codetabs %}
-{% JSX %}
- -->
-=======
-
->>>>>>> f09e3b56
 ```jsx
 import { useBlockProps } from '@wordpress/block-editor';
 
@@ -105,33 +64,7 @@
 };
 ```
 
-<<<<<<< HEAD
-**Plain**
-<!-- 
-{% Plain %}
- -->
-```js
-var blockSettings = {
-	apiVersion: 3,
-
-	// ...
-
-	edit: function () {
-		var blockProps = wp.blockEditor.useBlockProps( {
-			className: 'my-random-classname',
-		} );
-
-		return React.createElement( 'div', blockProps, 'Your block.' );
-	},
-};
-```
-<!-- 
-{% end %}
- -->
-<!--
-=======
-
->>>>>>> f09e3b56
+<!--
 ### attributes
  -->
 ### 属性
@@ -151,15 +84,6 @@
  -->
 この例ではブロック登録の際に `content` 属性を定義したと仮定し、`edit` 関数内で値を受け取って使用します。
 
-<<<<<<< HEAD
-**JSX**
-<!-- 
-{% codetabs %}
-{% JSX %}
- -->
-=======
-
->>>>>>> f09e3b56
 ```js
 edit: ( { attributes } ) => {
 	const blockProps = useBlockProps();
@@ -168,29 +92,7 @@
 };
 ```
 
-<<<<<<< HEAD
-**Plain**
-<!-- 
-{% Plain %}
- -->
-```js
-edit: function( props ) {
-	var blockProps = wp.blockEditor.useBlockProps();
-
-	return React.createElement(
-		'div',
-		blockProps,
-		props.attributes.content
-	);
-}
-```
-<!-- 
-{% end %}
- -->
-<!--
-=======
-
->>>>>>> f09e3b56
+<!--
 The value of `attributes.content` will be displayed inside the `div` when inserting the block in the editor.
  -->
 エディターにブロックを追加すると、`attributes.content` の値は `div` 内部に表示されます。
@@ -201,15 +103,6 @@
  -->
 `isSelected` プロパティはブロックが現在選択されているかどうかを伝えるブール値です。
 
-<<<<<<< HEAD
-**JSX**
-<!-- 
-{% codetabs %}
-{% JSX %}
- -->
-=======
-
->>>>>>> f09e3b56
 ```jsx
 edit: ( { attributes, isSelected } ) => {
 	const blockProps = useBlockProps();
@@ -225,49 +118,12 @@
 };
 ```
 
-<<<<<<< HEAD
-**Plain**
-<!-- 
-{% Plain %}
- -->
-```js
-edit: function( props ) {
-	var blockProps = wp.blockEditor.useBlockProps();
-
-	return React.createElement(
-		'div',
-		blockProps,
-		[
-			'Your block.',
-			props.isSelected ? React.createElement(
-				'span',
-				null,
-				'Shows only when the block is selected.'
-			)
-		]
-	);
-}
-```
-<!-- 
-{% end %}
- -->
-=======
->>>>>>> f09e3b56
 ### setAttributes
 <!--
 This function allows the block to update individual attributes based on user interactions.
  -->
 ブロックは `setAttributes` 関数を使用して、ユーザーの操作に基づき個々の属性を更新できます。
 
-<<<<<<< HEAD
-**JSX**
-<!-- 
-{% codetabs %}
-{% JSX %}
- -->
-=======
-
->>>>>>> f09e3b56
 ```jsx
 edit: ( { attributes, setAttributes, isSelected } ) => {
 	const blockProps = useBlockProps();
@@ -288,54 +144,11 @@
 };
 ```
 
-<<<<<<< HEAD
-**Plain**
-<!-- 
-{% Plain %}
- -->
-```js
-edit: function( props ) {
-	var blockProps = wp.blockEditor.useBlockProps();
-
-	// Simplify access to attributes
-	let content = props.attributes.content;
-	let mySetting = props.attributes.mySetting;
-
-	// Toggle a setting when the user clicks the button
-	let toggleSetting = () => props.setAttributes( { mySetting: ! mySetting } );
-	return React.createElement(
-		'div',
-		blockProps,
-		[
-			content,
-			props.isSelected ? React.createElement(
-				'button',
-				{ onClick: toggleSetting },
-				'Toggle setting'
-			) : null
-		]
-	);
-},
-```
-<!-- 
-{% end %}
- -->
-<!--
-=======
->>>>>>> f09e3b56
+<!--
 When using attributes that are objects or arrays it's a good idea to copy or clone the attribute prior to updating it:
  -->
-
-<<<<<<< HEAD
 オブジェクトや配列の属性を使用する場合には、更新の前に属性をコピーするかクローンしてください。
 
-**JSX**
-<!-- 
-{% codetabs %}
-{% JSX %}
- -->
-=======
->>>>>>> f09e3b56
 ```js
 // Good - a new array is created from the old list attribute and a new list item:
 const { list } = attributes;
@@ -350,33 +163,7 @@
 };
 ```
 
-<<<<<<< HEAD
-**Plain**
-<!-- 
-{% Plain %}
- -->
-```js
-// Good - cloning the old list
-var newList = attributes.list.slice();
-
-var addListItem = function ( newListItem ) {
-	setAttributes( { list: newList.concat( [ newListItem ] ) } );
-};
-
-// Bad - the list from the existing attribute is modified directly to add the new list item:
-var list = attributes.list;
-var addListItem = function ( newListItem ) {
-	list.push( newListItem );
-	setAttributes( { list: list } );
-};
-```
-<!-- 
-{% end %}
- -->
-<!--
-=======
-
->>>>>>> f09e3b56
+<!--
 Why do this? In JavaScript, arrays and objects are passed by reference, so this practice ensures changes won't affect other code that might hold references to the same data. Furthermore, the Gutenberg project follows the philosophy of the Redux library that [state should be immutable](https://redux.js.org/faq/immutable-data#what-are-the-benefits-of-immutability)—data should not be changed directly, but instead a new version of the data created containing the changes.
  -->
 コピーやクローンが必要なのはなぜでしょうか ? JavaScript では配列やオブジェクトは参照渡しされるため、コピーやクローンを行うことで変更が同じデータへの参照を持つ他のコードに影響を与えないことが保証されます。さらに Gutenberg プロジェクトは Redux ライブラリの哲学、[state は不変でなければならない ](https://redux.js.org/faq/immutable-data#what-are-the-benefits-of-immutability)に従っています。データは直接変更せず、変更を含む新しいバージョンのデータを作る必要があります。
@@ -387,15 +174,6 @@
  -->
 `save` 関数は、最終的なマークアップに異なる属性を結合する方法を定義します。この属性は `post_content` 内にシリアライズされます。
 
-<<<<<<< HEAD
-**JSX**
-<!-- 
-{% codetabs %}
-{% JSX %}
- -->
-=======
-
->>>>>>> f09e3b56
 ```jsx
 save: () => {
 	const blockProps = useBlockProps.save();
@@ -404,29 +182,7 @@
 };
 ```
 
-<<<<<<< HEAD
-**Plain**
-<!-- 
-{% Plain %}
- -->
-```js
-save: function() {
-	var blockProps = wp.blockEditor.useBlockProps.save();
-
-	return React.createElement(
-		'div',
-		blockProps,
-		'Your block.'
-	);
-}
-```
-<!-- 
-{% end %}
- -->
-<!--
-=======
-
->>>>>>> f09e3b56
+<!--
 For most blocks, the return value of `save` should be an [instance of WordPress Element](/packages/element/README.md) representing how the block is to appear on the front of the site.
  -->
 ほとんどのブロックで `save` の戻り値は、ブロックがサイトのフロントエンドでどのように表示されるかを示す [WordPress Element のインスタンス](https://developer.wordpress.org/block-editor/packages/packages-element/) になります。
@@ -477,15 +233,6 @@
  -->
 `edit` 関数と同様 `save` 関数もまたオブジェクト引数を受け取ります。オブジェクト引数にはマークアップに挿入することができる属性が含まれます。
 
-<<<<<<< HEAD
-**JSX**
-<!-- 
-{% codetabs %}
-{% JSX %}
- -->
-=======
-
->>>>>>> f09e3b56
 ```jsx
 save: ( { attributes } ) => {
 	const blockProps = useBlockProps.save();
@@ -493,31 +240,7 @@
 	return <div { ...blockProps }>{ attributes.content }</div>;
 };
 ```
-
-<<<<<<< HEAD
-**Plain**
-<!-- 
-{% Plain %}
- -->
-```js
-save: function( props ) {
-	var blockProps = wp.blockEditor.useBlockProps.save();
-
-	return React.createElement(
-		'div',
-		blockProps,
-		props.attributes.content
-	);
-}
-```
-<!-- 
-{% end %}
- -->
-<!--
-=======
-
-
->>>>>>> f09e3b56
+<!--
 When saving your block, you want to save the attributes in the same format specified by the attribute source definition. If no attribute source is specified, the attribute will be saved to the block's comment delimiter. See the [Block Attributes documentation](/docs/reference-guides/block-api/block-attributes.md) for more details.
  -->
 ブロックを保存する際、属性は、属性ソース定義で指定した形式で保存されます。属性ソースが指定されていない場合、属性はブロックのコメントデリミッターに保存されます。詳細は [ブロック属性のドキュメント](https://ja.wordpress.org/team/handbook/block-editor/reference-guides/block-api/block-attributes/) を参照してください。
@@ -537,15 +260,6 @@
  -->
 ### 子要素への属性の保存
 
-<<<<<<< HEAD
-**JSX**
-<!-- 
-{% codetabs %}
-{% JSX %}
- -->
-=======
-
->>>>>>> f09e3b56
 ```jsx
 attributes: {
 	content: {
@@ -578,54 +292,7 @@
 },
 ```
 
-<<<<<<< HEAD
-**Plain**
-<!-- 
-{% Plain %}
- -->
-```js
-attributes: {
-	content: {
-		type: 'string',
-		source: 'html',
-		selector: 'p'
-	}
-},
-
-edit: function( props ) {
-	var blockProps = wp.blockEditor.useBlockProps();
-	var updateFieldValue = function( val ) {
-		props.setAttributes( { content: val } );
-	}
-
-	return React.createElement(
-		'div',
-		blockProps,
-		React.createElement(
-			wp.components.TextControl,
-			{
-				label: 'My Text Field',
-				value: props.attributes.content,
-				onChange: updateFieldValue,
-
-			}
-		)
-	);
-},
-
-save: function( props ) {
-	var blockProps = wp.blockEditor.useBlockProps.save();
-
-	return React.createElement( 'div', blockProps, props.attributes.content );
-},
-```
-<!-- 
-{% end %}
- -->
-<!--
-=======
-
->>>>>>> f09e3b56
+<!--
 ### Saving Attributes via Serialization
  -->
 ### シリアライゼーションを通じた属性の保存
@@ -639,15 +306,6 @@
 
 次の例は[「最近の投稿」ブロック](https://github.com/WordPress/gutenberg/blob/HEAD/packages/block-library/src/latest-posts/index.js)のような、マークアップをサーバーサイドでレンダーするダイナミックブロックになります。`save` 関数は依然として必要ですが、ブロックはエディターからコンテンツを保存していないため、この例では単純に null を返しています。
 
-<<<<<<< HEAD
-**JSX**
-<!-- 
-{% codetabs %}
-{% JSX %}
- -->
-=======
-
->>>>>>> f09e3b56
 ```jsx
 attributes: {
 	postsToShow: {
@@ -676,47 +334,7 @@
 }
 ```
 
-<<<<<<< HEAD
-**Plain**
-<!-- 
-{% Plain %}
- -->
-```js
-attributes: {
-	postsToShow: {
-		type: 'number',
-	}
-},
-
-edit: function( props ) {
-	var blockProps = wp.blockEditor.useBlockProps();
-
-	return React.createEleement(
-		'div',
-		blockProps,
-		React.createElement(
-			wp.components.TextControl,
-			{
-				label: 'Number Posts to Show',
-				value: props.attributes.postsToShow,
-				onChange: function( val ) {
-					props.setAttributes( { postsToShow: parseInt( val ) } );
-				},
-			}
-		)
-	);
-},
-
-save: function() {
-	return null;
-}
-```
-<!-- 
-{% end %}
- -->
-<!--
-=======
->>>>>>> f09e3b56
+<!--
 ## Validation
  -->
 ## 妥当性検証 (Validation)
