<!--
# Edit and Save
 -->
# edit と save
<!--
When registering a block, the `edit` and `save` functions provide the interface for how a block is going to be rendered within the editor, how it will operate and be manipulated, and how it will be saved.
 -->
ブロックの登録時、`edit` 関数と `save` 関数を使用して、ブロックがどのようにレンダー、操作、保存されるかのインターフェイスを提供します。

## edit
<!--
The `edit` function describes the structure of your block in the context of the editor. This represents what the editor will render when the block is used.
 -->
`edit` 関数はエディターのコンテキスト内でのブロックの構造を記述します。ブロックが使用される際、エディターがどのようにブロックをレンダーするかを表します。

**JSX**
<!-- 
{% codetabs %}
{% JSX %}
 -->
```jsx
import { useBlockProps } from '@wordpress/block-editor';

// ...
const blockSettings = {
	apiVersion: 2,

	// ...

	edit: () => {
		const blockProps = useBlockProps();

		return <div { ...blockProps }>Your block.</div>;
	},
};
```

**Plain**
<!-- 
{% Plain %}
 -->
```js
var blockSettings = {
	apiVersion: 2,

	// ...

	edit: function () {
		var blockProps = wp.blockEditor.useBlockProps();

		return wp.element.createElement( 'div', blockProps, 'Your block.' );
	},
};
```
<!-- 
{% end %}
 -->
<!--
### block wrapper props
 -->
### ブロックラッパー props

<!--
The first thing to notice here is the use of the `useBlockProps` React hook on the block wrapper element. In the example above, the block wrapper renders a "div" in the editor, but in order for the Gutenberg editor to know how to manipulate the block, add any extra classNames that are needed for the block... the block wrapper element should apply props retrieved from the `useBlockProps` react hook call. The block wrapper element should be a native DOM element, like `<div>` and `<table>`, or a React component that forwards any additional props to native DOM elements. Using a `<Fragment>` or `<ServerSideRender>` component, for instance, would be invalid.
 -->
ここで最初に注意するのが、ブロックラッパー要素での `useBlockProps` React フックの使用です。上の例でブロックラッパーはエディター内に "div" をレンダーしますが、Gutenberg エディターがどのようにブロックを操作すべきか知らせるために、ブロックに必要な追加の className を加えます。すなわち、ブロックラッパー要素は `useBlockProps` React フックコールから取得した props を適用する必要があります。ブロックラッパー要素はネイティブの DOM 要素、例えば `<div>` や `<table>` か、または、任意の追加 props をネイティブの DOM 要素にフォワードする React コンポーネントでなければなりません。たとえば、`<Fragment>` や `<ServerSideRender>` コンポーネントは使用できません。

<!--
If the element wrapper needs any extra custom HTML attributes, these need to be passed as an argument to the `useBlockProps` hook. For example to add a `my-random-classname` className to the wrapper, you can use the following code:
 -->
要素ラッパーで追加のカスタム HTML 属性が必要であれば、`useBlockProps` フックに引数として追加する必要があります。たとえば次のコードではラッパーに  `my-random-classname` className を追加します。

**JSX**
<!-- 
{% codetabs %}
{% JSX %}
 -->
```jsx
import { useBlockProps } from '@wordpress/block-editor';

// ...
const blockSettings = {
	apiVersion: 2,

	// ...

	edit: () => {
		const blockProps = useBlockProps( {
			className: 'my-random-classname',
		} );

		return <div { ...blockProps }>Your block.</div>;
	},
};
```

**Plain**
<!-- 
{% Plain %}
 -->
```js
var blockSettings = {
	apiVersion: 2,

	// ...

	edit: function () {
		var blockProps = wp.blockEditor.useBlockProps( {
			className: 'my-random-classname',
		} );

		return wp.element.createElement( 'div', blockProps, 'Your block.' );
	},
};
```
<!-- 
{% end %}
 -->
<!--
### attributes
 -->
### 属性

<!--
The `edit` function also receives a number of properties through an object argument. You can use these properties to adapt the behavior of your block.
 -->
`edit` 関数はまたオブジェクト引数を通じて多くのプロパティを受け取ります。このプロパティを使用してブロックの振る舞いを変更できます。

<!--
The `attributes` property surfaces all the available attributes and their corresponding values, as described by the `attributes` property when the block type was registered. See [attributes documentation](/docs/reference-guides/block-api/block-attributes.md) for how to specify attribute sources.
 -->
`attributes` プロパティはすべての利用可能な属性と対応する値を表します。属性はブロックタイプ登録の際に `attributes` プロパティで記述されます。属性ソースを指定する方法については[属性のドキュメント](https://ja.wordpress.org/team/handbook/block-editor/reference-guides/block-api/block-attributes/)を参照してください。

<!--
In this case, assuming we had defined an attribute of `content` during block registration, we would receive and use that value in our edit function:
 -->
この例ではブロック登録の際に `content` 属性を定義したと仮定し、`edit` 関数内で値を受け取って使用します。

**JSX**
<!-- 
{% codetabs %}
{% JSX %}
 -->
```js
edit: ( { attributes } ) => {
	const blockProps = useBlockProps();

	return <div { ...blockProps }>{ attributes.content }</div>;
};
```

**Plain**
<!-- 
{% Plain %}
 -->
```js
edit: function( props ) {
	var blockProps = wp.blockEditor.useBlockProps();

	return wp.element.createElement(
		'div',
		blockProps,
		props.attributes.content
	);
}
```
<!-- 
{% end %}
 -->
<!--
The value of `attributes.content` will be displayed inside the `div` when inserting the block in the editor.
 -->
エディターにブロックを追加すると、`attributes.content` の値は `div` 内部に表示されます。

### isSelected
<<<<<<< HEAD
<!--
The isSelected property is an object that communicates whether the block is currently selected.
 -->
`isSelected` プロパティはブロックが現在選択されているかどうかを伝えるオブジェクトです。
=======

The isSelected property is an boolean that communicates whether the block is currently selected.
>>>>>>> f2022f27

**JSX**
<!-- 
{% codetabs %}
{% JSX %}
 -->
```jsx
edit: ( { attributes, isSelected } ) => {
	const blockProps = useBlockProps();

	return (
		<div { ...blockProps }>
			Your block.
			{ isSelected && (
				<span>Shows only when the block is selected.</span>
			) }
		</div>
	);
};
```

**Plain**
<!-- 
{% Plain %}
 -->
```js
edit: function( props ) {
	var blockProps = wp.blockEditor.useBlockProps();

	return wp.element.createElement(
		'div',
		blockProps,
		[
			'Your block.',
			props.isSelected ? wp.element.createElement(
				'span',
				null,
				'Shows only when the block is selected.'
			)
		]
	);
}
```
<!-- 
{% end %}
 -->
### setAttributes
<!--
This function allows the block to update individual attributes based on user interactions.
 -->
ブロックは `setAttributes` 関数を使用して、ユーザーの操作に基づき個々の属性を更新できます。

**JSX**
<!-- 
{% codetabs %}
{% JSX %}
 -->
```jsx
edit: ( { attributes, setAttributes, isSelected } ) => {
	const blockProps = useBlockProps();

	// Simplify access to attributes
	const { content, mySetting } = attributes;

	// Toggle a setting when the user clicks the button
	const toggleSetting = () => setAttributes( { mySetting: ! mySetting } );
	return (
		<div { ...blockProps }>
			{ content }
			{ isSelected && (
				<button onClick={ toggleSetting }>Toggle setting</button>
			) }
		</div>
	);
};
```

**Plain**
<!-- 
{% Plain %}
 -->
```js
edit: function( props ) {
	var blockProps = wp.blockEditor.useBlockProps();

	// Simplify access to attributes
	let content = props.attributes.content;
	let mySetting = props.attributes.mySetting;

	// Toggle a setting when the user clicks the button
	let toggleSetting = () => props.setAttributes( { mySetting: ! mySetting } );
	return wp.element.createElement(
		'div',
		blockProps,
		[
			content,
			props.isSelected ? wp.element.createElement(
				'button',
				{ onClick: toggleSetting },
				'Toggle setting'
			) : null
		]
	);
},
```
<!-- 
{% end %}
 -->
<!--
When using attributes that are objects or arrays it's a good idea to copy or clone the attribute prior to updating it:
 -->

オブジェクトや配列の属性を使用する場合には、更新の前に属性をコピーするかクローンしてください。

**JSX**
<!-- 
{% codetabs %}
{% JSX %}
 -->
```js
// Good - a new array is created from the old list attribute and a new list item:
const { list } = attributes;
const addListItem = ( newListItem ) =>
	setAttributes( { list: [ ...list, newListItem ] } );

// Bad - the list from the existing attribute is modified directly to add the new list item:
const { list } = attributes;
const addListItem = ( newListItem ) => {
	list.push( newListItem );
	setAttributes( { list } );
};
```

**Plain**
<!-- 
{% Plain %}
 -->
```js
// Good - cloning the old list
var newList = attributes.list.slice();

var addListItem = function ( newListItem ) {
	setAttributes( { list: newList.concat( [ newListItem ] ) } );
};

// Bad - the list from the existing attribute is modified directly to add the new list item:
var list = attributes.list;
var addListItem = function ( newListItem ) {
	list.push( newListItem );
	setAttributes( { list: list } );
};
```
<!-- 
{% end %}
 -->
<!--
Why do this? In JavaScript, arrays and objects are passed by reference, so this practice ensures changes won't affect other code that might hold references to the same data. Furthermore, the Gutenberg project follows the philosophy of the Redux library that [state should be immutable](https://redux.js.org/faq/immutable-data#what-are-the-benefits-of-immutability)—data should not be changed directly, but instead a new version of the data created containing the changes.
 -->
コピーやクローンが必要なのはなぜでしょうか ? JavaScript では配列やオブジェクトは参照渡しされるため、コピーやクローンを行うことで変更が同じデータへの参照を持つ他のコードに影響を与えないことが保証されます。さらに Gutenberg プロジェクトは Redux ライブラリの哲学、[state は不変でなければならない ](https://redux.js.org/faq/immutable-data#what-are-the-benefits-of-immutability)に従っています。データは直接変更せず、変更を含む新しいバージョンのデータを作る必要があります。

## save
<!--
The `save` function defines the way in which the different attributes should be combined into the final markup, which is then serialized into `post_content`.
 -->
`save` 関数は、最終的なマークアップに異なる属性を結合する方法を定義します。この属性は `post_content` 内にシリアライズされます。

**JSX**
<!-- 
{% codetabs %}
{% JSX %}
 -->
```jsx
save: () => {
	const blockProps = useBlockProps.save();

	return <div { ...blockProps }> Your block. </div>;
};
```

**Plain**
<!-- 
{% Plain %}
 -->
```js
save: function() {
	var blockProps = wp.blockEditor.useBlockProps.save();

	return wp.element.createElement(
		'div',
		blockProps,
		'Your block.'
	);
}
```
<!-- 
{% end %}
 -->
<!--
For most blocks, the return value of `save` should be an [instance of WordPress Element](/packages/element/README.md) representing how the block is to appear on the front of the site.
 -->
ほとんどのブロックで `save` の戻り値は、ブロックがサイトのフロントエンドでどのように表示されるかを示す [WordPress Element のインスタンス](https://developer.wordpress.org/block-editor/packages/packages-element/) になります。

<!--
_Note:_ While it is possible to return a string value from `save`, it _will be escaped_. If the string includes HTML markup, the markup will be shown on the front of the site verbatim, not as the equivalent HTML node content. If you must return raw HTML from `save`, use `wp.element.RawHTML`. As the name implies, this is prone to [cross-site scripting](https://en.wikipedia.org/wiki/Cross-site_scripting) and therefore is discouraged in favor of a WordPress Element hierarchy whenever possible.
 -->
_注意:_ `save` から文字列値を返すことができますが、この値は_エスケープされます_。文字列が HTML マークアップを含む場合、サイトのフロントエンドには、同等の HTML ノードコンテンツではなくマークアップがそのまま表示されます。`save` から生の HTML を返す必要がある場合は `wp.element.RawHTML` を使用してください。名前が示すとおり、これは [クロスサイトスクリプティング](https://en.wikipedia.org/wiki/Cross-site_scripting) が発生しやすいため、可能な場合は WordPress Element 階層の使用を推奨します。

<!--
_Note:_ The save function should be a pure function that depends only on the attributes used to invoke it.
It can not have any side effect or retrieve information from another source, e.g. it is not possible to use the data module inside it `select( store ).selector( ... )`.
This is because if the external information changes, the block may be flagged as invalid when the post is later edited ([read more about Validation](#validation)).
If there is a need to have other information as part of the save, developers can consider one of these two alternatives:
-   Use [dynamic blocks](/docs/how-to-guides/block-tutorial/creating-dynamic-blocks.md) and dynamically retrieve the required information on the server.
-   Store the external value as an attribute which is dynamically updated in the block's `edit` function as changes occur.
 -->
_注意:_ `save` 関数は、呼び出し時に使用された属性にのみ依存する純粋関数でなければなりません。どのようなサイドイフェクトも与えられず、別のソースからの情報も取得できません。たとえば 内部でデータモジュール `select( store ).selector( ... )` を使用することはできません。
これは外部の情報が変更されると、あとで投稿を編集する際にブロックが不正 (invalid) としてマーク付けされる可能性があるためです。詳細には以下の「[妥当性検証 (Validation)](#validation))」を参照してください。
保存の流れで他の情報が必要になった場合、開発者には2つの選択肢があります。
 - [ダイナミックブロック](https://ja.wordpress.org/team/handbook/block-editor/how-to-guides/block-tutorial/creating-dynamic-blocks/) を使用してサーバー上で動的に必要な情報を取得する。
 - 外部の値を属性として保存し、変更があった場合にはブロックの `edit` 関数内で動的に更新する。

<!--
For [dynamic blocks](/docs/how-to-guides/block-tutorial/creating-dynamic-blocks.md), the return value of `save` could represent a cached copy of the block's content to be shown only in case the plugin implementing the block is ever disabled.
 -->
[ダイナミックブロック](https://ja.wordpress.org/team/handbook/block-editor/how-to-guides/block-tutorial/creating-dynamic-blocks/) の場合、`save` の戻り値は、ブロックを実装するプラグインが無効化された場合に表示されるブロックコンテンツの、キャッシュしたコピーを返すことができます。

<!--
If left unspecified, the default implementation will save no markup in post content for the dynamic block, instead deferring this to always be calculated when the block is shown on the front of the site.
 -->
特に指定しない場合、デフォルトの実装ではダイナミックブロックの投稿コンテンツにはマークアップは保存されず、代わりにブロックがサイトのフロントエンド側で表示された際に常に計算するよう延期されます。

<!--
### block wrapper props
 -->
### ブロックラッパー props

<!--
Like the `edit` function, when rendering static blocks, it's important to add the block props returned by `useBlockProps.save()` to the wrapper element of your block. This ensures that the block class name is rendered properly in addition to any HTML attribute injected by the block supports API.
 -->
`edit` 関数同様、静的ブロックをレンダーする際は、ブロックのラッパー要素に `useBlockProps.save()` から返されるブロック props を追加することが重要です。これでブロックサポート API から外挿された任意の HTML 属性に加えて、ブロッククラス名が正しくレンダーされます。

### attributes

<!--
As with `edit`, the `save` function also receives an object argument including attributes which can be inserted into the markup.
 -->
`edit` 関数と同様 `save` 関数もまたオブジェクト引数を受け取ります。オブジェクト引数にはマークアップに挿入することができる属性が含まれます。

**JSX**
<!-- 
{% codetabs %}
{% JSX %}
 -->
```jsx
save: ( { attributes } ) => {
	const blockProps = useBlockProps.save();

	return <div { ...blockProps }>{ attributes.content }</div>;
};
```

**Plain**
<!-- 
{% Plain %}
 -->
```js
save: function( props ) {
	var blockProps = wp.blockEditor.useBlockProps.save();

	return wp.element.createElement(
		'div',
		blockProps,
		props.attributes.content
	);
}
```
<!-- 
{% end %}
 -->
<!--
When saving your block, you want to save the attributes in the same format specified by the attribute source definition. If no attribute source is specified, the attribute will be saved to the block's comment delimiter. See the [Block Attributes documentation](/docs/reference-guides/block-api/block-attributes.md) for more details.
 -->
ブロックを保存する際、属性は、属性ソース定義で指定した形式で保存されます。属性ソースが指定されていない場合、属性はブロックのコメントデリミッターに保存されます。詳細は [ブロック属性のドキュメント](https://ja.wordpress.org/team/handbook/block-editor/reference-guides/block-api/block-attributes/) を参照してください。

<!--
## Examples
 -->
## 例

<!--
Here are a couple examples of using attributes, edit, and save all together. For a full working example, see the [Introducing Attributes and Editable Fields](/docs/how-to-guides/block-tutorial/introducing-attributes-and-editable-fields.md) section of the Block Tutorial.
 -->
属性、`edit`、`save` を一緒に使用する例をいくつか挙げます。完全に動作するサンプルはブロックのチュートリアルの「[属性と編集可能フィールド](https://ja.wordpress.org/team/handbook/block-editor/how-to-guides/block-tutorial/introducing-attributes-and-editable-fields/)」

<!--
### Saving Attributes to Child Elements
 -->
### 子要素への属性の保存

**JSX**
<!-- 
{% codetabs %}
{% JSX %}
 -->
```jsx
attributes: {
	content: {
		type: 'string',
		source: 'html',
		selector: 'div'
	}
},

edit: ( { attributes, setAttributes } ) => {
	const blockProps = useBlockProps();
	const updateFieldValue = ( val ) => {
		setAttributes( { content: val } );
	}
	return (
		<div { ...blockProps }>
			<TextControl
				label='My Text Field'
				value={ attributes.content }
				onChange={ updateFieldValue }
			/>
		</p>
	);
},

save: ( { attributes } ) => {
	const blockProps = useBlockProps.save();

	return <div { ...blockProps }> { attributes.content } </div>;
},
```

**Plain**
<!-- 
{% Plain %}
 -->
```js
attributes: {
	content: {
		type: 'string',
		source: 'html',
		selector: 'p'
	}
},

edit: function( props ) {
	var blockProps = wp.blockEditor.useBlockProps();
	var updateFieldValue = function( val ) {
		props.setAttributes( { content: val } );
	}

	return wp.element.createElement(
		'div',
		blockProps,
		wp.element.createElement(
			wp.components.TextControl,
			{
				label: 'My Text Field',
				value: props.attributes.content,
				onChange: updateFieldValue,

			}
		)
	);
},

save: function( props ) {
	var blockProps = wp.blockEditor.useBlockProps.save();

	return wp.element.createElement( 'div', blockProps, props.attributes.content );
},
```
<!-- 
{% end %}
 -->
<!--
### Saving Attributes via Serialization
 -->
### シリアライゼーションを通じた属性の保存

<!--
Ideally, the attributes saved should be included in the markup. However, there are times when this is not practical, so if no attribute source is specified the attribute is serialized and saved to the block's comment delimiter.

This example could be for a dynamic block, such as the [Latest Posts block](https://github.com/WordPress/gutenberg/blob/HEAD/packages/block-library/src/latest-posts/index.js), which renders the markup server-side. The save function is still required, however in this case it simply returns null since the block is not saving content from the editor.
 -->
理想的には保存する属性はマークアップに含まれるべきですが、常に現実的ではありません。このため属性ソースが指定されない場合、属性はシリアライズされブロックのコメントデリミッターに保存されます。

次の例は[「最近の投稿」ブロック](https://github.com/WordPress/gutenberg/blob/HEAD/packages/block-library/src/latest-posts/index.js)のような、マークアップをサーバーサイドでレンダーするダイナミックブロックになります。`save` 関数は依然として必要ですが、ブロックはエディターからコンテンツを保存していないため、この例では単純に null を返しています。

**JSX**
<!-- 
{% codetabs %}
{% JSX %}
 -->
```jsx
attributes: {
	postsToShow: {
		type: 'number',
	}
},

edit: ( { attributes, setAttributes } ) => {
	const blockProps = useBlockProps();

	return (
		<div { ...blockProps }>
			<TextControl
				label='Number Posts to Show'
				value={ attributes.postsToShow }
				onChange={ ( val ) => {
					setAttributes( { postsToShow: parseInt( val ) } );
				}}
			/>
		</p>
	);
},

save: () => {
	return null;
}
```

**Plain**
<!-- 
{% Plain %}
 -->
```js
attributes: {
	postsToShow: {
		type: 'number',
	}
},

edit: function( props ) {
	var blockProps = wp.blockEditor.useBlockProps();

	return wp.element.createEleement(
		'div',
		blockProps,
		wp.element.createElement(
			wp.components.TextControl,
			{
				label: 'Number Posts to Show',
				value: props.attributes.postsToShow,
				onChange: function( val ) {
					props.setAttributes( { postsToShow: parseInt( val ) } );
				},
			}
		)
	);
},

save: function() {
	return null;
}
```
<!-- 
{% end %}
 -->
<!--
## Validation
 -->
## 妥当性検証 (Validation)

<!--
When the editor loads, all blocks within post content are validated to determine their accuracy in order to protect against content loss. This is closely related to the saving implementation of a block, as a user may unintentionally remove or modify their co ntent if the editor is unable to restore a block correctly. During editor initialization, the saved markup for each block is regenerated using the attributes that were parsed from the post's content. If the newly-generated markup does not match what was already stored in post content, the block is marked as invalid. This is because we assume that unless the user makes edits, the markup should remain identical to the saved content.
 -->
エディターがブロックをロードする際、コンテンツの消失を防止するため投稿コンテンツ内のすべてのブロックは妥当性検証 (validatite) され、その正しさが確かめられます。これはブロックを保存する実装と密接な関係があります。なぜならエディターが正しくブロックをリストアしなければユーザーは意図せずにコンテンツを削除したり、変更するためです。エディターの初期化中、各ブロックのマークアップは、投稿コンテンツからパースされた属性を使用して再生成されます。新しく生成されたマークアップが投稿コンテンツ内の保存済みマークアップと異なる場合、ブロックは不正 (invalid) とマークされます。これはユーザーが編集していない限り、マークアップは保存されたコンテンツと同じはずだと仮定しているためです。

<!--
If a block is detected to be invalid, the user will be prompted to choose how to handle the invalidation:

![Invalid block prompt](https://user-images.githubusercontent.com/7753001/88754471-4cf7e900-d191-11ea-9123-3cee20719d10.png)

Clicking **Attempt Block Recovery** button will attempt recovery action as much as possible.
 -->
ブロックが不正とマークされると、ユーザーには妥当性検証の失敗をどのように処理するか求められます。

![不正なブロックのプロンプト](https://user-images.githubusercontent.com/7753001/88754471-4cf7e900-d191-11ea-9123-3cee20719d10.png)

**ブロックのリカバリーを試行** ボタンをクリックすると、できる限りの修復のアクションを試みます。

<!--
Clicking the "3-dot" menu on the side of the block displays three options:

-   **Resolve**: Open Resolve Block dialog box with two buttons:
    -   **Convert to HTML**: Protects the original markup from the saved post content and convert the block from its original type to the HTML block type, enabling the user to modify the HTML markup directly.
    -   **Convert to Blocks**: Protects the original markup from the saved post content and convert the block from its original type to the validated block type.
-   **Convert to HTML**: Protects the original markup from the saved post content and convert the block from its original type to the HTML block type, enabling the user to modify the HTML markup directly.
-   **Convert to Classic Block**: Protects the original markup from the saved post content as correct. Since the block will be converted from its original type to the Classic block type, it will no longer be possible to edit the content using controls available for the original block type.
 -->
ブロック側の横の3ドットメニューをクリックすると、3つのオプションが表示されます。

- 「解決」ボタンをクリックすると「ブロックの問題を解決」ダイアログが開き、2つのオプションを選択できます。
  - **HTML に変換**: 投稿コンテンツ内の保存済みオリジナルのマークアップを保護し、ブロックをオリジナルのブロックタイプから HTML ブロックタイプに変換します。ユーザーは HTML マークアップを直接変更できます。
  - **ブロックへ変換**: 投稿コンテンツ内の保存済みオリジナルのマークアップを保護し、ブロックをオリジナルのブロックタイプから検証済みのブロックタイプに変換します。
- **HTML に変換**: 投稿コンテンツ内の保存済みオリジナルのマークアップを保護し、ブロックをオリジナルのブロックタイプから HTML ブロックタイプに変換します。ユーザーは HTML マークアップを直接変更できます。
- **クラシックブロックに変換**: 投稿コンテンツ内の保存済みオリジナルのマークアップを正しいものとして保護します。ブロックはオリジナルのブロックタイプからクラシックブロックタイプに変換されるため、オリジナルのブロックタイプで利用可能だったコントロールでコンテンツを編集できない可能性があります。

<!--
### Validation FAQ
 -->
### 妥当性検証 FAQ
<!--
**How do blocks become invalid?**
 -->
**ブロックが不正になるのはどのような場合ですか?**

<!--
The two most common sources of block invalidations are:

1. A flaw in a block's code would result in unintended content modifications. See the question below on how to debug block invalidation as a plugin author.
2. You or an external editor changed the HTML markup of the block in such a way that it is no longer considered correct.
 -->
ブロックが不正になる原因には大きく2つあります。

1. ブロックのコードのフローが、コンテンツの意図しない変更を引き起こした。以下の質問「プラグイン作者です。プラグインが invalid とマークされたらどうやってデバッグすればいいですか ?」を参照してください。
2. ユーザーまたは外部のエディターがブロックの HTML マークアップを変更して不正となった。

<!--
**I'm a plugin author. What should I do to debug why my blocks are being marked as invalid?**
 -->
**プラグイン作者です。プラグインが invalid とマークされたらどうやってデバッグすればいいですか ?**

<!--
Before starting to debug, be sure to familiarize yourself with the validation step described above documenting the process for detecting whether a block is invalid. A block is invalid if its regenerated markup does not match what is saved in post content, so often this can be caused by the attributes of a block being parsed incorrectly from the saved content.

If you're using [attribute sources](/docs/reference-guides/block-api/block-attributes.md), be sure that attributes sourced from markup are saved exactly as you expect, and in the correct type (usually a `'string'` or `'number'`).

When a block is detected as invalid, a warning will be logged into your browser's developer tools console. The warning will include specific details about the exact point at which a difference in markup occurred. Be sure to look closely at any differences in the expected and actual markups to see where problems are occurring.
 -->
デバッグを始める前に、上に記述された妥当性検証のステップと、ブロックが不正と検知されるプロセスについて理解してください。ブロックが不正となるのは再生成されたマークアップが投稿コンテンツ内の保存済みマークアップと合致しない場合です。したがって保存されたコンテンツからブロックの属性が正しくパースされなかった場合にしばしば発生します。

[属性ソース](https://ja.wordpress.org/team/handbook/block-editor/reference-guides/block-api/block-attributes/)を使用している場合には、マークアップのソースの属性が期待したとおりに正しいタイプ (通常は `'string'` か `'number'`) で保存されていることを確認してください。

ブロックの不正が検知されるとブラウザーの開発者ツールコンソールに警告が出力されます。警告にはマークアップの相違が発生した正確な場所の詳細が含まれます。期待したマークアップと実際のマークアップの違いを比較し、どこで問題が発生したかを調べてください。

<!--
**I've changed my block's `save` behavior and old content now includes invalid blocks. How can I fix this?**
 -->
**ブロックの `save` の動きを変えたら古いコンテンツが不正なブロックになりました。どのように修正すればよいですか ?**

<!--
Refer to the guide on [Deprecated Blocks](/docs/reference-guides/block-api/block-deprecation.md) to learn more about how to accommodate legacy content in intentional markup changes.
 -->
[ブロックの非推奨プロセス](https://ja.wordpress.org/team/handbook/block-editor/reference-guides/block-api/block-deprecation/) のガイドを参照して、意図したマークアップの変更に古いコンテンツを収容する方法を学習してください。

[原文](https://github.com/WordPress/gutenberg/blob/trunk/docs/reference-guides/block-api/block-edit-save.md)<|MERGE_RESOLUTION|>--- conflicted
+++ resolved
@@ -173,15 +173,10 @@
 エディターにブロックを追加すると、`attributes.content` の値は `div` 内部に表示されます。
 
 ### isSelected
-<<<<<<< HEAD
-<!--
-The isSelected property is an object that communicates whether the block is currently selected.
- -->
-`isSelected` プロパティはブロックが現在選択されているかどうかを伝えるオブジェクトです。
-=======
-
+<!--
 The isSelected property is an boolean that communicates whether the block is currently selected.
->>>>>>> f2022f27
+ -->
+`isSelected` プロパティはブロックが現在選択されているかどうかを伝えるブール値です。
 
 **JSX**
 <!-- 
