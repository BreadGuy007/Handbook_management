<!-- 
# Edit and Save
 -->
# edit と save
<!-- 
When registering a block, the `edit` and `save` functions provide the interface for how a block is going to be rendered within the editor, how it will operate and be manipulated, and how it will be saved.
 -->
ブロックの登録時、`edit` 関数と `save` 関数を使用して、ブロックがどのようにレンダー、操作、保存されるかのインターフェイスを提供します。

## edit
<!-- 
The `edit` function describes the structure of your block in the context of the editor. This represents what the editor will render when the block is used.
 -->
`edit` 関数はエディターのコンテキスト内でのブロックの構造を記述します。ブロックが使用される際、エディターがどのようにブロックをレンダーするかを表します。

**ESNext**

{% codetabs %}
{% ESNext %}
```jsx
import { useBlockProps } from '@wordpress/block-editor';

// ...
const blockSettings = {
	apiVersion: 2,
	
	// ... 

	edit: () => {
		const blockProps = useBlockProps();

		return <div {...blockProps}>Your block.</div>;
	}
};
```

**ES5**

{% ES5 %}
```js
var blockSettings = {
	apiVersion: 2,

	// ...

	edit: function() {
		var blockProps = wp.blockEditor.useBlockProps();

		return wp.element.createElement(
			'div',
			blockProps,
			'Your block.'
		);
	}
};
```
{% end %}

<!-- 
### block wrapper props
 -->
### ブロックラッパー props

<<<<<<< HEAD
<!-- 
The first thing to notice here is the use of the `useBlockProps` React hook on the block wrapper element. In the example above, the block wrapper renders a "div" in the editor, but in order for the Gutenberg editor to know how to manipulate the block, add any extra classNames that are needed for the block... the block wrapper element should apply props retrieved from the `useBlockProps` react hook call.
 -->
ここで最初に注意するのが、ブロックラッパー要素での `useBlockProps` React フックの使用です。上の例でブロックラッパーはエディター内に "div" をレンダーしますが、Gutenberg エディターがどのようにブロックを操作すべきか知らせるために、ブロックに必要な追加の className を加えます。すなわち、ブロックラッパー要素は `useBlockProps` React フックコールから取得した props を適用する必要があります。
=======
The first thing to notice here is the use of the `useBlockProps` React hook on the block wrapper element. In the example above, the block wrapper renders a "div" in the editor, but in order for the Gutenberg editor to know how to manipulate the block, add any extra classNames that are needed for the block... the block wrapper element should apply props retrieved from the `useBlockProps` react hook call. The block wrapper element should be a native DOM element, like `<div>` and `<table>`, or a React component that forwards any additional props to native DOM elements. Using a `<Fragment>` or `<ServerSideRender>` component, for instance, would be invalid.
>>>>>>> efaf0ec7

<!-- 
If the element wrapper needs any extra custom HTML attributes, these need to be passed as an argument to the `useBlockProps` hook. For example to add a `my-random-classname` className to the wrapper, you can use the following code:
 -->
要素ラッパーで追加のカスタム HTML 属性が必要であれば、`useBlockProps` フックに引数として追加する必要があります。たとえば次のコードではラッパーに  `my-random-classname` className を追加します。

**ESNext**
{% codetabs %}
{% ESNext %}
```jsx
import { useBlockProps } from '@wordpress/block-editor';

// ...
const blockSettings = {
	apiVersion: 2,
	
	// ... 

	edit: () => {
		const blockProps = useBlockProps( { className: 'my-random-classname' } );

		return <div { ...blockProps }>Your block.</div>;
	}
};
```

**ES5**

{% ES5 %}
```js
var blockSettings = {
	apiVersion: 2,

	// ...

	edit: function() {
		var blockProps = wp.blockEditor.useBlockProps( { className: 'my-random-classname' } );

		return wp.element.createElement(
			'div',
			blockProps,
			'Your block.'
		);
	}
};
```
{% end %}

<!-- 
### attributes
 -->
### 属性

<!-- 
The `edit` function also receives a number of properties through an object argument. You can use these properties to adapt the behavior of your block.
 -->
`edit` 関数はまたオブジェクト引数を通じて多くのプロパティを受け取ります。このプロパティを使用してブロックの振る舞いを変更できます。

<!-- 
The `attributes` property surfaces all the available attributes and their corresponding values, as described by the `attributes` property when the block type was registered. See [attributes documentation](/docs/reference-guides/block-api/block-attributes.md) for how to specify attribute sources.
 -->
`attributes` プロパティはすべての利用可能な属性と対応する値を表します。属性はブロックタイプ登録の際に `attributes` プロパティで記述されます。属性ソースを指定する方法については[属性のドキュメント](https://ja.wordpress.org/team/handbook/block-editor/reference-guides/block-api/block-attributes/)を参照してください。

<!-- 
In this case, assuming we had defined an attribute of `content` during block registration, we would receive and use that value in our edit function:
 -->
この例ではブロック登録の際に `content` 属性を定義したと仮定し、`edit` 関数内で値を受け取って使用します。

**ESNext**
{% codetabs %}
{% ESNext %}
```js
edit: ( { attributes } ) => {
	const blockProps = useBlockProps();

	return <div { ...blockProps }>{ attributes.content }</div>;
}
```

**ES5**

{% ES5 %}
```js
edit: function( props ) {
	var blockProps = wp.blockEditor.useBlockProps();

	return wp.element.createElement(
		'div',
		blockProps,
		props.attributes.content
	);
}
```
{% end %}

<!-- 
The value of `attributes.content` will be displayed inside the `div` when inserting the block in the editor.
 -->
エディターにブロックを追加すると、`attributes.content` の値は `div` 内部に表示されます。

### isSelected
<!-- 
The isSelected property is an object that communicates whether the block is currently selected.
 -->
`isSelected` プロパティはブロックが現在選択されているかどうかを伝えるオブジェクトです。

**ESNext**

{% codetabs %}
{% ESNext %}
```jsx
edit: ( { attributes, isSelected } ) => {
	const blockProps = useBlockProps();

	return (
		<div { ...blockProps }>
			Your block.
			{ isSelected &&
				<span>Shows only when the block is selected.</span>
			}
		</div>
	);
}
```

**ES5**

{% ES5 %}
```js
edit: function( props ) {
	var blockProps = wp.blockEditor.useBlockProps();

	return wp.element.createElement(
		'div',
		blockProps,
		[
			'Your block.',
			props.isSelected ? wp.element.createElement(
				'span',
				null,
				'Shows only when the block is selected.'
			)
		]
	);
}
```
{% end %}

### setAttributes
<!-- 
This function allows the block to update individual attributes based on user interactions.
 -->
ブロックは `setAttributes` 関数を使用して、ユーザーの操作に基づき個々の属性を更新できます。

**ESNext**

{% codetabs %}
{% ESNext %}
```jsx
edit: ( { attributes, setAttributes, isSelected } ) => {
	const blockProps = useBlockProps();

	// Simplify access to attributes
	const { content, mySetting } = attributes;

	// Toggle a setting when the user clicks the button
	const toggleSetting = () => setAttributes( { mySetting: ! mySetting } );
	return (
		<div { ...blockProps }>
			{ content }
			{ isSelected &&
				<button onClick={ toggleSetting }>Toggle setting</button>
			}
		</div>
	);
}
```

**ES5**

{% ES5 %}
```js
edit: function( props ) {
	var blockProps = wp.blockEditor.useBlockProps();

	// Simplify access to attributes
	let content = props.attributes.content;
	let mySetting = props.attributes.mySetting;

	// Toggle a setting when the user clicks the button
	let toggleSetting = () => props.setAttributes( { mySetting: ! mySetting } );
	return wp.element.createElement(
		'div',
		blockProps,
		[
			content,
			props.isSelected ? wp.element.createElement(
				'button',
				{ onClick: toggleSetting },
				'Toggle setting'
			) : null
		]
	);
},
```
{% end %}

<!-- 
When using attributes that are objects or arrays it's a good idea to copy or clone the attribute prior to updating it:
 -->

オブジェクトや配列の属性を使用する場合には、更新の前に属性をコピーするかクローンしてください。

**ESNext**

{% codetabs %}
{% ESNext %}
```js
// Good - a new array is created from the old list attribute and a new list item:
const { list } = attributes;
const addListItem = ( newListItem ) => setAttributes( { list: [ ...list, newListItem ] } );

// Bad - the list from the existing attribute is modified directly to add the new list item:
const { list } = attributes;
const addListItem = ( newListItem ) => {
	list.push( newListItem );
	setAttributes( { list } );
};
```

**ES5**

{% ES5 %}
```js
// Good - cloning the old list
var newList = attributes.list.slice();

var addListItem = function( newListItem ) {
	setAttributes( { list: newList.concat( [ newListItem ] ) } );
};

// Bad - the list from the existing attribute is modified directly to add the new list item:
var list = attributes.list;
var addListItem = function( newListItem ) {
	list.push( newListItem );
	setAttributes( { list: list } );
};
```
{% end %}

<!-- 
Why do this? In JavaScript, arrays and objects are passed by reference, so this practice ensures changes won't affect other code that might hold references to the same data. Furthermore, the Gutenberg project follows the philosophy of the Redux library that [state should be immutable](https://redux.js.org/faq/immutable-data#what-are-the-benefits-of-immutability)—data should not be changed directly, but instead a new version of the data created containing the changes.
 -->
コピーやクローンが必要なのはなぜでしょうか ? JavaScript では配列やオブジェクトは参照渡しされるため、コピーやクローンを行うことで変更が同じデータへの参照を持つ他のコードに影響を与えないことが保証されます。さらに Gutenberg プロジェクトは Redux ライブラリの哲学、[state は不変でなければならない ](https://redux.js.org/faq/immutable-data#what-are-the-benefits-of-immutability)に従っています。データは直接変更せず、変更を含む新しいバージョンのデータを作る必要があります。

## save
<!-- 
The `save` function defines the way in which the different attributes should be combined into the final markup, which is then serialized into `post_content`.
 -->
`save` 関数は、最終的なマークアップに異なる属性を結合する方法を定義します。この属性は `post_content` 内にシリアライズされます。

**ESNext** 

{% codetabs %}
{% ESNext %}
```jsx
save: () => {
	const blockProps = useBlockProps.save();

	return <div { ...blockProps }> Your block. </div>;
}
```

**ES5** 

{% ES5 %}
```js
save: function() {
	var blockProps = wp.blockEditor.useBlockProps.save();

	return wp.element.createElement(
		'div',
		blockProps,
		'Your block.'
	);
}
```
{% end %}

<!-- 
For most blocks, the return value of `save` should be an [instance of WordPress Element](/packages/element/README.md) representing how the block is to appear on the front of the site.
 -->
ほとんどのブロックで `save` の戻り値は、ブロックがサイトのフロントエンドでどのように表示されるかを示す [WordPress Element のインスタンス](https://developer.wordpress.org/block-editor/packages/packages-element/) になります。

<!-- 
_Note:_ While it is possible to return a string value from `save`, it _will be escaped_. If the string includes HTML markup, the markup will be shown on the front of the site verbatim, not as the equivalent HTML node content. If you must return raw HTML from `save`, use `wp.element.RawHTML`. As the name implies, this is prone to [cross-site scripting](https://en.wikipedia.org/wiki/Cross-site_scripting) and therefore is discouraged in favor of a WordPress Element hierarchy whenever possible.
 -->
_注意:_ `save` から文字列値を返すことができますが、この値は_エスケープされます_。文字列が HTML マークアップを含む場合、サイトのフロントエンドには、同等の HTML ノードコンテンツではなくマークアップがそのまま表示されます。`save` から生の HTML を返す必要がある場合は `wp.element.RawHTML` を使用してください。名前が示すとおり、これは [クロスサイトスクリプティング](https://en.wikipedia.org/wiki/Cross-site_scripting) が発生しやすいため、可能な場合は WordPress Element 階層の使用を推奨します。

<!-- 
_Note:_ The save function should be a pure function that depends only on the attributes used to invoke it.
It can not have any side effect or retrieve information from another source, e.g. it is not possible to use the data module inside it `select( store ).selector( ... )`.
This is because if the external information changes, the block may be flagged as invalid when the post is later edited ([read more about Validation](#validation)).
If there is a need to have other information as part of the save, developers can consider one of these two alternatives:
 - Use [dynamic blocks](/docs/how-to-guides/block-tutorial/creating-dynamic-blocks.md) and dynamically retrieve the required information on the server.
 - Store the external value as an attribute which is dynamically updated in the block's `edit` function as changes occur.
 -->
_注意:_ `save` 関数は、呼び出し時に使用された属性にのみ依存する純粋関数でなければなりません。どのようなサイドイフェクトも与えられず、別のソースからの情報も取得できません。たとえば 内部でデータモジュール `select( store ).selector( ... )` を使用することはできません。
これは外部の情報が変更されると、あとで投稿を編集する際にブロックが不正 (invalid) としてマーク付けされる可能性があるためです。詳細には以下の「[妥当性検証 (Validation)](#validation))」を参照してください。
保存の流れで他の情報が必要になった場合、開発者には2つの選択肢があります。
 - [ダイナミックブロック](https://ja.wordpress.org/team/handbook/block-editor/how-to-guides/block-tutorial/creating-dynamic-blocks/) を使用してサーバー上で動的に必要な情報を取得する。
 - 外部の値を属性として保存し、変更があった場合にはブロックの `edit` 関数内で動的に更新する。

<!-- 
For [dynamic blocks](/docs/how-to-guides/block-tutorial/creating-dynamic-blocks.md), the return value of `save` could represent a cached copy of the block's content to be shown only in case the plugin implementing the block is ever disabled.
 -->
[ダイナミックブロック](https://ja.wordpress.org/team/handbook/block-editor/how-to-guides/block-tutorial/creating-dynamic-blocks/) の場合、`save` の戻り値は、ブロックを実装するプラグインが無効化された場合に表示されるブロックコンテンツの、キャッシュしたコピーを返すことができます。

<!-- 
If left unspecified, the default implementation will save no markup in post content for the dynamic block, instead deferring this to always be calculated when the block is shown on the front of the site.
 -->
特に指定しない場合、デフォルトの実装ではダイナミックブロックの投稿コンテンツにはマークアップは保存されず、代わりにブロックがサイトのフロントエンド側で表示された際に常に計算するよう延期されます。

<!-- 
### block wrapper props
 -->
### ブロックラッパー props

<!-- 
Like the `edit` function, when rendering static blocks, it's important to add the block props returned by `useBlockProps.save()` to the wrapper element of your block. This ensures that the block class name is rendered properly in addition to any HTML attribute injected by the block supports API.
 -->
`edit` 関数同様、静的ブロックをレンダーする際は、ブロックのラッパー要素に `useBlockProps.save()` から返されるブロック props を追加することが重要です。これでブロックサポート API から外挿された任意の HTML 属性に加えて、ブロッククラス名が正しくレンダーされます。

### attributes

<!-- 
As with `edit`, the `save` function also receives an object argument including attributes which can be inserted into the markup.
 -->
`edit` 関数と同様 `save` 関数もまたオブジェクト引数を受け取ります。オブジェクト引数にはマークアップに挿入することができる属性が含まれます。

**ESNext**

{% codetabs %}
{% ESNext %}
```jsx
save: ( { attributes } ) => {
	const blockProps = useBlockProps.save();
	
	return <div { ...blockProps }>{ attributes.content }</div>;
}
```

**ES5**

{% ES5 %}
```js
save: function( props ) {
	var blockProps = wp.blockEditor.useBlockProps.save();

	return wp.element.createElement(
		'div',
		blockProps,
		props.attributes.content
	);
}
```
{% end %}

<!-- 
When saving your block, you want to save the attributes in the same format specified by the attribute source definition. If no attribute source is specified, the attribute will be saved to the block's comment delimiter. See the [Block Attributes documentation](/docs/reference-guides/block-api/block-attributes.md) for more details.
 -->
ブロックを保存する際、属性は、属性ソース定義で指定した形式で保存されます。属性ソースが指定されていない場合、属性はブロックのコメントデリミッターに保存されます。詳細は [ブロック属性のドキュメント](https://ja.wordpress.org/team/handbook/block-editor/reference-guides/block-api/block-attributes/) を参照してください。

<!-- 
## Examples
 -->
## 例

<!-- 
Here are a couple examples of using attributes, edit, and save all together.  For a full working example, see the [Introducing Attributes and Editable Fields](/docs/how-to-guides/block-tutorial/introducing-attributes-and-editable-fields.md) section of the Block Tutorial.
 -->
属性、`edit`、`save` を一緒に使用する例をいくつか挙げます。完全に動作するサンプルはブロックのチュートリアルの「[属性と編集可能フィールド](https://ja.wordpress.org/team/handbook/block-editor/how-to-guides/block-tutorial/introducing-attributes-and-editable-fields/)」

<!-- 
### Saving Attributes to Child Elements
 -->
### 子要素への属性の保存

**ESNext**

{% codetabs %}
{% ESNext %}
```jsx
attributes: {
	content: {
		type: 'string',
		source: 'html',
		selector: 'div'
	}
},

edit: ( { attributes, setAttributes } ) => {
	const blockProps = useBlockProps();
	const updateFieldValue = ( val ) => {
		setAttributes( { content: val } );
	}
	return (
		<div { ...blockProps }>
			<TextControl
				label='My Text Field'
				value={ attributes.content }
				onChange={ updateFieldValue }
			/>
		</p>
	);
},

save: ( { attributes } ) => {
	const blockProps = useBlockProps.save();

	return <div { ...blockProps }> { attributes.content } </div>;
},
```

**ES5**

{% ES5 %}
```js
attributes: {
	content: {
		type: 'string',
		source: 'html',
		selector: 'p'
	}
},

edit: function( props ) {
	var blockProps = wp.blockEditor.useBlockProps();
	var updateFieldValue = function( val ) {
		props.setAttributes( { content: val } );
	}

	return wp.element.createElement(
		'div',
		blockProps,
		wp.element.createElement(
			wp.components.TextControl,
			{
				label: 'My Text Field',
				value: props.attributes.content,
				onChange: updateFieldValue,

			}
		)
	);
},

save: function( props ) {
	var blockProps = wp.blockEditor.useBlockProps.save();

	return wp.element.createElement( 'div', blockProps, props.attributes.content );
},
```

{% end %}

<!-- 
### Saving Attributes via Serialization
 -->
### シリアライゼーションを通じた属性の保存

<!-- 
Ideally, the attributes saved should be included in the markup. However, there are times when this is not practical, so if no attribute source is specified the attribute is serialized and saved to the block's comment delimiter.

This example could be for a dynamic block, such as the [Latest Posts block](https://github.com/WordPress/gutenberg/blob/HEAD/packages/block-library/src/latest-posts/index.js), which renders the markup server-side. The save function is still required, however in this case it simply returns null since the block is not saving content from the editor.
 -->
理想的には保存する属性はマークアップに含まれるべきですが、常に現実的ではありません。このため属性ソースが指定されない場合、属性はシリアライズされブロックのコメントデリミッターに保存されます。

次の例は[「最近の投稿」ブロック](https://github.com/WordPress/gutenberg/blob/HEAD/packages/block-library/src/latest-posts/index.js)のような、マークアップをサーバーサイドでレンダーするダイナミックブロックになります。`save` 関数は依然として必要ですが、ブロックはエディターからコンテンツを保存していないため、この例では単純に null を返しています。

**ESNext**

{% codetabs %}
{% ESNext %}
```jsx
attributes: {
	postsToShow: {
		type: 'number',
	}
},

edit: ( { attributes, setAttributes } ) => {
	const blockProps = useBlockProps();

	return (
		<div { ...blockProps }>
			<TextControl
				label='Number Posts to Show'
				value={ attributes.postsToShow }
				onChange={ ( val ) => {
					setAttributes( { postsToShow: parseInt( val ) } );
				}}
			/>
		</p>
	);
},

save: () => {
	return null;
}
```

**ES5**

{% ES5 %}
```js
attributes: {
	postsToShow: {
		type: 'number',
	}
},

edit: function( props ) {
	var blockProps = wp.blockEditor.useBlockProps();
	
	return wp.element.createEleement( 
		'div',
		blockProps,
		wp.element.createElement(
			wp.components.TextControl,
			{
				label: 'Number Posts to Show',
				value: props.attributes.postsToShow,
				onChange: function( val ) {
					props.setAttributes( { postsToShow: parseInt( val ) } );
				},
			}
		)
	);
},

save: function() {
	return null;
}
```
{% end %}

<!-- 
## Validation
 -->
## 妥当性検証 (Validation)

<!-- 
When the editor loads, all blocks within post content are validated to determine their accuracy in order to protect against content loss. This is closely related to the saving implementation of a block, as a user may unintentionally remove or modify their co ntent if the editor is unable to restore a block correctly. During editor initialization, the saved markup for each block is regenerated using the attributes that were parsed from the post's content. If the newly-generated markup does not match what was already stored in post content, the block is marked as invalid. This is because we assume that unless the user makes edits, the markup should remain identical to the saved content.
 -->
エディターがブロックをロードする際、コンテンツの消失を防止するため投稿コンテンツ内のすべてのブロックは妥当性検証 (validatite) され、その正しさが確かめられます。これはブロックを保存する実装と密接な関係があります。なぜならエディターが正しくブロックをリストアしなければユーザーは意図せずにコンテンツを削除したり、変更するためです。エディターの初期化中、各ブロックのマークアップは、投稿コンテンツからパースされた属性を使用して再生成されます。新しく生成されたマークアップが投稿コンテンツ内の保存済みマークアップと異なる場合、ブロックは不正 (invalid) とマークされます。これはユーザーが編集していない限り、マークアップは保存されたコンテンツと同じはずだと仮定しているためです。

<!-- 
If a block is detected to be invalid, the user will be prompted to choose how to handle the invalidation:

![Invalid block prompt](https://user-images.githubusercontent.com/7753001/88754471-4cf7e900-d191-11ea-9123-3cee20719d10.png)

Clicking **Attempt Block Recovery** button will attempt recovery action as much as possible.
 -->
ブロックが不正とマークされると、ユーザーには妥当性検証の失敗をどのように処理するか求められます。

![不正なブロックのプロンプト](https://user-images.githubusercontent.com/7753001/88754471-4cf7e900-d191-11ea-9123-3cee20719d10.png)

**ブロックのリカバリーを試行** ボタンをクリックすると、できる限りの修復のアクションを試みます。

<!-- 
Clicking the "3-dot" menu on the side of the block displays three options:

- **Resolve**: Open Resolve Block dialog box with two buttons:
  - **Convert to HTML**: Protects the original markup from the saved post content and convert the block from its original type to the HTML block type, enabling the user to modify the HTML markup directly.
  - **Convert to Blocks**: Protects the original markup from the saved post content and convert the block from its original type to the validated block type.
- **Convert to HTML**: Protects the original markup from the saved post content and convert the block from its original type to the HTML block type, enabling the user to modify the HTML markup directly.
- **Convert to Classic Block**: Protects the original markup from the saved post content as correct. Since the block will be converted from its original type to the Classic block type, it will no longer be possible to edit the content using controls available for the original block type.
 -->
ブロック側の横の3ドットメニューをクリックすると、3つのオプションが表示されます。

- 「解決」ボタンをクリックすると「ブロックの問題を解決」ダイアログが開き、2つのオプションを選択できます。
  - **HTML に変換**: 投稿コンテンツ内の保存済みオリジナルのマークアップを保護し、ブロックをオリジナルのブロックタイプから HTML ブロックタイプに変換します。ユーザーは HTML マークアップを直接変更できます。
  - **ブロックへ変換**: 投稿コンテンツ内の保存済みオリジナルのマークアップを保護し、ブロックをオリジナルのブロックタイプから検証済みのブロックタイプに変換します。
- **HTML に変換**: 投稿コンテンツ内の保存済みオリジナルのマークアップを保護し、ブロックをオリジナルのブロックタイプから HTML ブロックタイプに変換します。ユーザーは HTML マークアップを直接変更できます。
- **クラシックブロックに変換**: 投稿コンテンツ内の保存済みオリジナルのマークアップを正しいものとして保護します。ブロックはオリジナルのブロックタイプからクラシックブロックタイプに変換されるため、オリジナルのブロックタイプで利用可能だったコントロールでコンテンツを編集できない可能性があります。

<!-- 
### Validation FAQ
 -->
### 妥当性検証 FAQ
<!-- 
**How do blocks become invalid?**
 -->
**ブロックが不正になるのはどのような場合ですか?**

<!-- 
The two most common sources of block invalidations are:

1. A flaw in a block's code would result in unintended content modifications. See the question below on how to debug block invalidation as a plugin author.
2. You or an external editor changed the HTML markup of the block in such a way that it is no longer considered correct.
 -->
ブロックが不正になる原因には大きく2つあります。

1. ブロックのコードのフローが、コンテンツの意図しない変更を引き起こした。以下の質問「プラグイン作者です。プラグインが invalid とマークされたらどうやってデバッグすればいいですか ?」を参照してください。
2. ユーザーまたは外部のエディターがブロックの HTML マークアップを変更して不正となった。

<!-- 
**I'm a plugin author. What should I do to debug why my blocks are being marked as invalid?**
 -->
**プラグイン作者です。プラグインが invalid とマークされたらどうやってデバッグすればいいですか ?**

<!-- 
Before starting to debug, be sure to familiarize yourself with the validation step described above documenting the process for detecting whether a block is invalid. A block is invalid if its regenerated markup does not match what is saved in post content, so often this can be caused by the attributes of a block being parsed incorrectly from the saved content.

If you're using [attribute sources](/docs/reference-guides/block-api/block-attributes.md), be sure that attributes sourced from markup are saved exactly as you expect, and in the correct type (usually a `'string'` or `'number'`).

When a block is detected as invalid, a warning will be logged into your browser's developer tools console. The warning will include specific details about the exact point at which a difference in markup occurred. Be sure to look closely at any differences in the expected and actual markups to see where problems are occurring.
 -->
デバッグを始める前に、上に記述された妥当性検証のステップと、ブロックが不正と検知されるプロセスについて理解してください。ブロックが不正となるのは再生成されたマークアップが投稿コンテンツ内の保存済みマークアップと合致しない場合です。したがって保存されたコンテンツからブロックの属性が正しくパースされなかった場合にしばしば発生します。

[属性ソース](https://ja.wordpress.org/team/handbook/block-editor/reference-guides/block-api/block-attributes/)を使用している場合には、マークアップのソースの属性が期待したとおりに正しいタイプ (通常は `'string'` か `'number'`) で保存されていることを確認してください。

ブロックの不正が検知されるとブラウザーの開発者ツールコンソールに警告が出力されます。警告にはマークアップの相違が発生した正確な場所の詳細が含まれます。期待したマークアップと実際のマークアップの違いを比較し、どこで問題が発生したかを調べてください。

<!-- 
**I've changed my block's `save` behavior and old content now includes invalid blocks. How can I fix this?**
 -->
**ブロックの `save` の動きを変えたら古いコンテンツが不正なブロックになりました。どのように修正すればよいですか ?**

<!-- 
Refer to the guide on [Deprecated Blocks](/docs/reference-guides/block-api/block-deprecation.md) to learn more about how to accommodate legacy content in intentional markup changes.
 -->
[非推奨ブロック](https://github.com/WordPress/gutenberg/blob/master/docs/designers-developers/developers/block-api/block-deprecation.md) のガイドを参照して、意図したマークアップの変更に古いコンテンツを収容する方法を学習してください。

[原文](https://github.com/WordPress/gutenberg/blob/trunk/docs/reference-guides/block-api/block-edit-save.md)<|MERGE_RESOLUTION|>--- conflicted
+++ resolved
@@ -61,14 +61,10 @@
  -->
 ### ブロックラッパー props
 
-<<<<<<< HEAD
-<!-- 
-The first thing to notice here is the use of the `useBlockProps` React hook on the block wrapper element. In the example above, the block wrapper renders a "div" in the editor, but in order for the Gutenberg editor to know how to manipulate the block, add any extra classNames that are needed for the block... the block wrapper element should apply props retrieved from the `useBlockProps` react hook call.
- -->
-ここで最初に注意するのが、ブロックラッパー要素での `useBlockProps` React フックの使用です。上の例でブロックラッパーはエディター内に "div" をレンダーしますが、Gutenberg エディターがどのようにブロックを操作すべきか知らせるために、ブロックに必要な追加の className を加えます。すなわち、ブロックラッパー要素は `useBlockProps` React フックコールから取得した props を適用する必要があります。
-=======
+<!-- 
 The first thing to notice here is the use of the `useBlockProps` React hook on the block wrapper element. In the example above, the block wrapper renders a "div" in the editor, but in order for the Gutenberg editor to know how to manipulate the block, add any extra classNames that are needed for the block... the block wrapper element should apply props retrieved from the `useBlockProps` react hook call. The block wrapper element should be a native DOM element, like `<div>` and `<table>`, or a React component that forwards any additional props to native DOM elements. Using a `<Fragment>` or `<ServerSideRender>` component, for instance, would be invalid.
->>>>>>> efaf0ec7
+ -->
+ここで最初に注意するのが、ブロックラッパー要素での `useBlockProps` React フックの使用です。上の例でブロックラッパーはエディター内に "div" をレンダーしますが、Gutenberg エディターがどのようにブロックを操作すべきか知らせるために、ブロックに必要な追加の className を加えます。すなわち、ブロックラッパー要素は `useBlockProps` React フックコールから取得した props を適用する必要があります。ブロックラッパー要素はネイティブの DOM 要素、例えば `<div>` や `<table>` か、または、任意の追加 props をネイティブの DOM 要素にフォワードする React コンポーネントでなければなりません。たとえば、`<Fragment>` や `<ServerSideRender>` コンポーネントは使用できません。
 
 <!-- 
 If the element wrapper needs any extra custom HTML attributes, these need to be passed as an argument to the `useBlockProps` hook. For example to add a `my-random-classname` className to the wrapper, you can use the following code:
