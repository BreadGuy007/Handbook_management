--- conflicted
+++ resolved
@@ -1,54 +1,43 @@
-<!-- 
+<!--
 # Templates
  -->
 # テンプレート
 
-<!-- 
+<!--
 A block template is defined as a list of block items. Such blocks can have predefined attributes, placeholder content, and be static or dynamic. Block templates allow specifying a default initial state for an editor session.
 
 The scope of templates include:
  -->
 ブロックテンプレートはブロックアイテムのリストとして定義されます。定義済みの属性やプレースホルダーコンテンツを含めることができ、静的にも動的にもできます。ブロックテンプレートを使用して、エディターセッションのデフォルトの初期状態を指定できます。
 
-<<<<<<< HEAD
 テンプレートの範囲は次のとおりです
-<!-- 
-- Setting a default state dynamically on the client. (like `defaultBlock`)
-- Registered as a default for a given post type.
+<!--
+-   Setting a default state dynamically on the client. (like `defaultBlock`)
+-   Registered as a default for a given post type.
  -->
 - クライアント側で初期状態を動的に設定 (`defaultBlock` のように)
 - 特定の投稿タイプのデフォルトとして登録
-=======
--   Setting a default state dynamically on the client. (like `defaultBlock`)
--   Registered as a default for a given post type.
->>>>>>> 3712ce0a
-
-<!-- 
+
+<!--
 Planned additions:
 
-<<<<<<< HEAD
-- Saved and assigned to pages as "page templates".
-- Defined in a `template.php` file or pulled from a custom post type (`wp_templates`) that is site specific.
-- As the equivalent of the theme hierarchy.
+-   Saved and assigned to pages as "page templates".
+-   Defined in a `template.php` file or pulled from a custom post type (`wp_templates`) that is site specific.
+-   As the equivalent of the theme hierarchy.
  -->
 予定されている追加機能
 
 - 「ページテンプレート」として固定ページへ保存、割り当て
 - `template.php`ファイル内で定義するか、サイト特有のカスタム投稿タイプ (` wp_templates`) から読み込む
 - テーマ階層に相当するもの
-=======
--   Saved and assigned to pages as "page templates".
--   Defined in a `template.php` file or pulled from a custom post type (`wp_templates`) that is site specific.
--   As the equivalent of the theme hierarchy.
->>>>>>> 3712ce0a
 
 ## API
 
-<!-- 
+<!--
 Templates can be declared in JS or in PHP as an array of blockTypes (block name and optional attributes).
  -->
 テンプレートは JS または PHP で、ブロックタイプ (ブロック名とオプション属性) の配列として宣言できます。
-<!-- 
+<!--
 The first example in PHP creates a template for posts that includes an image block to start, you can add as many or as few blocks to your template as needed.
 
 PHP example:
@@ -67,7 +56,7 @@
 }
 add_action( 'init', 'myplugin_register_template' );
 ```
-<!-- 
+<!--
 The following example in JavaScript creates a new block using [InnerBlocks](https://github.com/WordPress/gutenberg/blob/HEAD/packages/block-editor/src/components/inner-blocks/README.md) and templates, when inserted creates a set of blocks based off the template.
  -->
 次の JavaScript の例では [InnerBlocks](https://github.com/WordPress/gutenberg/blob/HEAD/packages/block-editor/src/components/inner-blocks/README.md) とテンプレートを使用して新しいブロックを作成します。エディターに挿入されるとテンプレートに基づいて一連のブロックを作成します。
@@ -96,35 +85,32 @@
 	},
 } );
 ```
-<!-- 
+<!--
 See the [Meta Block Tutorial](/docs/how-to-guides/metabox/meta-block-5-finishing.md) for a full example of a template in use.
  -->
 テンプレートを使用する完全なサンプルは [メタブロックのチュートリアル](https://ja.wordpress.org/team/handbook/block-editor/how-to-guides/metabox/meta-block-5-finishing/) を参照してください。
- 
-<!-- 
+
+<!--
 ## Block Attributes
  -->
 ## ブロック属性
 
-<!-- 
+<!--
 To find a comprehensive list of all block attributes that you can define in a template, consult the block's `block.json` file, and look at the `attributes` and `supports` values.
  -->
 テンプレートで定義可能な、すべてのブロック属性の網羅的なリストが必要であれば、ブロックの `block.json` ファイルの `attributes` と `supports` の値を調べてください。
 
-<!-- 
+<!--
 For example, [packages/block-library/src/heading/block.json](https://github.com/WordPress/gutenberg/blob/c62ccd80c7c6abb85740cf8745439029bf0f4d35/packages/block-library/src/heading/block.json#L5-L25) shows that the block has a `level` attribute, and supports the `anchor` parameter.
  -->
  例えば、[packages/block-library/src/heading/block.json](https://github.com/WordPress/gutenberg/blob/c62ccd80c7c6abb85740cf8745439029bf0f4d35/packages/block-library/src/heading/block.json#L5-L25) では、ブロックに `level` 属性があり、`anchor` パラメータをサポートすることがわかります。
 
-<!-- 
+<!--
 If you don't have the Gutenberg plugin installed, you can find `block.json` files inside `wp-includes/blocks/heading/block.json`.
  -->
 Gutenberg プラグインをインストールしていなければ、`block.json` ファイルは `wp-includes/blocks/heading/block.json` で見つかります。
 
-<<<<<<< HEAD
-<!-- 
-=======
->>>>>>> 3712ce0a
+<!--
 ## Custom Post types
 
 A custom post type can register its own template during registration:
@@ -156,7 +142,7 @@
 add_action( 'init', 'myplugin_register_book_post_type' );
 ```
 
-<!-- 
+<!--
 ### Locking
 
 Sometimes the intention might be to lock the template on the UI so that the blocks presented cannot be manipulated. This is achieved with a `template_lock` property.
@@ -178,35 +164,28 @@
 add_action( 'init', 'myplugin_register_template' );
 ```
 
-<<<<<<< HEAD
-<!-- 
-*Options:*
-
-- `all` — prevents all operations. It is not possible to insert new blocks, move existing blocks, or delete blocks.
-- `insert` — prevents inserting or removing blocks, but allows moving existing blocks.
- -->
-*オプション*
-=======
+<!--
 _Options:_
 
 -   `all` — prevents all operations. It is not possible to insert new blocks, move existing blocks, or delete blocks.
 -   `insert` — prevents inserting or removing blocks, but allows moving existing blocks.
->>>>>>> 3712ce0a
+ -->
+_オプション_
 
 - `all` - すべての操作を禁止します。新しいブロックの挿入、既存ブロックの移動、ブロックの削除はできません。
 - `insert` - 新しいブロックの挿入、ブロックの削除はできませんが、既存ブロックの移動はできます。
 
-<!-- 
+<!--
 Lock settings can be inherited by InnerBlocks. If `templateLock` is not set in an InnerBlocks area, the locking of the parent InnerBlocks area is used. If the block is a top level block, the locking configuration of the current post type is used.
  -->
 ロックの設定は InnerBlocks によって継承できます。`templateLock` が InnerBlocks 領域で設定されていなければ、親の InnerBlocks 領域のロックが使用されます。ブロックが最上位レベルのブロックであれば、現行の投稿タイプのロック構成が使用されます。
 
-<!-- 
+<!--
 ## Nested Templates
  -->
 ## ネストしたテンプレート
 
-<!-- 
+<!--
 Container blocks like the columns blocks also support templates. This is achieved by assigning a nested template to the block.
  -->
 「カラム」ブロックのようなコンテナブロックもテンプレートをサポートします。実装にはブロックにネストしたテンプレートを割り当てます。
