--- conflicted
+++ resolved
@@ -142,16 +142,12 @@
 add_action( 'init', 'myplugin_register_book_post_type' );
 ```
 
-<<<<<<< HEAD
-<!--
-### Locking
-=======
+<!--
 ## Locking
->>>>>>> ac4d8073
 
 Sometimes the intention might be to lock the template on the UI so that the blocks presented cannot be manipulated. This is achieved with a `template_lock` property.
  -->
-### ロック
+## ロック
 
 ブロックを操作できないように UI でテンプレートをロックしたい場合があります。これには `template_lock` プロパティを使用します。
 
@@ -184,14 +180,21 @@
  -->
 ロックの設定は InnerBlocks によって継承できます。`templateLock` が InnerBlocks 領域で設定されていなければ、親の InnerBlocks 領域のロックが使用されます。ブロックが最上位レベルのブロックであれば、現行の投稿タイプのロック構成が使用されます。
 
-<<<<<<< HEAD
-<!--
-=======
+<!--
 ## Individual block locking
-
+ -->
+## 個別のブロックのロック
+
+<!--
 Alongside template level locking, you can lock individual blocks; you can do this using a `lock` attribute on the attributes level. Block-level lock takes priority over the `templateLock` feature. Currently, you can lock moving and removing blocks.
-
+ -->
+テンプレートレベルのロックと同時に、個々のブロックをロックできます。これには属性レベルの `lock` 属性を使用します。ブロックレベルのロックは、`templateLock` 機能よりも優先されます。現在、ブロックの移動と削除をロックできます。
+
+<!--
 **Block-level locking is an experimental feature that may be removed or change anytime.**
+ -->
+**ブロックレベルのロックは実験的な機能であり、削除または変更される可能性があります。**
+
 ```js
 attributes: {
   // Prevent a block from being moved or removed.
@@ -201,13 +204,21 @@
   }
 }
 ```
+<!--
 _Options:_
 -   `remove` — Locks the ability of a block from being removed.
 -   `move` — Locks the ability of a block from being moved.
-
+ -->
+_オプション:_
+-   `remove` — ブロックの削除をロック
+-   `move` — ブロックの移動をロック
+
+<!--
 You can use this with `templateLock` to lock all blocks except a single block by using `false` in `remove` or `move`.
-
->>>>>>> ac4d8073
+ -->
+この機能を `templateLock` と一緒に使用して、`remove` や `move` に `false` を指定することで、1つのブロックを除いてすべてのブロックをロックできます。
+
+<!--
 ## Nested Templates
  -->
 ## ネストしたテンプレート
