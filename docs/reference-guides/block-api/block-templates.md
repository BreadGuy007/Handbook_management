<<<<<<< HEAD
<!--
# Templates
 -->
# テンプレート

<!--
A block template is defined as a list of block items. Such blocks can have predefined attributes, placeholder content, and be static or dynamic. Block templates allow specifying a default initial state for an editor session.
=======
# Block Templates

A block template is defined as a list of block items. Such blocks can have predefined attributes, placeholder content, and be static or dynamic. Block templates allow specifying a default initial state for an editor session. 
>>>>>>> 97dcff56

The scope of templates include:
 -->
ブロックテンプレートはブロックアイテムのリストとして定義されます。定義済みの属性やプレースホルダーコンテンツを含めることができ、静的にも動的にもできます。ブロックテンプレートを使用して、エディターセッションのデフォルトの初期状態を指定できます。

テンプレートの範囲は次のとおりです
<!--
-   Setting a default state dynamically on the client. (like `defaultBlock`)
-   Registered as a default for a given post type.
 -->
- クライアント側で初期状態を動的に設定 (`defaultBlock` のように)
- 特定の投稿タイプのデフォルトとして登録

<!--
Planned additions:

-   Saved and assigned to pages as "page templates".
-   Defined in a `template.php` file or pulled from a custom post type (`wp_templates`) that is site specific.
-   As the equivalent of the theme hierarchy.
 -->
予定されている追加機能

- 「ページテンプレート」として固定ページへ保存、割り当て
- `template.php`ファイル内で定義するか、サイト特有のカスタム投稿タイプ (` wp_templates`) から読み込む
- テーマ階層に相当するもの

## API

<!--
Templates can be declared in JS or in PHP as an array of blockTypes (block name and optional attributes).
 -->
テンプレートは JS または PHP で、ブロックタイプ (ブロック名とオプション属性) の配列として宣言できます。
<!--
The first example in PHP creates a template for posts that includes an image block to start, you can add as many or as few blocks to your template as needed.

PHP example:
 -->
最初の PHP の例では開始時に画像ブロックを含む投稿のテンプレートを作成します。必要に応じて好きなだけテンプレートにブロックを追加できます。

PHP の例:

```php
<?php
function myplugin_register_template() {
    $post_type_object = get_post_type_object( 'post' );
    $post_type_object->template = array(
        array( 'core/image' ),
    );
}
add_action( 'init', 'myplugin_register_template' );
```
<!--
The following example in JavaScript creates a new block using [InnerBlocks](https://github.com/WordPress/gutenberg/blob/HEAD/packages/block-editor/src/components/inner-blocks/README.md) and templates, when inserted creates a set of blocks based off the template.
 -->
次の JavaScript の例では [InnerBlocks](https://github.com/WordPress/gutenberg/blob/HEAD/packages/block-editor/src/components/inner-blocks/README.md) とテンプレートを使用して新しいブロックを作成します。エディターに挿入されるとテンプレートに基づいて一連のブロックを作成します。

```js
const el = wp.element.createElement;
const { registerBlockType } = wp.blocks;
const { InnerBlocks } = wp.blockEditor;

const BLOCKS_TEMPLATE = [
	[ 'core/image', {} ],
	[ 'core/paragraph', { placeholder: 'Image Details' } ],
];

registerBlockType( 'myplugin/template', {
	title: 'My Template Block',
	category: 'widgets',
	edit: ( props ) => {
		return el( InnerBlocks, {
			template: BLOCKS_TEMPLATE,
			templateLock: false,
		} );
	},
	save: ( props ) => {
		return el( InnerBlocks.Content, {} );
	},
} );
```
<!--
See the [Meta Block Tutorial](/docs/how-to-guides/metabox.md#step-4-finishing-touches) for a full example of a template in use.
 -->
テンプレートを使用する完全なサンプルは [メタブロックのチュートリアル](https://ja.wordpress.org/team/handbook/block-editor/how-to-guides/metabox#step-4-finishing-touches) を参照してください。

<!--
## Block Attributes
 -->
## ブロック属性

<!--
To find a comprehensive list of all block attributes that you can define in a template, consult the block's `block.json` file, and look at the `attributes` and `supports` values.
 -->
テンプレートで定義可能な、すべてのブロック属性の網羅的なリストが必要であれば、ブロックの `block.json` ファイルの `attributes` と `supports` の値を調べてください。

<!--
For example, [packages/block-library/src/heading/block.json](https://github.com/WordPress/gutenberg/blob/c62ccd80c7c6abb85740cf8745439029bf0f4d35/packages/block-library/src/heading/block.json#L5-L25) shows that the block has a `level` attribute, and supports the `anchor` parameter.
 -->
 例えば、[packages/block-library/src/heading/block.json](https://github.com/WordPress/gutenberg/blob/c62ccd80c7c6abb85740cf8745439029bf0f4d35/packages/block-library/src/heading/block.json#L5-L25) では、ブロックに `level` 属性があり、`anchor` パラメータをサポートすることがわかります。

<!--
If you don't have the Gutenberg plugin installed, you can find `block.json` files inside `wp-includes/blocks/heading/block.json`.
 -->
Gutenberg プラグインをインストールしていなければ、`block.json` ファイルは `wp-includes/blocks/heading/block.json` で見つかります。

<!--
## Custom Post types

A custom post type can register its own template during registration:
 -->
## カスタム投稿タイプ

カスタム投稿タイプ登録時に独自のテンプレートを登録できます。

```php
function myplugin_register_book_post_type() {
	$args = array(
		'public' => true,
		'label'  => 'Books',
		'show_in_rest' => true,
		'template' => array(
			array( 'core/image', array(
				'align' => 'left',
			) ),
			array( 'core/heading', array(
				'placeholder' => 'Add Author...',
			) ),
			array( 'core/paragraph', array(
				'placeholder' => 'Add Description...',
			) ),
		),
	);
	register_post_type( 'book', $args );
}
add_action( 'init', 'myplugin_register_book_post_type' );
```

<!--
## Locking

Sometimes the intention might be to lock the template on the UI so that the blocks presented cannot be manipulated. This is achieved with a `template_lock` property.
 -->
## ロック

ブロックを操作できないように UI でテンプレートをロックしたい場合があります。これには `template_lock` プロパティを使用します。

```php
function myplugin_register_template() {
	$post_type_object = get_post_type_object( 'post' );
	$post_type_object->template = array(
		array( 'core/paragraph', array(
			'placeholder' => 'Add Description...',
		) ),
	);
	$post_type_object->template_lock = 'all';
}
add_action( 'init', 'myplugin_register_template' );
```

<!--
_Options:_

-   `all` — prevents all operations. It is not possible to insert new blocks, move existing blocks, or delete blocks.
-   `insert` — prevents inserting or removing blocks, but allows moving existing blocks.
 -->
_オプション_

- `all` - すべての操作を禁止します。新しいブロックの挿入、既存ブロックの移動、ブロックの削除はできません。
- `insert` - 新しいブロックの挿入、ブロックの削除はできませんが、既存ブロックの移動はできます。

<!--
Lock settings can be inherited by InnerBlocks. If `templateLock` is not set in an InnerBlocks area, the locking of the parent InnerBlocks area is used. If the block is a top level block, the locking configuration of the current post type is used.
 -->
ロックの設定は InnerBlocks によって継承できます。`templateLock` が InnerBlocks 領域で設定されていなければ、親の InnerBlocks 領域のロックが使用されます。ブロックが最上位レベルのブロックであれば、現行の投稿タイプのロック構成が使用されます。

<!--
## Individual block locking
 -->
## 個別のブロックのロック

<!--
Alongside template level locking, you can lock individual blocks; you can do this using a `lock` attribute on the attributes level. Block-level lock takes priority over the `templateLock` feature. Currently, you can lock moving and removing blocks.
 -->
テンプレートレベルのロックと同時に、個々のブロックをロックできます。これには属性レベルの `lock` 属性を使用します。ブロックレベルのロックは、`templateLock` 機能よりも優先されます。現在、ブロックの移動と削除をロックできます。

<!--
**Block-level locking is an experimental feature that may be removed or change anytime.**
 -->
<!-- 
**ブロックレベルのロックは実験的な機能であり、削除または変更される可能性があります。**
 -->
```js
attributes: {
  // Prevent a block from being moved or removed.
  lock: {
    remove: true,
    move: true,
  }
}
```
<!--
_Options:_
-   `remove` — Locks the ability of a block from being removed.
-   `move` — Locks the ability of a block from being moved.
 -->
_オプション:_
-   `remove` — ブロックの削除をロック
-   `move` — ブロックの移動をロック

<!--
You can use this with `templateLock` to lock all blocks except a single block by using `false` in `remove` or `move`.
 -->
この機能を `templateLock` と一緒に使用して、`remove` や `move` に `false` を指定することで、1つのブロックを除いてすべてのブロックをロックできます。

```php
$template = array(
	array( 'core/image', array(
		'align' => 'left',
	) ),
	array( 'core/heading', array(
		'placeholder' => 'Add Author...',
	) ),
	// Allow a Paragraph block to be moved or removed.
	array( 'core/paragraph', array(
		'placeholder' => 'Add Description...',
		'lock' => array(
			'move'   => false,
			'remove' => false,
		),
	) ),
);
```

<!--
## Nested Templates
 -->
## ネストしたテンプレート

<!--
Container blocks like the columns blocks also support templates. This is achieved by assigning a nested template to the block.
 -->
「カラム」ブロックのようなコンテナブロックもテンプレートをサポートします。実装にはブロックにネストしたテンプレートを割り当てます。

```php
$template = array(
	array( 'core/paragraph', array(
		'placeholder' => 'Add a root-level paragraph',
	) ),
	array( 'core/columns', array(), array(
		array( 'core/column', array(), array(
			array( 'core/image', array() ),
		) ),
		array( 'core/column', array(), array(
			array( 'core/paragraph', array(
				'placeholder' => 'Add a inner paragraph'
			) ),
		) ),
	) )
);
```
[原文](https://github.com/WordPress/gutenberg/blob/trunk/docs/reference-guides/block-api/block-templates.md)<|MERGE_RESOLUTION|>--- conflicted
+++ resolved
@@ -1,16 +1,10 @@
-<<<<<<< HEAD
-<!--
-# Templates
- -->
-# テンプレート
-
-<!--
-A block template is defined as a list of block items. Such blocks can have predefined attributes, placeholder content, and be static or dynamic. Block templates allow specifying a default initial state for an editor session.
-=======
+<!--
 # Block Templates
-
+ -->
+# ブロックテンプレート
+
+<!--
 A block template is defined as a list of block items. Such blocks can have predefined attributes, placeholder content, and be static or dynamic. Block templates allow specifying a default initial state for an editor session. 
->>>>>>> 97dcff56
 
 The scope of templates include:
  -->
