--- conflicted
+++ resolved
@@ -1081,12 +1081,8 @@
 ```
 
 <!--
-A spacing property may define an array of allowable sides that can be configured. When arbitrary sides are defined only UI controls for those sides are displayed.
- -->
-spacing プロパティは構成可能なサイドの配列を定義することもできます。任意のサイドが UI コントロールに定義されると、そのサイドが表示されます。
-
-<<<<<<< HEAD
+A spacing property may define an array of allowable sides that can be configured. When arbitrary sides are defined only UI controls for those sides are displayed. Axial sides are defined with the `vertical` and `horizontal` terms, and display a single UI control for each axial pair (for example, `vertical` controls both the top and bottom sides). A spacing property may support arbitrary individual sides **or** axial sides, but not a mix of both.
+ -->
+spacing プロパティは構成可能なサイドの配列を定義することもできます。任意のサイドが UI コントロールに定義されると、そのサイドが表示されます。軸方向のサイドは `vertical` と `horizontal` で定義され、軸方向のペアごとに1つの UI コントロールが表示されます (例えば、`vertical` は上辺と下辺の両方を制御します)。spacing プロパティは、任意の個別のサイド、**または**、軸方向のサイドをサポートできますが、両方を混ぜることはできません。
+
 [原文](https://github.com/WordPress/gutenberg/blob/trunk/docs/designers-developers/developers/block-api/block-supports.md)
-=======
-A spacing property may define an array of allowable sides that can be configured. When arbitrary sides are defined only UI controls for those sides are displayed. Axial sides are defined with the `vertical` and `horizontal` terms, and display a single UI control for each axial pair (for example, `vertical` controls both the top and bottom sides). A spacing property may support arbitrary individual sides **or** axial sides, but not a mix of both.
->>>>>>> d721a436
