--- conflicted
+++ resolved
@@ -1026,29 +1026,42 @@
 
 ブロックを再利用可能なブロックに変換する機能を無効化したい場合があります。デフォルトではすべてのブロックは再利用可能ブロックに変換できます。reusable サポートを false に設定すると、再利用可能ブロックするに変換するオプションが表示されません。
 
-<<<<<<< HEAD
 ```js
 supports: {
     // 再利用可能ブロックへの変換を許可しない
     reusable: false,
 }
 ```
-=======
+
 ## lock
 
+<!-- 
 -   Type: `boolean`
 -   Default value: `true`
-
+ -->
+-   タイプ: `boolean`
+-   デフォルト値: `true`
+
+<!-- 
 A block may want to disable the ability to toggle the lock state. It can be locked/unlocked by a user from the block "Options" dropdown by default. To disable this behavior, set `lock` to `false`.
-
+ -->
+ブロックは、ロック状態を切り替える機能を無効化したい場合があります。デフォルトでは、ブロックの「オプション」ドロップダウンから、ユーザーによるロック、ロック解除が可能です。この動作を無効にするには、`lock` を `false` に設定します。
+
+<!-- 
 ```js
 supports: {
 	// Remove support for locking UI.
 	lock: false
 }
 ```
-
->>>>>>> 7ef01539
+ -->
+```js
+supports: {
+	// ロック UI のサポートを削除。
+	lock: false
+}
+```
+
 ## spacing
 
 <!--
