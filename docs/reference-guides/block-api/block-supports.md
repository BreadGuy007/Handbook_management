<!--
# Supports
 -->
# サポート

<!--
Block Supports is the API that allows a block to declare features used in the editor.
 -->
ブロックは「ブロックサポート」API を使用してエディター内で使用する機能を宣言できます。

<!--
Some block supports — for example, `anchor` or `className` — apply their attributes by adding additional props on the element returned by `save`. This will work automatically for default HTML tag elements (`div`, etc). However, if the return value of your `save` is a custom component element, you will need to ensure that your custom component handles these props in order for the attributes to be persisted.
 -->
`anchor` や `className` などいくつかのブロックサポートは属性を適用する場合に `save` から返される要素に追加の props を加えます。`div` などのデフォルトの HTML タグ要素であればこれは自動的に動作しますが、`save` の戻り値がカスタムコンポーネント要素の場合、属性が永続化されるようカスタムコンポーネントがこれらの props を処理する必要があります。

## anchor
<!--
-   Type: `boolean`
-   Default value: `false`
 -->
- タイプ: `boolean`
- デフォルト値: `false`

<!--
Anchors let you link directly to a specific block on a page. This property adds a field to define an id for the block and a button to copy the direct link.

```js
// Declare support for anchor links.
supports: {
	anchor: true
}
```
 -->
アンカーを使用するとページ上の特定のブロックに直接リンクできます。このプロパティはブロックの ID を定義するフィールドと、ダイレクトリンクをコピーするボタンをを追加します。

```js
// アンカーリンクのサポートを宣言
supports: {
    anchor: true
}
```

## align
<!--
-   Type: `boolean` or `array`
-   Default value: `false`
 -->
- タイプ: `boolean` または `array`
- デフォルト値: `false`

<!--
This property adds block controls which allow to change block's alignment. _Important: It doesn't work with dynamic blocks yet._
 -->
このプロパティはブロックの配置を変更するブロックコントロールを追加します。_重要: ダイナミックブロックでは、まだ動作しません。_

<!--
```js
supports: {
	// Declare support for block's alignment.
	// This adds support for all the options:
	// left, center, right, wide, and full.
	align: true
}
```
 -->
```js
supports: {
    // ブロックの配置のサポートを宣言
    // すべてのオプションのサポートを追加
    // left (左寄せ), center (中央寄せ), right (右寄せ), wide (幅広), full (全幅)
    align: true
}
```

<!--
```js
supports: {
	// Declare support for specific alignment options.
	align: [ 'left', 'right', 'full' ]
}
```
 -->
```js
supports: {
    // 特定の配置のオプションのサポートを宣言
    align: [ 'left', 'right', 'full' ]
}
```
<!--
When the block declares support for `align`, the attributes definition is extended to include an align attribute with a `string` type. By default, no alignment is assigned. The block can apply a default alignment by specifying its own `align` attribute with a default e.g.:
 -->
ブロックが `align` サポートを宣言するとブロック属性定義が拡張され、`string` タイプの align 属性が含まれます。デフォルトでは配置は割り当てられません。ブロックにデフォルトの配置を適用するには、デフォルト値と共に `align` 属性を指定します。たとえば

```js
attributes: {
    align: {
        type: 'string',
        default: 'right'
    }
}
```

## alignWide
<!--
-   Type: `boolean`
-   Default value: `true`
 -->
- タイプ: `boolean`
- デフォルト値: `true`

<!--
This property allows to enable [wide alignment](/docs/how-to-guides/themes/theme-support.md#wide-alignment) for your theme. To disable this behavior for a single block, set this flag to `false`.
 -->
このプロパティを使用するとテーマの [幅広揃え](https://ja.wordpress.org/team/handbook/block-editor/how-to-guides/themes/theme-support/#wide-alignment) を有効化できます。単一ブロックに対してこの機能を無効化するにはこのフラグに `false` を設定してください。

<!--
```js
supports: {
	// Remove the support for wide alignment.
	alignWide: false
}
```
 -->
```js
supports: {
    // 幅広揃えサポートを除去
    alignWide: false
}
```

## className

<!--
-   Type: `boolean`
-   Default value: `true`
 -->
- タイプ: `boolean`
- デフォルト値: `true`

<!--
By default, the class `.wp-block-your-block-name` is added to the root element of your saved markup. This helps having a consistent mechanism for styling blocks that themes and plugins can rely on. If, for whatever reason, a class is not desired on the markup, this functionality can be disabled.
 -->
デフォルトでは保存したマークアップの root 要素にクラス `.wp-block-your-block-name` が追加されます。この結果、テーマやプラグインがブロックをスタイリングする際に利用可能な一貫した機構が実現します。何らかの理由によりこのクラスをマークアップに付加したくない場合、この機能を無効化できます。

<!--
```js
supports: {
	// Remove the support for the generated className.
	className: false
}
```
 -->
```js
supports: {
    // className 生成サポートを除去
    className: false
}
```

## color

<!--
-   Type: `Object`
-   Default value: null
-   Subproperties:
    -   `background`: type `boolean`, default value `true`
    -   `__experimentalDuotone`: type `string`, default value undefined
    -   `gradients`: type `boolean`, default value `false`
    -   `link`: type `boolean`, default value `false`
    -   `text`: type `boolean`, default value `true`
 -->
- タイプ: `Object`
- デフォルト値: null
- サブプロパティ:
    -   `background`: タイプ `boolean`, デフォルト値 `true`
    -   `__experimentalDuotone`: タイプ `string`, デフォルト値なし
    -   `gradients`: タイプ `boolean`, デフォルト値 `false`
    -   `link`: タイプ `boolean`, デフォルト値 `false`
    -   `text`: タイプ `boolean`, デフォルト値 `true`

<!--
This value signals that a block supports some of the properties related to color. When it does, the block editor will show UI controls for the user to set their values.
 -->
この値はブロックが色に関連するプロパティをサポートすることを通知します。サポートする場合、ブロックエディターはユーザーがプロパティ値を設定できる UI コントロールを表示します。

<!--
The controls for background and text will source their colors from the `editor-color-palette` [theme support](https://developer.wordpress.org/block-editor/developers/themes/theme-support/#block-color-palettes), while the gradient's from `editor-gradient-presets` [theme support](https://developer.wordpress.org/block-editor/developers/themes/theme-support/#block-gradient-presets).
 -->
<!-- 背景とテキストのコントロールは色を `editor-color-palette` [テーマサポート](https://ja.wordpress.org/team/handbook/block-editor/how-to-guides/themes/theme-support/#block-color-palettes) から、グラデーションは `editor-gradient-presets` [テーマサポート](https://ja.wordpress.org/team/handbook/block-editor/how-to-guides/themes/theme-support/#block-gradient-presets) から取得します。
 -->

<!--
Note that the `text` and `background` keys have a default value of `true`, so if the `color` property is present they'll also be considered enabled:
Note that the `background` and `text` keys have a default value of `true`, so if the `color` property is present they'll also be considered enabled:
 -->
注意: `background` キーと`text` キーのデフォルト値は `true` です。`color` プロパティを宣言するとこれらも有効化されます。

<!--
```js
supports: {
	color: {
		// This also enables text and background UI controls.
		gradients: true // Enable gradients UI control.
	}
}
```
 -->
```js
supports: {
    color: { // 同時にテキスト UI コントロールと背景 UI コントロールも有効化
        gradients: true // グラデーション UI コントロールを有効化
    }
}
```
<!--
It's possible to disable them individually:
 -->
これらは個別に無効化できます。

<!--
```js
supports: {
    color: { // Text UI control is enabled.
        background: false, // Disable background UI control.
        gradients: true // Enable gradients UI control.
    }
}
```
 -->
```js
supports: {
    color: { // テキスト UI コントロールは有効
        background: false, // 背景 UI コントロールを無効化
        gradients: true // グラデーション UI コントロールを有効化
    }
}
```
<!--
When the block has support for a specific color property, the attributes definition is extended to include some attributes.
 -->
<!--
ブロックが color プロパティをサポートすると、attributes の定義もいくつかの属性を含むよう拡張されます。
 -->

<!--
-   `style`: attribute of `object` type with no default assigned. This is added when any of support color properties are declared. It stores the custom values set by the user. The block can apply a default style by specifying its own `style` attribute with a default e.g.:
 -->
<!--
- `style`: デフォルトの割り当てのない `object` タイプの属性。任意の color プロパティのサポートを宣言すると追加されます。ユーザーによるカスタム値のセットを保存します。ブロックは自身の `style` 属性とデフォルトを指定することで、デフォルトスタイルを適用できます。
 -->

### color.background

<!--
This property adds UI controls which allow the user to apply a solid background color to a block.
 -->
このプロパティは UI コントロールを追加します。ユーザーは UI コントロールを使用してブロックに背景色を適用できます。

<!--
When color support is declared, this property is enabled by default (along with text), so simply setting color will enable background color.
 -->
color サポートを宣言すると、background プロパティは text プロパティと共に自動で有効化されます。このため単に color を設定すれば、背景色は有効化されます。

<!--
```js
supports: {
    color: true // Enables background and text
}
```
 -->
```js
supports: {
    color: true // background と text の両方を有効化
}
```

<!--
To disable background support while keeping other color supports enabled, set to `false`.
 -->
他の color サポートは有効化しながら background サポートを無効化するには、`false` を設定します。

<!--
```js
supports: {
    color: {
        // Disable background support. Text color support is still enabled.
        background: false
    }
}
```
 -->
```js
supports: {
    color: {
        // background サポートを無効化。テキスト色のサポートは引き続き有効
        background: false
    }
}
```

<!--
-   When `background` support is declared: it'll be added a new `backgroundColor` attribute of type `string` with no default assigned. It stores the preset values set by the user. The block can apply a default background color by specifying its own attribute with a default e.g.:
 -->
<!--
- `background` サポートを宣言すると、新しく `string` タイプの `backgroundColor` 属性がデフォルトの割り当てなしで追加されます。ユーザーによるプリセットした値のセットを保存します。ブロックは自身の属性とデフォルトを指定することで、デフォルトの背景色を適用できます。
 -->
<!--
When the block declares support for `color.background`, the attributes definition is extended to include two new attributes: `backgroundColor` and `style`:
 -->
ブロックが `color.background` のサポートを宣言すると、属性定義が拡張され、2つの新しい属性 `backgroundColor` と `style` が含まれます。

<!--
- `backgroundColor`: attribute of `string` type with no default assigned.
 -->
- `backgroundColor`: タイプ `string` の属性。デフォルト値なし。

<!--
  When a user chooses from the list of preset background colors, the preset slug is stored in the `backgroundColor` attribute.
 -->
  プリセットのリストからユーザーが背景色を選択すると、プリセットのスラッグが `backgroundColor` 属性に保存されます。

<!--
  Background color presets are sourced from the `editor-color-palette` [theme support](/docs/how-to-guides/themes/theme-support.md#block-color-palettes).
 -->
  背景色プリセットは `editor-color-palette` [テーマサポート](https://ja.wordpress.org/team/handbook/block-editor/how-to-guides/themes/theme-support/#block-color-palettes) がソースです。

<!--
  The block can apply a default preset background color by specifying its own attribute with a default e.g.:
 -->
  ブロックはデフォルトのプリセット背景色を適用できます。これには 自身の属性に default で指定します。

  ```js
  attributes: {
      backgroundColor: {
          type: 'string',
          default: 'some-preset-background-slug',
      }
  }
  ```

<!--
- `style`: attribute of `object` type with no default assigned.
 -->
- `style`: タイプ `object` の属性。デフォルト値なし。

<!--
  When a custom background color is selected (i.e. using the custom color picker), the custom color value is stored in the `style.color.background` attribute.
 -->
  カスタムカラーピッカーを使用するなどして、カスタム背景色を選択すると、カスタムカラー値が `style.color.background` 属性に保存されます。

<!--
  The block can apply a default custom background color by specifying its own attribute with a default e.g.:
 -->
  ブロックはデフォルトのカスタム背景色を適用できます。これには 自身の属性に default で指定します。

  ```js
  attributes: {
      style: {
          type: 'object',
          default: {
              color: {
                  background: '#aabbcc',
              }
          }
      }
  }
  ```

### color.__experimentalDuotone

<!--
This property adds UI controls which allow to apply a duotone filter to a block or part of a block.
 -->
このプロパティは UI コントロールを追加します。ブロック、またはブロックの一部にデュオトーンフィルターを適用できます。

<!--
The parent selector is automatically added much like nesting in Sass/SCSS (however, the `&` selector is not supported).
 -->
親のセレクタが、Sass/SCSS でのネストのように自動で追加されます (しかし、`&` セレクタはサポートされません)。

<!--
```js
supports: {
    color: {
        // Apply the filter to the same selector in both edit and save.
        __experimentalDuotone: '> .duotone-img, > .duotone-video',

        // Default values must be disabled if you don't want to use them with duotone.
        background: false,
        text: false
    }
}
```
 -->
```js
supports: {
    color: {
        // edit と save 両方の同じセレクタにフィルターを適用する。
        __experimentalDuotone: '> .duotone-img, > .duotone-video',

        // デュオトーンと一緒にデフォルト値を使いたくない場合は、無効化する必要がある
        background: false,
        text: false
    }
}
```

<!--
Duotone presets are sourced from `color.duotone` in [theme.json](/docs/how-to-guides/themes/theme-json.md).
 -->
デュオトーンプリセットは、[theme.json](https://ja.wordpress.org/team/handbook/block-editor/how-to-guides/themes/theme-json/) の `color.duotone` がソースです。

<!--
When the block declares support for `color.__experimentalDuotone`, the attributes definition is extended to include the attribute `style`:
 -->
ブロックが `color.__experimentalDuotone` のサポートを宣言すると、属性定義が拡張され、属性 `style` が含まれます。

<!--
- `style`: attribute of `object` type with no default assigned.
 -->
- `style`: タイプ `object` の属性。デフォルト値なし。

<!--
  The block can apply a default duotone color by specifying its own attribute with a default e.g.:
 -->
  ブロックはデフォルトのデュオトーンカラーを適用できます。これには 自身の属性に default で指定します。

  ```js
  attributes: {
      style: {
          type: 'object',
          default: {
              color: {
                  duotone: [
                      '#FFF',
                      '#000'
                  ]
              }
          }
      }
  }
  ```

### color.gradients

<!--
-   When `gradients` support is declared: it'll be added a new `gradient` attribute of type `string` with no default assigned. It stores the preset values set by the user. The block can apply a default text color by specifying its own attribute with a default e.g.:
 -->
<!--
- `gradients` サポートを宣言すると、新しく `string` タイプの `gradients` 属性がデフォルトの割り当てなしで追加されます。ユーザーによるプリセットした値のセットを保存します。ブロックは自身の属性とデフォルトを指定することで、デフォルトのグラデーションを適用できます。
 -->

<!--
This property adds UI controls which allow the user to apply a gradient background to a block.
 -->
このプロパティは UI コントロールを追加します。ユーザーは UI コントロールを使用して、ブロックにグラデーション背景を適用できます。

<!--
```js
supports: {
    color: {
        gradients: true,

        // Default values must be disabled if you don't want to use them with gradient.
        background: false,
        text: false
    }
}
```
 -->
```js
supports: {
    color: {
        gradients: true,

        // グラデーションと一緒にデフォルト値を使いたくない場合は、無効化する必要がある
        background: false,
        text: false
    }
}
```

<!--
Gradient presets are sourced from `editor-gradient-presets` [theme support](/docs/how-to-guides/themes/theme-support.md#block-gradient-presets).
 -->
グラデーションプリセットは `editor-gradient-presets` [テーマサポート](https://ja.wordpress.org/team/handbook/block-editor/how-to-guides/themes/theme-support/#block-gradient-presets) がソースです。

<!--
When the block declares support for `color.gradient`, the attributes definition is extended to include two new attributes: `gradient` and `style`:
 -->
ブロックが `color.gradient` のサポートを宣言すると、属性定義が拡張され、2つの新しい属性 `gradient` と `style` が含まれます。

<!--
- `gradient`: attribute of `string` type with no default assigned.
 -->
- `gradient`: タイプ `string` の属性。デフォルト値なし。

<!--
  When a user chooses from the list of preset gradients, the preset slug is stored in the `gradient` attribute.
 -->
  プリセットのリストからユーザーがグラデーションを選択すると、プリセットのスラッグが `gradient` 属性に保存されます。

<!--
  The block can apply a default preset gradient by specifying its own attribute with a default e.g.:
 -->
  ブロックはデフォルトのグラデーションプリセットを適用できます。これには 自身の属性に default で指定します。

  ```js
  attributes: {
      gradient: {
          type: 'string',
          default: 'some-preset-gradient-slug',
      }
  }
  ```

<!--
- `style`: attribute of `object` type with no default assigned.
 -->
- `style`: タイプ `object` の属性。デフォルト値なし。

<!--
  When a custom gradient is selected (i.e. using the custom gradient picker), the custom gradient value is stored in the `style.color.gradient` attribute.
 -->
  カスタムグラデーションピッカーを使用するなどして、カスタムグラデーションを選択すると、カスタムグラデーション値が `style.color.gradient` 属性に保存されます。

<!--
  The block can apply a default custom gradient by specifying its own attribute with a default e.g.:
 -->
  ブロックはデフォルトのカスタムグラデーションを適用できます。これには 自身の属性に default で指定します。

  ```js
  attributes: {
      style: {
          type: 'object',
          default: {
              color: {
                  gradient: 'linear-gradient(135deg,rgb(170,187,204) 0%,rgb(17,34,51) 100%)',
              }
          }
      }
  }
  ```

### color.link

<!--
This property adds block controls which allow the user to set link color in a block, link color is disabled by default.
 -->
このプロパティは、ユーザーがブロック内のリンクの色を設定できるブロックコントロールを追加します。デフォルトではリンクの色は無効です。


```js
supports: {
    color: true // Enables only background and text
}
```
<!--
To enable link color support, set to `true`.
 -->
リンクの色のサポートを有効にするには、`true` に設定します。

```js
supports: {
    color: {
        link: true
    }
}
```
<!--
Link color presets are sourced from the `editor-color-palette` [theme support](/docs/how-to-guides/themes/theme-support.md#block-color-palettes).
 -->
リンクの色のプリセットは、`editor-color-palette` [テーマサポート](https://ja.wordpress.org/team/handbook/block-editor/how-to-guides/themes/theme-support/#block-color-palettes)をソースとしています。

<!--
When the block declares support for `color.link`, the attributes definition is extended to include two new attributes: `linkColor` and `style`:
 -->
ブロックが `color.link` のサポートを宣言すると、属性定義が拡張され、2つの新しい属性 `linkColor` と `style` が追加されます。

<!--
- `linkColor`: attribute of `string` type with no default assigned.
 -->
- `linkColor`: `string` 型の属性で、デフォルトは割り当てられていません。

<!--
  When a user chooses from the list of preset link colors, the preset slug is stored in the `linkColor` attribute.

  The block can apply a default preset text color by specifying its own attribute with a default e.g.:
 -->
  ユーザーがプリセットのリンクの色のリストから選択すると、プリセットのスラッグが `linkColor` 属性に格納されます。

  ブロックにデフォルトのプリセットのテキスト色を適用するには、自身の属性にデフォルトを指定します。例:

  ```js
  attributes: {
      linkColor: {
          type: 'string',
          default: 'some-preset-link-color-slug',
      }
  }
  ```
<!--
- `style`: attribute of `object` type with no default assigned.
 -->
- `style`: `object` 型の属性で、デフォルトは割り当てられていません。

<!--
  When a custom link color is selected (i.e. using the custom color picker), the custom color value is stored in the `style.color.link` attribute.

  The block can apply a default custom link color by specifying its own attribute with a default e.g.:
 -->
  カスタム色ピッカーを使用するなどして、カスタムリンクの色が選択されると、カスタム色の値が `style.color.link` 属性に格納されます。

  ブロックにデフォルトのカスタムリンクの色を適用するには、自身の属性をデフォルトで指定します。

  ```js
  attributes: {
      style: {
          type: 'object',
          default: {
              color: {
                  link: '#ff0000',
              }
          }
      }
  }
  ```

### color.text

<!--
-   When `text` support is declared: it'll be added a new `textColor` attribute of type `string` with no default assigned. It stores the preset values set by the user. The block can apply a default text color by specifying its own attribute with a default e.g.:
 -->
<!--
- `text` サポートを宣言すると、新しく `string` タイプの `textColor` 属性がデフォルトの割り当てなしで追加されます。ユーザーによるプリセットした値のセットを保存します。ブロックは自身の属性とデフォルトを指定することで、デフォルトのテキスト色を適用できます。
 -->

<!--
This property adds block controls which allow the user to set text color in a block.
 -->
このプロパティはブロックコントロールを追加します。ユーザーはブロックコントロールを使用してブロックのテキスト色を設定できます。

<!--
When color support is declared, this property is enabled by default (along with background), so simply setting color will enable text color.
 -->
color サポートを宣言すると、text プロパティは background プロパティと共に自動で有効化されます。このため単に color を設定すれば、テキスト色は有効化されます。

<!--
```js
supports: {
    color: true // Enables background and text, but not link.
}
```
 -->
```js
supports: {
    color: true // background と text を有効化。link は有効化しない。
}
```

<!--
To disable text color support while keeping other color supports enabled, set to `false`.
 -->
他の color サポートは有効化しながら text サポートを無効化するには、`false` を設定します。

<!--
```js
supports: {
    color: {
        // Disable text color support.
        text: false
    }
}
```
 -->
```js
supports: {
    color: {
        // text サポートを無効化。
        text: false
    }
}
```

<!--
Text color presets are sourced from the `editor-color-palette` [theme support](/docs/how-to-guides/themes/theme-support.md#block-color-palettes).
 -->
テキスト色プリセットは `editor-color-palette` [テーマサポート](https://ja.wordpress.org/team/handbook/block-editor/how-to-guides/themes/theme-support/#block-gradient-presets) がソースです。


<!--
When the block declares support for `color.text`, the attributes definition is extended to include two new attributes: `textColor` and `style`:
 -->
ブロックが `color.text` のサポートを宣言すると、属性定義が拡張され、2つの新しい属性 `textColor` と `style` が含まれます。

<!--
- `textColor`: attribute of `string` type with no default assigned.
 -->
- `textColor`: タイプ `string` の属性。デフォルト値なし。

<!--
  When a user chooses from the list of preset text colors, the preset slug is stored in the `textColor` attribute.
 -->
  プリセットのリストからユーザーがテキスト色を選択すると、プリセットのスラッグが `textColor` 属性に保存されます。

<!--
  The block can apply a default preset text color by specifying its own attribute with a default e.g.:
 -->
  ブロックはデフォルトのプリセットテキスト色を適用できます。これには 自身の属性に default で指定します。

  ```js
  attributes: {
      textColor: {
          type: 'string',
          default: 'some-preset-text-color-slug',
      }
  }
  ```

<!--
- `style`: attribute of `object` type with no default assigned.
 -->
- `style`: タイプ `object` の属性。デフォルト値なし。

<!--
  When a custom text color is selected (i.e. using the custom color picker), the custom color value is stored in the `style.color.text` attribute.
 -->
  カスタムカラーピッカーを使用するなどして、カスタムテキスト色を選択すると、カスタムカラー値が `style.color.gradient` 属性に保存されます。

<!--
  The block can apply a default custom text color by specifying its own attribute with a default e.g.:
 -->
  ブロックはデフォルトのカスタムテキスト色を適用できます。これには 自身の属性に default で指定します。

  ```js
  attributes: {
      style: {
          type: 'object',
          default: {
              color: {
                  text: '#aabbcc',
              }
          }
      }
  }
  ```

## customClassName

<!--
-   Type: `boolean`
-   Default value: `true`

This property adds a field to define a custom className for the block's wrapper.

```js
supports: {
	// Remove the support for the custom className.
	customClassName: false
}
```
 -->
- タイプ: `boolean`
- デフォルト値: `true`

このプロパティはブロックのラッパーのカスタム classsName を定義するフィールドを追加します。

```js
supports: {
    // カスタム className サポートを除去
    customClassName: false
}
```

## defaultStylePicker

<!--
-   Type: `boolean`
-   Default value: `true`

When the style picker is shown, the user can set a default style for a block type based on the block's currently active style. If you prefer not to make this option available, set this property to `false`.

```js
supports: {
	// Remove the Default Style picker.
<<<<<<< HEAD
	defaultStylePicker: false;
}
```
 -->
- タイプ: `boolean`
- デフォルト値: `true`

スタイルピッカーの表示の際、ブロックの現在のアクティブなスタイルに基づいてブロックタイプのデフォルトのスタイルを設定できます。このオプションを有効にしたくない場合は、`false` に設定してください。

```js
supports: {
    // デフォルトのスタイルピッカーを除去
    defaultStylePicker: false
}
```

## fontSize

<!--
-   Type: `boolean`
-   Default value: `false`

This value signals that a block supports the font-size CSS style property. When it does, the block editor will show an UI control for the user to set its value.

The values shown in this control are the ones declared by the theme via the `editor-font-sizes` [theme support](/docs/how-to-guides/themes/theme-support.md#block-font-sizes), or the default ones if none is provided.
 -->
- タイプ: `boolean`
- デフォルト値: `false`

この値はブロックが font-size CSS スタイルプロパティをサポートすることを通知します。サポートする場合、ブロックエディターはユーザーがプロパティ値を設定できる UI コントロールを表示します。

このコントロール内に表示される値は `editor-font-sizes` [テーマサポート](https://ja.wordpress.org/team/handbook/block-editor/how-to-guides/themes/theme-support/#block-font-sizes) でテーマが宣言したもの、または指定がなければデフォルトのものになります。

<!--
```js
supports: {
    // Enable UI control for font-size.
    fontSize: true,
}
```
 -->
```js
supports: {
    // font-size UI コントールの有効化
    fontSize: true,
}
```

<!--
When the block declares support for `fontSize`, the attributes definition is extended to include two new attributes: `fontSize` and `style`:

-   `fontSize`: attribute of `string` type with no default assigned. It stores the preset values set by the user. The block can apply a default fontSize by specifying its own `fontSize` attribute with a default e.g.:
 -->
ブロックが `fontSize` サポートを宣言すると、attributes の定義も新しい属性 `fontSize` と `style` を含むよう拡張されます。

- `fontSize`: `string` タイプの属性で、デフォルトの割り当てはありません。ユーザーによるプリセットした値のセットを保存します。ブロックは自身の `fontSize` 属性とデフォルトを指定することで、デフォルトの fontSize を適用できます。

```js
attributes: {
    fontSize: {
        type: 'string',
        default: 'some-value',
    }
}
```
<!--
-   `style`: attribute of `object` type with no default assigned. It stores the custom values set by the user. The block can apply a default style by specifying its own `style` attribute with a default e.g.:
 -->
- `style`: `object` タイプの属性で、デフォルトの割り当てはありません。ユーザーによるプリセットした値のセットを保存します。ブロックは自身の `style` 属性とデフォルトを指定することで、デフォルトのスタイルを適用できます。

```js
attributes: {
    style: {
        type: 'object',
        default: {
            typography: {
                fontSize: 'value'
            }
        }
    }
=======
	defaultStylePicker: false
>>>>>>> e3be5443
}
```

## html
<!--
-   Type: `boolean`
-   Default value: `true`

By default, a block's markup can be edited individually. To disable this behavior, set `html` to `false`.

```js
supports: {
	// Remove support for an HTML mode.
	html: false
}
```
 -->
- タイプ: `boolean`
- デフォルト値: `true`

デフォルトではブロックのマークアップは個別に編集できます。この動きを止めるには  `html` に  `false` を設定してください。

```js
supports: {
    // HTML モードサポートを除去
    html: false
}
```

## inserter
<!--
-   Type: `boolean`
-   Default value: `true`

By default, all blocks will appear in the inserter. To hide a block so that it can only be inserted programmatically, set `inserter` to `false`.

```js
supports: {
	// Hide this block from the inserter.
<<<<<<< HEAD
	inserter: false;
}
```
 -->
- タイプ: `boolean`
- デフォルト値: `true`

デフォルトではすべてのブロックはインサーターに表示されます。ブロックをインサーターには表示せず、プログラム的にのみ挿入可能にするには `inserter` に `false` を設定してください。

```js
supports: {
    // このブロックをインサーターに表示しない
    inserter: false
}
```

## lineHeight

<!--
-   Type: `boolean`
-   Default value: `false`

This value signals that a block supports the line-height CSS style property. When it does, the block editor will show an UI control for the user to set its value if [the theme declares support](/docs/how-to-guides/themes/theme-support.md#supporting-custom-line-heights).

```js
supports: {
    // Enable UI control for line-height.
    lineHeight: true,
}
```
 -->
- タイプ: `boolean`
- デフォルト値: `false`

この値はブロックが line-height CSS スタイルプロパティをサポートすることを通知します。サポートする場合、[テーマがサポートを宣言する](https://ja.wordpress.org/team/handbook/block-editor/how-to-guides/themes/theme-support/#supporting-custom-line-heights)なら、ブロックエディターはユーザーがプロパティ値を設定できる UI コントロールを表示します。

```js
supports: {
    // line-height の UI コントロールを有効化
    lineHeight: true,
}
```

<!--
When the block declares support for `lineHeight`, the attributes definition is extended to include a new attribute `style` of `object` type with no default assigned. It stores the custom value set by the user. The block can apply a default style by specifying its own `style` attribute with a default e.g.:
 -->
When the block declares support for `lineHeight`, the attributes definition is extended to include a new attribute `style` of `object` type with no default assigned. It stores the custom value set by the user. The block can apply a default style by specifying its own `style` attribute with a default e.g.:

ブロックが `lineHeight` プロパティのサポートを宣言すると、attributes の定義も新しい属性 `style` を含むよう拡張されます。`style` は `obuject` タイプの属性で、デフォルトの割り当てはありません。ユーザーによるプリセットした値のセットを保存します。ブロックは自身の `style` 属性とデフォルトを指定することで、デフォルトの style を適用できます。

```js
attributes: {
    style: {
        type: 'object',
        default: {
            typography: {
                lineHeight: 'value'
            }
        }
    }
=======
	inserter: false
>>>>>>> e3be5443
}
```

## multiple
<!--
-   Type: `boolean`
-   Default value: `true`

A non-multiple block can be inserted into each post, one time only. For example, the built-in 'More' block cannot be inserted again if it already exists in the post being edited. A non-multiple block's icon is automatically dimmed (unclickable) to prevent multiple instances.

```js
supports: {
	// Use the block just once per post
	multiple: false
}
```
 -->
- タイプ: `boolean`
- デフォルト値: `true`

非 multiple ブロックは各投稿に1回だけ挿入できます。たとえば組み込みの「続きを読む」ブロックは、編集中の投稿にすでに存在する場合は挿入できません。非 multiple ブロックのアイコンはクリックできないよう自動的にグレイアウトされ、複数インスタンスの作成を回避します。

```js
supports: {
    // ブロックは投稿ごとに1度だけ使用できる
    multiple: false
}
```

## reusable
<!--
-   Type: `boolean`
-   Default value: `true`

A block may want to disable the ability of being converted into a reusable block. By default all blocks can be converted to a reusable block. If supports reusable is set to false, the option to convert the block into a reusable block will not appear.

```js
supports: {
	// Don't allow the block to be converted into a reusable block.
	reusable: false,
}
```
 -->
- タイプ: `boolean`
- デフォルト値: `true`

ブロックを再利用可能なブロックに変換する機能を無効化したい場合があります。デフォルトではすべてのブロックは再利用可能ブロックに変換できます。reusable サポートを false に設定すると、再利用可能ブロックするに変換するオプションが表示されません。

```js
supports: {
    // 再利用可能ブロックへの変換を許可しない
    reusable: false,
}
```
## spacing

<!--
-   Type: `Object`
-   Default value: null
-   Subproperties:
    -   `margin`: type `boolean` or `array`, default value `false`
    -   `padding`: type `boolean` or `array`, default value `false`

This value signals that a block supports some of the CSS style properties related to spacing. When it does, the block editor will show UI controls for the user to set their values, if [the theme declares support](/docs/how-to-guides/themes/theme-support.md#cover-block-padding).

```js
supports: {
    spacing: {
        margin: true,  // Enable margin UI control.
        padding: true, // Enable padding UI control.
    }
}
```
 -->
- タイプ: `Object`
- デフォルト値: null
- サブプロパティ:
    -   `margin`: タイプ `boolean` または `array`, デフォルト値 `false`
    -   `padding`: タイプ `boolean` または `array`, デフォルト値 `false`

この値はブロックがスペースに関連する CSS スタイルプロパティをサポートすることを通知します。[テーマがサポートを宣言する](https://ja.wordpress.org/team/handbook/block-editor/how-to-guides/themes/theme-support/#cover-block-padding)なら、ブロックエディターはユーザーがプロパティ値を設定できる UI コントロールを表示します。

```js
supports: {
    spacing: {
        margin: true,  // margin UI コントロールを有効化
        padding: true, // padding UI コントロールを有効化
}
```

<!--
When the block declares support for a specific spacing property, the attributes definition is extended to include the `style` attribute.

-   `style`: attribute of `object` type with no default assigned. This is added when `margin` or `padding` support is declared. It stores the custom values set by the user.
 -->
ブロックが spacing プロパティのサポートを宣言すると、attributes の定義も `style` 属性を含むよう拡張されます。

- `style`: デフォルトの割り当てのない `object` タイプの属性。`margin` または `padding` サポートを宣言すると追加されます。ユーザーによるカスタム値のセットを保存します。

<!--
```js
supports: {
    spacing: {
        margin: [ 'top', 'bottom' ], // Enable margin for arbitrary sides.
        padding: true,               // Enable padding for all sides.
    }
}
```
 -->
```js
supports: {
    spacing: {
        margin: [ 'top', 'bottom' ], // 任意のサイドのマージンを有効化する。
        padding: true,               // すべてのサイドのパディングを有効化する。
    }
}
```

<!--
A spacing property may define an array of allowable sides that can be configured. When arbitrary sides are defined only UI controls for those sides are displayed. Axial sides are defined with the `vertical` and `horizontal` terms, and display a single UI control for each axial pair (for example, `vertical` controls both the top and bottom sides). A spacing property may support arbitrary individual sides **or** axial sides, but not a mix of both.
 -->
spacing プロパティは構成可能なサイドの配列を定義することもできます。任意のサイドが UI コントロールに定義されると、そのサイドが表示されます。軸方向のサイドは `vertical` と `horizontal` で定義され、軸方向のペアごとに1つの UI コントロールが表示されます (例えば、`vertical` は上辺と下辺の両方を制御します)。spacing プロパティは、任意の個別のサイド、**または**、軸方向のサイドをサポートできますが、両方を混ぜることはできません。

<<<<<<< HEAD
[原文](https://github.com/WordPress/gutenberg/blob/trunk/docs/reference-guides/block-api/block-supports.md)
=======
A spacing property may define an array of allowable sides that can be configured. When arbitrary sides are defined only UI controls for those sides are displayed. Axial sides are defined with the `vertical` and `horizontal` terms, and display a single UI control for each axial pair (for example, `vertical` controls both the top and bottom sides). A spacing property may support arbitrary individual sides **or** axial sides, but not a mix of both.


## typography

-   Type: `Object`
-   Default value: `null`
-   Subproperties:
    - `fontSize`: type `boolean`, default value `false`
    - `lineHeight`: type `boolean`, default value `false`

The presence of this object signals that a block supports some typography related properties. When it does, the block editor will show a typography UI allowing the user to control their values.

```js
supports: {
    typography: {
        // Enable support and UI control for font-size.
        fontSize: true,
        // Enable support and UI control for line-height.
        lineHeight: true,
    },
}
```

### typography.fontSize
-   Type: `boolean`
-   Default value: `false`

This value signals that a block supports the font-size CSS style property. When it does, the block editor will show an UI control for the user to set its value.

The values shown in this control are the ones declared by the theme via the `editor-font-sizes` [theme support](/docs/how-to-guides/themes/theme-support.md#block-font-sizes), or the default ones if none are provided.

```js
supports: {
    typography: {
        // Enable support and UI control for font-size.
        fontSize: true,
    },
}
```

When the block declares support for `fontSize`, the attributes definition is extended to include two new attributes: `fontSize` and `style`:

-   `fontSize`: attribute of `string` type with no default assigned. It stores any preset value selected by the user. The block can apply a default fontSize by specifying its own `fontSize` attribute with a default e.g.:

```js
attributes: {
    fontSize: {
        type: 'string',
        default: 'some-value',
    }
}
```

-   `style`: attribute of `object` type with no default assigned. It stores the custom values set by the user and is shared with other block supports such as color. The block can apply a default style by specifying its own `style` attribute with a default e.g.:

```js
attributes: {
    style: {
        type: 'object',
        default: {
            typography: {
                fontSize: 'value'
            }
        }
    }
}
```

### typography.lineHeight

-   Type: `boolean`
-   Default value: `false`

This value signals that a block supports the line-height CSS style property. When it does, the block editor will show an UI control for the user to set its value if [the theme declares support](/docs/how-to-guides/themes/theme-support.md#supporting-custom-line-heights).

```js
supports: {
    typography: {
        // Enable support and UI control for line-height.
        lineHeight: true,
    },
}
```

When the block declares support for `lineHeight`, the attributes definition is extended to include a new attribute `style` of `object` type with no default assigned. It stores the custom value set by the user. The block can apply a default style by specifying its own `style` attribute with a default e.g.:

```js
attributes: {
    style: {
        type: 'object',
        default: {
            typography: {
                lineHeight: 'value'
            }
        }
    }
}
```
>>>>>>> e3be5443
<|MERGE_RESOLUTION|>--- conflicted
+++ resolved
@@ -783,7 +783,6 @@
 ```js
 supports: {
 	// Remove the Default Style picker.
-<<<<<<< HEAD
 	defaultStylePicker: false;
 }
 ```
@@ -864,9 +863,7 @@
             }
         }
     }
-=======
 	defaultStylePicker: false
->>>>>>> e3be5443
 }
 ```
 
@@ -906,7 +903,6 @@
 ```js
 supports: {
 	// Hide this block from the inserter.
-<<<<<<< HEAD
 	inserter: false;
 }
 ```
@@ -923,38 +919,274 @@
 }
 ```
 
-## lineHeight
+## multiple
+<!--
+-   Type: `boolean`
+-   Default value: `true`
+
+A non-multiple block can be inserted into each post, one time only. For example, the built-in 'More' block cannot be inserted again if it already exists in the post being edited. A non-multiple block's icon is automatically dimmed (unclickable) to prevent multiple instances.
+
+```js
+supports: {
+	// Use the block just once per post
+	multiple: false
+}
+```
+ -->
+- タイプ: `boolean`
+- デフォルト値: `true`
+
+非 multiple ブロックは各投稿に1回だけ挿入できます。たとえば組み込みの「続きを読む」ブロックは、編集中の投稿にすでに存在する場合は挿入できません。非 multiple ブロックのアイコンはクリックできないよう自動的にグレイアウトされ、複数インスタンスの作成を回避します。
+
+```js
+supports: {
+    // ブロックは投稿ごとに1度だけ使用できる
+    multiple: false
+}
+```
+
+## reusable
+<!--
+-   Type: `boolean`
+-   Default value: `true`
+
+A block may want to disable the ability of being converted into a reusable block. By default all blocks can be converted to a reusable block. If supports reusable is set to false, the option to convert the block into a reusable block will not appear.
+
+```js
+supports: {
+	// Don't allow the block to be converted into a reusable block.
+	reusable: false,
+}
+```
+ -->
+- タイプ: `boolean`
+- デフォルト値: `true`
+
+ブロックを再利用可能なブロックに変換する機能を無効化したい場合があります。デフォルトではすべてのブロックは再利用可能ブロックに変換できます。reusable サポートを false に設定すると、再利用可能ブロックするに変換するオプションが表示されません。
+
+```js
+supports: {
+    // 再利用可能ブロックへの変換を許可しない
+    reusable: false,
+}
+```
+## spacing
+
+<!--
+-   Type: `Object`
+-   Default value: null
+-   Subproperties:
+    -   `margin`: type `boolean` or `array`, default value `false`
+    -   `padding`: type `boolean` or `array`, default value `false`
+
+This value signals that a block supports some of the CSS style properties related to spacing. When it does, the block editor will show UI controls for the user to set their values, if [the theme declares support](/docs/how-to-guides/themes/theme-support.md#cover-block-padding).
+
+```js
+supports: {
+    spacing: {
+        margin: true,  // Enable margin UI control.
+        padding: true, // Enable padding UI control.
+    }
+}
+```
+ -->
+- タイプ: `Object`
+- デフォルト値: null
+- サブプロパティ:
+    -   `margin`: タイプ `boolean` または `array`, デフォルト値 `false`
+    -   `padding`: タイプ `boolean` または `array`, デフォルト値 `false`
+
+この値はブロックがスペースに関連する CSS スタイルプロパティをサポートすることを通知します。[テーマがサポートを宣言する](https://ja.wordpress.org/team/handbook/block-editor/how-to-guides/themes/theme-support/#cover-block-padding)なら、ブロックエディターはユーザーがプロパティ値を設定できる UI コントロールを表示します。
+
+```js
+supports: {
+    spacing: {
+        margin: true,  // margin UI コントロールを有効化
+        padding: true, // padding UI コントロールを有効化
+}
+```
+
+<!--
+When the block declares support for a specific spacing property, the attributes definition is extended to include the `style` attribute.
+
+-   `style`: attribute of `object` type with no default assigned. This is added when `margin` or `padding` support is declared. It stores the custom values set by the user.
+ -->
+ブロックが spacing プロパティのサポートを宣言すると、attributes の定義も `style` 属性を含むよう拡張されます。
+
+- `style`: デフォルトの割り当てのない `object` タイプの属性。`margin` または `padding` サポートを宣言すると追加されます。ユーザーによるカスタム値のセットを保存します。
+
+<!--
+```js
+supports: {
+    spacing: {
+        margin: [ 'top', 'bottom' ], // Enable margin for arbitrary sides.
+        padding: true,               // Enable padding for all sides.
+    }
+}
+```
+ -->
+```js
+supports: {
+    spacing: {
+        margin: [ 'top', 'bottom' ], // 任意のサイドのマージンを有効化する。
+        padding: true,               // すべてのサイドのパディングを有効化する。
+    }
+}
+```
+
+<!--
+A spacing property may define an array of allowable sides that can be configured. When arbitrary sides are defined only UI controls for those sides are displayed. Axial sides are defined with the `vertical` and `horizontal` terms, and display a single UI control for each axial pair (for example, `vertical` controls both the top and bottom sides). A spacing property may support arbitrary individual sides **or** axial sides, but not a mix of both.
+ -->
+spacing プロパティは構成可能なサイドの配列を定義することもできます。任意のサイドが UI コントロールに定義されると、そのサイドが表示されます。軸方向のサイドは `vertical` と `horizontal` で定義され、軸方向のペアごとに1つの UI コントロールが表示されます (例えば、`vertical` は上辺と下辺の両方を制御します)。spacing プロパティは、任意の個別のサイド、**または**、軸方向のサイドをサポートできますが、両方を混ぜることはできません。
+
+## typography
+
+<!-- 
+-   Type: `Object`
+-   Default value: `null`
+-   Subproperties:
+    - `fontSize`: type `boolean`, default value `false`
+    - `lineHeight`: type `boolean`, default value `false`
+
+The presence of this object signals that a block supports some typography related properties. When it does, the block editor will show a typography UI allowing the user to control their values.
+ -->
+-   タイプ: `Object`
+-   デフォルト値: `null`
+-   サブプロパティ:
+    - `fontSize`: タイプ `boolean`、デフォルト値 `false`
+    - `lineHeight`: タイプ `boolean`、デフォルト値 `false`
+
+このオブジェクトが存在すると、ブロックがいくつかのタイポグラフィ関連のプロパティをサポートすることを通知します。サポートする場合、ブロックエディタにはタイポグラフィのUIが表示され、ユーザーは値を制御できます。
+
+<!-- 
+```js
+supports: {
+    typography: {
+        // Enable support and UI control for font-size.
+        fontSize: true,
+        // Enable support and UI control for line-height.
+        lineHeight: true,
+    },
+}
+```
+ -->
+```js
+supports: {
+    typography: {
+        // font-size のサポートと UI コントロールを有効化
+        fontSize: true,
+        // line-height のサポートと UI コントロールを有効化
+        lineHeight: true,
+    },
+}
+```
+
+### typography.fontSize
 
 <!--
 -   Type: `boolean`
 -   Default value: `false`
 
-This value signals that a block supports the line-height CSS style property. When it does, the block editor will show an UI control for the user to set its value if [the theme declares support](/docs/how-to-guides/themes/theme-support.md#supporting-custom-line-heights).
-
-```js
-supports: {
-    // Enable UI control for line-height.
-    lineHeight: true,
-}
-```
+This value signals that a block supports the font-size CSS style property. When it does, the block editor will show an UI control for the user to set its value.
+
+The values shown in this control are the ones declared by the theme via the `editor-font-sizes` [theme support](/docs/how-to-guides/themes/theme-support.md#block-font-sizes), or the default ones if none are provided.
  -->
 - タイプ: `boolean`
 - デフォルト値: `false`
 
+この値はブロックが font-size CSS スタイルプロパティをサポートすることを通知します。サポートする場合、ブロックエディターはユーザーがプロパティ値を設定できる UI コントロールを表示します。
+
+このコントロール内に表示される値は `editor-font-sizes` [テーマサポート](https://ja.wordpress.org/team/handbook/block-editor/how-to-guides/themes/theme-support/#block-font-sizes) でテーマが宣言したもの、または指定がなければデフォルトのものになります。
+
+<!-- 
+```js
+supports: {
+    typography: {
+        // Enable support and UI control for font-size.
+        fontSize: true,
+    },
+}
+```
+ -->
+```js
+supports: {
+    typography: {
+        // font-size のサポートと UI コントールの有効化
+        fontSize: true,
+    },
+}
+```
+<!-- 
+When the block declares support for `fontSize`, the attributes definition is extended to include two new attributes: `fontSize` and `style`:
+
+-   `fontSize`: attribute of `string` type with no default assigned. It stores any preset value selected by the user. The block can apply a default fontSize by specifying its own `fontSize` attribute with a default e.g.:
+ -->
+ブロックが `fontSize` サポートを宣言すると、attributes の定義も新しい属性 `fontSize` と `style` を含むよう拡張されます。
+
+- `fontSize`: `string` タイプの属性で、デフォルトの割り当てはありません。ユーザーが選択したプリセット値のセットを保存します。ブロックは自身の `fontSize` 属性とデフォルトを指定することで、デフォルトの fontSize を適用できます。
+
+```js
+attributes: {
+    fontSize: {
+        type: 'string',
+        default: 'some-value',
+    }
+}
+```
+
+<!-- 
+-   `style`: attribute of `object` type with no default assigned. It stores the custom values set by the user and is shared with other block supports such as color. The block can apply a default style by specifying its own `style` attribute with a default e.g.:
+ -->
+- `style`: `object` タイプの属性で、デフォルトの割り当てはありません。ユーザーによるカスタム値のセットを保存し、色などの他のブロックサポートと共有されます。ブロックは自身の `style` 属性とデフォルトを指定することで、デフォルトのスタイルを適用できます。
+
+```js
+attributes: {
+    style: {
+        type: 'object',
+        default: {
+            typography: {
+                fontSize: 'value'
+            }
+        }
+    }
+}
+```
+
+### typography.lineHeight
+
+<!-- 
+-   Type: `boolean`
+-   Default value: `false`
+
+This value signals that a block supports the line-height CSS style property. When it does, the block editor will show an UI control for the user to set its value if [the theme declares support](/docs/how-to-guides/themes/theme-support.md#supporting-custom-line-heights).
+ -->
+- タイプ: `boolean`
+- デフォルト値: `false`
+
 この値はブロックが line-height CSS スタイルプロパティをサポートすることを通知します。サポートする場合、[テーマがサポートを宣言する](https://ja.wordpress.org/team/handbook/block-editor/how-to-guides/themes/theme-support/#supporting-custom-line-heights)なら、ブロックエディターはユーザーがプロパティ値を設定できる UI コントロールを表示します。
 
-```js
-supports: {
-    // line-height の UI コントロールを有効化
-    lineHeight: true,
-}
-```
-
-<!--
+<!-- 
+```js
+supports: {
+    typography: {
+        // Enable support and UI control for line-height.
+        lineHeight: true,
+    },
+}
+```
+ -->
+```js
+supports: {
+    typography: {
+        // line-height のサポートと UI コントロールを有効化
+        lineHeight: true,
+    },
+}
+```
+
+<!-- 
 When the block declares support for `lineHeight`, the attributes definition is extended to include a new attribute `style` of `object` type with no default assigned. It stores the custom value set by the user. The block can apply a default style by specifying its own `style` attribute with a default e.g.:
  -->
-When the block declares support for `lineHeight`, the attributes definition is extended to include a new attribute `style` of `object` type with no default assigned. It stores the custom value set by the user. The block can apply a default style by specifying its own `style` attribute with a default e.g.:
-
 ブロックが `lineHeight` プロパティのサポートを宣言すると、attributes の定義も新しい属性 `style` を含むよう拡張されます。`style` は `obuject` タイプの属性で、デフォルトの割り当てはありません。ユーザーによるプリセットした値のセットを保存します。ブロックは自身の `style` 属性とデフォルトを指定することで、デフォルトの style を適用できます。
 
 ```js
@@ -967,232 +1199,7 @@
             }
         }
     }
-=======
-	inserter: false
->>>>>>> e3be5443
-}
-```
-
-## multiple
-<!--
--   Type: `boolean`
--   Default value: `true`
-
-A non-multiple block can be inserted into each post, one time only. For example, the built-in 'More' block cannot be inserted again if it already exists in the post being edited. A non-multiple block's icon is automatically dimmed (unclickable) to prevent multiple instances.
-
-```js
-supports: {
-	// Use the block just once per post
-	multiple: false
-}
-```
- -->
-- タイプ: `boolean`
-- デフォルト値: `true`
-
-非 multiple ブロックは各投稿に1回だけ挿入できます。たとえば組み込みの「続きを読む」ブロックは、編集中の投稿にすでに存在する場合は挿入できません。非 multiple ブロックのアイコンはクリックできないよう自動的にグレイアウトされ、複数インスタンスの作成を回避します。
-
-```js
-supports: {
-    // ブロックは投稿ごとに1度だけ使用できる
-    multiple: false
-}
-```
-
-## reusable
-<!--
--   Type: `boolean`
--   Default value: `true`
-
-A block may want to disable the ability of being converted into a reusable block. By default all blocks can be converted to a reusable block. If supports reusable is set to false, the option to convert the block into a reusable block will not appear.
-
-```js
-supports: {
-	// Don't allow the block to be converted into a reusable block.
-	reusable: false,
-}
-```
- -->
-- タイプ: `boolean`
-- デフォルト値: `true`
-
-ブロックを再利用可能なブロックに変換する機能を無効化したい場合があります。デフォルトではすべてのブロックは再利用可能ブロックに変換できます。reusable サポートを false に設定すると、再利用可能ブロックするに変換するオプションが表示されません。
-
-```js
-supports: {
-    // 再利用可能ブロックへの変換を許可しない
-    reusable: false,
-}
-```
-## spacing
-
-<!--
--   Type: `Object`
--   Default value: null
--   Subproperties:
-    -   `margin`: type `boolean` or `array`, default value `false`
-    -   `padding`: type `boolean` or `array`, default value `false`
-
-This value signals that a block supports some of the CSS style properties related to spacing. When it does, the block editor will show UI controls for the user to set their values, if [the theme declares support](/docs/how-to-guides/themes/theme-support.md#cover-block-padding).
-
-```js
-supports: {
-    spacing: {
-        margin: true,  // Enable margin UI control.
-        padding: true, // Enable padding UI control.
-    }
-}
-```
- -->
-- タイプ: `Object`
-- デフォルト値: null
-- サブプロパティ:
-    -   `margin`: タイプ `boolean` または `array`, デフォルト値 `false`
-    -   `padding`: タイプ `boolean` または `array`, デフォルト値 `false`
-
-この値はブロックがスペースに関連する CSS スタイルプロパティをサポートすることを通知します。[テーマがサポートを宣言する](https://ja.wordpress.org/team/handbook/block-editor/how-to-guides/themes/theme-support/#cover-block-padding)なら、ブロックエディターはユーザーがプロパティ値を設定できる UI コントロールを表示します。
-
-```js
-supports: {
-    spacing: {
-        margin: true,  // margin UI コントロールを有効化
-        padding: true, // padding UI コントロールを有効化
-}
-```
-
-<!--
-When the block declares support for a specific spacing property, the attributes definition is extended to include the `style` attribute.
-
--   `style`: attribute of `object` type with no default assigned. This is added when `margin` or `padding` support is declared. It stores the custom values set by the user.
- -->
-ブロックが spacing プロパティのサポートを宣言すると、attributes の定義も `style` 属性を含むよう拡張されます。
-
-- `style`: デフォルトの割り当てのない `object` タイプの属性。`margin` または `padding` サポートを宣言すると追加されます。ユーザーによるカスタム値のセットを保存します。
-
-<!--
-```js
-supports: {
-    spacing: {
-        margin: [ 'top', 'bottom' ], // Enable margin for arbitrary sides.
-        padding: true,               // Enable padding for all sides.
-    }
-}
-```
- -->
-```js
-supports: {
-    spacing: {
-        margin: [ 'top', 'bottom' ], // 任意のサイドのマージンを有効化する。
-        padding: true,               // すべてのサイドのパディングを有効化する。
-    }
-}
-```
-
-<!--
-A spacing property may define an array of allowable sides that can be configured. When arbitrary sides are defined only UI controls for those sides are displayed. Axial sides are defined with the `vertical` and `horizontal` terms, and display a single UI control for each axial pair (for example, `vertical` controls both the top and bottom sides). A spacing property may support arbitrary individual sides **or** axial sides, but not a mix of both.
- -->
-spacing プロパティは構成可能なサイドの配列を定義することもできます。任意のサイドが UI コントロールに定義されると、そのサイドが表示されます。軸方向のサイドは `vertical` と `horizontal` で定義され、軸方向のペアごとに1つの UI コントロールが表示されます (例えば、`vertical` は上辺と下辺の両方を制御します)。spacing プロパティは、任意の個別のサイド、**または**、軸方向のサイドをサポートできますが、両方を混ぜることはできません。
-
-<<<<<<< HEAD
-[原文](https://github.com/WordPress/gutenberg/blob/trunk/docs/reference-guides/block-api/block-supports.md)
-=======
-A spacing property may define an array of allowable sides that can be configured. When arbitrary sides are defined only UI controls for those sides are displayed. Axial sides are defined with the `vertical` and `horizontal` terms, and display a single UI control for each axial pair (for example, `vertical` controls both the top and bottom sides). A spacing property may support arbitrary individual sides **or** axial sides, but not a mix of both.
-
-
-## typography
-
--   Type: `Object`
--   Default value: `null`
--   Subproperties:
-    - `fontSize`: type `boolean`, default value `false`
-    - `lineHeight`: type `boolean`, default value `false`
-
-The presence of this object signals that a block supports some typography related properties. When it does, the block editor will show a typography UI allowing the user to control their values.
-
-```js
-supports: {
-    typography: {
-        // Enable support and UI control for font-size.
-        fontSize: true,
-        // Enable support and UI control for line-height.
-        lineHeight: true,
-    },
-}
-```
-
-### typography.fontSize
--   Type: `boolean`
--   Default value: `false`
-
-This value signals that a block supports the font-size CSS style property. When it does, the block editor will show an UI control for the user to set its value.
-
-The values shown in this control are the ones declared by the theme via the `editor-font-sizes` [theme support](/docs/how-to-guides/themes/theme-support.md#block-font-sizes), or the default ones if none are provided.
-
-```js
-supports: {
-    typography: {
-        // Enable support and UI control for font-size.
-        fontSize: true,
-    },
-}
-```
-
-When the block declares support for `fontSize`, the attributes definition is extended to include two new attributes: `fontSize` and `style`:
-
--   `fontSize`: attribute of `string` type with no default assigned. It stores any preset value selected by the user. The block can apply a default fontSize by specifying its own `fontSize` attribute with a default e.g.:
-
-```js
-attributes: {
-    fontSize: {
-        type: 'string',
-        default: 'some-value',
-    }
-}
-```
-
--   `style`: attribute of `object` type with no default assigned. It stores the custom values set by the user and is shared with other block supports such as color. The block can apply a default style by specifying its own `style` attribute with a default e.g.:
-
-```js
-attributes: {
-    style: {
-        type: 'object',
-        default: {
-            typography: {
-                fontSize: 'value'
-            }
-        }
-    }
-}
-```
-
-### typography.lineHeight
-
--   Type: `boolean`
--   Default value: `false`
-
-This value signals that a block supports the line-height CSS style property. When it does, the block editor will show an UI control for the user to set its value if [the theme declares support](/docs/how-to-guides/themes/theme-support.md#supporting-custom-line-heights).
-
-```js
-supports: {
-    typography: {
-        // Enable support and UI control for line-height.
-        lineHeight: true,
-    },
-}
-```
-
-When the block declares support for `lineHeight`, the attributes definition is extended to include a new attribute `style` of `object` type with no default assigned. It stores the custom value set by the user. The block can apply a default style by specifying its own `style` attribute with a default e.g.:
-
-```js
-attributes: {
-    style: {
-        type: 'object',
-        default: {
-            typography: {
-                lineHeight: 'value'
-            }
-        }
-    }
-}
-```
->>>>>>> e3be5443
+}
+```
+
+[原文](https://github.com/WordPress/gutenberg/blob/trunk/docs/reference-guides/block-api/block-supports.md)