--- conflicted
+++ resolved
@@ -1089,6 +1089,7 @@
 - サブプロパティ:
     -   `margin`: タイプ `boolean` または `array`, デフォルト値 `false`
     -   `padding`: タイプ `boolean` または `array`, デフォルト値 `false`
+    -   `blockGap`: タイプ `boolean` または `array`, デフォルト値 `false`
 
 この値はブロックがスペースに関連する CSS スタイルプロパティをサポートすることを通知します。[テーマがサポートを宣言する](https://ja.wordpress.org/team/handbook/block-editor/how-to-guides/themes/theme-support/#cover-block-padding)なら、ブロックエディターはユーザーがプロパティ値を設定できる UI コントロールを表示します。
 
@@ -1097,23 +1098,19 @@
     spacing: {
         margin: true,  // margin UI コントロールを有効化
         padding: true, // padding UI コントロールを有効化
+        blockGap: true,  // block spacing UI コントロールを有効化
 }
 ```
 
 <!--
 When the block declares support for a specific spacing property, the attributes definition is extended to include the `style` attribute.
 
-<<<<<<< HEAD
--   `style`: attribute of `object` type with no default assigned. This is added when `margin` or `padding` support is declared. It stores the custom values set by the user.
+- `style`: attribute of `object` type with no default assigned. This is added when `margin` or `padding` support is declared. It stores the custom values set by the user, e.g.:
  -->
 ブロックが spacing プロパティのサポートを宣言すると、attributes の定義も `style` 属性を含むよう拡張されます。
 
-- `style`: デフォルトの割り当てのない `object` タイプの属性。`margin` または `padding` サポートを宣言すると追加されます。ユーザーによるカスタム値のセットを保存します。
-=======
-- `style`: attribute of `object` type with no default assigned. This is added when `margin` or `padding` support is declared. It stores the custom values set by the user, e.g.:
->>>>>>> 97dcff56
-
-<!--
+- `style`: デフォルトの割り当てのない `object` タイプの属性。`margin` または `padding` サポートを宣言すると追加されます。ユーザーによるカスタム値のセットを保存します。例:
+
 ```js
 attributes: {
     style: {
@@ -1124,28 +1121,23 @@
     }
 }
 ```
- -->
-```js
-supports: {
-    spacing: {
-        margin: [ 'top', 'bottom' ], // 任意のサイドのマージンを有効化する。
-        padding: true,               // すべてのサイドのパディングを有効化する。
-    }
-}
-```
-
-<<<<<<< HEAD
-<!--
-A spacing property may define an array of allowable sides that can be configured. When arbitrary sides are defined only UI controls for those sides are displayed. Axial sides are defined with the `vertical` and `horizontal` terms, and display a single UI control for each axial pair (for example, `vertical` controls both the top and bottom sides). A spacing property may support arbitrary individual sides **or** axial sides, but not a mix of both.
- -->
-spacing プロパティは構成可能なサイドの配列を定義することもできます。任意のサイドが UI コントロールに定義されると、そのサイドが表示されます。軸方向のサイドは `vertical` と `horizontal` で定義され、軸方向のペアごとに1つの UI コントロールが表示されます (例えば、`vertical` は上辺と下辺の両方を制御します)。spacing プロパティは、任意の個別のサイド、**または**、軸方向のサイドをサポートできますが、両方を混ぜることはできません。
-=======
+
+<!-- 
 A spacing property may define an array of allowable sides – 'top', 'right', 'bottom', 'left' – that can be configured. When such arbitrary sides are defined, only UI controls for those sides are displayed. 
-
+ -->
+spacing プロパティは構成可能なサイド、'top'、'right'、'bottom'、'left' の配列を定義することもできます。任意のサイドが UI コントロールに定義されると、そのサイドが表示されます。
+
+<!-- 
 Axial sides are defined with the `vertical` and `horizontal` terms, and display a single UI control for each axial pair (for example, `vertical` controls both the top and bottom sides). A spacing property may support arbitrary individual sides **or** axial sides, but not a mix of both.
-
+ -->
+軸方向のサイドは `vertical` と `horizontal` で定義され、軸方向のペアごとに1つの UI コントロールが表示されます (例えば、`vertical` は上辺と下辺の両方を制御します)。spacing プロパティは、任意の個別のサイド、**または**、軸方向のサイドをサポートできますが、両方を混ぜることはできません。
+
+<!-- 
 Note: `blockGap` accepts `vertical` and `horizontal` axial sides, which adjust gap column and row values. `blockGap` doesn't support arbitrary sides.
-
+ -->
+注意: `blockGap` は軸方向のサイド `vertical` と `horizontal` を取り、列値と行値のスペースを調整します。`blockGap` は任意方向のサイドをサポートしまsん。
+
+<!-- 
 ```js
 supports: {
     spacing: {
@@ -1155,7 +1147,16 @@
     }
 }
 ```
->>>>>>> 97dcff56
+ -->
+```js
+supports: {
+    spacing: {
+        margin: [ 'top', 'bottom' ],             // 任意のサイドのマージンを有効化する。
+        padding: true,                           // すべてのサイドのパディングを有効化する。
+        blockGap: [ 'horizontal', 'vertical' ],  // 軸方向 (列/行) のブロックのスペース制御を有効化する。
+    }
+}
+```
 
 ## typography
 
