--- conflicted
+++ resolved
@@ -316,14 +316,10 @@
  -->
   プリセットのリストからユーザーが背景色を選択すると、プリセットのスラッグが `backgroundColor` 属性に保存されます。
 
-<<<<<<< HEAD
-<!--
-  Background color presets are sourced from the `editor-color-palette` [theme support](https://developer.wordpress.org/block-editor/developers/themes/theme-support/#block-color-palettes).
+<!--
+  Background color presets are sourced from the `editor-color-palette` [theme support](/docs/how-to-guides/themes/theme-support.md#block-color-palettes).
  -->
   背景色プリセットは `editor-color-palette` [テーマサポート](https://ja.wordpress.org/team/handbook/block-editor/how-to-guides/themes/theme-support/#block-color-palettes) がソースです。
-=======
-  Background color presets are sourced from the `editor-color-palette` [theme support](/docs/how-to-guides/themes/theme-support.md#block-color-palettes).
->>>>>>> c532660a
 
 <!--
   The block can apply a default preset background color by specifying its own attribute with a default e.g.:
@@ -341,14 +337,10 @@
 
 <!--
 - `style`: attribute of `object` type with no default assigned.
-<<<<<<< HEAD
  -->
 - `style`: タイプ `object` の属性。デフォルト値なし。
 
 <!--
-=======
-
->>>>>>> c532660a
   When a custom background color is selected (i.e. using the custom color picker), the custom color value is stored in the `style.color.background` attribute.
  -->
   カスタムカラーピッカーを使用するなどして、カスタム背景色を選択すると、カスタムカラー値が `style.color.background` 属性に保存されます。
@@ -403,7 +395,6 @@
         // edit と save 両方の同じセレクタにフィルターを適用する。
         __experimentalDuotone: '> .duotone-img, > .duotone-video',
 
-<<<<<<< HEAD
         // デュオトーンと一緒にデフォルト値を使いたくない場合は、無効化する必要がある
         background: false,
         text: false
@@ -412,12 +403,9 @@
 ```
 
 <!--
-Duotone presets are sourced from `color.duotone` in [theme.json](https://developer.wordpress.org/block-editor/developers/themes/theme-json/).
+Duotone presets are sourced from `color.duotone` in [theme.json](/docs/how-to-guides/themes/theme-json.md).
  -->
 デュオトーンプリセットは、[theme.json](https://ja.wordpress.org/team/handbook/block-editor/how-to-guides/themes/theme-json/) の `color.duotone` がソースです。
-=======
-Duotone presets are sourced from `color.duotone` in [theme.json](/docs/how-to-guides/themes/theme-json.md).
->>>>>>> c532660a
 
 <!--
 When the block declares support for `color.duotone`, the attributes definition is extended to include the attribute `style`:
@@ -482,19 +470,15 @@
     color: {
         gradient: true,
 
-<<<<<<< HEAD
         // グラデーションと一緒にデフォルト値を使いたくない場合は、無効化する必要がある
         background: false,
         text: false
     }
 }
 ```
-=======
+
+<!--
 Gradient presets are sourced from `editor-gradient-presets` [theme support](/docs/how-to-guides/themes/theme-support.md#block-gradient-presets).
->>>>>>> c532660a
-
-<!--
-Gradient presets are sourced from `editor-gradient-presets` [theme support](https://developer.wordpress.org/block-editor/developers/themes/theme-support/#block-gradient-presets).
  -->
 グラデーションプリセットは `editor-gradient-presets` [テーマサポート](https://ja.wordpress.org/team/handbook/block-editor/how-to-guides/themes/theme-support/#block-gradient-presets) がソースです。
 
@@ -515,11 +499,8 @@
 
 <!--
   The block can apply a default preset gradient by specifying its own attribute with a default e.g.:
-<<<<<<< HEAD
  -->
   ブロックはデフォルトのグラデーションプリセットを適用できます。これには 自身の属性に default で指定します。
-=======
->>>>>>> c532660a
 
   ```js
   attributes: {
@@ -532,7 +513,6 @@
 
 <!--
 - `style`: attribute of `object` type with no default assigned.
-<<<<<<< HEAD
  -->
 - `style`: タイプ `object` の属性。デフォルト値なし。
 
@@ -542,11 +522,6 @@
   カスタムグラデーションピッカーを使用するなどして、カスタムグラデーションを選択すると、カスタムグラデーション値が `style.color.gradient` 属性に保存されます。
 
 <!--
-=======
-
-  When a custom gradient is selected (i.e. using the custom gradient picker), the custom gradient value is stored in the `style.color.gradient` attribute.
-
->>>>>>> c532660a
   The block can apply a default custom gradient by specifying its own attribute with a default e.g.:
  -->
   ブロックはデフォルトのカスタムグラデーションを適用できます。これには 自身の属性に default で指定します。
@@ -620,15 +595,11 @@
 }
 ```
 
-<<<<<<< HEAD
-<!--
-Text color presets are sourced from the `editor-color-palette` [theme support](https://developer.wordpress.org/block-editor/developers/themes/theme-support/#block-color-palettes).
+<!--
+Text color presets are sourced from the `editor-color-palette` [theme support](/docs/how-to-guides/themes/theme-support.md#block-color-palettes).
  -->
 テキスト色プリセットは `editor-color-palette` [テーマサポート](https://ja.wordpress.org/team/handbook/block-editor/how-to-guides/themes/theme-support/#block-gradient-presets) がソースです。
-=======
-Text color presets are sourced from the `editor-color-palette` [theme support](/docs/how-to-guides/themes/theme-support.md#block-color-palettes).
-
->>>>>>> c532660a
+
 
 <!--
 When the block declares support for `color.text`, the attributes definition is extended to include two new attributes: `textColor` and `style`:
@@ -642,14 +613,10 @@
 
 <!--
   When a user chooses from the list of preset text colors, the preset slug is stored in the `textColor` attribute.
-<<<<<<< HEAD
  -->
   プリセットのリストからユーザーがテキスト色を選択すると、プリセットのスラッグが `textColor` 属性に保存されます。
 
 <!--
-=======
-
->>>>>>> c532660a
   The block can apply a default preset text color by specifying its own attribute with a default e.g.:
  -->
   ブロックはデフォルトのプリセットテキスト色を適用できます。これには 自身の属性に default で指定します。
@@ -665,7 +632,6 @@
 
 <!--
 - `style`: attribute of `object` type with no default assigned.
-<<<<<<< HEAD
  -->
 - `style`: タイプ `object` の属性。デフォルト値なし。
 
@@ -675,11 +641,6 @@
   カスタムカラーピッカーを使用するなどして、カスタムテキスト色を選択すると、カスタムカラー値が `style.color.gradient` 属性に保存されます。
 
 <!--
-=======
-
-  When a custom text color is selected (i.e. using the custom color picker), the custom color value is stored in the `style.color.text` attribute.
-
->>>>>>> c532660a
   The block can apply a default custom text color by specifying its own attribute with a default e.g.:
  -->
   ブロックはデフォルトのカスタムテキスト色を適用できます。これには 自身の属性に default で指定します。
@@ -759,16 +720,12 @@
 
 This value signals that a block supports the font-size CSS style property. When it does, the block editor will show an UI control for the user to set its value.
 
-<<<<<<< HEAD
-The values shown in this control are the ones declared by the theme via the `editor-font-sizes` [theme support](https://developer.wordpress.org/block-editor/developers/themes/theme-support/#block-font-sizes), or the default ones if none is provided.
+The values shown in this control are the ones declared by the theme via the `editor-font-sizes` [theme support](/docs/how-to-guides/themes/theme-support.md#block-font-sizes), or the default ones if none is provided.
  -->
 - タイプ: `boolean`
 - デフォルト値: `false`
 
 この値はブロックが font-size CSS スタイルプロパティをサポートすることを通知します。サポートする場合、ブロックエディターはユーザーがプロパティ値を設定できる UI コントロールを表示します。
-=======
-The values shown in this control are the ones declared by the theme via the `editor-font-sizes` [theme support](/docs/how-to-guides/themes/theme-support.md#block-font-sizes), or the default ones if none is provided.
->>>>>>> c532660a
 
 このコントロール内に表示される値は `editor-font-sizes` [テーマサポート](https://ja.wordpress.org/team/handbook/block-editor/how-to-guides/themes/theme-support/#block-font-sizes) でテーマが宣言したもの、または指定がなければデフォルトのものになります。
 
