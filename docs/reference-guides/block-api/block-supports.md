--- conflicted
+++ resolved
@@ -1,13 +1,9 @@
-<<<<<<< HEAD
-<!--
-# Block Supports
- -->
-# ブロックサポート
-<!--
-=======
+<!--
 # Supports
-
->>>>>>> f54bc79e
+ -->
+# サポート
+
+<!--
 Block Supports is the API that allows a block to declare features used in the editor.
  -->
 ブロックは「ブロックサポート」API を使用してエディター内で使用する機能を宣言できます。
@@ -171,28 +167,25 @@
     -   `duotone`: type `string`, default value undefined
     -   `gradients`: type `boolean`, default value `false`
     -   `text`: type `boolean`, default value `true`
-<<<<<<< HEAD
  -->
 - タイプ: `Object`
 - デフォルト値: null
 - サブプロパティ:
-  - `background`: タイプ `boolean`, デフォルト値 `true`
-  - `gradients`: タイプ `boolean`, デフォルト値 `false`
-  - `text`: タイプ `boolean`, デフォルト値 `true`
-
-<!--
-This value signals that a block supports some of the CSS style properties related to color. When it does, the block editor will show UI controls for the user to set their values.
- -->
-この値はブロックが色に関連する CSS スタイルプロパティをサポートすることを通知します。サポートする場合、ブロックエディターはユーザーがプロパティ値を設定できる UI コントロールを表示します。
+    -   `background`: タイプ `boolean`, デフォルト値 `true`
+    -   `duotone`: タイプ `string`, デフォルト値なし
+    -   `gradients`: タイプ `boolean`, デフォルト値 `false`
+    -   `text`: タイプ `boolean`, デフォルト値 `true`
+
+<!--
+This value signals that a block supports some of the properties related to color. When it does, the block editor will show UI controls for the user to set their values.
+ -->
+この値はブロックが色に関連するプロパティをサポートすることを通知します。サポートする場合、ブロックエディターはユーザーがプロパティ値を設定できる UI コントロールを表示します。
 
 <!--
 The controls for background and text will source their colors from the `editor-color-palette` [theme support](https://developer.wordpress.org/block-editor/developers/themes/theme-support/#block-color-palettes), while the gradient's from `editor-gradient-presets` [theme support](https://developer.wordpress.org/block-editor/developers/themes/theme-support/#block-gradient-presets).
  -->
-背景とテキストのコントロールは色を `editor-color-palette` [テーマサポート](https://ja.wordpress.org/team/handbook/block-editor/how-to-guides/themes/theme-support/#block-color-palettes) から、グラデーションは `editor-gradient-presets` [テーマサポート](https://ja.wordpress.org/team/handbook/block-editor/how-to-guides/themes/theme-support/#block-gradient-presets) から取得します。
-=======
-
-This value signals that a block supports some of the properties related to color. When it does, the block editor will show UI controls for the user to set their values.
->>>>>>> f54bc79e
+<!-- 背景とテキストのコントロールは色を `editor-color-palette` [テーマサポート](https://ja.wordpress.org/team/handbook/block-editor/how-to-guides/themes/theme-support/#block-color-palettes) から、グラデーションは `editor-gradient-presets` [テーマサポート](https://ja.wordpress.org/team/handbook/block-editor/how-to-guides/themes/theme-support/#block-gradient-presets) から取得します。
+ -->
 
 <!--
 Note that the `text` and `background` keys have a default value of `true`, so if the `color` property is present they'll also be considered enabled:
@@ -230,7 +223,6 @@
     }
 }
 ```
-<<<<<<< HEAD
  -->
 ```js
 supports: {
@@ -243,29 +235,48 @@
 <!--
 When the block has support for a specific color property, the attributes definition is extended to include some attributes.
  -->
+<!--
 ブロックが color プロパティをサポートすると、attributes の定義もいくつかの属性を含むよう拡張されます。
+ -->
 
 <!--
 -   `style`: attribute of `object` type with no default assigned. This is added when any of support color properties are declared. It stores the custom values set by the user. The block can apply a default style by specifying its own `style` attribute with a default e.g.:
  -->
+<!--
 - `style`: デフォルトの割り当てのない `object` タイプの属性。任意の color プロパティのサポートを宣言すると追加されます。ユーザーによるカスタム値のセットを保存します。ブロックは自身の `style` 属性とデフォルトを指定することで、デフォルトスタイルを適用できます。
-=======
+ -->
 
 ### color.background
 
+<!--
 This property adds UI controls which allow the user to apply a solid background color to a block.
-
+ -->
+このプロパティは UI コントロールを追加します。ユーザーは UI コントロールを使用してブロックに背景色を適用できます。
+
+<!--
 When color support is declared, this property is enabled by default (along with text), so simply setting color will enable background color.
->>>>>>> f54bc79e
-
+ -->
+color サポートを宣言すると、background プロパティは text プロパティと共に自動で有効化されます。このため単に color を設定すれば、背景色は有効化されます。
+
+<!--
 ```js
 supports: {
     color: true // Enable both background and text
 }
 ```
-
+ -->
+```js
+supports: {
+    color: true // background と text の両方を有効化
+}
+```
+
+<!--
 To disable background support while keeping other color supports enabled, set to `false`.
-
+ -->
+他の color サポートは有効化しながら background サポートを無効化するには、`false` を設定します。
+
+<!--
 ```js
 supports: {
     color: {
@@ -274,22 +285,46 @@
     }
 }
 ```
-<<<<<<< HEAD
+ -->
+```js
+supports: {
+    color: {
+        // background サポートを無効化。テキスト色のサポートは引き続き有効
+        background: false
+    }
+}
+```
+
 <!--
 -   When `background` support is declared: it'll be added a new `backgroundColor` attribute of type `string` with no default assigned. It stores the preset values set by the user. The block can apply a default background color by specifying its own attribute with a default e.g.:
  -->
+<!--
 - `background` サポートを宣言すると、新しく `string` タイプの `backgroundColor` 属性がデフォルトの割り当てなしで追加されます。ユーザーによるプリセットした値のセットを保存します。ブロックは自身の属性とデフォルトを指定することで、デフォルトの背景色を適用できます。
-=======
-
+ -->
+<!--
 When the block declares support for `color.background`, the attributes definition is extended to include two new attributes: `backgroundColor` and `style`:
-
+ -->
+ブロックが `color.background` のサポートを宣言すると、属性定義が拡張され、2つの新しい属性 `backgroundColor` と `style` が含まれます。
+
+<!--
 - `backgroundColor`: attribute of `string` type with no default assigned.
-
+ -->
+- `backgroundColor`: タイプ `string` の属性。デフォルト値なし。
+
+<!--
   When a user chooses from the list of preset background colors, the preset slug is stored in the `backgroundColor` attribute.
-
+ -->
+  プリセットのリストからユーザーが背景色を選択すると、プリセットのスラッグが `backgroundColor` 属性に保存されます。
+
+<!--
   Background color presets are sourced from the `editor-color-palette` [theme support](https://developer.wordpress.org/block-editor/developers/themes/theme-support/#block-color-palettes).
-
+ -->
+  背景色プリセットは `editor-color-palette` [テーマサポート](https://ja.wordpress.org/team/handbook/block-editor/how-to-guides/themes/theme-support/#block-color-palettes) がソースです。
+
+<!--
   The block can apply a default preset background color by specifying its own attribute with a default e.g.:
+ -->
+  ブロックはデフォルトのプリセット背景色を適用できます。これには 自身の属性に default で指定します。
 
   ```js
   attributes: {
@@ -300,11 +335,20 @@
   }
   ```
 
+<!--
 - `style`: attribute of `object` type with no default assigned.
-  
+ -->
+- `style`: タイプ `object` の属性。デフォルト値なし。
+
+<!--
   When a custom background color is selected (i.e. using the custom color picker), the custom color value is stored in the `style.color.background` attribute.
-
+ -->
+  カスタムカラーピッカーを使用するなどして、カスタム背景色を選択すると、カスタムカラー値が `style.color.background` 属性に保存されます。
+
+<!--
   The block can apply a default custom background color by specifying its own attribute with a default e.g.:
+ -->
+  ブロックはデフォルトのカスタム背景色を適用できます。これには 自身の属性に default で指定します。
 
   ```js
   attributes: {
@@ -321,11 +365,17 @@
 
 ### color.__experimentalDuotone
 
+<!--
 This property adds UI controls which allow to apply a duotone filter to a block or part of a block.
-
+ -->
+このプロパティは UI コントロールを追加します。ブロック、またはブロックの一部にデュオトーンフィルターを適用できます。
+
+<!--
 The parent selector is automatically added much like nesting in Sass/SCSS (however, the `&` selector is not supported).
->>>>>>> f54bc79e
-
+ -->
+親のセレクタが、Sass/SCSS でのネストのように自動で追加されます (しかし、`&` セレクタはサポートされません)。
+
+<!--
 ```js
 supports: {
     color: {
@@ -338,20 +388,39 @@
     }
 }
 ```
-<<<<<<< HEAD
-<!--
--   When `gradients` support is declared: it'll be added a new `gradient` attribute of type `string` with no default assigned. It stores the preset values set by the user. The block can apply a default text color by specifying its own attribute with a default e.g.:
- -->
-- `gradients` サポートを宣言すると、新しく `string` タイプの `gradients` 属性がデフォルトの割り当てなしで追加されます。ユーザーによるプリセットした値のセットを保存します。ブロックは自身の属性とデフォルトを指定することで、デフォルトのグラデーションを適用できます。
-=======
-
+ -->
+```js
+supports: {
+    color: {
+        // edit と save 両方の同じセレクタにフィルターを適用する。
+        __experimentalDuotone: '> .duotone-img, > .duotone-video',
+
+        // デュオトーンと一緒にデフォルト値を使いたくない場合は、無効化する必要がある
+        background: false,
+        text: false
+    }
+}
+```
+
+<!--
 Duotone presets are sourced from `color.duotone` in [theme.json](https://developer.wordpress.org/block-editor/developers/themes/theme-json/).
-
+ -->
+デュオトーンプリセットは、[theme.json](https://ja.wordpress.org/team/handbook/block-editor/how-to-guides/themes/theme-json/) の `color.duotone` がソースです。
+
+<!--
 When the block declares support for `color.duotone`, the attributes definition is extended to include the attribute `style`:
-
+ -->
+ブロックが `color.duotone` のサポートを宣言すると、属性定義が拡張され、属性 `style` が含まれます。
+
+<!--
 - `style`: attribute of `object` type with no default assigned.
-
+ -->
+- `style`: タイプ `object` の属性。デフォルト値なし。
+
+<!--
   The block can apply a default duotone color by specifying its own attribute with a default e.g.:
+ -->
+  ブロックはデフォルトのデュオトーンカラーを適用できます。これには 自身の属性に default で指定します。
 
   ```js
   attributes: {
@@ -371,9 +440,19 @@
 
 ### color.gradients
 
+<!--
+-   When `gradients` support is declared: it'll be added a new `gradient` attribute of type `string` with no default assigned. It stores the preset values set by the user. The block can apply a default text color by specifying its own attribute with a default e.g.:
+ -->
+<!--
+- `gradients` サポートを宣言すると、新しく `string` タイプの `gradients` 属性がデフォルトの割り当てなしで追加されます。ユーザーによるプリセットした値のセットを保存します。ブロックは自身の属性とデフォルトを指定することで、デフォルトのグラデーションを適用できます。
+ -->
+
+<!--
 This property adds UI controls which allow the user to apply a gradient background to a block.
->>>>>>> f54bc79e
-
+ -->
+このプロパティは UI コントロールを追加します。ユーザーは UI コントロールを使用して、ブロックにグラデーション背景を適用できます。
+
+<!--
 ```js
 supports: {
     color: {
@@ -385,24 +464,44 @@
     }
 }
 ```
-<<<<<<< HEAD
-<!--
--   When `text` support is declared: it'll be added a new `textColor` attribute of type `string` with no default assigned. It stores the preset values set by the user. The block can apply a default text color by specifying its own attribute with a default e.g.:
- -->
-- `text` サポートを宣言すると、新しく `string` タイプの `textColor` 属性がデフォルトの割り当てなしで追加されます。ユーザーによるプリセットした値のセットを保存します。ブロックは自身の属性とデフォルトを指定することで、デフォルトのテキスト色を適用できます。
-=======
-
+ -->
+```js
+supports: {
+    color: {
+        gradient: true,
+
+        // グラデーションと一緒にデフォルト値を使いたくない場合は、無効化する必要がある
+        background: false,
+        text: false
+    }
+}
+```
+
+<!--
 Gradient presets are sourced from `editor-gradient-presets` [theme support](https://developer.wordpress.org/block-editor/developers/themes/theme-support/#block-gradient-presets).
-
-
+ -->
+グラデーションプリセットは `editor-gradient-presets` [テーマサポート](https://ja.wordpress.org/team/handbook/block-editor/how-to-guides/themes/theme-support/#block-gradient-presets) がソースです。
+
+<!--
 When the block declares support for `color.gradient`, the attributes definition is extended to include two new attributes: `gradient` and `style`:
-
+ -->
+ブロックが `color.gradient` のサポートを宣言すると、属性定義が拡張され、2つの新しい属性 `gradient` と `style` が含まれます。
+
+<!--
 - `gradient`: attribute of `string` type with no default assigned.
-
+ -->
+- `gradient`: タイプ `string` の属性。デフォルト値なし。
+
+<!--
   When a user chooses from the list of preset gradients, the preset slug is stored in the `gradient` attribute.
-
+ -->
+  プリセットのリストからユーザーがグラデーションを選択すると、プリセットのスラッグが `gradient` 属性に保存されます。
+
+<!--
   The block can apply a default preset gradient by specifying its own attribute with a default e.g.:
-  
+ -->
+  ブロックはデフォルトのグラデーションプリセットを適用できます。これには 自身の属性に default で指定します。
+
   ```js
   attributes: {
       gradient: {
@@ -412,11 +511,20 @@
   }
   ```
 
+<!--
 - `style`: attribute of `object` type with no default assigned.
-  
+ -->
+- `style`: タイプ `object` の属性。デフォルト値なし。
+
+<!--
   When a custom gradient is selected (i.e. using the custom gradient picker), the custom gradient value is stored in the `style.color.gradient` attribute.
-  
+ -->
+  カスタムグラデーションピッカーを使用するなどして、カスタムグラデーションを選択すると、カスタムグラデーション値が `style.color.gradient` 属性に保存されます。
+
+<!--
   The block can apply a default custom gradient by specifying its own attribute with a default e.g.:
+ -->
+  ブロックはデフォルトのカスタムグラデーションを適用できます。これには 自身の属性に default で指定します。
 
   ```js
   attributes: {
@@ -433,19 +541,42 @@
 
 ### color.text
 
+<!--
+-   When `text` support is declared: it'll be added a new `textColor` attribute of type `string` with no default assigned. It stores the preset values set by the user. The block can apply a default text color by specifying its own attribute with a default e.g.:
+ -->
+<!--
+- `text` サポートを宣言すると、新しく `string` タイプの `textColor` 属性がデフォルトの割り当てなしで追加されます。ユーザーによるプリセットした値のセットを保存します。ブロックは自身の属性とデフォルトを指定することで、デフォルトのテキスト色を適用できます。
+ -->
+
+<!--
 This property adds block controls which allow the user to set text color in a block.
-
+ -->
+このプロパティはブロックコントロールを追加します。ユーザーはブロックコントロールを使用してブロックのテキスト色を設定できます。
+
+<!--
 When color support is declared, this property is enabled by default (along with background), so simply setting color will enable text color.
->>>>>>> f54bc79e
-
+ -->
+color サポートを宣言すると、text プロパティは background プロパティと共に自動で有効化されます。このため単に color を設定すれば、テキスト色は有効化されます。
+
+<!--
 ```js
 supports: {
     color: true // Enable both text and background
 }
 ```
-
+ -->
+```js
+supports: {
+    color: true // text と background の両方を有効化
+}
+```
+
+<!--
 To disable text color support while keeping other color supports enabled, set to `false`.
-
+ -->
+他の color サポートは有効化しながら text サポートを無効化するには、`false` を設定します。
+
+<!--
 ```js
 supports: {
     color: {
@@ -454,17 +585,40 @@
     }
 }
 ```
-
+ -->
+```js
+supports: {
+    color: {
+        // text サポートを無効化。背景色のサポートは引き続き有効
+        text: false
+    }
+}
+```
+
+<!--
 Text color presets are sourced from the `editor-color-palette` [theme support](https://developer.wordpress.org/block-editor/developers/themes/theme-support/#block-color-palettes).
-  
-
+ -->
+テキスト色プリセットは `editor-color-palette` [テーマサポート](https://ja.wordpress.org/team/handbook/block-editor/how-to-guides/themes/theme-support/#block-gradient-presets) がソースです。
+
+<!--
 When the block declares support for `color.text`, the attributes definition is extended to include two new attributes: `textColor` and `style`:
-
+ -->
+ブロックが `color.text` のサポートを宣言すると、属性定義が拡張され、2つの新しい属性 `textColor` と `style` が含まれます。
+
+<!--
 - `textColor`: attribute of `string` type with no default assigned.
-
+ -->
+- `textColor`: タイプ `string` の属性。デフォルト値なし。
+
+<!--
   When a user chooses from the list of preset text colors, the preset slug is stored in the `textColor` attribute.
-  
+ -->
+  プリセットのリストからユーザーがテキスト色を選択すると、プリセットのスラッグが `textColor` 属性に保存されます。
+
+<!--
   The block can apply a default preset text color by specifying its own attribute with a default e.g.:
+ -->
+  ブロックはデフォルトのプリセットテキスト色を適用できます。これには 自身の属性に default で指定します。
 
   ```js
   attributes: {
@@ -475,11 +629,20 @@
   }
   ```
 
+<!--
 - `style`: attribute of `object` type with no default assigned.
-  
+ -->
+- `style`: タイプ `object` の属性。デフォルト値なし。
+
+<!--
   When a custom text color is selected (i.e. using the custom color picker), the custom color value is stored in the `style.color.text` attribute.
-  
+ -->
+  カスタムカラーピッカーを使用するなどして、カスタムテキスト色を選択すると、カスタムカラー値が `style.color.gradient` 属性に保存されます。
+
+<!--
   The block can apply a default custom text color by specifying its own attribute with a default e.g.:
+ -->
+  ブロックはデフォルトのカスタムテキスト色を適用できます。これには 自身の属性に default で指定します。
 
   ```js
   attributes: {
