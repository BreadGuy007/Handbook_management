--- conflicted
+++ resolved
@@ -18,7 +18,7 @@
 <!-- 
 Opting into any of these features will register additional attributes on the block and provide the UI to manipulate that attribute.
  -->
-機能をオプトインすると、ブロックに追加の属性が登録され、属性を操作する UI が提供されます。
+任意の機能をオプトインすると、ブロックに追加の属性が登録され、属性を操作する UI が提供されます。
 
 <!-- 
 In order for the attribute to get applied to the block the generated properties get added to the wrapping element of the block. They get added to the object you get returned from the `useBlockProps` hook.
@@ -488,8 +488,8 @@
         text: false
     }
 }
- -->```
-
+```
+ -->
 <!--
 Duotone presets are sourced from `color.duotone` in [theme.json](/docs/how-to-guides/themes/theme-json.md).
  -->
@@ -648,12 +648,19 @@
  -->
 このプロパティは、ユーザーがブロック内のリンクの色を設定できるブロックコントロールを追加します。デフォルトではリンクの色は無効です。
 
-
+<!-- 
 ```js
 supports: {
     color: true // Enables only background and text
 }
 ```
+ -->
+```js
+supports: {
+    color: true // background と text のみを有効化
+}
+```
+
 <!--
 To enable link color support, set to `true`.
  -->
@@ -1010,7 +1017,7 @@
 <!-- 
 This value signals that a block supports some of the CSS style properties related to dimensions. When it does, the block editor will show UI controls for the user to set their values if [the theme declares support](/docs/how-to-guides/themes/global-settings-and-styles.md#opt-in-into-ui-controls).
  -->
-この値は、ブロックが寸法に関連する CSS スタイルプロパティの一部をサポートすることを通知します。通知すると、[テーマがサポートを宣言していれば](https://ja.wordpress.org/team/handbook/block-editor/how-to-guides/themes/global-settings-and-styles/#ui-%e3%82%b3%e3%83%b3%e3%83%88%e3%83%ad%e3%83%bc%e3%83%ab%e3%81%b8%e3%81%ae%e3%82%aa%e3%83%97%e3%83%88%e3%82%a4%e3%83%b3)、ブロックエディタはユーザーが値を設定できる UI コントロールを表示します。
+この値は、ブロックが寸法に関連する CSS スタイルプロパティのいくつかをサポートすることを通知します。通知すると、[テーマがサポートを宣言していれば](https://ja.wordpress.org/team/handbook/block-editor/how-to-guides/themes/global-settings-and-styles/#ui-%e3%82%b3%e3%83%b3%e3%83%88%e3%83%ad%e3%83%bc%e3%83%ab%e3%81%b8%e3%81%ae%e3%82%aa%e3%83%97%e3%83%88%e3%82%a4%e3%83%b3)、ブロックエディターはユーザーが値を設定できる UI コントロールを表示します。
 
 <!-- 
 ```js
@@ -1032,15 +1039,11 @@
 <!-- 
 When a block declares support for a specific dimensions property, its attributes definition is extended to include the `style` attribute.
 
-<<<<<<< HEAD
-- `style`: attribute of `object` type with no default assigned. This is added when `minHeight` support is declared. It stores the custom values set by the user, e.g.:
+- `style`: attribute of `object` type with no default assigned. This is added when `aspectRatio` or `minHeight` support is declared. It stores the custom values set by the user, e.g.:
  -->
 ブロックが特定の dimensions プロパティのサポートを宣言すると、その属性定義は `style` 属性を含むように拡張されます。
 
-- `style`: デフォルトの割り当てのない `object` タイプの属性。これは `minHeight` のサポートが宣言されると追加されます。ユーザーが設定したカスタム値が格納されます。例:
-=======
-- `style`: attribute of `object` type with no default assigned. This is added when `aspectRatio` or `minHeight` support is declared. It stores the custom values set by the user, e.g.:
->>>>>>> 109ace9c
+- `style`: デフォルトの割り当てのない `object` タイプの属性。`aspectRatio` または `minHeight` のサポートが宣言されると追加され、ユーザーが設定したカスタム値を格納します。例:
 
 ```js
 attributes: {
@@ -1069,7 +1072,7 @@
 <!-- 
 This value signals that a block supports some of the properties related to filters. When it does, the block editor will show UI controls for the user to set their values.
  -->
-この値はブロックがフィルターに関連するプロパティの一部をサポートすることを通知します。サポートする場合、ブロックエディターはユーザーがプロパティ値を設定できる UI コントロールを表示します。
+この値はブロックがフィルターに関連するプロパティのいくつかをサポートすることを通知します。サポートする場合、ブロックエディターはユーザーがプロパティ値を設定できる UI コントロールを表示します。
 
 ### filter.duotone
 
@@ -1441,7 +1444,7 @@
 <!-- 
 This value signals that a block supports some of the CSS style properties related to position. When it does, the block editor will show UI controls for the user to set their values if [the theme declares support](/docs/how-to-guides/themes/global-settings-and-styles.md#opt-in-into-ui-controls).
  -->
-この値は、ブロックが位置に関連する CSS スタイルプロパティの一部をサポートすることを通知します。通知すると、[テーマがサポートを宣言していれば](https://ja.wordpress.org/team/handbook/block-editor/how-to-guides/themes/global-settings-and-styles/#ui-%e3%82%b3%e3%83%b3%e3%83%88%e3%83%ad%e3%83%bc%e3%83%ab%e3%81%b8%e3%81%ae%e3%82%aa%e3%83%97%e3%83%88%e3%82%a4%e3%83%b3)、ブロックエディタはユーザーが値を設定できる UI コントロールを表示します。
+この値は、ブロックが位置に関連する CSS スタイルプロパティのいくつかをサポートすることを通知します。通知すると、[テーマがサポートを宣言していれば](https://ja.wordpress.org/team/handbook/block-editor/how-to-guides/themes/global-settings-and-styles/#ui-%e3%82%b3%e3%83%b3%e3%83%88%e3%83%ad%e3%83%bc%e3%83%ab%e3%81%b8%e3%81%ae%e3%82%aa%e3%83%97%e3%83%88%e3%82%a4%e3%83%b3)、ブロックエディタはユーザーが値を設定できる UI コントロールを表示します。
 
 <!-- 
 Note that sticky position controls are currently only available for blocks set at the root level of the document. Setting a block to the `sticky` position will stick the block to its most immediate parent when the user scrolls the page.
