<!--
# Supports
 -->
# サポート

<!--
Block Supports is the API that allows a block to declare support for certain features.
 -->
ブロックは「ブロックサポート」API を使用して、特定の機能のサポートを宣言できます。

<!--
Some block supports — for example, `anchor` or `className` — apply their attributes by adding additional props on the element returned by `save`. This will work automatically for default HTML tag elements (`div`, etc). However, if the return value of your `save` is a custom component element, you will need to ensure that your custom component handles these props in order for the attributes to be persisted.
 -->
<!-- 
`anchor` や `className` などいくつかのブロックサポートは属性を適用する場合に `save` から返される要素に追加の props を加えます。`div` などのデフォルトの HTML タグ要素であればこれは自動的に動作しますが、`save` の戻り値がカスタムコンポーネント要素の場合、属性が永続化されるようカスタムコンポーネントがこれらの props を処理する必要があります。
 -->

<!-- 
Opting into any of these features will register additional attributes on the block and provide the UI to manipulate that attribute.
 -->
機能にオプトインすると、ブロックに追加の属性が登録され、属性を操作するUIが提供されます。

<!-- 
In order for the attribute to get applied to the block the generated properties get added to the wrapping element of the block. They get added to the object you get returned from the `useBlockProps` hook.
 -->
ブロックに属性を適用するために、生成されたプロパティがブロックのラッパー要素に追加されます。これらのプロパティは `useBlockProps` フックから返されるオブジェクトに追加されます。

<!-- 
`BlockEdit` function:
 -->
`BlockEdit` 関数:

```js
function BlockEdit() {
	const blockProps = useBlockProps();

	return (
		<div {...blockProps}>Hello World!</div>
	);
}
```
<!-- 
`save` function:
 -->
`save` 関数:

```js
function BlockEdit() {
	const blockProps = useBlockProps.save();

	return (
		<div {...blockProps}>Hello World!</div>
	);
}
```
<!-- 
For dynamic blocks that get rendered via a `render_callback` in PHP you can use the `get_block_wrapper_attributes()` function. It returns a string containing all the generated properties and needs to get output in the opening tag of the wrapping block element.
 -->
PHP の `render_callback` でレンダーされるダイナミックブロックでは、`get_block_wrapper_attributes()` 関数を使用できます。生成されたすべてのプロパティを含む文字列が返されます。これをラップするブロック要素の開始タグに出力する必要があります。

<!-- 
`render_callback` function:
 -->
`render_callback` 関数:

```php
function render_block() {
	$wrapper_attributes = get_block_wrapper_attributes();

	return sprintf(
		'<div %1$s>%2$s</div>',
		$wrapper_attributes,
		'Hello World!'
	);
}
```

## anchor
<!--
-   Type: `boolean`
-   Default value: `false`
 -->
- タイプ: `boolean`
- デフォルト値: `false`

<<<<<<< HEAD
<!--
Anchors let you link directly to a specific block on a page. This property adds a field to define an id for the block and a button to copy the direct link. _Important: It doesn't work with dynamic blocks yet._
=======
Anchors let you link directly to a specific block on a page. This property adds a field to define an id for the block and a button to copy the direct link.
>>>>>>> 73a935b7

```js
// Declare support for anchor links.
supports: {
	anchor: true
}
```
 -->
アンカーを使用するとページ上の特定のブロックに直接リンクできます。このプロパティはブロックの ID を定義するフィールドと、ダイレクトリンクをコピーするボタンをを追加します。_重要: ダイナミックブロックでは、まだ、動作しません。_

```js
// アンカーリンクのサポートを宣言
supports: {
    anchor: true
}
```

## align
<!--
-   Type: `boolean` or `array`
-   Default value: `false`
 -->
- タイプ: `boolean` または `array`
- デフォルト値: `false`

<!-- 
This property adds block controls which allow to change block's alignment.
 -->
 このプロパティはブロックの配置を変更するブロックコントロールを追加します。
 
<!--
```js
supports: {
	// Declare support for block's alignment.
	// This adds support for all the options:
	// left, center, right, wide, and full.
	align: true
}
```
 -->
```js
supports: {
    // ブロックの配置のサポートを宣言
    // すべてのオプションのサポートを追加
    // left (左寄せ), center (中央寄せ), right (右寄せ), wide (幅広), full (全幅)
    align: true
}
```

<!--
```js
supports: {
	// Declare support for specific alignment options.
	align: [ 'left', 'right', 'full' ]
}
```
 -->
```js
supports: {
    // 特定の配置のオプションのサポートを宣言
    align: [ 'left', 'right', 'full' ]
}
```
<!--
When the block declares support for `align`, the attributes definition is extended to include an align attribute with a `string` type. By default, no alignment is assigned. The block can apply a default alignment by specifying its own `align` attribute with a default e.g.:
 -->
ブロックが `align` サポートを宣言するとブロック属性定義が拡張され、`string` タイプの align 属性が含まれます。デフォルトでは配置は割り当てられません。ブロックにデフォルトの配置を適用するには、デフォルト値と共に `align` 属性を指定します。たとえば

```js
attributes: {
    align: {
        type: 'string',
        default: 'right'
    }
}
```

## alignWide
<!--
-   Type: `boolean`
-   Default value: `true`
 -->
- タイプ: `boolean`
- デフォルト値: `true`

<!--
This property allows to enable [wide alignment](/docs/how-to-guides/themes/theme-support.md#wide-alignment) for your theme. To disable this behavior for a single block, set this flag to `false`.
 -->
このプロパティを使用するとテーマの [幅広揃え](https://ja.wordpress.org/team/handbook/block-editor/how-to-guides/themes/theme-support/#wide-alignment) を有効化できます。単一ブロックに対してこの機能を無効化するにはこのフラグに `false` を設定してください。

<!--
```js
supports: {
	// Remove the support for wide alignment.
	alignWide: false
}
```
 -->
```js
supports: {
    // 幅広揃えサポートを除去
    alignWide: false
}
```

## ariaLabel

<!-- 
- Type: `boolean`
- Default value: `false`
 -->
- タイプ: `boolean`
- デフォルト値: `false`

<!-- 
ARIA-labels let you define an accessible label for elements. This property allows enabling the definition of an aria-label for the block, without exposing a UI field.
 -->
要素にアクセス可能なラベルを定義できます。このプロパティを使用すると、UI フィールドを公開せずに、ブロックの aria-label を定義できます。

```js
supports: {
	// aria ラベルのサポートを追加
	ariaLabel: true
}
```

## className

<!--
-   Type: `boolean`
-   Default value: `true`
 -->
- タイプ: `boolean`
- デフォルト値: `true`

<!--
By default, the class `.wp-block-your-block-name` is added to the root element of your saved markup. This helps having a consistent mechanism for styling blocks that themes and plugins can rely on. If, for whatever reason, a class is not desired on the markup, this functionality can be disabled.
 -->
デフォルトでは保存したマークアップの root 要素にクラス `.wp-block-your-block-name` が追加されます。この結果、テーマやプラグインがブロックをスタイリングする際に利用可能な一貫した機構が実現します。何らかの理由によりこのクラスをマークアップに付加したくない場合、この機能を無効化できます。

<!--
```js
supports: {
	// Remove the support for the generated className.
	className: false
}
```
 -->
```js
supports: {
    // className 生成サポートを除去
    className: false
}
```

## color

<!--
-   Type: `Object`
-   Default value: null
-   Subproperties:
    -   `background`: type `boolean`, default value `true`
    -   `__experimentalDuotone`: type `string`, default value undefined
    -   `gradients`: type `boolean`, default value `false`
    -   `link`: type `boolean`, default value `false`
    -   `text`: type `boolean`, default value `true`
 -->
- タイプ: `Object`
- デフォルト値: null
- サブプロパティ:
    -   `background`: タイプ `boolean`, デフォルト値 `true`
    -   `__experimentalDuotone`: タイプ `string`, デフォルト値なし
    -   `gradients`: タイプ `boolean`, デフォルト値 `false`
    -   `link`: タイプ `boolean`, デフォルト値 `false`
    -   `text`: タイプ `boolean`, デフォルト値 `true`

<!--
This value signals that a block supports some of the properties related to color. When it does, the block editor will show UI controls for the user to set their values.
 -->
この値はブロックが色に関連するプロパティをサポートすることを通知します。サポートする場合、ブロックエディターはユーザーがプロパティ値を設定できる UI コントロールを表示します。

<!--
The controls for background and text will source their colors from the `editor-color-palette` [theme support](https://developer.wordpress.org/block-editor/developers/themes/theme-support/#block-color-palettes), while the gradient's from `editor-gradient-presets` [theme support](https://developer.wordpress.org/block-editor/developers/themes/theme-support/#block-gradient-presets).
 -->
<!-- 背景とテキストのコントロールは色を `editor-color-palette` [テーマサポート](https://ja.wordpress.org/team/handbook/block-editor/how-to-guides/themes/theme-support/#block-color-palettes) から、グラデーションは `editor-gradient-presets` [テーマサポート](https://ja.wordpress.org/team/handbook/block-editor/how-to-guides/themes/theme-support/#block-gradient-presets) から取得します。
 -->

<!--
Note that the `text` and `background` keys have a default value of `true`, so if the `color` property is present they'll also be considered enabled:
Note that the `background` and `text` keys have a default value of `true`, so if the `color` property is present they'll also be considered enabled:
 -->
注意: `background` キーと`text` キーのデフォルト値は `true` です。`color` プロパティを宣言するとこれらも有効化されます。

<!--
```js
supports: {
	color: {
		// This also enables text and background UI controls.
		gradients: true // Enable gradients UI control.
	}
}
```
 -->
```js
supports: {
    color: { // 同時にテキスト UI コントロールと背景 UI コントロールも有効化
        gradients: true // グラデーション UI コントロールを有効化
    }
}
```
<!--
It's possible to disable them individually:
 -->
これらは個別に無効化できます。

<!--
```js
supports: {
    color: { // Text UI control is enabled.
        background: false, // Disable background UI control.
        gradients: true // Enable gradients UI control.
    }
}
```
 -->
```js
supports: {
    color: { // テキスト UI コントロールは有効
        background: false, // 背景 UI コントロールを無効化
        gradients: true // グラデーション UI コントロールを有効化
    }
}
```
<!--
When the block has support for a specific color property, the attributes definition is extended to include some attributes.
 -->
<!--
ブロックが color プロパティをサポートすると、attributes の定義もいくつかの属性を含むよう拡張されます。
 -->

<!--
-   `style`: attribute of `object` type with no default assigned. This is added when any of support color properties are declared. It stores the custom values set by the user. The block can apply a default style by specifying its own `style` attribute with a default e.g.:
 -->
<!--
- `style`: デフォルトの割り当てのない `object` タイプの属性。任意の color プロパティのサポートを宣言すると追加されます。ユーザーによるカスタム値のセットを保存します。ブロックは自身の `style` 属性とデフォルトを指定することで、デフォルトスタイルを適用できます。
 -->

### color.background

<!--
This property adds UI controls which allow the user to apply a solid background color to a block.
 -->
このプロパティは UI コントロールを追加します。ユーザーは UI コントロールを使用してブロックに背景色を適用できます。

<!--
When color support is declared, this property is enabled by default (along with text), so simply setting color will enable background color.
 -->
color サポートを宣言すると、background プロパティは text プロパティと共に自動で有効化されます。このため単に color を設定すれば、背景色は有効化されます。

<!--
```js
supports: {
    color: true // Enables background and text
}
```
 -->
```js
supports: {
    color: true // background と text の両方を有効化
}
```

<!--
To disable background support while keeping other color supports enabled, set to `false`.
 -->
他の color サポートは有効化しながら background サポートを無効化するには、`false` を設定します。

<!--
```js
supports: {
    color: {
        // Disable background support. Text color support is still enabled.
        background: false
    }
}
```
 -->
```js
supports: {
    color: {
        // background サポートを無効化。テキスト色のサポートは引き続き有効
        background: false
    }
}
```

<!--
-   When `background` support is declared: it'll be added a new `backgroundColor` attribute of type `string` with no default assigned. It stores the preset values set by the user. The block can apply a default background color by specifying its own attribute with a default e.g.:
 -->
<!--
- `background` サポートを宣言すると、新しく `string` タイプの `backgroundColor` 属性がデフォルトの割り当てなしで追加されます。ユーザーによるプリセットした値のセットを保存します。ブロックは自身の属性とデフォルトを指定することで、デフォルトの背景色を適用できます。
 -->
<!--
When the block declares support for `color.background`, the attributes definition is extended to include two new attributes: `backgroundColor` and `style`:
 -->
ブロックが `color.background` のサポートを宣言すると、属性定義が拡張され、2つの新しい属性 `backgroundColor` と `style` が含まれます。

<!--
- `backgroundColor`: attribute of `string` type with no default assigned.
 -->
- `backgroundColor`: タイプ `string` の属性。デフォルト値なし。

<!--
  When a user chooses from the list of preset background colors, the preset slug is stored in the `backgroundColor` attribute.
 -->
  プリセットのリストからユーザーが背景色を選択すると、プリセットのスラッグが `backgroundColor` 属性に保存されます。

<!--
  Background color presets are sourced from the `editor-color-palette` [theme support](/docs/how-to-guides/themes/theme-support.md#block-color-palettes).
 -->
  背景色プリセットは `editor-color-palette` [テーマサポート](https://ja.wordpress.org/team/handbook/block-editor/how-to-guides/themes/theme-support/#block-color-palettes) がソースです。

<!--
  The block can apply a default preset background color by specifying its own attribute with a default e.g.:
 -->
  ブロックはデフォルトのプリセット背景色を適用できます。これには 自身の属性に default で指定します。

  ```js
  attributes: {
      backgroundColor: {
          type: 'string',
          default: 'some-preset-background-slug',
      }
  }
  ```

<!--
- `style`: attribute of `object` type with no default assigned.
 -->
- `style`: タイプ `object` の属性。デフォルト値なし。

<!--
  When a custom background color is selected (i.e. using the custom color picker), the custom color value is stored in the `style.color.background` attribute.
 -->
  カスタムカラーピッカーを使用するなどして、カスタム背景色を選択すると、カスタムカラー値が `style.color.background` 属性に保存されます。

<!--
  The block can apply a default custom background color by specifying its own attribute with a default e.g.:
 -->
  ブロックはデフォルトのカスタム背景色を適用できます。これには 自身の属性に default で指定します。

  ```js
  attributes: {
      style: {
          type: 'object',
          default: {
              color: {
                  background: '#aabbcc',
              }
          }
      }
  }
  ```

### color.__experimentalDuotone

<!--
This property adds UI controls which allow to apply a duotone filter to a block or part of a block.
 -->
このプロパティは UI コントロールを追加します。ブロック、またはブロックの一部にデュオトーンフィルターを適用できます。

<!--
The parent selector is automatically added much like nesting in Sass/SCSS (however, the `&` selector is not supported).
 -->
親のセレクタが、Sass/SCSS でのネストのように自動で追加されます (しかし、`&` セレクタはサポートされません)。

<!--
```js
supports: {
    color: {
        // Apply the filter to the same selector in both edit and save.
        __experimentalDuotone: '> .duotone-img, > .duotone-video',

        // Default values must be disabled if you don't want to use them with duotone.
        background: false,
        text: false
    }
}
```
 -->
```js
supports: {
    color: {
        // edit と save 両方の同じセレクタにフィルターを適用する。
        __experimentalDuotone: '> .duotone-img, > .duotone-video',

        // デュオトーンと一緒にデフォルト値を使いたくない場合は、無効化する必要がある
        background: false,
        text: false
    }
}
```

<!--
Duotone presets are sourced from `color.duotone` in [theme.json](/docs/how-to-guides/themes/theme-json.md).
 -->
デュオトーンプリセットは、[theme.json](https://ja.wordpress.org/team/handbook/block-editor/how-to-guides/themes/theme-json/) の `color.duotone` がソースです。

<!--
When the block declares support for `color.__experimentalDuotone`, the attributes definition is extended to include the attribute `style`:
 -->
ブロックが `color.__experimentalDuotone` のサポートを宣言すると、属性定義が拡張され、属性 `style` が含まれます。

<!--
- `style`: attribute of `object` type with no default assigned.
 -->
- `style`: タイプ `object` の属性。デフォルト値なし。

<!--
  The block can apply a default duotone color by specifying its own attribute with a default e.g.:
 -->
  ブロックはデフォルトのデュオトーンカラーを適用できます。これには 自身の属性に default で指定します。

  ```js
  attributes: {
      style: {
          type: 'object',
          default: {
              color: {
                  duotone: [
                      '#FFF',
                      '#000'
                  ]
              }
          }
      }
  }
  ```

### color.gradients

<!--
-   When `gradients` support is declared: it'll be added a new `gradient` attribute of type `string` with no default assigned. It stores the preset values set by the user. The block can apply a default text color by specifying its own attribute with a default e.g.:
 -->
<!--
- `gradients` サポートを宣言すると、新しく `string` タイプの `gradients` 属性がデフォルトの割り当てなしで追加されます。ユーザーによるプリセットした値のセットを保存します。ブロックは自身の属性とデフォルトを指定することで、デフォルトのグラデーションを適用できます。
 -->

<!--
This property adds UI controls which allow the user to apply a gradient background to a block.
 -->
このプロパティは UI コントロールを追加します。ユーザーは UI コントロールを使用して、ブロックにグラデーション背景を適用できます。

<!--
```js
supports: {
    color: {
        gradients: true,

        // Default values must be disabled if you don't want to use them with gradient.
        background: false,
        text: false
    }
}
```
 -->
```js
supports: {
    color: {
        gradients: true,

        // グラデーションと一緒にデフォルト値を使いたくない場合は、無効化する必要がある
        background: false,
        text: false
    }
}
```

<!--
Gradient presets are sourced from `editor-gradient-presets` [theme support](/docs/how-to-guides/themes/theme-support.md#block-gradient-presets).
 -->
グラデーションプリセットは `editor-gradient-presets` [テーマサポート](https://ja.wordpress.org/team/handbook/block-editor/how-to-guides/themes/theme-support/#block-gradient-presets) がソースです。

<!--
When the block declares support for `color.gradient`, the attributes definition is extended to include two new attributes: `gradient` and `style`:
 -->
ブロックが `color.gradient` のサポートを宣言すると、属性定義が拡張され、2つの新しい属性 `gradient` と `style` が含まれます。

<!--
- `gradient`: attribute of `string` type with no default assigned.
 -->
- `gradient`: タイプ `string` の属性。デフォルト値なし。

<!--
  When a user chooses from the list of preset gradients, the preset slug is stored in the `gradient` attribute.
 -->
  プリセットのリストからユーザーがグラデーションを選択すると、プリセットのスラッグが `gradient` 属性に保存されます。

<!--
  The block can apply a default preset gradient by specifying its own attribute with a default e.g.:
 -->
  ブロックはデフォルトのグラデーションプリセットを適用できます。これには 自身の属性に default で指定します。

  ```js
  attributes: {
      gradient: {
          type: 'string',
          default: 'some-preset-gradient-slug',
      }
  }
  ```

<!--
- `style`: attribute of `object` type with no default assigned.
 -->
- `style`: タイプ `object` の属性。デフォルト値なし。

<!--
  When a custom gradient is selected (i.e. using the custom gradient picker), the custom gradient value is stored in the `style.color.gradient` attribute.
 -->
  カスタムグラデーションピッカーを使用するなどして、カスタムグラデーションを選択すると、カスタムグラデーション値が `style.color.gradient` 属性に保存されます。

<!--
  The block can apply a default custom gradient by specifying its own attribute with a default e.g.:
 -->
  ブロックはデフォルトのカスタムグラデーションを適用できます。これには 自身の属性に default で指定します。

  ```js
  attributes: {
      style: {
          type: 'object',
          default: {
              color: {
                  gradient: 'linear-gradient(135deg,rgb(170,187,204) 0%,rgb(17,34,51) 100%)',
              }
          }
      }
  }
  ```

### color.link

<!--
This property adds block controls which allow the user to set link color in a block, link color is disabled by default.
 -->
このプロパティは、ユーザーがブロック内のリンクの色を設定できるブロックコントロールを追加します。デフォルトではリンクの色は無効です。


```js
supports: {
    color: true // Enables only background and text
}
```
<!--
To enable link color support, set to `true`.
 -->
リンクの色のサポートを有効にするには、`true` に設定します。

```js
supports: {
    color: {
        link: true
    }
}
```
<!--
Link color presets are sourced from the `editor-color-palette` [theme support](/docs/how-to-guides/themes/theme-support.md#block-color-palettes).
 -->
リンクの色のプリセットは、`editor-color-palette` [テーマサポート](https://ja.wordpress.org/team/handbook/block-editor/how-to-guides/themes/theme-support/#block-color-palettes)をソースとしています。

<<<<<<< HEAD
<!--
When the block declares support for `color.link`, the attributes definition is extended to include two new attributes: `linkColor` and `style`:
 -->
ブロックが `color.link` のサポートを宣言すると、属性定義が拡張され、2つの新しい属性 `linkColor` と `style` が追加されます。

<!--
- `linkColor`: attribute of `string` type with no default assigned.
 -->
- `linkColor`: `string` 型の属性で、デフォルトは割り当てられていません。

<!--
  When a user chooses from the list of preset link colors, the preset slug is stored in the `linkColor` attribute.

  The block can apply a default preset text color by specifying its own attribute with a default e.g.:
 -->
  ユーザーがプリセットのリンクの色のリストから選択すると、プリセットのスラッグが `linkColor` 属性に格納されます。

  ブロックにデフォルトのプリセットのテキスト色を適用するには、自身の属性にデフォルトを指定します。例:

  ```js
  attributes: {
      linkColor: {
          type: 'string',
          default: 'some-preset-link-color-slug',
      }
  }
  ```
<!--
=======

When the block declares support for `color.link`, the attributes definition is extended to include the `style` attribute:

>>>>>>> 73a935b7
- `style`: attribute of `object` type with no default assigned.
 -->
- `style`: `object` 型の属性で、デフォルトは割り当てられていません。

<<<<<<< HEAD
<!--
  When a custom link color is selected (i.e. using the custom color picker), the custom color value is stored in the `style.color.link` attribute.

  The block can apply a default custom link color by specifying its own attribute with a default e.g.:
 -->
  カスタム色ピッカーを使用するなどして、カスタムリンクの色が選択されると、カスタム色の値が `style.color.link` 属性に格納されます。

  ブロックにデフォルトのカスタムリンクの色を適用するには、自身の属性をデフォルトで指定します。
=======
  When a link color is selected, the color value is stored in the `style.elements.link.color.text` attribute.

  The block can apply a default link color by specifying its own attribute with a default e.g.:
>>>>>>> 73a935b7

  ```js
  attributes: {
      style: {
          type: 'object',
          default: {
              elements: {
                  link: {
                      color: {
                          text: '#ff0000',
                      }
                  }
              }
          }
      }
  }
  ```

### color.text

<!--
-   When `text` support is declared: it'll be added a new `textColor` attribute of type `string` with no default assigned. It stores the preset values set by the user. The block can apply a default text color by specifying its own attribute with a default e.g.:
 -->
<!--
- `text` サポートを宣言すると、新しく `string` タイプの `textColor` 属性がデフォルトの割り当てなしで追加されます。ユーザーによるプリセットした値のセットを保存します。ブロックは自身の属性とデフォルトを指定することで、デフォルトのテキスト色を適用できます。
 -->

<!--
This property adds block controls which allow the user to set text color in a block.
 -->
このプロパティはブロックコントロールを追加します。ユーザーはブロックコントロールを使用してブロックのテキスト色を設定できます。

<!--
When color support is declared, this property is enabled by default (along with background), so simply setting color will enable text color.
 -->
color サポートを宣言すると、text プロパティは background プロパティと共に自動で有効化されます。このため単に color を設定すれば、テキスト色は有効化されます。

<!--
```js
supports: {
    color: true // Enables background and text, but not link.
}
```
 -->
```js
supports: {
    color: true // background と text を有効化。link は有効化しない。
}
```

<!--
To disable text color support while keeping other color supports enabled, set to `false`.
 -->
他の color サポートは有効化しながら text サポートを無効化するには、`false` を設定します。

<!--
```js
supports: {
    color: {
        // Disable text color support.
        text: false
    }
}
```
 -->
```js
supports: {
    color: {
        // text サポートを無効化。
        text: false
    }
}
```

<!--
Text color presets are sourced from the `editor-color-palette` [theme support](/docs/how-to-guides/themes/theme-support.md#block-color-palettes).
 -->
テキスト色プリセットは `editor-color-palette` [テーマサポート](https://ja.wordpress.org/team/handbook/block-editor/how-to-guides/themes/theme-support/#block-gradient-presets) がソースです。


<!--
When the block declares support for `color.text`, the attributes definition is extended to include two new attributes: `textColor` and `style`:
 -->
ブロックが `color.text` のサポートを宣言すると、属性定義が拡張され、2つの新しい属性 `textColor` と `style` が含まれます。

<!--
- `textColor`: attribute of `string` type with no default assigned.
 -->
- `textColor`: タイプ `string` の属性。デフォルト値なし。

<!--
  When a user chooses from the list of preset text colors, the preset slug is stored in the `textColor` attribute.
 -->
  プリセットのリストからユーザーがテキスト色を選択すると、プリセットのスラッグが `textColor` 属性に保存されます。

<!--
  The block can apply a default preset text color by specifying its own attribute with a default e.g.:
 -->
  ブロックはデフォルトのプリセットテキスト色を適用できます。これには 自身の属性に default で指定します。

  ```js
  attributes: {
      textColor: {
          type: 'string',
          default: 'some-preset-text-color-slug',
      }
  }
  ```

<!--
- `style`: attribute of `object` type with no default assigned.
 -->
- `style`: タイプ `object` の属性。デフォルト値なし。

<!--
  When a custom text color is selected (i.e. using the custom color picker), the custom color value is stored in the `style.color.text` attribute.
 -->
  カスタムカラーピッカーを使用するなどして、カスタムテキスト色を選択すると、カスタムカラー値が `style.color.gradient` 属性に保存されます。

<!--
  The block can apply a default custom text color by specifying its own attribute with a default e.g.:
 -->
  ブロックはデフォルトのカスタムテキスト色を適用できます。これには 自身の属性に default で指定します。

  ```js
  attributes: {
      style: {
          type: 'object',
          default: {
              color: {
                  text: '#aabbcc',
              }
          }
      }
  }
  ```

## customClassName

<!--
-   Type: `boolean`
-   Default value: `true`

This property adds a field to define a custom className for the block's wrapper.

```js
supports: {
	// Remove the support for the custom className.
	customClassName: false
}
```
 -->
- タイプ: `boolean`
- デフォルト値: `true`

このプロパティはブロックのラッパーのカスタム classsName を定義するフィールドを追加します。

```js
supports: {
    // カスタム className サポートを除去
    customClassName: false
}
```

## defaultStylePicker

<!--
-   Type: `boolean`
-   Default value: `true`

When the style picker is shown, the user can set a default style for a block type based on the block's currently active style. If you prefer not to make this option available, set this property to `false`.

```js
supports: {
	// Remove the Default Style picker.
	defaultStylePicker: false;
}
```
 -->
- タイプ: `boolean`
- デフォルト値: `true`

スタイルピッカーの表示の際、ブロックの現在のアクティブなスタイルに基づいてブロックタイプのデフォルトのスタイルを設定できます。このオプションを有効にしたくない場合は、`false` に設定してください。

```js
supports: {
    // デフォルトのスタイルピッカーを除去
    defaultStylePicker: false
}
```

## fontSize

<!--
-   Type: `boolean`
-   Default value: `false`

This value signals that a block supports the font-size CSS style property. When it does, the block editor will show an UI control for the user to set its value.

The values shown in this control are the ones declared by the theme via the `editor-font-sizes` [theme support](/docs/how-to-guides/themes/theme-support.md#block-font-sizes), or the default ones if none is provided.
 -->
- タイプ: `boolean`
- デフォルト値: `false`

この値はブロックが font-size CSS スタイルプロパティをサポートすることを通知します。サポートする場合、ブロックエディターはユーザーがプロパティ値を設定できる UI コントロールを表示します。

このコントロール内に表示される値は `editor-font-sizes` [テーマサポート](https://ja.wordpress.org/team/handbook/block-editor/how-to-guides/themes/theme-support/#block-font-sizes) でテーマが宣言したもの、または指定がなければデフォルトのものになります。

<!--
```js
supports: {
    // Enable UI control for font-size.
    fontSize: true,
}
```
 -->
```js
supports: {
    // font-size UI コントールの有効化
    fontSize: true,
}
```

<!--
When the block declares support for `fontSize`, the attributes definition is extended to include two new attributes: `fontSize` and `style`:

-   `fontSize`: attribute of `string` type with no default assigned. It stores the preset values set by the user. The block can apply a default fontSize by specifying its own `fontSize` attribute with a default e.g.:
 -->
ブロックが `fontSize` サポートを宣言すると、attributes の定義も新しい属性 `fontSize` と `style` を含むよう拡張されます。

- `fontSize`: `string` タイプの属性で、デフォルトの割り当てはありません。ユーザーによるプリセットした値のセットを保存します。ブロックは自身の `fontSize` 属性とデフォルトを指定することで、デフォルトの fontSize を適用できます。

```js
attributes: {
    fontSize: {
        type: 'string',
        default: 'some-value',
    }
}
```
<!--
-   `style`: attribute of `object` type with no default assigned. It stores the custom values set by the user. The block can apply a default style by specifying its own `style` attribute with a default e.g.:
 -->
- `style`: `object` タイプの属性で、デフォルトの割り当てはありません。ユーザーによるプリセットした値のセットを保存します。ブロックは自身の `style` 属性とデフォルトを指定することで、デフォルトのスタイルを適用できます。

```js
attributes: {
    style: {
        type: 'object',
        default: {
            typography: {
                fontSize: 'value'
            }
        }
    }
	defaultStylePicker: false
}
```

## dimensions

_**Note:** Since WordPress 6.2._

-   Type: `Object`
-   Default value: null
-   Subproperties:
    -   `minHeight`: type `boolean`, default value `false`

This value signals that a block supports some of the CSS style properties related to dimensions. When it does, the block editor will show UI controls for the user to set their values if [the theme declares support](/docs/how-to-guides/themes/theme-json/#opt-in-into-ui-controls).

```js
supports: {
    dimensions: {
        minHeight: true // Enable min height control.
    }
}
```

When a block declares support for a specific dimensions property, its attributes definition is extended to include the `style` attribute.

- `style`: attribute of `object` type with no default assigned. This is added when `minHeight` support is declared. It stores the custom values set by the user, e.g.:

```js
attributes: {
    style: {
        dimensions: {
            minHeight: "50vh"
        }
    }
}
```

## html
<!--
-   Type: `boolean`
-   Default value: `true`

By default, a block's markup can be edited individually. To disable this behavior, set `html` to `false`.

```js
supports: {
	// Remove support for an HTML mode.
	html: false
}
```
 -->
- タイプ: `boolean`
- デフォルト値: `true`

デフォルトではブロックのマークアップは個別に編集できます。この動きを止めるには  `html` に  `false` を設定してください。

```js
supports: {
    // HTML モードサポートを除去
    html: false
}
```

## inserter
<!--
-   Type: `boolean`
-   Default value: `true`

By default, all blocks will appear in the inserter, block transforms menu, Style Book, etc. To hide a block from all parts of the user interface so that it can only be inserted programmatically, set `inserter` to `false`.

```js
supports: {
	// Hide this block from the inserter.
	inserter: false;
}
```
 -->
- タイプ: `boolean`
- デフォルト値: `true`

デフォルトではすべてのブロックはインサーターに表示されます。ブロックをインサーターには表示せず、プログラム的にのみ挿入可能にするには `inserter` に `false` を設定してください。

```js
supports: {
    // このブロックをインサーターに表示しない
    inserter: false
}
```

## multiple
<!--
-   Type: `boolean`
-   Default value: `true`

A non-multiple block can be inserted into each post, one time only. For example, the built-in 'More' block cannot be inserted again if it already exists in the post being edited. A non-multiple block's icon is automatically dimmed (unclickable) to prevent multiple instances.

```js
supports: {
	// Use the block just once per post
	multiple: false
}
```
 -->
- タイプ: `boolean`
- デフォルト値: `true`

非 multiple ブロックは各投稿に1回だけ挿入できます。たとえば組み込みの「続きを読む」ブロックは、編集中の投稿にすでに存在する場合は挿入できません。非 multiple ブロックのアイコンはクリックできないよう自動的にグレイアウトされ、複数インスタンスの作成を回避します。

```js
supports: {
    // ブロックは投稿ごとに1度だけ使用できる
    multiple: false
}
```

## reusable
<!--
-   Type: `boolean`
-   Default value: `true`

A block may want to disable the ability of being converted into a reusable block. By default all blocks can be converted to a reusable block. If supports reusable is set to false, the option to convert the block into a reusable block will not appear.

```js
supports: {
	// Don't allow the block to be converted into a reusable block.
	reusable: false,
}
```
 -->
- タイプ: `boolean`
- デフォルト値: `true`

ブロックを再利用可能なブロックに変換する機能を無効化したい場合があります。デフォルトではすべてのブロックは再利用可能ブロックに変換できます。reusable サポートを false に設定すると、再利用可能ブロックするに変換するオプションが表示されません。

```js
supports: {
    // 再利用可能ブロックへの変換を許可しない
    reusable: false,
}
```

## lock

<!-- 
-   Type: `boolean`
-   Default value: `true`
 -->
-   タイプ: `boolean`
-   デフォルト値: `true`

<!-- 
A block may want to disable the ability to toggle the lock state. It can be locked/unlocked by a user from the block "Options" dropdown by default. To disable this behavior, set `lock` to `false`.
 -->
ブロックは、ロック状態を切り替える機能を無効化したい場合があります。デフォルトでは、ブロックの「オプション」ドロップダウンから、ユーザーによるロック、ロック解除が可能です。この動作を無効にするには、`lock` を `false` に設定します。

<!-- 
```js
supports: {
	// Remove support for locking UI.
	lock: false
}
```
 -->
```js
supports: {
	// ロック UI のサポートを削除。
	lock: false
}
```

## position

_**Note:** Since WordPress 6.2._

-   Type: `Object`
-   Default value: null
-   Subproperties:
    -   `sticky`: type `boolean`, default value `false`

This value signals that a block supports some of the CSS style properties related to position. When it does, the block editor will show UI controls for the user to set their values if [the theme declares support](/docs/how-to-guides/themes/theme-json/#opt-in-into-ui-controls).

Note that sticky position controls are currently only available for blocks set at the root level of the document. Setting a block to the `sticky` position will stick the block to its most immediate parent when the user scrolls the page.

```js
supports: {
    position: {
        sticky: true // Enable selecting sticky position.
    }
}
```

When the block declares support for a specific position property, its attributes definition is extended to include the `style` attribute.

- `style`: attribute of `object` type with no default assigned. This is added when `sticky` support is declared. It stores the custom values set by the user, e.g.:

```js
attributes: {
    style: {
        position: {
            type: "sticky",
            top: "0px"
        }
    }
}
```

## spacing

<!--
-   Type: `Object`
-   Default value: null
-   Subproperties:
    -   `margin`: type `boolean` or `array`, default value `false`
    -   `padding`: type `boolean` or `array`, default value `false`
    -   `blockGap`: type `boolean` or `array`, default value `false`

This value signals that a block supports some of the CSS style properties related to spacing. When it does, the block editor will show UI controls for the user to set their values if [the theme declares support](/docs/how-to-guides/themes/theme-support.md#cover-block-padding).

```js
supports: {
    spacing: {
        margin: true,  // Enable margin UI control.
        padding: true, // Enable padding UI control.
        blockGap: true,  // Enables block spacing UI control.
    }
}
```
 -->
- タイプ: `Object`
- デフォルト値: null
- サブプロパティ:
    -   `margin`: タイプ `boolean` または `array`, デフォルト値 `false`
    -   `padding`: タイプ `boolean` または `array`, デフォルト値 `false`
    -   `blockGap`: タイプ `boolean` または `array`, デフォルト値 `false`

<<<<<<< HEAD
この値はブロックがスペースに関連する CSS スタイルプロパティをサポートすることを通知します。[テーマがサポートを宣言する](https://ja.wordpress.org/team/handbook/block-editor/how-to-guides/themes/theme-support/#cover-block-padding)なら、ブロックエディターはユーザーがプロパティ値を設定できる UI コントロールを表示します。

```js
supports: {
    spacing: {
        margin: true,  // margin UI コントロールを有効化
        padding: true, // padding UI コントロールを有効化
        blockGap: true,  // block spacing UI コントロールを有効化
}
```

<!--
When the block declares support for a specific spacing property, the attributes definition is extended to include the `style` attribute.
=======
When the block declares support for a specific spacing property, its attributes definition is extended to include the `style` attribute.
>>>>>>> 73a935b7

- `style`: attribute of `object` type with no default assigned. This is added when `margin` or `padding` support is declared. It stores the custom values set by the user, e.g.:
 -->
ブロックが spacing プロパティのサポートを宣言すると、attributes の定義も `style` 属性を含むよう拡張されます。

- `style`: デフォルトの割り当てのない `object` タイプの属性。`margin` または `padding` サポートを宣言すると追加されます。ユーザーによるカスタム値のセットを保存します。例:

```js
attributes: {
    style: {
        margin: 'value',
        padding: {
            top: 'value',
        }
    }
}
```

<<<<<<< HEAD
<!-- 
A spacing property may define an array of allowable sides – 'top', 'right', 'bottom', 'left' – that can be configured. When such arbitrary sides are defined, only UI controls for those sides are displayed. 
 -->
spacing プロパティは構成可能なサイド、'top'、'right'、'bottom'、'left' の配列を定義することもできます。任意のサイドが UI コントロールに定義されると、そのサイドが表示されます。
=======
A spacing property may define an array of allowable sides – 'top', 'right', 'bottom', 'left' – that can be configured. When such arbitrary sides are defined, only UI controls for those sides are displayed.
>>>>>>> 73a935b7

<!-- 
Axial sides are defined with the `vertical` and `horizontal` terms, and display a single UI control for each axial pair (for example, `vertical` controls both the top and bottom sides). A spacing property may support arbitrary individual sides **or** axial sides, but not a mix of both.
 -->
軸方向のサイドは `vertical` と `horizontal` で定義され、軸方向のペアごとに1つの UI コントロールが表示されます (例えば、`vertical` は上辺と下辺の両方を制御します)。spacing プロパティは、任意の個別のサイド、**または**、軸方向のサイドをサポートできますが、両方を混ぜることはできません。

<!-- 
Note: `blockGap` accepts `vertical` and `horizontal` axial sides, which adjust gap column and row values. `blockGap` doesn't support arbitrary sides.
 -->
注意: `blockGap` は軸方向のサイド `vertical` と `horizontal` を取り、列値と行値のスペースを調整します。`blockGap` は任意方向のサイドをサポートしまsん。

<!-- 
```js
supports: {
    spacing: {
        margin: [ 'top', 'bottom' ],             // Enable margin for arbitrary sides.
        padding: true,                           // Enable padding for all sides.
        blockGap: [ 'horizontal', 'vertical' ],  // Enables axial (column/row) block spacing controls
    }
}
```
 -->
```js
supports: {
    spacing: {
        margin: [ 'top', 'bottom' ],             // 任意のサイドのマージンを有効化する。
        padding: true,                           // すべてのサイドのパディングを有効化する。
        blockGap: [ 'horizontal', 'vertical' ],  // 軸方向 (列/行) のブロックのスペース制御を有効化する。
    }
}
```

## typography

<!-- 
-   Type: `Object`
-   Default value: `null`
-   Subproperties:
    - `fontSize`: type `boolean`, default value `false`
    - `lineHeight`: type `boolean`, default value `false`

The presence of this object signals that a block supports some typography related properties. When it does, the block editor will show a typography UI allowing the user to control their values.
 -->
-   タイプ: `Object`
-   デフォルト値: `null`
-   サブプロパティ:
    - `fontSize`: タイプ `boolean`、デフォルト値 `false`
    - `lineHeight`: タイプ `boolean`、デフォルト値 `false`

このオブジェクトが存在すると、ブロックがいくつかのタイポグラフィ関連のプロパティをサポートすることを通知します。サポートする場合、ブロックエディタにはタイポグラフィのUIが表示され、ユーザーは値を制御できます。

<!-- 
```js
supports: {
    typography: {
        // Enable support and UI control for font-size.
        fontSize: true,
        // Enable support and UI control for line-height.
        lineHeight: true,
    },
}
```
 -->
```js
supports: {
    typography: {
        // font-size のサポートと UI コントロールを有効化
        fontSize: true,
        // line-height のサポートと UI コントロールを有効化
        lineHeight: true,
    },
}
```

### typography.fontSize

<!--
-   Type: `boolean`
-   Default value: `false`

This value signals that a block supports the font-size CSS style property. When it does, the block editor will show an UI control for the user to set its value.

The values shown in this control are the ones declared by the theme via the `editor-font-sizes` [theme support](/docs/how-to-guides/themes/theme-support.md#block-font-sizes), or the default ones if none are provided.
 -->
- タイプ: `boolean`
- デフォルト値: `false`

この値はブロックが font-size CSS スタイルプロパティをサポートすることを通知します。サポートする場合、ブロックエディターはユーザーがプロパティ値を設定できる UI コントロールを表示します。

このコントロール内に表示される値は `editor-font-sizes` [テーマサポート](https://ja.wordpress.org/team/handbook/block-editor/how-to-guides/themes/theme-support/#block-font-sizes) でテーマが宣言したもの、または指定がなければデフォルトのものになります。

<!-- 
```js
supports: {
    typography: {
        // Enable support and UI control for font-size.
        fontSize: true,
    },
}
```
 -->
```js
supports: {
    typography: {
        // font-size のサポートと UI コントールの有効化
        fontSize: true,
    },
}
```
<!-- 
When the block declares support for `fontSize`, the attributes definition is extended to include two new attributes: `fontSize` and `style`:

-   `fontSize`: attribute of `string` type with no default assigned. It stores any preset value selected by the user. The block can apply a default fontSize by specifying its own `fontSize` attribute with a default e.g.:
 -->
ブロックが `fontSize` サポートを宣言すると、attributes の定義も新しい属性 `fontSize` と `style` を含むよう拡張されます。

- `fontSize`: `string` タイプの属性で、デフォルトの割り当てはありません。ユーザーが選択したプリセット値のセットを保存します。ブロックは自身の `fontSize` 属性とデフォルトを指定することで、デフォルトの fontSize を適用できます。

```js
attributes: {
    fontSize: {
        type: 'string',
        default: 'some-value',
    }
}
```

<!-- 
-   `style`: attribute of `object` type with no default assigned. It stores the custom values set by the user and is shared with other block supports such as color. The block can apply a default style by specifying its own `style` attribute with a default e.g.:
 -->
- `style`: `object` タイプの属性で、デフォルトの割り当てはありません。ユーザーによるカスタム値のセットを保存し、色などの他のブロックサポートと共有されます。ブロックは自身の `style` 属性とデフォルトを指定することで、デフォルトのスタイルを適用できます。

```js
attributes: {
    style: {
        type: 'object',
        default: {
            typography: {
                fontSize: 'value'
            }
        }
    }
}
```

### typography.lineHeight

<!-- 
-   Type: `boolean`
-   Default value: `false`

This value signals that a block supports the line-height CSS style property. When it does, the block editor will show an UI control for the user to set its value if [the theme declares support](/docs/how-to-guides/themes/theme-support.md#supporting-custom-line-heights).
 -->
- タイプ: `boolean`
- デフォルト値: `false`

この値はブロックが line-height CSS スタイルプロパティをサポートすることを通知します。サポートする場合、[テーマがサポートを宣言する](https://ja.wordpress.org/team/handbook/block-editor/how-to-guides/themes/theme-support/#supporting-custom-line-heights)なら、ブロックエディターはユーザーがプロパティ値を設定できる UI コントロールを表示します。

<!-- 
```js
supports: {
    typography: {
        // Enable support and UI control for line-height.
        lineHeight: true,
    },
}
```
 -->
```js
supports: {
    typography: {
        // line-height のサポートと UI コントロールを有効化
        lineHeight: true,
    },
}
```

<!-- 
When the block declares support for `lineHeight`, the attributes definition is extended to include a new attribute `style` of `object` type with no default assigned. It stores the custom value set by the user. The block can apply a default style by specifying its own `style` attribute with a default e.g.:
 -->
ブロックが `lineHeight` プロパティのサポートを宣言すると、attributes の定義も新しい属性 `style` を含むよう拡張されます。`style` は `obuject` タイプの属性で、デフォルトの割り当てはありません。ユーザーによるプリセットした値のセットを保存します。ブロックは自身の `style` 属性とデフォルトを指定することで、デフォルトの style を適用できます。

```js
attributes: {
    style: {
        type: 'object',
        default: {
            typography: {
                lineHeight: 'value'
            }
        }
    }
}
```

[原文](https://github.com/WordPress/gutenberg/blob/trunk/docs/reference-guides/block-api/block-supports.md)<|MERGE_RESOLUTION|>--- conflicted
+++ resolved
@@ -83,12 +83,8 @@
 - タイプ: `boolean`
 - デフォルト値: `false`
 
-<<<<<<< HEAD
-<!--
-Anchors let you link directly to a specific block on a page. This property adds a field to define an id for the block and a button to copy the direct link. _Important: It doesn't work with dynamic blocks yet._
-=======
+<!--
 Anchors let you link directly to a specific block on a page. This property adds a field to define an id for the block and a button to copy the direct link.
->>>>>>> 73a935b7
 
 ```js
 // Declare support for anchor links.
@@ -97,7 +93,7 @@
 }
 ```
  -->
-アンカーを使用するとページ上の特定のブロックに直接リンクできます。このプロパティはブロックの ID を定義するフィールドと、ダイレクトリンクをコピーするボタンをを追加します。_重要: ダイナミックブロックでは、まだ、動作しません。_
+アンカーを使用するとページ上の特定のブロックに直接リンクできます。このプロパティはブロックの ID を定義するフィールドと、ダイレクトリンクをコピーするボタンをを追加します。
 
 ```js
 // アンカーリンクのサポートを宣言
@@ -659,22 +655,29 @@
  -->
 リンクの色のプリセットは、`editor-color-palette` [テーマサポート](https://ja.wordpress.org/team/handbook/block-editor/how-to-guides/themes/theme-support/#block-color-palettes)をソースとしています。
 
-<<<<<<< HEAD
 <!--
 When the block declares support for `color.link`, the attributes definition is extended to include two new attributes: `linkColor` and `style`:
  -->
+<!-- 
 ブロックが `color.link` のサポートを宣言すると、属性定義が拡張され、2つの新しい属性 `linkColor` と `style` が追加されます。
+ -->
+<!-- 
+When the block declares support for `color.link`, the attributes definition is extended to include the `style` attribute:
+ -->
+ブロックが `color.link` のサポートを宣言すると、属性定義が拡張され、`style` が追加されます。
 
 <!--
 - `linkColor`: attribute of `string` type with no default assigned.
  -->
+<!-- 
 - `linkColor`: `string` 型の属性で、デフォルトは割り当てられていません。
-
+ -->
 <!--
   When a user chooses from the list of preset link colors, the preset slug is stored in the `linkColor` attribute.
 
   The block can apply a default preset text color by specifying its own attribute with a default e.g.:
  -->
+<!-- 
   ユーザーがプリセットのリンクの色のリストから選択すると、プリセットのスラッグが `linkColor` 属性に格納されます。
 
   ブロックにデフォルトのプリセットのテキスト色を適用するには、自身の属性にデフォルトを指定します。例:
@@ -687,30 +690,30 @@
       }
   }
   ```
-<!--
-=======
-
-When the block declares support for `color.link`, the attributes definition is extended to include the `style` attribute:
-
->>>>>>> 73a935b7
+ -->
+<!--
 - `style`: attribute of `object` type with no default assigned.
  -->
 - `style`: `object` 型の属性で、デフォルトは割り当てられていません。
 
-<<<<<<< HEAD
 <!--
   When a custom link color is selected (i.e. using the custom color picker), the custom color value is stored in the `style.color.link` attribute.
 
   The block can apply a default custom link color by specifying its own attribute with a default e.g.:
  -->
+<!-- 
   カスタム色ピッカーを使用するなどして、カスタムリンクの色が選択されると、カスタム色の値が `style.color.link` 属性に格納されます。
 
   ブロックにデフォルトのカスタムリンクの色を適用するには、自身の属性をデフォルトで指定します。
-=======
+ -->  
+  <!-- 
   When a link color is selected, the color value is stored in the `style.elements.link.color.text` attribute.
 
   The block can apply a default link color by specifying its own attribute with a default e.g.:
->>>>>>> 73a935b7
+ -->
+リンクの色が選択されると、色の値が `style.elements.link.color.text` 属性に格納されます。
+
+ブロックにデフォルトのリンクの色を適用するには、自身の属性をデフォルトで指定します。
 
   ```js
   attributes: {
@@ -972,15 +975,28 @@
 
 ## dimensions
 
+<!-- 
 _**Note:** Since WordPress 6.2._
-
+ -->
+_**注意:** WordPress 6.2以降_
+
+<!-- 
 -   Type: `Object`
 -   Default value: null
 -   Subproperties:
     -   `minHeight`: type `boolean`, default value `false`
-
+ -->
+-   型: `Object`
+-   デフォルト値: null
+-   サブプロパティ:
+    -   `minHeight`: タイプ `boolean`, デフォルト値 `false`
+
+<!-- 
 This value signals that a block supports some of the CSS style properties related to dimensions. When it does, the block editor will show UI controls for the user to set their values if [the theme declares support](/docs/how-to-guides/themes/theme-json/#opt-in-into-ui-controls).
-
+ -->
+この値は、ブロックが寸法に関連する CSS スタイルプロパティの一部をサポートすることを通知します。通知すると、[テーマがサポートを宣言していれば](https://ja.wordpress.org/team/handbook/block-editor/how-to-guides/themes/theme-json/#ui-%e3%82%b3%e3%83%b3%e3%83%88%e3%83%ad%e3%83%bc%e3%83%ab%e3%81%b8%e3%81%ae%e3%82%aa%e3%83%97%e3%83%88%e3%82%a4%e3%83%b3)、ブロックエディタはユーザーが値を設定できる UI コントロールを表示します。
+
+<!-- 
 ```js
 supports: {
     dimensions: {
@@ -988,10 +1004,22 @@
     }
 }
 ```
-
+ -->
+```js
+supports: {
+    dimensions: {
+        minHeight: true // 最小高コントロールを有効化
+    }
+}
+```
+<!-- 
 When a block declares support for a specific dimensions property, its attributes definition is extended to include the `style` attribute.
 
 - `style`: attribute of `object` type with no default assigned. This is added when `minHeight` support is declared. It stores the custom values set by the user, e.g.:
+ -->
+ブロックが特定の dimensions プロパティのサポートを宣言すると、その属性定義は `style` 属性を含むように拡張されます。
+
+- `style`: デフォルトの割り当てのない `object` タイプの属性。これは `minHeight` のサポートが宣言されると追加されます。ユーザーが設定したカスタム値が格納されます。例:
 
 ```js
 attributes: {
@@ -1046,7 +1074,7 @@
 - タイプ: `boolean`
 - デフォルト値: `true`
 
-デフォルトではすべてのブロックはインサーターに表示されます。ブロックをインサーターには表示せず、プログラム的にのみ挿入可能にするには `inserter` に `false` を設定してください。
+デフォルトではすべてのブロックはインサーター、ブロック変換メニュー、スタイルブック等に表示されます。ブロックをすべてのユーザインターフェースの部品に表示せず、プログラム的にのみ挿入可能にするには `inserter` に `false` を設定してください。
 
 ```js
 supports: {
@@ -1137,18 +1165,33 @@
 ```
 
 ## position
-
+<!-- 
 _**Note:** Since WordPress 6.2._
-
+ -->
+_**注意:** WordPress 6.2以降_
+
+<!-- 
 -   Type: `Object`
 -   Default value: null
 -   Subproperties:
     -   `sticky`: type `boolean`, default value `false`
-
+ -->
+-   型: `Object`
+-   デフォルト値: null
+-   サブプロパティ:
+    -   `sticky`: 型 `boolean`, デフォルト値 `false`
+
+<!-- 
 This value signals that a block supports some of the CSS style properties related to position. When it does, the block editor will show UI controls for the user to set their values if [the theme declares support](/docs/how-to-guides/themes/theme-json/#opt-in-into-ui-controls).
-
+ -->
+この値は、ブロックが位置に関連する CSS スタイルプロパティの一部をサポートすることを通知します。通知すると、[テーマがサポートを宣言していれば](https://ja.wordpress.org/team/handbook/block-editor/how-to-guides/themes/theme-json/#ui-%e3%82%b3%e3%83%b3%e3%83%88%e3%83%ad%e3%83%bc%e3%83%ab%e3%81%b8%e3%81%ae%e3%82%aa%e3%83%97%e3%83%88%e3%82%a4%e3%83%b3)、ブロックエディタはユーザーが値を設定できる UI コントロールを表示します。
+
+<!-- 
 Note that sticky position controls are currently only available for blocks set at the root level of the document. Setting a block to the `sticky` position will stick the block to its most immediate parent when the user scrolls the page.
-
+ -->
+注意: sticky 位置コントロールは、現在のところ、ドキュメントのルートレベルに設定されたブロックに対してのみ有効です。ブロックを `sticky` 位置に設定すると、ユーザがページをスクロールしたときに、ブロックは最も近い親に張り付きます。
+
+<!-- 
 ```js
 supports: {
     position: {
@@ -1156,10 +1199,22 @@
     }
 }
 ```
-
+ -->
+```js
+supports: {
+    position: {
+        sticky: true // sticky 位置の選択を有効化
+    }
+}
+```
+<!-- 
 When the block declares support for a specific position property, its attributes definition is extended to include the `style` attribute.
 
 - `style`: attribute of `object` type with no default assigned. This is added when `sticky` support is declared. It stores the custom values set by the user, e.g.:
+ -->
+ブロックが特定の position プロパティのサポートを宣言すると、その属性定義は `style` 属性を含むように拡張されます。
+
+- `style`: デフォルトの割り当てのない `object` タイプの属性。これは `sticky` サポートが宣言されると追加されます。ユーザーが設定したカスタム値が格納されます。例:
 
 ```js
 attributes: {
@@ -1201,7 +1256,6 @@
     -   `padding`: タイプ `boolean` または `array`, デフォルト値 `false`
     -   `blockGap`: タイプ `boolean` または `array`, デフォルト値 `false`
 
-<<<<<<< HEAD
 この値はブロックがスペースに関連する CSS スタイルプロパティをサポートすることを通知します。[テーマがサポートを宣言する](https://ja.wordpress.org/team/handbook/block-editor/how-to-guides/themes/theme-support/#cover-block-padding)なら、ブロックエディターはユーザーがプロパティ値を設定できる UI コントロールを表示します。
 
 ```js
@@ -1214,16 +1268,13 @@
 ```
 
 <!--
-When the block declares support for a specific spacing property, the attributes definition is extended to include the `style` attribute.
-=======
 When the block declares support for a specific spacing property, its attributes definition is extended to include the `style` attribute.
->>>>>>> 73a935b7
 
 - `style`: attribute of `object` type with no default assigned. This is added when `margin` or `padding` support is declared. It stores the custom values set by the user, e.g.:
  -->
-ブロックが spacing プロパティのサポートを宣言すると、attributes の定義も `style` 属性を含むよう拡張されます。
-
-- `style`: デフォルトの割り当てのない `object` タイプの属性。`margin` または `padding` サポートを宣言すると追加されます。ユーザーによるカスタム値のセットを保存します。例:
+ブロックが特定の spacing プロパティのサポートを宣言すると、その attributes の定義も `style` 属性を含むよう拡張されます。
+
+- `style`: デフォルトの割り当てのない `object` タイプの属性。`margin` または `padding` サポートを宣言すると追加されます。ユーザーが設定したカスタム値が格納されます。例:
 
 ```js
 attributes: {
@@ -1236,14 +1287,10 @@
 }
 ```
 
-<<<<<<< HEAD
-<!-- 
-A spacing property may define an array of allowable sides – 'top', 'right', 'bottom', 'left' – that can be configured. When such arbitrary sides are defined, only UI controls for those sides are displayed. 
+<!-- 
+A spacing property may define an array of allowable sides – 'top', 'right', 'bottom', 'left' – that can be configured. When such arbitrary sides are defined, only UI controls for those sides are displayed.
  -->
 spacing プロパティは構成可能なサイド、'top'、'right'、'bottom'、'left' の配列を定義することもできます。任意のサイドが UI コントロールに定義されると、そのサイドが表示されます。
-=======
-A spacing property may define an array of allowable sides – 'top', 'right', 'bottom', 'left' – that can be configured. When such arbitrary sides are defined, only UI controls for those sides are displayed.
->>>>>>> 73a935b7
 
 <!-- 
 Axial sides are defined with the `vertical` and `horizontal` terms, and display a single UI control for each axial pair (for example, `vertical` controls both the top and bottom sides). A spacing property may support arbitrary individual sides **or** axial sides, but not a mix of both.
@@ -1253,7 +1300,7 @@
 <!-- 
 Note: `blockGap` accepts `vertical` and `horizontal` axial sides, which adjust gap column and row values. `blockGap` doesn't support arbitrary sides.
  -->
-注意: `blockGap` は軸方向のサイド `vertical` と `horizontal` を取り、列値と行値のスペースを調整します。`blockGap` は任意方向のサイドをサポートしまsん。
+注意: `blockGap` は軸方向のサイド `vertical` と `horizontal` を取り、列値と行値のスペースを調整します。`blockGap` は任意方向のサイドをサポートしません。
 
 <!-- 
 ```js
@@ -1374,7 +1421,7 @@
 <!-- 
 -   `style`: attribute of `object` type with no default assigned. It stores the custom values set by the user and is shared with other block supports such as color. The block can apply a default style by specifying its own `style` attribute with a default e.g.:
  -->
-- `style`: `object` タイプの属性で、デフォルトの割り当てはありません。ユーザーによるカスタム値のセットを保存し、色などの他のブロックサポートと共有されます。ブロックは自身の `style` 属性とデフォルトを指定することで、デフォルトのスタイルを適用できます。
+- `style`: `object` タイプの属性で、デフォルトの割り当てはありません。ユーザーが設定したカスタム値が格納され、色などの他のブロックサポートと共有されます。ブロックは自身の `style` 属性とデフォルトを指定することで、デフォルトのスタイルを適用できます。
 
 ```js
 attributes: {
