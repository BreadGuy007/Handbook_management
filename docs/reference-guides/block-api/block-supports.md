--- conflicted
+++ resolved
@@ -18,7 +18,7 @@
 <!-- 
 Opting into any of these features will register additional attributes on the block and provide the UI to manipulate that attribute.
  -->
-機能にオプトインすると、ブロックに追加の属性が登録され、属性を操作するUIが提供されます。
+機能をオプトインすると、ブロックに追加の属性が登録され、属性を操作する UI が提供されます。
 
 <!-- 
 In order for the attribute to get applied to the block the generated properties get added to the wrapping element of the block. They get added to the object you get returned from the `useBlockProps` hook.
@@ -83,12 +83,8 @@
 - タイプ: `boolean`
 - デフォルト値: `false`
 
-<<<<<<< HEAD
-<!--
-Anchors let you link directly to a specific block on a page. This property adds a field to define an id for the block and a button to copy the direct link.
-=======
+<!--
 Anchors let you link directly to a specific block on a page. This property adds a field to define an id for the block and a button to copy the direct link. _Important: It doesn't work with dynamic blocks yet._
->>>>>>> 4c7cdb33
 
 ```js
 // Declare support for anchor links.
@@ -97,10 +93,10 @@
 }
 ```
  -->
-アンカーを使用するとページ上の特定のブロックに直接リンクできます。このプロパティはブロックの ID を定義するフィールドと、ダイレクトリンクをコピーするボタンをを追加します。
-
-```js
-// アンカーリンクのサポートを宣言
+anchor を使用するとページ上の特定のブロックに直接リンクできます。このプロパティはブロックの ID を定義するフィールドと、ダイレクトリンクをコピーするボタンをを追加します。_重要: ダイナミックブロックでは、まだ動作しません。_
+
+```js
+// anchor リンクのサポートを宣言
 supports: {
     anchor: true
 }
@@ -538,15 +534,11 @@
 <!-- 
 _**Note:** Deprecated since WordPress 6.3._
 
-<<<<<<< HEAD
-This property has been replaced by [`filter.duotone`](#filter-duotone). 
+This property has been replaced by [`filter.duotone`](#filter-duotone).
  -->
 _**注意:** WordPress 6.3から非推奨となりました。_
 
 このプロパティは `filter.duotone` で置換されました。 
-=======
-This property has been replaced by [`filter.duotone`](#filter-duotone).
->>>>>>> 4c7cdb33
 
 ### color.gradients
 
