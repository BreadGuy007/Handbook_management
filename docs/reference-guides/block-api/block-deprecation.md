<!--
# Deprecation
 -->
# 非推奨プロセス

<!-- 
> This page provides a comprehensive guide to the principles and usage of the Deprecation API. For an introduction check out the [tutorial on the basics of block deprecation](https://developer.wordpress.org/news/2023/03/block-deprecation-a-tutorial/) which can be found on the [Developer Blog](https://developer.wordpress.org/news/).
 -->
このページでは、Deprecation (非推奨) API の原理と使用方法について包括的に説明します。入門的なガイドとして、[開発者ブログ](https://developer.wordpress.org/news/)の[ブロック非推奨の基本に関するチュートリアル](https://developer.wordpress.org/news/2023/03/block-deprecation-a-tutorial/)を参照ください。

<!--
When updating static blocks markup and attributes, block authors need to consider existing posts using the old versions of their block. To provide a good upgrade path, you can choose one of the following strategies:
 -->
ブロックの静的なマークアップや属性を更新する場合、開発者は現在のバージョンを使用している既存の投稿に注意する必要があります。適切にアップグレードするには以下のどちらかの戦略を選択する必要があります。

<!--
-   Do not deprecate the block and create a new one (a different name)
-   Provide a "deprecated" version of the block allowing users opening these in the block editor to edit them using the updated block.
 -->
 - 既存のブロックはそのままにして、異なる名前で新しいブロックを作成する。
 - ブロックの「deprecated (非推奨)」バージョンを提供する。ユーザーはブロックエディターで投稿を開き、更新されたブロックを使用して編集する。

<!--
A block can have several deprecated versions. A deprecation will be tried if the current state of a parsed block is invalid, or if the deprecation defines an `isEligible` function that returns true.
--->
ブロックは複数の非推奨バージョンをもつことができます。パースしたブロックの現行の状態が不正 (invalid) の場合、または、true を返す `isEligible` 関数が定義されている場合、非推奨プロセス (deprecation) が実行されます。

<!--  
Deprecations do not operate as a chain of updates in the way other software data updates, like database migrations, do. At first glance, it is easy to think that each deprecation is going to make the required changes to the data and then hand this new form of the block onto the next deprecation to make its changes. What happens instead is:
 --> 
非推奨プロセスは、たとえばデータベースの移行のような、ソフトウエアデータの更新に見られる「更新の連鎖」としては動作しません。誰もが非推奨プロセスを、データに対して必要な変更を行うと、次の非推奨プロセスにブロックの新しい形が渡され、またそこで必要な変更が行われるものと考えます。しかし実際には、

<!-- 
1. If the current `save` method does not produce a valid block the first deprecation in the deprecations array is passed the original saved content.
2. If its `save` method produces valid content this deprecation is used to parse the block attributes. If it has a `migrate` method it will also be run using the attributes parsed by the deprecation.
3. If the first deprecation's `save` method does not produce a valid block the subsequent deprecations in the array are tried until one producing a valid block is encountered.
4. The attributes, and any innerBlocks, from the first deprecation to generate a valid block are then passed back to the current `save` method to generate new valid content for the block.
5. At this point the current block should now be in a valid state and the deprecations workflow stops.
 -->
1. 現在の `save` メソッドが正しい (valid) ブロックを生成しないなら、非推奨プロセス配列内の最初の非推奨プロセスに、オリジナルの保存されたコンテンツが渡される。
2. その `save` メソッドが正しいコンテンツを生成するなら、この非推奨プロセスが、ブロックの属性のパースに使用される。もし `migrate` メソッドがあるなら、非推奨プロセスによってパースされた属性を用いて実行される。
3. 最初の非推奨プロセスの `save` メソッドが正しいブロックを生成しないなら、正しいブロックを生成するまで、配列内の後続の非推奨プロセスを試行する。
4. 属性と任意の innerBlock は、正しいブロックを作成した最初の非推奨プロセスから、現行の `save` メソッドに戻され、ブロックのための新しく正しいコンテンツを生成する。
5. この時点で現行のブロックは正しい状態になり、非推奨プロセスワークフローは停止する。

<!-- 
It is important to note that if a deprecation's `save` method does not produce a valid block then it is skipped completely, including its `migrate` method, even if `isEligible` would return true for the given attributes. This means that if you have several deprecations for a block and want to perform a new migration, like moving content to `InnerBlocks`, you may need to update the `migrate` methods in multiple deprecations in order for the required changes to be applied to all previous versions of the block.
 -->
注意点として、非推奨プロセスの `save` メソッドが正しいブロックを生成しない場合、与えられた属性に対して `isEligible` が true を返すとしても、その `migrate` メソッドを含め、完全にスキップされます。あるブロックに複数の非推奨プロセスのメソッドがあり、例えばコンテンツを `InnerBlocks` に移動するような、新しい移行を行いたい場合、必要な変更を以前のバージョンのブロックすべてに適用するために、複数の非推奨プロセスの `migrate` メソッドを更新する必要があります。

<!-- 
It is also important to note that if a deprecation's `save` method imports additional functions from other files, changes to those files may accidentally change the behavior of the deprecation. You may want to add a snapshot copy of these functions to the deprecations file instead of importing them in order to avoid inadvertently breaking the deprecations.
 -->
また、非推奨プロセスの `save` メソッドが他のファイルから追加の関数をインポートする場合、このファイルを変更すると、誤って非推奨プロセスの動きが変わるかもしれません。これを防ぐには、関数をインポートする代わりに、関数のスナップショットのコピーを非推奨プロセスのファイルに追加してください。

<!--
For blocks with multiple deprecations, it may be easier to save each deprecation to a constant with the version of the block it applies to, and then add each of these to the block's `deprecated` array. The deprecations in the array should be in reverse chronological order. This allows the block editor to attempt to apply the most recent and likely deprecations first, avoiding unnecessary and expensive processing.
 -->
複数の非推奨プロセスを持つブロックの場合、各非推奨プロセスを適用するブロックのバージョンを示す定数に保存し、これらをブロックの `deprecated` 配列に追加すると分かりやすいでしょう。配列内の非推奨プロセスは時系列の逆順 (新しいものが先) で格納します。ブロックエディターはまず、最新の、恐らく適切な非推奨プロセスを最初に適用し、不要で高価な処理を避けられます。

<!--
### Example:
 -->
### 例:

```js
const v1 = {};
const v2 = {};
const v3 = {};
const deprecated = [ v3, v2, v1 ];
```

<!--
It is also recommended to keep [fixtures](https://github.com/WordPress/gutenberg/blob/HEAD/test/integration/fixtures/blocks/README.md) which contain the different versions of the block content to allow you to easily test that new deprecations and migrations are working across all previous versions of the block.
 -->
また [fixtures](https://github.com/WordPress/gutenberg/blob/HEAD/test/integration/fixtures/blocks/README.md) の保持を推奨します。異なるバージョンのブロックコンテンツを含み、ブロックのすべての過去のバージョンに対して新しい非推奨プロセスと移行が動作することを簡単にテストできます。

<!--
Deprecations are defined on a block type as its `deprecated` property, an array of deprecation objects where each object takes the form:
 -->
非推奨プロセスは、ブロックタイプの `deprecated` プロパティに以下の形式の非推奨プロセスオブジェクトの配列として定義します。

<!--
-   `attributes` (Object): The [attributes definition](/docs/reference-guides/block-api/block-attributes.md) of the deprecated form of the block.
-   `supports` (Object): The [supports definition](/docs/reference-guides/block-api/block-registration.md) of the deprecated form of the block.
-   `save` (Function): The [save implementation](/docs/reference-guides/block-api/block-edit-save.md) of the deprecated form of the block.
-   `migrate` (Function, Optional): A function which, given the old attributes and inner blocks is expected to return either the new attributes or a tuple array of `[ attributes, innerBlocks ]` compatible with the block. As mentioned above, a deprecation's `migrate` will not be run if its `save` function does not return a valid block so you will need to make sure your migrations are available in all the deprecations where they are relevant.
-   `isEligible` (Function, Optional): A function which, given the attributes and inner blocks of the parsed block, returns true if the deprecation can handle the block migration even if the block is valid. This is particularly useful in cases where a block is technically valid even once deprecated, and requires updates to its attributes or inner blocks. This function is not called when the results of all previous deprecations' `save` functions were invalid.
-   `isEligible` (Function, Optional): A function which, given the attributes and inner blocks of the parsed block, returns true if the deprecation can handle the block migration even if the block is valid. This is particularly useful in cases where a block is technically valid even once deprecated, but still requires updates to its attributes or inner blocks. This function is not called when the results of all previous deprecations' `save` functions were invalid.



-   `migrate`: (Function, Optional). A function which, given the old attributes and inner blocks is expected to return either the new attributes or a tuple array of attributes and inner blocks compatible with the block. As mentioned above, a deprecation's `migrate` will not be run if its `save` function does not return a valid block so you will need to make sure your migrations are available in all the deprecations where they are relevant.
	- _Parameters_
		- `attributes`: The block's old attributes.
		- `innerBlocks`: The block's old inner blocks.
	- _Return_
		- `Object | Array`: Either the updated block attributes or tuple array `[attributes, innerBlocks]`.
-   `isEligible`: (Function, Optional). A function which returns `true` if the deprecation can handle the block migration even if the block is valid. It is particularly useful in cases where a block is technically valid even once deprecated, but still requires updates to its attributes or inner blocks. This function is **not** called when the results of all previous deprecations' save functions were invalid.
	- _Parameters_
		- `attributes`: The raw block attributes as parsed from the serialized HTML, and before the block type code is applied.
		- `innerBlocks`: The block's current inner blocks.
		- `data`: An object containing properties representing the block node and its resulting block object.
			- `data.blockNode`: The raw form of the block as a result of parsing the serialized HTML.
			- `data.block`: The block object, which is the result of applying the block type to the `blockNode`.
	- _Return_
		- `boolean`: Whether or not this otherwise valid block is eligible to be migrated by this deprecation.

 -->
- `attributes` (Object): ブロックの非推奨形式の [attributes 定義](https://ja.wordpress.org/team/handbook/block-editor/reference-guides/block-api/block-attributes/)。
- `supports` (Object): ブロックの非推奨形式の [supports 定義](https://ja.wordpress.org/team/handbook/block-editor/reference-guides/block-api/block-registration/)。
- `save` (Function): ブロックの非推奨形式の [save の実装](https://ja.wordpress.org/team/handbook/block-editor/reference-guides/block-api/block-edit-save/)。
- `migrate` (Function、オプション): 古い属性と内部ブロックを指定すると、新しい属性、または、属性、およびブロックと互換性のある内部ブロックのタブル配列を返す関数。上で説明したように、非推奨プロセスの `save` 関数が正しいブロックを返さない場合、`migrate` は実行されません。したがって関連するすべての非推奨プロセスで移行が利用可能であることを確認する必要があります。
	- _パラメータ_
		- `attributes`: ブロックの古い属性
		- `innerBlocks`: ブロックの古い内部ブロック
	- _戻り_
		- `Object | Array`: 更新された属性、または、タプル配列 `[attributes, innerBlocks]` のどちらか

- `isEligible` (Function、オプション): ブロックが正しく (valid) ても、非推奨プロセスがブロック移行を処理できる場合に `true` を返す関数。この関数が特に有用なケースはブロックが非推奨となっても技術的には正しいにも関わらず、属性や内部ブロックの更新が必要な場合です。以前のすべての非推奨プロセスの `save` 関数が不正 (invalid) の場合にはこの関数は**呼ばれません**。
	- _パラメータ_
		- `attributes`: シリアライズされた HTML からパースされ、ブロックタイプコードが適用される前の、生のブロック属性
		- `innerBlocks`: ブロックの現在の内部ブロック
		- `data`: ブロックノードとその結果のブロックオブジェクトを表すプロパティを含むオブジェクト。
			- `data.blockNode`: シリアライズされた HTML をパースした結果のブロックの生の形
			- `data.block`: ブロックオブジェクト。`blockNode` にブロックタイプを適用した結果
	- _戻り_
		- `boolean`: この非推奨プロセスにより、この代替の正しい (valid) ブロックに移行されるかどうか

<!--
<div class="callout callout-alert">
It's important to note that <code>attributes</code>, <code>supports</code>, and <code>save</code> are not automatically inherited from the current version, since they can impact parsing and serialization of a block, so they must be defined on the deprecated object in order to be processed during a migration.
</div>
 -->
> 重要な点として `attributes`、`supports`、`save` は自動で現行バージョンから継承されないことに注意してください。これはブロックのパースとシリアライゼーションに影響を与えるためです。移行中に処理されるためには非推奨オブジェクトで定義する必要があります。

<!--
### Example:
 -->
### 例:

<<<<<<< HEAD
#### JSX
<!-- 
{% codetabs %}
{% JSX %}
 -->
=======
>>>>>>> f09e3b56
```js
const { registerBlockType } = wp.blocks;
const attributes = {
	text: {
		type: 'string',
		default: 'some random value',
	},
};
const supports = {
	className: false,
};

registerBlockType( 'gutenberg/block-with-deprecated-version', {
	// ... other block properties go here

	attributes,

	supports,

	save( props ) {
		return <div>{ props.attributes.text }</div>;
	},

	deprecated: [
		{
			attributes,

			supports,

			save( props ) {
				return <p>{ props.attributes.text }</p>;
			},
		},
	],
} );
```

<<<<<<< HEAD
#### Plain
<!-- 
{% Plain %}
 -->
```js
var el = React.createElement,
	registerBlockType = wp.blocks.registerBlockType,
	attributes = {
		text: {
			type: 'string',
			default: 'some random value',
		},
	},
	supports = {
		className: false,
	};

registerBlockType( 'gutenberg/block-with-deprecated-version', {
	// ... other block properties go here

	attributes: attributes,

	supports: supports,

	save: function ( props ) {
		return el( 'div', {}, props.attributes.text );
	},

	deprecated: [
		{
			attributes: attributes,

			save: function ( props ) {
				return el( 'p', {}, props.attributes.text );
			},
		},
	],
} );
```
<!-- 
{% end %}
 -->
<!--
=======
>>>>>>> f09e3b56
In the example above we updated the markup of the block to use a `div` instead of `p`.
 -->
上の例ではブロックのマークアップを更新し `p` の代わりに `div` を使用しています。

<!--
## Changing the attributes set
 -->
## 属性の変更

<!--
Sometimes, you need to update the attributes set to rename or modify old attributes.
 -->
場合によっては属性の集合を更新して、古い属性の名前を変更したり変更する必要があります。

<!--
### Example:
 -->
### 例:

<<<<<<< HEAD
#### JSX
<!-- 
{% codetabs %}
{% JSX %}
 -->
=======

>>>>>>> f09e3b56
```js
const { registerBlockType } = wp.blocks;

registerBlockType( 'gutenberg/block-with-deprecated-version', {
	// ... other block properties go here

	attributes: {
		content: {
			type: 'string',
			default: 'some random value',
		},
	},

	save( props ) {
		return <div>{ props.attributes.content }</div>;
	},

	deprecated: [
		{
			attributes: {
				text: {
					type: 'string',
					default: 'some random value',
				},
			},

			migrate( { text } ) {
				return {
					content: text,
				};
			},

			save( props ) {
				return <p>{ props.attributes.text }</p>;
			},
		},
	],
} );
```

<<<<<<< HEAD
#### Plain
<!-- 
{% Plain %}
 -->
```js
var el = React.createElement,
	registerBlockType = wp.blocks.registerBlockType;

registerBlockType( 'gutenberg/block-with-deprecated-version', {
	// ... other block properties go here

	attributes: {
		content: {
			type: 'string',
			default: 'some random value',
		},
	},

	save: function ( props ) {
		return el( 'div', {}, props.attributes.content );
	},

	deprecated: [
		{
			attributes: {
				text: {
					type: 'string',
					default: 'some random value',
				},
			},

			migrate: function ( attributes ) {
				return {
					content: attributes.text,
				};
			},

			save: function ( props ) {
				return el( 'p', {}, props.attributes.text );
			},
		},
	],
} );
```
<!-- 
{% end %}
 -->
<!--
=======

>>>>>>> f09e3b56
In the example above we updated the markup of the block to use a `div` instead of `p` and rename the `text` attribute to `content`.
 -->
上の例ではブロックのマークアップを `p` から `div` に変更し、`text` 属性を `content` 属性に変更しています。

<!--
## Changing the innerBlocks
 -->
## innerBlock の変更

<!--
Situations may exist where when migrating the block we may need to add or remove innerBlocks.
E.g: a block wants to migrate a title attribute to a paragraph innerBlock.
 -->
ブロックの移行の際に、innerBlock を追加したり削除する場合もあります。
例: ブロックの title 属性を段落 innerBlock に変更する。

<!--
### Example:
 -->
### 例:

<<<<<<< HEAD
#### JSX
<!-- 
{% codetabs %}
{% JSX %}
 -->
=======
>>>>>>> f09e3b56
```js
const { registerBlockType } = wp.blocks;

registerBlockType( 'gutenberg/block-with-deprecated-version', {
	// ... block properties go here

	save( props ) {
		return <p>{ props.attributes.title }</p>;
	},

	deprecated: [
		{
			attributes: {
				title: {
					type: 'string',
					source: 'html',
					selector: 'p',
				},
			},

			migrate( attributes, innerBlocks ) {
				const { title, ...restAttributes } = attributes;

				return [
					restAttributes,
					[
						createBlock( 'core/paragraph', {
							content: attributes.title,
							fontSize: 'large',
						} ),
						...innerBlocks,
					],
				];
			},

			save( props ) {
				return <p>{ props.attributes.title }</p>;
			},
		},
	],
} );
```

<<<<<<< HEAD
#### Plain
<!-- 
{% Plain %}
 -->
```js
var el = React.createElement,
	registerBlockType = wp.blocks.registerBlockType;

registerBlockType( 'gutenberg/block-with-deprecated-version', {
	// ... block properties go here

	deprecated: [
		{
			attributes: {
				title: {
					type: 'string',
					source: 'html',
					selector: 'p',
				},
			},

			migrate: function ( attributes, innerBlocks ) {
				const { title, ...restAttributes } = attributes;

				return [
					restAttributes,
					[
						createBlock( 'core/paragraph', {
							content: attributes.title,
							fontSize: 'large',
						} ),
					].concat( innerBlocks ),
				];
			},

			save: function ( props ) {
				return el( 'p', {}, props.attributes.title );
			},
		},
	],
} );
```
<!-- 
{% end %}
 -->
<!--
=======
>>>>>>> f09e3b56
In the example above we updated the block to use an inner Paragraph block with a title instead of a title attribute.
 -->
上の例でブロックは title 属性の代わりにタイトルをもつ段落 innerBlock に更新しています。

<!--
_Above are example cases of block deprecation. For more, real-world examples, check for deprecations in the [core block library](https://github.com/WordPress/gutenberg/tree/HEAD/packages/block-library/src). Core blocks have been updated across releases and contain simple and complex deprecations._
 -->
_ここまでブロックの非推奨プロセスの例を挙げましたが、実際の使用例については [コアブロックライブラリー](https://github.com/WordPress/gutenberg/tree/HEAD/packages/block-library/src) 内の非推奨を調べてください。コアブロックはリリース全体で更新されていて、簡単なものや複雑なものなど、さまざまな非推奨プロセスがあります。_

[原文](https://github.com/WordPress/gutenberg/blob/trunk/docs/reference-guides/block-api/block-deprecation.md)<|MERGE_RESOLUTION|>--- conflicted
+++ resolved
@@ -139,14 +139,6 @@
  -->
 ### 例:
 
-<<<<<<< HEAD
-#### JSX
-<!-- 
-{% codetabs %}
-{% JSX %}
- -->
-=======
->>>>>>> f09e3b56
 ```js
 const { registerBlockType } = wp.blocks;
 const attributes = {
@@ -184,52 +176,7 @@
 } );
 ```
 
-<<<<<<< HEAD
-#### Plain
-<!-- 
-{% Plain %}
- -->
-```js
-var el = React.createElement,
-	registerBlockType = wp.blocks.registerBlockType,
-	attributes = {
-		text: {
-			type: 'string',
-			default: 'some random value',
-		},
-	},
-	supports = {
-		className: false,
-	};
-
-registerBlockType( 'gutenberg/block-with-deprecated-version', {
-	// ... other block properties go here
-
-	attributes: attributes,
-
-	supports: supports,
-
-	save: function ( props ) {
-		return el( 'div', {}, props.attributes.text );
-	},
-
-	deprecated: [
-		{
-			attributes: attributes,
-
-			save: function ( props ) {
-				return el( 'p', {}, props.attributes.text );
-			},
-		},
-	],
-} );
-```
-<!-- 
-{% end %}
- -->
-<!--
-=======
->>>>>>> f09e3b56
+<!--
 In the example above we updated the markup of the block to use a `div` instead of `p`.
  -->
 上の例ではブロックのマークアップを更新し `p` の代わりに `div` を使用しています。
@@ -249,15 +196,6 @@
  -->
 ### 例:
 
-<<<<<<< HEAD
-#### JSX
-<!-- 
-{% codetabs %}
-{% JSX %}
- -->
-=======
-
->>>>>>> f09e3b56
 ```js
 const { registerBlockType } = wp.blocks;
 
@@ -298,58 +236,7 @@
 } );
 ```
 
-<<<<<<< HEAD
-#### Plain
-<!-- 
-{% Plain %}
- -->
-```js
-var el = React.createElement,
-	registerBlockType = wp.blocks.registerBlockType;
-
-registerBlockType( 'gutenberg/block-with-deprecated-version', {
-	// ... other block properties go here
-
-	attributes: {
-		content: {
-			type: 'string',
-			default: 'some random value',
-		},
-	},
-
-	save: function ( props ) {
-		return el( 'div', {}, props.attributes.content );
-	},
-
-	deprecated: [
-		{
-			attributes: {
-				text: {
-					type: 'string',
-					default: 'some random value',
-				},
-			},
-
-			migrate: function ( attributes ) {
-				return {
-					content: attributes.text,
-				};
-			},
-
-			save: function ( props ) {
-				return el( 'p', {}, props.attributes.text );
-			},
-		},
-	],
-} );
-```
-<!-- 
-{% end %}
- -->
-<!--
-=======
-
->>>>>>> f09e3b56
+<!--
 In the example above we updated the markup of the block to use a `div` instead of `p` and rename the `text` attribute to `content`.
  -->
 上の例ではブロックのマークアップを `p` から `div` に変更し、`text` 属性を `content` 属性に変更しています。
@@ -371,14 +258,6 @@
  -->
 ### 例:
 
-<<<<<<< HEAD
-#### JSX
-<!-- 
-{% codetabs %}
-{% JSX %}
- -->
-=======
->>>>>>> f09e3b56
 ```js
 const { registerBlockType } = wp.blocks;
 
@@ -422,55 +301,7 @@
 } );
 ```
 
-<<<<<<< HEAD
-#### Plain
-<!-- 
-{% Plain %}
- -->
-```js
-var el = React.createElement,
-	registerBlockType = wp.blocks.registerBlockType;
-
-registerBlockType( 'gutenberg/block-with-deprecated-version', {
-	// ... block properties go here
-
-	deprecated: [
-		{
-			attributes: {
-				title: {
-					type: 'string',
-					source: 'html',
-					selector: 'p',
-				},
-			},
-
-			migrate: function ( attributes, innerBlocks ) {
-				const { title, ...restAttributes } = attributes;
-
-				return [
-					restAttributes,
-					[
-						createBlock( 'core/paragraph', {
-							content: attributes.title,
-							fontSize: 'large',
-						} ),
-					].concat( innerBlocks ),
-				];
-			},
-
-			save: function ( props ) {
-				return el( 'p', {}, props.attributes.title );
-			},
-		},
-	],
-} );
-```
-<!-- 
-{% end %}
- -->
-<!--
-=======
->>>>>>> f09e3b56
+<!--
 In the example above we updated the block to use an inner Paragraph block with a title instead of a title attribute.
  -->
 上の例でブロックは title 属性の代わりにタイトルをもつ段落 innerBlock に更新しています。
