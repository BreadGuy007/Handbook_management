--- conflicted
+++ resolved
@@ -3,12 +3,12 @@
  -->
 # 非推奨プロセス
 
-<<<<<<< HEAD
-<!--
-=======
+<!-- 
 > This page provides a comprehensive guide to the principles and usage of the Deprecation API. For an introduction check out the [tutorial on the basics of block deprecation](https://developer.wordpress.org/news/2023/03/block-deprecation-a-tutorial/) which can be found on the [Developer Blog](https://developer.wordpress.org/news/).
-
->>>>>>> 73a935b7
+ -->
+このページでは、Deprecation (非推奨) API の原理と使用方法について包括的に説明します。入門的なガイドとして、[開発者ブログ](https://developer.wordpress.org/news/)の[ブロック非推奨の基本に関するチュートリアル](https://developer.wordpress.org/news/2023/03/block-deprecation-a-tutorial/)を参照ください。
+
+<!--
 When updating static blocks markup and attributes, block authors need to consider existing posts using the old versions of their block. To provide a good upgrade path, you can choose one of the following strategies:
  -->
 ブロックの静的なマークアップや属性を更新する場合、開発者は現在のバージョンを使用している既存の投稿に注意する必要があります。適切にアップグレードするには以下のどちらかの戦略を選択する必要があります。
@@ -84,19 +84,12 @@
 -   `attributes` (Object): The [attributes definition](/docs/reference-guides/block-api/block-attributes.md) of the deprecated form of the block.
 -   `supports` (Object): The [supports definition](/docs/reference-guides/block-api/block-registration.md) of the deprecated form of the block.
 -   `save` (Function): The [save implementation](/docs/reference-guides/block-api/block-edit-save.md) of the deprecated form of the block.
-<<<<<<< HEAD
 -   `migrate` (Function, Optional): A function which, given the old attributes and inner blocks is expected to return either the new attributes or a tuple array of `[ attributes, innerBlocks ]` compatible with the block. As mentioned above, a deprecation's `migrate` will not be run if its `save` function does not return a valid block so you will need to make sure your migrations are available in all the deprecations where they are relevant.
 -   `isEligible` (Function, Optional): A function which, given the attributes and inner blocks of the parsed block, returns true if the deprecation can handle the block migration even if the block is valid. This is particularly useful in cases where a block is technically valid even once deprecated, and requires updates to its attributes or inner blocks. This function is not called when the results of all previous deprecations' `save` functions were invalid.
 -   `isEligible` (Function, Optional): A function which, given the attributes and inner blocks of the parsed block, returns true if the deprecation can handle the block migration even if the block is valid. This is particularly useful in cases where a block is technically valid even once deprecated, but still requires updates to its attributes or inner blocks. This function is not called when the results of all previous deprecations' `save` functions were invalid.
- -->
-- `attributes` (Object): ブロックの非推奨形式の [attributes 定義](https://ja.wordpress.org/team/handbook/block-editor/reference-guides/block-api/block-attributes/)。
-- `supports` (Object): ブロックの非推奨形式の [supports 定義](https://ja.wordpress.org/team/handbook/block-editor/reference-guides/block-api/block-registration/)。
-- `save` (Function): ブロックの非推奨形式の [save の実装](https://ja.wordpress.org/team/handbook/block-editor/reference-guides/block-api/block-edit-save/)。
-- `migrate` (Function、オプション): 古い属性と内部ブロックを指定すると、新しい属性、または、ブロックと互換性のある `[ attributes, innerBlocks ]` のタブル配列を返す関数。上で説明したように、非推奨プロセスの `save` 関数が正しいブロックを返さない場合、`migrate` は実行されません。したがって関連するすべての非推奨プロセスで移行が利用可能であることを確認する必要があります。
-- `isEligible` (Function、オプション): パースされたブロックの属性と内部ブロックを指定すると、ブロックが正しく (valid) ても、非推奨プロセスがブロック移行を処理できる場合に true を返す関数。この関数が特に有用なケースはブロックが非推奨となっても技術的には正しいにも関わらず、属性や内部ブロックの更新が必要な場合です。以前のすべての非推奨プロセスの `save` 関数が不正 (invalid) の場合にはこの関数は呼ばれません。
-
-<!--
-=======
+
+
+
 -   `migrate`: (Function, Optional). A function which, given the old attributes and inner blocks is expected to return either the new attributes or a tuple array of attributes and inner blocks compatible with the block. As mentioned above, a deprecation's `migrate` will not be run if its `save` function does not return a valid block so you will need to make sure your migrations are available in all the deprecations where they are relevant.
 	- _Parameters_
 		- `attributes`: The block's old attributes.
@@ -113,7 +106,28 @@
 	- _Return_
 		- `boolean`: Whether or not this otherwise valid block is eligible to be migrated by this deprecation.
 
->>>>>>> 73a935b7
+ -->
+- `attributes` (Object): ブロックの非推奨形式の [attributes 定義](https://ja.wordpress.org/team/handbook/block-editor/reference-guides/block-api/block-attributes/)。
+- `supports` (Object): ブロックの非推奨形式の [supports 定義](https://ja.wordpress.org/team/handbook/block-editor/reference-guides/block-api/block-registration/)。
+- `save` (Function): ブロックの非推奨形式の [save の実装](https://ja.wordpress.org/team/handbook/block-editor/reference-guides/block-api/block-edit-save/)。
+- `migrate` (Function、オプション): 古い属性と内部ブロックを指定すると、新しい属性、または、属性、およびブロックと互換性のある内部ブロックのタブル配列を返す関数。上で説明したように、非推奨プロセスの `save` 関数が正しいブロックを返さない場合、`migrate` は実行されません。したがって関連するすべての非推奨プロセスで移行が利用可能であることを確認する必要があります。
+	- _パラメータ_
+		- `attributes`: ブロックの古い属性
+		- `innerBlocks`: ブロックの古い内部ブロック
+	- _戻り_
+		- `Object | Array`: 更新された属性、または、タプル配列 `[attributes, innerBlocks]` のどちらか
+
+- `isEligible` (Function、オプション): ブロックが正しく (valid) ても、非推奨プロセスがブロック移行を処理できる場合に `true` を返す関数。この関数が特に有用なケースはブロックが非推奨となっても技術的には正しいにも関わらず、属性や内部ブロックの更新が必要な場合です。以前のすべての非推奨プロセスの `save` 関数が不正 (invalid) の場合にはこの関数は**呼ばれません**。
+	- _パラメータ_
+		- `attributes`: シリアライズされた HTML からパースされ、ブロックタイプコードが適用される前の、生のブロック属性
+		- `innerBlocks`: ブロックの現在の内部ブロック
+		- `data`: ブロックノードとその結果のブロックオブジェクトを表すプロパティを含むオブジェクト。
+			- `data.blockNode`: シリアライズされた HTML をパースした結果のブロックの生の形
+			- `data.block`: ブロックオブジェクト。`blockNode` にブロックタイプを適用した結果
+	- _戻り_
+		- `boolean`: この非推奨プロセスにより、この代替の正しい (valid) ブロックに移行されるかどうか
+
+<!--
 It's important to note that `attributes`, `supports`, and `save` are not automatically inherited from the current version, since they can impact parsing and serialization of a block, so they must be defined on the deprecated object in order to be processed during a migration.
  -->
 重要な点として `attributes`、`supports`、`save` は自動で現行バージョンから継承されないことに注意してください。これはブロックのパースとシリアライゼーションに影響を与えるためです。移行中に処理されるためには非推奨オブジェクトで定義する必要があります。
