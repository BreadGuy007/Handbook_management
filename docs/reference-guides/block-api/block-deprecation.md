--- conflicted
+++ resolved
@@ -20,34 +20,38 @@
 --->
 ブロックは複数の非推奨バージョンをもつことができます。パースしたブロックの現行の状態が不正 (invalid) の場合、または、true を返す `isEligible` 関数が定義されている場合、非推奨プロセス (deprecation) が実行されます。
 
-<<<<<<< HEAD
-<!--
-It is important to note that if a deprecation's `save` method does not produce a valid block then it is skipped, including its `migrate` method, even if `isEligible` would return true for the given attributes. This means that if you have several deprecations for a block and want to perform a new migration, like moving content to `InnerBlocks`, you may need to include the `migrate` method in multiple deprecations for it to be applied to all previous versions of the block.
- -->
-重要な注意点ですが、仮に `isEligible` が与えられた属性に対して true を返しても、非推奨プロセスの `save` メソッドが正しい (valid) ブロックを作成しない場合には、`migrate` メソッドを含む非推奨プロセスはスキップされます。すなわち、あるブロックに対して複数の非推奨プロセスがあって新しい移行を実行したい場合、たとえば `InnerBlocks` にコンテンツを移動する場合、複数の非推奨プロセスに、ブロックのすべての先行するバージョンに適用される `migrate` メソッドを含める必要があります。
-
-<!--
-Deprecations do not operate as a chain of updates in the way other software data updates, like database migrations, do. At first glance, it is easy to think that each deprecation is going to make the required changes to the data and then hand this new form of the block onto the next deprecation to make its changes. What happens instead, is that each deprecation is passed the original saved content, and if its `save` method produces valid content the deprecation is used to parse the block attributes. If it has a `migrate` method it will also be run using the attributes parsed by the deprecation. The current block is updated with the migrated attributes and inner blocks before the current block's `save` function is run to generate new valid content for the block. At this point the current block should now be in a valid state.
- -->
-非推奨プロセスは、たとえばデータベース移行のような、ソフトウエアデータの更新に見られる「更新の連鎖」としては動作しません。誰もが非推奨プロセスを、データに対して必要な変更を行うと、次の非推奨プロセスにブロックの新しい形が渡され、またそこで必要な変更が行われるものと考えます。しかし実際には各非推奨プロセスにはオリジナルの保存されたコンテンツが渡され、その `save` メソッドが正しい (valid) コンテンツを作成するなら、ブロック属性のパースに非推奨プロセスが使用されます。また `migrate` メソッドがあるなら、これも非推奨プロセスがパースした属性を使用して実行されます。現行のブロックは移行された属性と内部ブロックで更新され、次に `save` 関数を実行して、ブロックの新しい正しいコンテンツが生成されます。この時点で現行のブロックは正しい状態になります。
-=======
+<!--  
 Deprecations do not operate as a chain of updates in the way other software data updates, like database migrations, do. At first glance, it is easy to think that each deprecation is going to make the required changes to the data and then hand this new form of the block onto the next deprecation to make its changes. What happens instead is:
-
+ --> 
+非推奨プロセスは、たとえばデータベースの移行のような、ソフトウエアデータの更新に見られる「更新の連鎖」としては動作しません。誰もが非推奨プロセスを、データに対して必要な変更を行うと、次の非推奨プロセスにブロックの新しい形が渡され、またそこで必要な変更が行われるものと考えます。しかし実際には、
+
+<!-- 
 1. If the current `save` method does not produce a valid block the first deprecation in the deprecations array is passed the original saved content.
 2. If its `save` method produces valid content this deprecation is used to parse the block attributes. If it has a `migrate` method it will also be run using the attributes parsed by the deprecation.
 3. If the first deprecation's `save` method does not produce a valid block the subsequent deprecations in the array are tried until one producing a valid block is encountered.
 4. The attributes, and any innerBlocks, from the first deprecation to generate a valid block are then passed back to the current `save` method to generate new valid content for the block.
 5. At this point the current block should now be in a valid state and the deprecations workflow stops.
-
+ -->
+1. 現在の `save` メソッドが正しい (valid) ブロックを生成しないなら、非推奨プロセス配列内の最初の非推奨プロセスに、オリジナルの保存されたコンテンツが渡される。
+2. その `save` メソッドが正しいコンテンツを生成するなら、この非推奨プロセスが、ブロックの属性のパースに使用される。もし `migrate` メソッドがあるなら、非推奨プロセスによってパースされた属性を用いて実行される。
+3. 最初の非推奨プロセスの `save` メソッドが正しいブロックを生成しないなら、正しいブロックを生成するまで、配列内の後続の非推奨プロセスを試行する。
+4. 属性と任意の innerBlock は、正しいブロックを作成した最初の非推奨プロセスから、現行の `save` メソッドに戻され、ブロックのための新しく正しいコンテンツを生成する。
+5. この時点で現行のブロックは正しい状態になり、非推奨プロセスワークフローは停止する。
+
+<!-- 
 It is important to note that if a deprecation's `save` method does not produce a valid block then it is skipped completely, including its `migrate` method, even if `isEligible` would return true for the given attributes. This means that if you have several deprecations for a block and want to perform a new migration, like moving content to `InnerBlocks`, you may need to update the `migrate` methods in multiple deprecations in order for the required changes to be applied to all previous versions of the block.
-
+ -->
+注意点として、非推奨プロセスの `save` メソッドが正しいブロックを生成しない場合、与えられた属性に対して `isEligible` が true を返すとしても、その `migrate` メソッドを含め、完全にスキップされます。あるブロックに複数の非推奨プロセスのメソッドがあり、例えばコンテンツを `InnerBlocks` に移動するような、新しい移行を行いたい場合、必要な変更を以前のバージョンのブロックすべてに適用するために、複数の非推奨プロセスの `migrate` メソッドを更新する必要があります。
+
+<!-- 
 It is also important to note that if a deprecation's `save` method imports additional functions from other files, changes to those files may accidentally change the behavior of the deprecation. You may want to add a snapshot copy of these functions to the deprecations file instead of importing them in order to avoid inadvertently breaking the deprecations.
->>>>>>> d15320e5
+ -->
+また、非推奨プロセスの `save` メソッドが他のファイルから追加の関数をインポートする場合、このファイルを変更すると、誤って非推奨プロセスの動きが変わるかもしれません。これを防ぐには、関数をインポートする代わりに、関数のスナップショットのコピーを非推奨プロセスのファイルに追加してください。
 
 <!--
 For blocks with multiple deprecations, it may be easier to save each deprecation to a constant with the version of the block it applies to, and then add each of these to the block's `deprecated` array. The deprecations in the array should be in reverse chronological order. This allows the block editor to attempt to apply the most recent and likely deprecations first, avoiding unnecessary and expensive processing.
  -->
-複数の非推奨プロセスをもつブロックの場合、適用するブロックのバージョンと共に各非推奨プロセスを定数に保存し、これらをブロックの `deprecated` 配列に追加すると簡単になります。配列内の非推奨プロセスは時系列の逆順 (新しいものが先) で格納します。ブロックエディターは最新の、恐らく最初の非推奨プロセスを適用し、不要で高価な処理を避けられます。
+複数の非推奨プロセスを持つブロックの場合、各非推奨プロセスを適用するブロックのバージョンを示す定数に保存し、これらをブロックの `deprecated` 配列に追加すると分かりやすいでしょう。配列内の非推奨プロセスは時系列の逆順 (新しいものが先) で格納します。ブロックエディターはまず、最新の、恐らく適切な非推奨プロセスを最初に適用し、不要で高価な処理を避けられます。
 
 <!--
 ### Example:
@@ -76,20 +80,16 @@
 -   `supports` (Object): The [supports definition](/docs/reference-guides/block-api/block-registration.md) of the deprecated form of the block.
 -   `save` (Function): The [save implementation](/docs/reference-guides/block-api/block-edit-save.md) of the deprecated form of the block.
 -   `migrate` (Function, Optional): A function which, given the old attributes and inner blocks is expected to return either the new attributes or a tuple array of `[ attributes, innerBlocks ]` compatible with the block. As mentioned above, a deprecation's `migrate` will not be run if its `save` function does not return a valid block so you will need to make sure your migrations are available in all the deprecations where they are relevant.
-<<<<<<< HEAD
 -   `isEligible` (Function, Optional): A function which, given the attributes and inner blocks of the parsed block, returns true if the deprecation can handle the block migration even if the block is valid. This is particularly useful in cases where a block is technically valid even once deprecated, and requires updates to its attributes or inner blocks. This function is not called when the results of all previous deprecations' `save` functions were invalid.
+-   `isEligible` (Function, Optional): A function which, given the attributes and inner blocks of the parsed block, returns true if the deprecation can handle the block migration even if the block is valid. This is particularly useful in cases where a block is technically valid even once deprecated, but still requires updates to its attributes or inner blocks. This function is not called when the results of all previous deprecations' `save` functions were invalid.
  -->
 - `attributes` (Object): ブロックの非推奨形式の [attributes 定義](https://ja.wordpress.org/team/handbook/block-editor/reference-guides/block-api/block-attributes/)。
 - `supports` (Object): ブロックの非推奨形式の [supports 定義](https://ja.wordpress.org/team/handbook/block-editor/reference-guides/block-api/block-registration/)。
 - `save` (Function): ブロックの非推奨形式の [save の実装](https://ja.wordpress.org/team/handbook/block-editor/reference-guides/block-api/block-edit-save/)。
 - `migrate` (Function、オプション): 古い属性と内部ブロックを指定すると、新しい属性、または、ブロックと互換性のある `[ attributes, innerBlocks ]` のタブル配列を返す関数。上で説明したように、非推奨プロセスの `save` 関数が正しいブロックを返さない場合、`migrate` は実行されません。したがって関連するすべての非推奨プロセスで移行が利用可能であることを確認する必要があります。
-- `isEligible` (Function、オプション): パースされたブロックの属性と内部ブロックを指定すると、ブロックが正しく (valid) ても、非推奨プロセスがブロック移行を処理できる場合に true を返す関数。この関数が特に有用なケースはブロックが非推奨となっても技術的には正しく、属性や内部ブロックの更新が必要な場合です。以前のすべての非推奨プロセスの `save` 関数が不正 (invalid) の場合にはこの関数は呼ばれません。
-
-<!--
-=======
--   `isEligible` (Function, Optional): A function which, given the attributes and inner blocks of the parsed block, returns true if the deprecation can handle the block migration even if the block is valid. This is particularly useful in cases where a block is technically valid even once deprecated, but still requires updates to its attributes or inner blocks. This function is not called when the results of all previous deprecations' `save` functions were invalid.
-
->>>>>>> d15320e5
+- `isEligible` (Function、オプション): パースされたブロックの属性と内部ブロックを指定すると、ブロックが正しく (valid) ても、非推奨プロセスがブロック移行を処理できる場合に true を返す関数。この関数が特に有用なケースはブロックが非推奨となっても技術的には正しいにも関わらず、属性や内部ブロックの更新が必要な場合です。以前のすべての非推奨プロセスの `save` 関数が不正 (invalid) の場合にはこの関数は呼ばれません。
+
+<!--
 It's important to note that `attributes`, `supports`, and `save` are not automatically inherited from the current version, since they can impact parsing and serialization of a block, so they must be defined on the deprecated object in order to be processed during a migration.
  -->
 重要な点として `attributes`、`supports`、`save` は自動で現行バージョンから継承されないことに注意してください。これはブロックのパースとシリアライゼーションに影響を与えるためです。移行中に処理されるためには非推奨オブジェクトで定義する必要があります。
@@ -174,7 +174,7 @@
 <!--
 In the example above we updated the markup of the block to use a `div` instead of `p`.
  -->
-上の例ではブロックのマークアップを更新し `a` の代わりに `div` を使用しています。
+上の例ではブロックのマークアップを更新し `p` の代わりに `div` を使用しています。
 
 <!--
 ## Changing the attributes set
