<!--
# Variations
 -->
# バリエーション

<<<<<<< HEAD
<!--
Block Variations is the API that allows a block to have similar versions of it, but all these versions share some common functionality. Each block variation is differentiated from the others by setting some initial attributes or inner blocks. Then at the time when a block is inserted these attributes and/or inner blocks are applied.
 -->
ブロックは、ブロックバリエーション API を使用して、共通の機能を共有する自身の類似バージョンを作成できます。各ブロックバリエーションは、初期属性やインナーブロックの設定により他と区別されます。ブロックが挿入されると、これらの属性やインナーブロックが適用されます。

<!--
A great way to understand this API better is by using the `embed` block as an example. The numerous existing variations for embed (WordPress, Youtube, etc..) share the same functionality for editing, saving, and so on, but their basic difference is the `providerNameSlug` attribute's value, which defines the provider that needs to be used.
 -->
この API を理解する一番良い方法は、例として `embed` ブロックを考えることでしょう。埋め込みブロックの数多くの既存のバリエーション (WordPress、YouTube、など) は、編集、保存など同じ機能を共有しますが、使用の際に必要なプロバイダーを定義する `providerNameSlug` 属性値が異なります。

<!--
By default, all variations will show up in the Inserter in addition to the regular block type item. However, setting the `isDefault` flag for any of the variations listed will override the regular block type in the Inserter.
 -->
デフォルトではインサーター内に、通常のブロックタイプ項目に加えてすべてのバリエーションが表示されます。リストされた任意のバリエーションに `isDefault` フラグを設定すると、インサーター内の標準のブロックタイプを上書きします。
=======
The Block Variations API  allows you to define multiple versions (variations) of a block. A block variation differs from the original block by a set of initial attributes or inner blocks. When you insert the block variation into the Editor, these attributes and/or inner blocks are applied. 

Variations are an excellent way to create iterations of existing blocks without building entirely new blocks from scratch.

To better understand this API, consider the Embed block. This block contains numerous variations for each type of embeddable content (WordPress, Youtube, etc.). Each Embed block variation shares the same underlying functionality for editing, saving, and so on. Besides the name and descriptive information, the main difference is the `providerNameSlug` attribute. Below is a simplified example of the variations in the Embed block. View the [source code](https://github.com/WordPress/gutenberg/blob/trunk/packages/block-library/src/embed/variations.js) for the complete specification.

>>>>>>> 2cccf415

```js
variations: [
	{
		name: 'wordpress',
		title: 'WordPress',
		description: __( 'Embed a WordPress post.' ),
		attributes: { providerNameSlug: 'wordpress' },
	},
	{
		name: 'youtube',
		title: 'YouTube',
		description: __( 'Embed a YouTube video.' ),
		attributes: { providerNameSlug: 'youtube' },
	},
],
```

<<<<<<< HEAD
<!--
An object describing a variation defined for the block type can contain the following fields:
 -->
ブロックタイプのバリエーションを記述するオブジェクトには次のフィールドを指定できます。

<!--
-   `name` (type `string`) – The unique and machine-readable name.
-   `title` (type `string`) – A human-readable variation title.
-   `description` (optional, type `string`) – A detailed variation description.
-   `category` (optional, type `string`) - A category classification, used in search interfaces to arrange block types by category.
=======
## Defining a block variation

A block variation is defined by an object that can contain the following fields:

-   `name` (type `string`) – A unique and machine-readable name.
-   `title` (optional, type `string`) – A human-readable variation title.
-   `description` (optional, type `string`) – A human-readable variation description.
-   `category` (optional, type `string`) - A category classification used in search interfaces to arrange block types by category.
-   `keywords` (optional, type `string[]`) - An array of terms (which can be translated) that help users discover the variation while searching.
>>>>>>> 2cccf415
-   `icon` (optional, type `string` | `Object`) – An icon helping to visualize the variation. It can have the same shape as the block type.
-   `attributes` (optional, type `Object`) – Values that override block attributes.
-   `innerBlocks` (optional, type `Array[]`) – Initial configuration of nested blocks.
<<<<<<< HEAD
-   `example` (optional, type `Object`) – Example provides structured data for the block preview. You can set to `undefined` to disable the preview shown for the block type. For more details about the `example` object [see here](https://developer.wordpress.org/block-editor/reference-guides/block-api/block-registration/#example-optional).
-   `scope` (optional, type `WPBlockVariationScope[]`) - the list of scopes where the variation is applicable. When not provided, it defaults to `block` and `inserter`. Available options:
    -   `inserter` - Block Variation is shown on the inserter.
    -   `block` - Used by blocks to filter specific block variations. `Columns` and `Query Loop` blocks have such variations and are passed to the [experimental BlockVariationPicker](https://github.com/WordPress/gutenberg/blob/HEAD/packages/block-editor/src/components/block-variation-picker/README.md) component, which is handling the displaying of variations and the ability to select one from them.
    -   `transform` - Block Variation will be shown in the component for Block Variations transformations.
-   `keywords` (optional, type `string[]`) - An array of terms (which can be translated) that help users discover the variation while searching.
-   `isActive` (optional, type `Function|string[]`) - This can be a function or an array of block attributes. Function that accepts a block's attributes and the variation's attributes and determines if a variation is active. This function doesn't try to find a match dynamically based on all block's attributes, as in many cases some attributes are irrelevant. An example would be for `embed` block where we only care about `providerNameSlug` attribute's value. We can also use a `string[]` to tell which attributes should be compared as a shorthand. Each attributes will be matched and the variation will be active if all of them are matching.
 -->
- `name` (type `string`) – 機械で識別可能な固有の名前
- `title` (type `string`) – ユーザー向けのバリエーションのタイトル
- `description` (オプション, type `string`) – 詳細なバリエーションの説明
- `category` (オプション, type `string`) - カテゴリーの分類。検索インターフェース内で、ブロックタイプのカテゴリーごとの配置に使用される。
- `icon` (オプション, type `String` | `Object`) – バリエーションの視覚化を助けるアイコン。ブロックタイプと同じ形でも良い。
- `isDefault` (オプション, type `boolean`) – 現行のバリエーションがデフォルトかどうかを示すフラグ。デフォルトは `false`
- `attributes` (オプション, type `Object`) – ブロック属性を上書きする値
- `innerBlocks` (オプション, type `Array[]`) – ネストしたブロックの初期構成
- `example` (オプション, type `Object`) – ブロックプレビューの例を提供する構造化データ。`undefined` を設定するとブロックタイプに表示するプレビューを無効化できる。`example` オブジェクトの詳細については、[こちら](https://developer.wordpress.org/block-editor/reference-guides/block-api/block-registration/#example-optional)を参照。
- `scope` (オプション, type `WPBlockVariationScope[]`) - バリエーションを適用できるスコープのリスト。指定しない場合のデフォルトは `block` と `inserter`。利用可能なオプション:
	- `inserter` - ブロックバリエーションはインサーターに表示される。
	- `block` - 特定のブロックバリエーションをフィルタリングするためにブロックで使用される。`Columns` ブロックと `Query Loop` ブロックにこのバリエーションがあり、[experimental BlockVariationPicker](https://github.com/WordPress/gutenberg/blob/HEAD/packages/block-editor/src/components/block-variation-picker/README.md)コンポーネントに渡される。このコンポーネントはバリエーションの表示やその中から1つを選択する機能を処理する、
	- `transform` - ブロックバリエーションはブロックバリエーション変換のコンポーネント内で表示される。
- `keywords` (オプション, type `string[]`) - 翻訳可能な語句の配列。ユーザーがバリエーションを検索しやすくする。
- `isActive` (オプション, type `Function|string[]`) - 関数、または、ブロック属性の配列。関数の場合、ブロックの属性とバリエーションの属性を取り、バリエーションが有効かどうかを決定する。ただしこの関数は、すべてのブロックの属性に基づいて動的に合致するものを探そうとはしません。これは多くの場合、意味のない属性があるためです。たとえば `embed` ブロックでは `providerNameSlug` 属性の値のみに注目します。また簡単に、どの属性を比較すべきか伝えるために `string[]` も使えます。すべてが合致するなら、各属性も合致し、バリエーションも有効です。

<!--
The main difference between block styles and block variations is that a block style just applies a CSS class to the block, so it can be styled in an alternative way. If we want to apply initial attributes or inner blocks, we fall in block variation territory.
 -->
ブロックスタイルとブロックバリエーションの主な違いとして、ブロックスタイルはブロックに CSS クラスを適用するのみ、すなわち、代替のスタイルを適用するのみの点が異なります。初期属性やインナーブロックを適用したければ、ブロックバリエーションのテリトリーとなります。

<!--
It's also possible to override the default block style using the `className` attribute when defining block variations.
 -->
またブロックバリエーションを定義する際、`className` 属性を使用してデフォルトのブロックスタイルを上書きできます。
=======
-   `example` (optional, type `Object`) – Provides structured data for the block preview. Set to `undefined` to disable the preview. See the [Block Registration API](/docs/reference-guides/block-api/block-registration.md#example-optional) for more details.
-   `scope` (optional, type `WPBlockVariationScope[]`) - Defaults to `block` and `inserter`. The list of scopes where the variation is applicable. Available options include:
	- `block` - Used by blocks to filter specific block variations. `Columns` and `Query` blocks have such variations, which are passed to the [experimental BlockVariationPicker](https://github.com/WordPress/gutenberg/blob/HEAD/packages/block-editor/src/components/block-variation-picker/README.md) component. This component handles displaying the variations and allows users to choose one of them.
    -   `inserter` - Block variation is shown on the inserter.
    -   `transform` - Block variation is shown in the component for variation transformations.
-   `isDefault` (optional, type `boolean`) – Defaults to `false`. Indicates whether the current variation is the default one (details below).
-   `isActive` (optional, type `Function|string[]`) - A function or an array of block attributes that is used to determine if the variation is active when the block is selected. The function accepts `blockAttributes` and `variationAttributes` (details below).

<div class="callout callout-info">
	You can technically create a block variation without a unique <code>name</code>, but this is <strong>not</strong> recommended. A unique <code>name</code> allows the Editor to differentiate between your variation and others that may exist. It also allows your variation to be unregistered as needed and has implications for the <code>isDefault</code> settings (details below).
</div>

## Creating a block variation

Block variations can be declared during a block's registration by providing the `variations` key with a proper array of variation objects, as shown in the example above. See the [Block Registration API](/docs/reference-guides/block-api/block-registration.md) for more details.

To create a variation for an existing block, such as a Core block, use `wp.blocks.registerBlockVariation()`. This function accepts the name of the block and the object defining the variation.

```js
wp.blocks.registerBlockVariation( 
	'core/embed', 
	{
		name: 'custom-embed',
		attributes: { providerNameSlug: 'custom' },
	}
);
```

## Removing a block variation

Block variations can also be easily removed. To do so, use `wp.blocks.unregisterBlockVariation()`. This function accepts the name of the block and the `name` of the variation that should be unregistered. 

```js
wp.blocks.unregisterBlockVariation( 'core/embed', 'youtube' );
```

## Block variations versus block styles

The main difference between block styles and block variations is that a block style just applies a CSS class to the block, so it can be styled in an alternative way. See the [Block Styles API](/docs/reference-guides/block-api/block-styles.md) for more details.

If you want to apply initial attributes or inner blocks, this falls into block variation territory. It's also possible to override the default block style using the `className` attribute when defining a block variation.
>>>>>>> 2cccf415

```js
variations: [
	{
		name: 'blue',
		title: __( 'Blue Quote' ),
		isDefault: true,
		attributes: { 
			color: 'blue', 
			className: 'is-style-blue-quote' 
		},
		icon: 'format-quote',
		isActive: ( blockAttributes, variationAttributes ) =>
			blockAttributes.color === variationAttributes.color
	},
],

<<<<<<< HEAD
```
<!--
It's worth mentioning that setting the `isActive` property can be useful for cases you want to use information from the block variation, after a block's creation. For example, this API is used in `useBlockDisplayInformation` hook to fetch and display proper information on places like the `BlockCard` or `Breadcrumbs` components.
 -->
ヒント: `isActive` プロパティの設定は、ブロック作成後にブロックバリエーションからの情報を使用する場合に有用です。たとえば、`BlockCard` や `Breadcrumbs` コンポーネントのように、この API は `useBlockDisplayInformation` ブック内で使用され、その場で適切な情報を取得し、表示します。

<!--
Block variations can be declared during a block's registration by providing the `variations` key with a proper array of variations, as defined above. In addition, there are ways to register and unregister a `block variation` for a block, after its registration.
 -->
ブロックバリエーションはブロックの登録の際に、上で見たような `variations` キーと適切なバリエーションの配列を渡すことで宣言できます。また、ブロックの登録後に、`block variation` を登録、登録解除する方法もあります。

<!--
To add a block variation use `wp.blocks.registerBlockVariation()`.
 -->
ブロックバリエーションを追加するには、`wp.blocks.registerBlockVariation()` を使用してください。

<!--
_Example:_
 -->
_例:_
=======
## Using `isDefault`

By default, all variations will show up in the Inserter in addition to the original block type item. However, setting the `isDefault` flag for any variations listed will override the regular block type in the Inserter. This is a great tool for curating the Editor experience to your specific needs.

For example, if you want Media & Text block to display the image on the right by default, you could create a variation like this: 
>>>>>>> 2cccf415

```js
 wp.blocks.registerBlockVariation(
	'core/media-text', 
	{
		name: 'media-text-media-right',
		title: __( 'Media & Text' ),
		isDefault: true,
		attributes: { 
			mediaPosition: 'right'
		}
	}
)
```

<<<<<<< HEAD
<!--
To remove a block variation use `wp.blocks.unregisterBlockVariation()`.
 -->
ブロックバリエーションを削除するには、`wp.blocks.unregisterBlockVariation()` を使用してください。

<!--
_Example:_
 -->
_例:_

```js
wp.blocks.unregisterBlockVariation( 'core/embed', 'youtube' );
```

[原文](https://github.com/WordPress/gutenberg/blob/trunk/docs/reference-guides/block-api/block-variations.md)
=======
### Caveats to using `isDefault`

While `isDefault` works great when overriding a block without existing variations, you may run into issues when other variations exist.

If another variation for the same block uses `isDefault`, your variation will not necessarily become the default. The Editor respects the first registered variation with `isDefault`, which might not be yours.

The solution is to unregister the other variation before registering your variation with `isDefault`. This caveat reinforces the recommendation always to provide variations with a unique `name`. Otherwise, the variation cannot be unregistered.

## Using `isActive`

While the `isActive` property is optional, you will often want to use it to display information about the block variation after the block has been inserted. For example, this API is used in `useBlockDisplayInformation` hook to fetch and display proper information in places like the `BlockCard` or `Breadcrumbs` components.

If `isActive` is not set, the Editor cannot distinguish between the original block and your variation, so the original block information will be displayed. 

The property can use either a function or an array of strings (`string[]`). The function accepts `blockAttributes` and `variationAttributes`, which can be used to determine if a variation is active. In the Embed block, the primary differentiator is the `providerNameSlug` attribute, so if you wanted to determine if the YouTube Embed variation was active, you could do something like this: 

```
isActive: ( blockAttributes, variationAttributes ) =>
	blockAttributes.providerNameSlug === variationAttributes.providerNameSlug,
```

You can also use a `string[]` to tell which attributes should be compared as a shorthand. Each attribute will be checked and the variation will be active if all of them match. Using the same example of the YouTube Embed variation, the string version would look like this:

```
isActive: [ 'providerNameSlug' ]
```

### Caveats to using `isActive`

The `isActive` property can return false positives if multiple variations exist for a specific block and the `isActive` checks are not specific enough. To demonstrate this, consider the following example:

```js
wp.blocks.registerBlockVariation(
	'core/paragraph',
	{
		name: 'paragraph-red',
		title: 'Red Paragraph',
		attributes: {
			textColor: 'vivid-red',
		},
		isActive: [ 'textColor' ],
	}
);

wp.blocks.registerBlockVariation(
	'core/paragraph',
	{
		name: 'paragraph-red-grey',
		title: 'Red/Grey Paragraph',
		attributes: {
			textColor: 'vivid-red',
			backgroundColor: 'cyan-bluish-gray'
		},
		isActive: [ 'textColor', 'backgroundColor' ]
	}
);
```

The `isActive` check on both variations tests the `textColor`, but each variations uses `vivid-red`. Since the `paragraph-red` variation is registered first, once the `paragraph-red-grey` variation is inserted into the Editor, it will have the title `Red Paragraph` instead of `Red/Grey Paragraph`. As soon as the Editor finds a match, it stops checking.

There have been [discussions](https://github.com/WordPress/gutenberg/issues/41303#issuecomment-1526193087) around how the API can be improved, but as of WordPress 6.3, this remains an issue to watch out for.
>>>>>>> 2cccf415
<|MERGE_RESOLUTION|>--- conflicted
+++ resolved
@@ -3,29 +3,20 @@
  -->
 # バリエーション
 
-<<<<<<< HEAD
-<!--
-Block Variations is the API that allows a block to have similar versions of it, but all these versions share some common functionality. Each block variation is differentiated from the others by setting some initial attributes or inner blocks. Then at the time when a block is inserted these attributes and/or inner blocks are applied.
- -->
-ブロックは、ブロックバリエーション API を使用して、共通の機能を共有する自身の類似バージョンを作成できます。各ブロックバリエーションは、初期属性やインナーブロックの設定により他と区別されます。ブロックが挿入されると、これらの属性やインナーブロックが適用されます。
-
-<!--
-A great way to understand this API better is by using the `embed` block as an example. The numerous existing variations for embed (WordPress, Youtube, etc..) share the same functionality for editing, saving, and so on, but their basic difference is the `providerNameSlug` attribute's value, which defines the provider that needs to be used.
- -->
-この API を理解する一番良い方法は、例として `embed` ブロックを考えることでしょう。埋め込みブロックの数多くの既存のバリエーション (WordPress、YouTube、など) は、編集、保存など同じ機能を共有しますが、使用の際に必要なプロバイダーを定義する `providerNameSlug` 属性値が異なります。
-
-<!--
-By default, all variations will show up in the Inserter in addition to the regular block type item. However, setting the `isDefault` flag for any of the variations listed will override the regular block type in the Inserter.
- -->
-デフォルトではインサーター内に、通常のブロックタイプ項目に加えてすべてのバリエーションが表示されます。リストされた任意のバリエーションに `isDefault` フラグを設定すると、インサーター内の標準のブロックタイプを上書きします。
-=======
+<!-- 
 The Block Variations API  allows you to define multiple versions (variations) of a block. A block variation differs from the original block by a set of initial attributes or inner blocks. When you insert the block variation into the Editor, these attributes and/or inner blocks are applied. 
-
+ -->
+ブロックバリエーション API を使用すると、ブロックの複数のバージョン (バリエーション) を定義できます。ブロックバリエーションは元のブロックと比べて、初期属性またはインナーブロックのセットが異なります。ブロックバリエーションをエディターに挿入すると、これらの属性やインナーブロックが適用されます。
+
+<!-- 
 Variations are an excellent way to create iterations of existing blocks without building entirely new blocks from scratch.
-
+ -->
+バリエーションは、既存のブロックに似たブロックを、まったく新規にゼロから作成するのではなく、反復して作成する優れた方法です。
+
+<!-- 
 To better understand this API, consider the Embed block. This block contains numerous variations for each type of embeddable content (WordPress, Youtube, etc.). Each Embed block variation shares the same underlying functionality for editing, saving, and so on. Besides the name and descriptive information, the main difference is the `providerNameSlug` attribute. Below is a simplified example of the variations in the Embed block. View the [source code](https://github.com/WordPress/gutenberg/blob/trunk/packages/block-library/src/embed/variations.js) for the complete specification.
-
->>>>>>> 2cccf415
+ -->
+この API の理解のために「埋め込み」ブロックを考えます。このブロックには埋め込み可能なコンテンツの種類 (WordPress、Youtube など) ごとに、多数のバリエーションがあります。それぞれの埋め込みブロックバリエーションは、編集、保存などの基本的な機能を共有します。名前と説明情報の他に、大きな違いが `providerNameSlug` 属性です。以下は、埋め込みブロックバリエーションの簡略化した例です。完全な仕様については[ソースコード](https://github.com/WordPress/gutenberg/blob/trunk/packages/block-library/src/embed/variations.js)を参照してください。
 
 ```js
 variations: [
@@ -43,67 +34,24 @@
 	},
 ],
 ```
-
-<<<<<<< HEAD
-<!--
-An object describing a variation defined for the block type can contain the following fields:
- -->
-ブロックタイプのバリエーションを記述するオブジェクトには次のフィールドを指定できます。
-
-<!--
--   `name` (type `string`) – The unique and machine-readable name.
--   `title` (type `string`) – A human-readable variation title.
--   `description` (optional, type `string`) – A detailed variation description.
--   `category` (optional, type `string`) - A category classification, used in search interfaces to arrange block types by category.
-=======
+<!-- 
 ## Defining a block variation
-
+ -->
+## ブロックバリエーションの定義
+<!-- 
 A block variation is defined by an object that can contain the following fields:
-
+ -->
+ブロックバリエーションは、以下のフィールドを含むオブジェクトによって定義されます。
+
+<!-- 
 -   `name` (type `string`) – A unique and machine-readable name.
 -   `title` (optional, type `string`) – A human-readable variation title.
 -   `description` (optional, type `string`) – A human-readable variation description.
 -   `category` (optional, type `string`) - A category classification used in search interfaces to arrange block types by category.
 -   `keywords` (optional, type `string[]`) - An array of terms (which can be translated) that help users discover the variation while searching.
->>>>>>> 2cccf415
 -   `icon` (optional, type `string` | `Object`) – An icon helping to visualize the variation. It can have the same shape as the block type.
 -   `attributes` (optional, type `Object`) – Values that override block attributes.
 -   `innerBlocks` (optional, type `Array[]`) – Initial configuration of nested blocks.
-<<<<<<< HEAD
--   `example` (optional, type `Object`) – Example provides structured data for the block preview. You can set to `undefined` to disable the preview shown for the block type. For more details about the `example` object [see here](https://developer.wordpress.org/block-editor/reference-guides/block-api/block-registration/#example-optional).
--   `scope` (optional, type `WPBlockVariationScope[]`) - the list of scopes where the variation is applicable. When not provided, it defaults to `block` and `inserter`. Available options:
-    -   `inserter` - Block Variation is shown on the inserter.
-    -   `block` - Used by blocks to filter specific block variations. `Columns` and `Query Loop` blocks have such variations and are passed to the [experimental BlockVariationPicker](https://github.com/WordPress/gutenberg/blob/HEAD/packages/block-editor/src/components/block-variation-picker/README.md) component, which is handling the displaying of variations and the ability to select one from them.
-    -   `transform` - Block Variation will be shown in the component for Block Variations transformations.
--   `keywords` (optional, type `string[]`) - An array of terms (which can be translated) that help users discover the variation while searching.
--   `isActive` (optional, type `Function|string[]`) - This can be a function or an array of block attributes. Function that accepts a block's attributes and the variation's attributes and determines if a variation is active. This function doesn't try to find a match dynamically based on all block's attributes, as in many cases some attributes are irrelevant. An example would be for `embed` block where we only care about `providerNameSlug` attribute's value. We can also use a `string[]` to tell which attributes should be compared as a shorthand. Each attributes will be matched and the variation will be active if all of them are matching.
- -->
-- `name` (type `string`) – 機械で識別可能な固有の名前
-- `title` (type `string`) – ユーザー向けのバリエーションのタイトル
-- `description` (オプション, type `string`) – 詳細なバリエーションの説明
-- `category` (オプション, type `string`) - カテゴリーの分類。検索インターフェース内で、ブロックタイプのカテゴリーごとの配置に使用される。
-- `icon` (オプション, type `String` | `Object`) – バリエーションの視覚化を助けるアイコン。ブロックタイプと同じ形でも良い。
-- `isDefault` (オプション, type `boolean`) – 現行のバリエーションがデフォルトかどうかを示すフラグ。デフォルトは `false`
-- `attributes` (オプション, type `Object`) – ブロック属性を上書きする値
-- `innerBlocks` (オプション, type `Array[]`) – ネストしたブロックの初期構成
-- `example` (オプション, type `Object`) – ブロックプレビューの例を提供する構造化データ。`undefined` を設定するとブロックタイプに表示するプレビューを無効化できる。`example` オブジェクトの詳細については、[こちら](https://developer.wordpress.org/block-editor/reference-guides/block-api/block-registration/#example-optional)を参照。
-- `scope` (オプション, type `WPBlockVariationScope[]`) - バリエーションを適用できるスコープのリスト。指定しない場合のデフォルトは `block` と `inserter`。利用可能なオプション:
-	- `inserter` - ブロックバリエーションはインサーターに表示される。
-	- `block` - 特定のブロックバリエーションをフィルタリングするためにブロックで使用される。`Columns` ブロックと `Query Loop` ブロックにこのバリエーションがあり、[experimental BlockVariationPicker](https://github.com/WordPress/gutenberg/blob/HEAD/packages/block-editor/src/components/block-variation-picker/README.md)コンポーネントに渡される。このコンポーネントはバリエーションの表示やその中から1つを選択する機能を処理する、
-	- `transform` - ブロックバリエーションはブロックバリエーション変換のコンポーネント内で表示される。
-- `keywords` (オプション, type `string[]`) - 翻訳可能な語句の配列。ユーザーがバリエーションを検索しやすくする。
-- `isActive` (オプション, type `Function|string[]`) - 関数、または、ブロック属性の配列。関数の場合、ブロックの属性とバリエーションの属性を取り、バリエーションが有効かどうかを決定する。ただしこの関数は、すべてのブロックの属性に基づいて動的に合致するものを探そうとはしません。これは多くの場合、意味のない属性があるためです。たとえば `embed` ブロックでは `providerNameSlug` 属性の値のみに注目します。また簡単に、どの属性を比較すべきか伝えるために `string[]` も使えます。すべてが合致するなら、各属性も合致し、バリエーションも有効です。
-
-<!--
-The main difference between block styles and block variations is that a block style just applies a CSS class to the block, so it can be styled in an alternative way. If we want to apply initial attributes or inner blocks, we fall in block variation territory.
- -->
-ブロックスタイルとブロックバリエーションの主な違いとして、ブロックスタイルはブロックに CSS クラスを適用するのみ、すなわち、代替のスタイルを適用するのみの点が異なります。初期属性やインナーブロックを適用したければ、ブロックバリエーションのテリトリーとなります。
-
-<!--
-It's also possible to override the default block style using the `className` attribute when defining block variations.
- -->
-またブロックバリエーションを定義する際、`className` 属性を使用してデフォルトのブロックスタイルを上書きできます。
-=======
 -   `example` (optional, type `Object`) – Provides structured data for the block preview. Set to `undefined` to disable the preview. See the [Block Registration API](/docs/reference-guides/block-api/block-registration.md#example-optional) for more details.
 -   `scope` (optional, type `WPBlockVariationScope[]`) - Defaults to `block` and `inserter`. The list of scopes where the variation is applicable. Available options include:
 	- `block` - Used by blocks to filter specific block variations. `Columns` and `Query` blocks have such variations, which are passed to the [experimental BlockVariationPicker](https://github.com/WordPress/gutenberg/blob/HEAD/packages/block-editor/src/components/block-variation-picker/README.md) component. This component handles displaying the variations and allows users to choose one of them.
@@ -111,16 +59,44 @@
     -   `transform` - Block variation is shown in the component for variation transformations.
 -   `isDefault` (optional, type `boolean`) – Defaults to `false`. Indicates whether the current variation is the default one (details below).
 -   `isActive` (optional, type `Function|string[]`) - A function or an array of block attributes that is used to determine if the variation is active when the block is selected. The function accepts `blockAttributes` and `variationAttributes` (details below).
-
+ -->
+-   `name` (タイプ `string`) – 機械で識別可能な、一意の名前。
+-   `title` (オプション、タイプ `string`) – 人間が読める、バリエーションのタイトル。
+-   `description` (オプション、タイプ `string`) – 人間が読める、バリエーションの説明。
+-   `category` (オプション、タイプ `string`) - カテゴリーの分類。検索インターフェース内で、ブロックタイプのカテゴリーごとの配置に使用される。
+-   `keywords` (オプション、タイプ `string[]`) - 翻訳可能なタームの配列。ユーザーがバリエーションを検索しやすくする。
+-   `icon` (オプション、タイプ `string` | `Object`) – バリエーションの視覚化を助けるアイコン。ブロックタイプと同じ形でも良い。
+-   `attributes` (オプション、タイプ `Object`) – ブロック属性を上書きする値。
+-   `innerBlocks` (オプション、タイプ `Array[]`) – ネストしたブロックの初期構成。
+-   `example` (オプション、タイプ `Object`) – ブロックプレビューの構造化データを提供する。プレビューを無効化するには、`undefined` を設定する。詳細については [ブロック登録 API](https://ja.wordpress.org/team/handbook/block-editor/reference-guides/block-api/block-registration#example-optional) を参照してください。
+-   `scope` (オプション、タイプ `WPBlockVariationScope[]`) - デフォルトは `block` と `inserter` 。バリエーションが適用可能なスコープのリスト。指定可能なオプション:
+	- `block` - 特定のブロックバリエーションをフィルタリングするためにブロックで使用される。`Columns` ブロックと `Query` ブロックにそのようなバリエーションがあり、[実験的な BlockVariationPicker](https://github.com/WordPress/gutenberg/blob/HEAD/packages/block-editor/src/components/block-variation-picker/README.md) コンポーネントに渡される。このコンポーネントはバリエーションの表示を処理し、ユーザーはその中から1つを選択できる。
+    -   `inserter` - ブロックバリエーションはインサーターに表示される。
+    -   `transform` - ブロックバリエーションはブロックバリエーション変換のコンポーネント内で表示される。
+-   `isDefault` (オプション、タイプ `boolean`) – デフォルトは `false`。現行のバリエーションがデフォルトかどうかを示す (詳細は後述)。
+-   `isActive` (オプション、タイプ `Function|string[]`) - 関数、またはブロック属性の配列。ブロックが選択された際、バリエーションがアクティブかどうかの決定に使用される。関数は `blockAttributes` と `variationAttributes` を取る (詳細は後述)。
+
+<!-- 
 <div class="callout callout-info">
 	You can technically create a block variation without a unique <code>name</code>, but this is <strong>not</strong> recommended. A unique <code>name</code> allows the Editor to differentiate between your variation and others that may exist. It also allows your variation to be unregistered as needed and has implications for the <code>isDefault</code> settings (details below).
 </div>
-
+ -->
+メモ: 技術的には一意の <code>name</code> を付けずにブロックバリエーションを作成できますが、これは<strong>推奨されません</strong>。一意な名前をつけることで、エディターはバリエーションを他のバリエーションから区別できます。また、必要に応じてバリエーションを登録解除でき、これは <code>isDefault</code> 設定にも関連します (詳細は後述)。
+
+<!-- 
 ## Creating a block variation
-
+ -->
+## ブロックバリエーションの作成
+
+<!-- 
 Block variations can be declared during a block's registration by providing the `variations` key with a proper array of variation objects, as shown in the example above. See the [Block Registration API](/docs/reference-guides/block-api/block-registration.md) for more details.
-
+ -->
+ブロックバリエーションはブロックの登録時に宣言できます。上の例のように `variations` キーに適切なバリエーションオブジェクトの配列を指定します。詳細については [ブロック登録 API](https://ja.wordpress.org/team/handbook/block-editor/reference-guides/block-api/block-registration) を参照してください。
+
+<!-- 
 To create a variation for an existing block, such as a Core block, use `wp.blocks.registerBlockVariation()`. This function accepts the name of the block and the object defining the variation.
+ -->
+コアブロックのような既存ブロックにバリエーションを作成するには、`wp.blocks.registerBlockVariation()` を使用します。この関数はブロックの名前と、バリエーションを定義するオブジェクトを取ります。
 
 ```js
 wp.blocks.registerBlockVariation( 
@@ -131,21 +107,33 @@
 	}
 );
 ```
-
+<!-- 
 ## Removing a block variation
-
+ -->
+## ブロックバリエーションの削除
+
+<!-- 
 Block variations can also be easily removed. To do so, use `wp.blocks.unregisterBlockVariation()`. This function accepts the name of the block and the `name` of the variation that should be unregistered. 
+ -->
+ブロックバリエーションはまた、簡単に削除できます。それには `wp.blocks.unregisterBlockVariation()` を使用します。この関数はブロックの名前と、登録を解除するバリエーションの `name` を取ります。
 
 ```js
 wp.blocks.unregisterBlockVariation( 'core/embed', 'youtube' );
 ```
-
+<!-- 
 ## Block variations versus block styles
-
+ -->
+## ブロックバリエーションとブロックスタイルの比較
+
+<!-- 
 The main difference between block styles and block variations is that a block style just applies a CSS class to the block, so it can be styled in an alternative way. See the [Block Styles API](/docs/reference-guides/block-api/block-styles.md) for more details.
-
+ -->
+ブロックスタイルとブロックバリエーションの主な違いですが、ブロックスタイルはブロックに CSS クラスを適用するだけです。これはブロックにスタイルを適用する代替の方法です。詳細は[ブロックスタイル API](https://ja.wordpress.org/team/handbook/block-editor/reference-guides/block-api/block-styles/) を参照してください。
+
+<!-- 
 If you want to apply initial attributes or inner blocks, this falls into block variation territory. It's also possible to override the default block style using the `className` attribute when defining a block variation.
->>>>>>> 2cccf415
+ -->
+一方、初期属性やインナーブロックを適用したければ、ブロックバリエーションの領域になります。また、ブロックバリエーションを定義する際に `className` 属性を使用することで、デフォルトのブロックスタイルを上書きできます。
 
 ```js
 variations: [
@@ -163,34 +151,46 @@
 	},
 ],
 
-<<<<<<< HEAD
 ```
 <!--
 It's worth mentioning that setting the `isActive` property can be useful for cases you want to use information from the block variation, after a block's creation. For example, this API is used in `useBlockDisplayInformation` hook to fetch and display proper information on places like the `BlockCard` or `Breadcrumbs` components.
  -->
+<!-- 
 ヒント: `isActive` プロパティの設定は、ブロック作成後にブロックバリエーションからの情報を使用する場合に有用です。たとえば、`BlockCard` や `Breadcrumbs` コンポーネントのように、この API は `useBlockDisplayInformation` ブック内で使用され、その場で適切な情報を取得し、表示します。
-
+ -->
 <!--
 Block variations can be declared during a block's registration by providing the `variations` key with a proper array of variations, as defined above. In addition, there are ways to register and unregister a `block variation` for a block, after its registration.
  -->
+<!-- 
 ブロックバリエーションはブロックの登録の際に、上で見たような `variations` キーと適切なバリエーションの配列を渡すことで宣言できます。また、ブロックの登録後に、`block variation` を登録、登録解除する方法もあります。
-
+ -->
 <!--
 To add a block variation use `wp.blocks.registerBlockVariation()`.
  -->
+<!-- 
 ブロックバリエーションを追加するには、`wp.blocks.registerBlockVariation()` を使用してください。
-
+ -->
 <!--
 _Example:_
  -->
+<!-- 
 _例:_
-=======
+ -->
+
+<!-- 
 ## Using `isDefault`
-
+ -->
+## isDefault の使用
+
+<!-- 
 By default, all variations will show up in the Inserter in addition to the original block type item. However, setting the `isDefault` flag for any variations listed will override the regular block type in the Inserter. This is a great tool for curating the Editor experience to your specific needs.
-
+ -->
+デフォルトでは、すべてのバリエーションは元のブロックタイプのアイテムと共に、インサーターに表示されます。しかし、リストされる任意のバリエーションに `isDefault` フラグを設定すると、インサーターで通常のブロックタイプが上書きされます。これは特定のニーズに合わせてエディター体験を向上する、素晴らしい仕組みです。
+
+<!-- 
 For example, if you want Media & Text block to display the image on the right by default, you could create a variation like this: 
->>>>>>> 2cccf415
+ -->
+例えば「メディアとテキスト」ブロックで、デフォルトで右側に画像を表示するには、次のようなバリエーションを作成できます。 
 
 ```js
  wp.blocks.registerBlockVariation(
@@ -206,53 +206,82 @@
 )
 ```
 
-<<<<<<< HEAD
 <!--
 To remove a block variation use `wp.blocks.unregisterBlockVariation()`.
  -->
+<!-- 
 ブロックバリエーションを削除するには、`wp.blocks.unregisterBlockVariation()` を使用してください。
-
+ -->
 <!--
 _Example:_
  -->
+<!-- 
 _例:_
-
-```js
-wp.blocks.unregisterBlockVariation( 'core/embed', 'youtube' );
-```
-
-[原文](https://github.com/WordPress/gutenberg/blob/trunk/docs/reference-guides/block-api/block-variations.md)
-=======
+ -->
+
+<!-- 
 ### Caveats to using `isDefault`
-
+ -->
+### isDefault を使用する際の注意点
+
+<!-- 
 While `isDefault` works great when overriding a block without existing variations, you may run into issues when other variations exist.
-
+ -->
+ `isDefault` は、既存のバリエーションが存在しないブロックをオーバーライドする際はうまく機能しますが、他のバリエーションが存在する場合は、問題が発生するかもしれません。
+
+<!-- 
 If another variation for the same block uses `isDefault`, your variation will not necessarily become the default. The Editor respects the first registered variation with `isDefault`, which might not be yours.
-
+ -->
+同じブロックの別のバリエーションが `isDefault` を使用すると、希望したバリエーションがデフォルトにならないかもしれません。エディターは最初に登録された `isDefault` を持つバリエーションを優先します。
+
+<!-- 
 The solution is to unregister the other variation before registering your variation with `isDefault`. This caveat reinforces the recommendation always to provide variations with a unique `name`. Otherwise, the variation cannot be unregistered.
-
+ -->
+これを解決するには `isDefault` でバリエーションを登録する前に、他のバリエーションの登録を解除します。この解決策、前述した、バリエーションには常に一意の `name` をつける推奨を裏付けるものです。一意の名前でなければ、バリエーションを登録解除できません。
+
+<!-- 
 ## Using `isActive`
-
+ -->
+## isActive の使用
+
+<!-- 
 While the `isActive` property is optional, you will often want to use it to display information about the block variation after the block has been inserted. For example, this API is used in `useBlockDisplayInformation` hook to fetch and display proper information in places like the `BlockCard` or `Breadcrumbs` components.
-
+ -->
+`isActive` プロパティはオプションですが、ブロックが挿入された後にブロックバリエーションに関する情報を表示するために使用したいケースがままあります。例えば、この API は `useBlockDisplayInformation` フックで使用され、`BlockCard` や `Breadcrumbs` コンポーネントのように、その場で適切な情報を取得して表示します。
+
+<!-- 
 If `isActive` is not set, the Editor cannot distinguish between the original block and your variation, so the original block information will be displayed. 
-
+ -->
+`isActive` が設定されていないと、エディターはオリジナルのブロックとバリエーションを区別できず、オリジナルのブロック情報が表示されます。
+
+<!-- 
 The property can use either a function or an array of strings (`string[]`). The function accepts `blockAttributes` and `variationAttributes`, which can be used to determine if a variation is active. In the Embed block, the primary differentiator is the `providerNameSlug` attribute, so if you wanted to determine if the YouTube Embed variation was active, you could do something like this: 
+ -->
+このプロパティには、関数か文字列の配列（`string[]`）を使用できます。この関数は `blockAttributes` と `variationAttributes` を取り、バリデーションがアクティブかどうかの決定に使用できます。埋め込みブロックでの主な差別化ポイントは `providerNameSlug` 属性のため、例えば YouTube 埋め込みバリエーションがアクティブかどうかを判断するには、次のようにします。
 
 ```
 isActive: ( blockAttributes, variationAttributes ) =>
 	blockAttributes.providerNameSlug === variationAttributes.providerNameSlug,
 ```
 
+<!-- 
 You can also use a `string[]` to tell which attributes should be compared as a shorthand. Each attribute will be checked and the variation will be active if all of them match. Using the same example of the YouTube Embed variation, the string version would look like this:
+ -->
+また、`string[]` を使用して、どの属性を比較するかを省略して指定できます。この場合、それぞれの属性がチェックされ、すべての属性が一致した場合にそのバリエーションがアクティブになります。YouTube 埋め込みバリエーションの同じ例を使用すると、文字列バージョンは次のようになります。
 
 ```
 isActive: [ 'providerNameSlug' ]
 ```
 
+<!-- 
 ### Caveats to using `isActive`
-
+ -->
+### isActive を使用する際の注意点
+
+<!-- 
 The `isActive` property can return false positives if multiple variations exist for a specific block and the `isActive` checks are not specific enough. To demonstrate this, consider the following example:
+ -->
+`isActive` プロパティは、特定のブロックに複数のバリエーションが存在し、`isActive` チェックが十分にスコープを絞っていないと、偽陽性を返すことがあります。次の例を考えます。
 
 ```js
 wp.blocks.registerBlockVariation(
@@ -281,7 +310,14 @@
 );
 ```
 
+<!-- 
 The `isActive` check on both variations tests the `textColor`, but each variations uses `vivid-red`. Since the `paragraph-red` variation is registered first, once the `paragraph-red-grey` variation is inserted into the Editor, it will have the title `Red Paragraph` instead of `Red/Grey Paragraph`. As soon as the Editor finds a match, it stops checking.
-
+ -->
+両方のバリエーションの `isActive` チェックでは `textColor` がテストされますが、それぞれのバリエーションでは `vivid-red` が使用されます。`paragraph-red` バリエーションが最初に登録されるため、`paragraph-red-grey` バリエーションがエディタに挿入されると、タイトルは `Red/Grey Paragraph` ではなく、`Red Paragraph` になります。エディターは一致するものを見つけるとすぐにチェックをやめます。
+
+<!-- 
 There have been [discussions](https://github.com/WordPress/gutenberg/issues/41303#issuecomment-1526193087) around how the API can be improved, but as of WordPress 6.3, this remains an issue to watch out for.
->>>>>>> 2cccf415
+ -->
+API をどのように改善するかについて[議論](https://github.com/WordPress/gutenberg/issues/41303#issuecomment-1526193087)が行われてきましたが、WordPress 6.3現在、依然として注意すべき問題のままです。
+
+[原文](https://github.com/WordPress/gutenberg/blob/trunk/docs/reference-guides/block-api/block-variations.md)