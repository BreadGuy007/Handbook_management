<!-- 
# Block Variations
 -->
# ブロックバリエーション

<!-- 
Block Variations is the API that allows a block to have similar versions of it, but all these versions share some common functionality. Each block variation is differentiated from the others by setting some initial attributes or inner blocks. Then at the time when a block is inserted these attributes and/or inner blocks are applied.
 -->
ブロックは、ブロックバリエーション API を使用して、共通の機能を共有する自身の類似バージョンを作成できます。各ブロックバリエーションは、初期属性やインナーブロックの設定により他と区別されます。ブロックが挿入されると、これらの属性やインナーブロックが適用されます。

<!-- 
A great way to understand this API better is by using the `embed` block as an example. The numerous existing variations for embed (WordPress, Youtube, etc..) share the same functionality for editing, saving, and so on, but their basic difference is the `providerNameSlug` attribute's value, which defines the provider that needs to be used.
 -->
この API を理解する一番良い方法は、例として `embed` ブロックを考えることでしょう。埋め込みブロックの数多くの既存のバリエーション (WordPress、YouTube、など) は、編集、保存など同じ機能を共有しますが、使用の際に必要なプロバイダーを定義する `providerNameSlug` 属性値が異なります。

<!-- 
By default, all variations will show up in the Inserter in addition to the regular block type item. However, setting the `isDefault` flag for any of the variations listed will override the regular block type in the Inserter.
 -->
デフォルトではインサーター内に、通常のブロックタイプ項目に加えてすべてのバリエーションが表示されます。リストされた任意のバリエーションに `isDefault` フラグを設定すると、インサーター内の標準のブロックタイプを上書きします。

```js
variations: [
    {
		name: 'wordpress',
		isDefault: true,
		title: __( 'WordPress' ),
		description: __( 'Code is poetry!' ),
		icon: WordPressIcon,
		attributes: { providerNameSlug: 'wordpress' },
	},
	{
		name: 'google',
		title: __( 'Google' ),
		icon: GoogleIcon,
		attributes: { providerNameSlug: 'google' },
	},
	{
		name: 'twitter',
		title: __( 'Twitter' ),
		icon: TwitterIcon,
		attributes: { providerNameSlug: 'twitter' },
		keywords: [ __('tweet') ],
	},
],
```

<!-- 
An object describing a variation defined for the block type can contain the following fields:
 -->
ブロックタイプのバリエーションを記述するオブジェクトには次のフィールドを指定できます。

<!-- 
-   `name` (type `string`) – The unique and machine-readable name.
-   `title` (type `string`) – A human-readable variation title.
-   `description` (optional, type `string`) – A detailed variation description.
-   `category` (optional, type `string`) - A category classification, used in search interfaces to arrange block types by category.
-   `icon` (optional, type `string` | `Object`) – An icon helping to visualize the variation. It can have the same shape as the block type.
-   `isDefault` (optional, type `boolean`) – Indicates whether the current variation is the default one. Defaults to `false`.
-   `attributes` (optional, type `Object`) – Values that override block attributes.
-   `innerBlocks` (optional, type `Array[]`) – Initial configuration of nested blocks.
-   `example` (optional, type `Object`) – Example provides structured data for the block preview. You can set to `undefined` to disable the preview shown for the block type.
-   `scope` (optional, type `WPBlockVariationScope[]`) - the list of scopes where the variation is applicable. When not provided, it defaults to `block` and `inserter`. Available options:
    -   `inserter` - Block Variation is shown on the inserter.
    -   `block` - Used by blocks to filter specific block variations. Mostly used in Placeholder patterns like `Columns` block.
    -   `transform` - Block Variation will be shown in the component for Block Variations transformations.
-   `keywords` (optional, type `string[]`) - An array of terms (which can be translated) that help users discover the variation while searching.
-   `isActive` (optional, type `Function`) - A function that accepts a block's attributes and the variation's attributes and determines if a variation is active. This function doesn't try to find a match dynamically based on all block's attributes, as in many cases some attributes are irrelevant. An example would be for `embed` block where we only care about `providerNameSlug` attribute's value.
<<<<<<< HEAD
 -->
- `name` (type `string`) – 機械で識別可能な固有の名前
- `title` (type `string`) – ユーザー向けのバリエーションのタイトル
- `description` (オプション, type `string`) – 詳細なバリエーションの説明
- `category` (オプション, type `string`) - カテゴリーの分類。検索インターフェース内で、ブロックタイプのカテゴリーごとの配置に使用される。
- `icon` (オプション, type `String` | `Object`) – バリエーションの視覚化を助けるアイコン。ブロックタイプと同じ形でも良い。
- `isDefault` (オプション, type `boolean`) – 現行のバリエーションがデフォルトかどうかを示すフラグ。デフォルトは `false`
- `attributes` (オプション, type `Object`) – ブロック属性を上書きする値
- `innerBlocks` (オプション, type `Array[]`) – ネストしたブロックの初期構成
- `example` (オプション, type `Object`) – ブロックプレビューの例を提供する構造化データ。`undefined` を設定するとブロックタイプに表示するプレビューを無効化できる。
- `scope` (オプション, type `WPBlockVariationScope[]`) - バリエーションを適用できるスコープのリスト。指定しない場合のデフォルトは `block` と `inserter`。利用可能なオプション:
	- `inserter` - ブロックバリエーションはインサーターに表示される。
	- `block` - 特定のブロックバリエーションをフィルターするためにブロックから使用される。ほとんどの場合、`Columns` ブロックのように Placeholder パターンで使用される。
	- `transform` - ブロックバリエーションはブロックバリエーション変換のコンポーネント内で表示される。
- `keywords` (オプション, type `string[]`) - 翻訳可能な語句の配列。ユーザーがバリエーションを検索しやすくする。
- `isActive` (オプション, type `Function`) - ブロックの属性とバリエーションの属性を取り、バリエーションが有効かどうかを決定する関数。ただしこの関数は、すべてのブロックの属性に基づいて動的に合致するものを探そうとはしません。これは多くの場合、意味のない属性があるためです。たとえば `embed` ブロックでは `providerNameSlug` 属性の値のみに注目します。

<!-- 
The main difference between style variations and block variations is that a style variation just applies a `css class` to the block, so it can be styled in an alternative way. If we want to apply initial attributes or inner blocks, we fall in block variation territory. 
 -->
スタイルバリエーションとブロックバリエーションの主な違いとして、スタイルバリエーションはブロックに `css class` を適用するのみ、すなわち、代替のスタイルを適用するのみの点が異なります。初期属性やインナーブロックを適用したければ、ブロックバリエーションのテリトリーとなります。

<!-- 
It's also possible to override the default block style variation using the `className` attribute when defining block variations.
 -->
またブロックバリエーションを定義する際、`className` 属性を使用してデフォルトのブロックスタイルバリエーションを上書きできます。

=======

The main difference between block styles and block variations is that a block style just applies a CSS class to the block, so it can be styled in an alternative way. If we want to apply initial attributes or inner blocks, we fall in block variation territory.

It's also possible to override the default block style using the `className` attribute when defining block variations.
>>>>>>> 3712ce0a

```js
variations: [
	{
		name: 'blue',
		title: __( 'Blue Quote' ),
		isDefault: true,
		attributes: { color: 'blue', className: 'is-style-blue-quote' },
		icon: 'format-quote',
		isActive: ( blockAttributes, variationAttributes ) =>
			blockAttributes.color === variationAttributes.color
	},
],

```
<!-- 
It's worth mentioning that setting the `isActive` property can be useful for cases you want to use information from the block variation, after a block's creation. For example, this API is used in `useBlockDisplayInformation` hook to fetch and display proper information on places like the `BlockCard` or `Breadcrumbs` components.
 -->
ヒント: `isActive` プロパティの設定は、ブロック作成後にブロックバリエーションからの情報を使用する場合に有用です。たとえば、`BlockCard` や `Breadcrumbs` コンポーネントのように、この API は `useBlockDisplayInformation` ブック内で使用され、その場で適切な情報を取得し、表示します。

<<<<<<< HEAD
<!-- 
=======
>>>>>>> 3712ce0a
Block variations can be declared during a block's registration by providing the `variations` key with a proper array of variations, as defined above. In addition, there are ways to register and unregister a `block variation` for a block, after its registration.
 -->
ブロックバリエーションはブロックの登録の際に、上で見たような `variations` キーと適切なバリエーションの配列を渡すことで宣言できます。また、ブロックの登録後に、`block variation` を登録、登録解除する方法もあります。

<!-- 
To add a block variation use `wp.blocks.registerBlockVariation()`.
 -->
ブロックバリエーションを追加するには、`wp.blocks.registerBlockVariation()` を使用してください。

<!-- 
_Example:_
 -->
_例:_

```js
wp.blocks.registerBlockVariation( 'core/embed', {
	name: 'custom',
	attributes: { providerNameSlug: 'custom' },
} );
```

<<<<<<< HEAD
<!-- 
=======
>>>>>>> 3712ce0a
To remove a block variation use `wp.blocks.unregisterBlockVariation()`.
 -->
ブロックバリエーションを削除するには、`wp.blocks.unregisterBlockVariation()` を使用してください。

<!-- 
_Example:_
 -->
_例:_

```js
wp.blocks.unregisterBlockVariation( 'core/embed', 'youtube' );
```

[原文](https://github.com/WordPress/gutenberg/blob/trunk/docs/reference-guides/block-api/block-variations.md)<|MERGE_RESOLUTION|>--- conflicted
+++ resolved
@@ -1,19 +1,19 @@
-<!-- 
+<!--
 # Block Variations
  -->
 # ブロックバリエーション
 
-<!-- 
+<!--
 Block Variations is the API that allows a block to have similar versions of it, but all these versions share some common functionality. Each block variation is differentiated from the others by setting some initial attributes or inner blocks. Then at the time when a block is inserted these attributes and/or inner blocks are applied.
  -->
 ブロックは、ブロックバリエーション API を使用して、共通の機能を共有する自身の類似バージョンを作成できます。各ブロックバリエーションは、初期属性やインナーブロックの設定により他と区別されます。ブロックが挿入されると、これらの属性やインナーブロックが適用されます。
 
-<!-- 
+<!--
 A great way to understand this API better is by using the `embed` block as an example. The numerous existing variations for embed (WordPress, Youtube, etc..) share the same functionality for editing, saving, and so on, but their basic difference is the `providerNameSlug` attribute's value, which defines the provider that needs to be used.
  -->
 この API を理解する一番良い方法は、例として `embed` ブロックを考えることでしょう。埋め込みブロックの数多くの既存のバリエーション (WordPress、YouTube、など) は、編集、保存など同じ機能を共有しますが、使用の際に必要なプロバイダーを定義する `providerNameSlug` 属性値が異なります。
 
-<!-- 
+<!--
 By default, all variations will show up in the Inserter in addition to the regular block type item. However, setting the `isDefault` flag for any of the variations listed will override the regular block type in the Inserter.
  -->
 デフォルトではインサーター内に、通常のブロックタイプ項目に加えてすべてのバリエーションが表示されます。リストされた任意のバリエーションに `isDefault` フラグを設定すると、インサーター内の標準のブロックタイプを上書きします。
@@ -44,12 +44,12 @@
 ],
 ```
 
-<!-- 
+<!--
 An object describing a variation defined for the block type can contain the following fields:
  -->
 ブロックタイプのバリエーションを記述するオブジェクトには次のフィールドを指定できます。
 
-<!-- 
+<!--
 -   `name` (type `string`) – The unique and machine-readable name.
 -   `title` (type `string`) – A human-readable variation title.
 -   `description` (optional, type `string`) – A detailed variation description.
@@ -65,7 +65,6 @@
     -   `transform` - Block Variation will be shown in the component for Block Variations transformations.
 -   `keywords` (optional, type `string[]`) - An array of terms (which can be translated) that help users discover the variation while searching.
 -   `isActive` (optional, type `Function`) - A function that accepts a block's attributes and the variation's attributes and determines if a variation is active. This function doesn't try to find a match dynamically based on all block's attributes, as in many cases some attributes are irrelevant. An example would be for `embed` block where we only care about `providerNameSlug` attribute's value.
-<<<<<<< HEAD
  -->
 - `name` (type `string`) – 機械で識別可能な固有の名前
 - `title` (type `string`) – ユーザー向けのバリエーションのタイトル
@@ -83,22 +82,15 @@
 - `keywords` (オプション, type `string[]`) - 翻訳可能な語句の配列。ユーザーがバリエーションを検索しやすくする。
 - `isActive` (オプション, type `Function`) - ブロックの属性とバリエーションの属性を取り、バリエーションが有効かどうかを決定する関数。ただしこの関数は、すべてのブロックの属性に基づいて動的に合致するものを探そうとはしません。これは多くの場合、意味のない属性があるためです。たとえば `embed` ブロックでは `providerNameSlug` 属性の値のみに注目します。
 
-<!-- 
-The main difference between style variations and block variations is that a style variation just applies a `css class` to the block, so it can be styled in an alternative way. If we want to apply initial attributes or inner blocks, we fall in block variation territory. 
+<!--
+The main difference between block styles and block variations is that a block style just applies a CSS class to the block, so it can be styled in an alternative way. If we want to apply initial attributes or inner blocks, we fall in block variation territory.
  -->
-スタイルバリエーションとブロックバリエーションの主な違いとして、スタイルバリエーションはブロックに `css class` を適用するのみ、すなわち、代替のスタイルを適用するのみの点が異なります。初期属性やインナーブロックを適用したければ、ブロックバリエーションのテリトリーとなります。
+ブロックスタイルとブロックバリエーションの主な違いとして、ブロックスタイルはブロックに CSS クラスを適用するのみ、すなわち、代替のスタイルを適用するのみの点が異なります。初期属性やインナーブロックを適用したければ、ブロックバリエーションのテリトリーとなります。
 
-<!-- 
-It's also possible to override the default block style variation using the `className` attribute when defining block variations.
+<!--
+It's also possible to override the default block style using the `className` attribute when defining block variations.
  -->
-またブロックバリエーションを定義する際、`className` 属性を使用してデフォルトのブロックスタイルバリエーションを上書きできます。
-
-=======
-
-The main difference between block styles and block variations is that a block style just applies a CSS class to the block, so it can be styled in an alternative way. If we want to apply initial attributes or inner blocks, we fall in block variation territory.
-
-It's also possible to override the default block style using the `className` attribute when defining block variations.
->>>>>>> 3712ce0a
+またブロックバリエーションを定義する際、`className` 属性を使用してデフォルトのブロックスタイルを上書きできます。
 
 ```js
 variations: [
@@ -114,25 +106,22 @@
 ],
 
 ```
-<!-- 
+<!--
 It's worth mentioning that setting the `isActive` property can be useful for cases you want to use information from the block variation, after a block's creation. For example, this API is used in `useBlockDisplayInformation` hook to fetch and display proper information on places like the `BlockCard` or `Breadcrumbs` components.
  -->
 ヒント: `isActive` プロパティの設定は、ブロック作成後にブロックバリエーションからの情報を使用する場合に有用です。たとえば、`BlockCard` や `Breadcrumbs` コンポーネントのように、この API は `useBlockDisplayInformation` ブック内で使用され、その場で適切な情報を取得し、表示します。
 
-<<<<<<< HEAD
-<!-- 
-=======
->>>>>>> 3712ce0a
+<!--
 Block variations can be declared during a block's registration by providing the `variations` key with a proper array of variations, as defined above. In addition, there are ways to register and unregister a `block variation` for a block, after its registration.
  -->
 ブロックバリエーションはブロックの登録の際に、上で見たような `variations` キーと適切なバリエーションの配列を渡すことで宣言できます。また、ブロックの登録後に、`block variation` を登録、登録解除する方法もあります。
 
-<!-- 
+<!--
 To add a block variation use `wp.blocks.registerBlockVariation()`.
  -->
 ブロックバリエーションを追加するには、`wp.blocks.registerBlockVariation()` を使用してください。
 
-<!-- 
+<!--
 _Example:_
  -->
 _例:_
@@ -144,15 +133,12 @@
 } );
 ```
 
-<<<<<<< HEAD
-<!-- 
-=======
->>>>>>> 3712ce0a
+<!--
 To remove a block variation use `wp.blocks.unregisterBlockVariation()`.
  -->
 ブロックバリエーションを削除するには、`wp.blocks.unregisterBlockVariation()` を使用してください。
 
-<!-- 
+<!--
 _Example:_
  -->
 _例:_
