--- conflicted
+++ resolved
@@ -1,18 +1,25 @@
 <!--
 # Attributes
-<<<<<<< HEAD
  -->
 # 属性
-<!--
-=======
-
+
+<!--
 Block attributes provide information about the data stored by a block. For example, rich content, a list of image URLs, a background colour, or a button title.
 
 A block can contain any number of attributes, and these are specified by the `attributes` field - an object where each key is the name of the attribute, and the value is the attribute definition.
 
 The attribute definition will contain, at a minimum, either a `type` or an `enum`. There may be additional fields.
-
+ -->
+「ブロック属性」は、ブロックによって保存されるデータについての情報を提供します。例えば、リッチコンテンツ、画像 URL のリスト、背景色、ボタンのタイトルなどです。
+
+ブロックは任意の数の属性を含むことができ、属性は `attributes` フィールドで指定されます。この `attributes` フィールドは、属性名をキー、属性定義を値にもつオブジェクトです。
+
+属性定義には、最低でも `type` または `enum` のいずれかが含まれ、オプションで追加のフィールドを含みます。
+
+<!--
 _Example_: Attributes object defining three attributes - `url`, `title`, and `size`.
+ -->
+_例_: 3つの属性 `url`、`title`、`size` を定義する属性オブジェクト
 
 ```js
 {
@@ -30,15 +37,26 @@
 	},
 }
 ```
-
+<!--
 When a block is parsed this definition will be used to extract data from the block content. Anything that matches will  be available to your block through the `attributes` prop.
 
 This parsing process can be summarized as:
-
+ -->
+ブロックが解析される際、ブロックのコンテンツからデータを抽出するためにこの属性定義が使用されます。合致するものはすべて、`attributes` prop を通してブロックで利用できます。
+
+解析プロセスは、以下のような流れになります。
+
+<!--
 1. Extract value from the `source`.
 1. Check value matches the `type`, or is one of the `enum` values.
-
+ -->
+1. `source` から値を取り出す。
+1. 値が `type` と合致するかをチェックする。または、`enum` 値の一つであるかをチェックする。
+
+<!--
 _Example_: Attributes available in the `edit` and function, using the above attributes definition.
+ -->
+_例_: 上の属性定義を使用して、`edit` や関数で利用される属性
 
 ```js
 function YourBlockEdit( { attributes } ) {
@@ -48,13 +66,23 @@
 }
 ```
 
+<!--
 The block is responsible for using the `save` function to ensure that all attributes with a `source` field are saved according to the attributes definition. This is not automatic.
 
 Attributes without a `source` will be automatically saved in the block [comment delimiter](/docs/getting-started/architecture/key-concepts.md#delimiters-and-parsing-expression-grammar).
 
 For example, using the above attributes definition you would need to ensure that your `save` function has a corresponding img tag for the `url` attribute. The `title` and `size` attributes will be saved in the comment delimiter.
-
+ -->
+ブロックには、`save` 関数を使用して、`source` フィールドを持つすべての属性を、属性定義に従って保存する責任があります。これは自動的には行われません。
+
+一方、`source` のない属性は、自動的にブロックの[コメントデリミタ](https://ja.wordpress.org/team/handbook/block-editor/explanations/architecture/data-flow/#delimiters-and-parsing-expression-grammar)に保存されます。
+
+例えば、上の属性定義を使用する場合、`save` 関数で、`url` 属性に対応する img タグがあることを確認する必要があります。一方、`title` と `size` 属性は、コメントデリミタに保存されます。
+
+<!--
 _Example_: Example `save` function that contains the `url` attribute
+ -->
+_例_: `url` 属性を含む、サンプルの `save` 関数
 
 ```js
 function YourBlockSave( { attributes } ) {
@@ -63,8 +91,10 @@
 	)
 }
 ```
-
+<!--
 The saved HTML will contain the `title` and `size` in the comment delimiter, and the `url` in the `img` node.
+ -->
+保存されたHTMLには、コメントデリミタに `title` と `size` が、`img` ノードに `url` が含まれます。
 
 ```html
 <!-- block:your-block {"title":"hello world","size":"large"} -->
@@ -72,23 +102,41 @@
 <!-- /block:your-block -->
 ```
 
+<!--
 If an attributes change over time then a [block deprecation](block-deprecation.md) can help migrate from an older attribute, or remove it entirely.
-
->>>>>>> d721a436
+ -->
+属性が時間の経過とともに変化する場合は、[非推奨プロセス](https://ja.wordpress.org/team/handbook/block-editor/reference-guides/block-api/block-deprecation/)に従って、古い属性から移行するか、完全に削除できます。
+
+<!--
 ## Type Validation
  -->
-## タイプの妥当性検証
-
-<<<<<<< HEAD
+## タイプの検証
+
 <!--
 The only required field for an attribute is the `type` field. It indicates the type of data that is stored within the attribute.
 
 Accepted values in the `type` field MUST be one of the following:
  -->
+<!--
 属性の必須フィールドは `type` フィールドのみです。`type` は属性の中に保存されるデータの型を表します。
 
 `type` フィールドに指定する値は以下でなければなりません。
-
+ -->
+
+<!--
+The `type` indicates the type of data that is stored by the attribute. It does not indicate where the data is stored, which is defined by the `source` field.
+
+A `type` is required, unless an `enum` is provided. A `type` can be used with an `enum`.
+
+The `type` field MUST be one of the following:
+ -->
+`type` は属性に格納されているデータの種類を示します。`type` はデータがどこに保存されているかは示しません。これは `source` フィールドによって定義されます。
+
+`enum` が提供されない限り、`type` は必須です。`type` は `enum` と一緒に使用できます。
+
+`type` フィールドは以下でなければなりません。
+
+<!--
 -   null
 -   boolean
 -   object
@@ -96,43 +144,9 @@
 -   number
 -   string
 -   integer
-<!--
-See [WordPress's REST API documentation](https://developer.wordpress.org/rest-api/extending-the-rest-api/schema/) for additional details.
- -->
-詳細については [WordPress REST API ドキュメント](https://developer.wordpress.org/rest-api/extending-the-rest-api/schema/) を参照してください。
-
-<!--
-## Common Sources
- -->
-## 一般的なソース
-
-<!--
-Attribute sources are used to define how the block attribute values are extracted from saved post content. They provide a mechanism to map from the saved markup to a JavaScript representation of a block.
-
-If no attribute source is specified, the attribute will be saved to (and read from) the block's [comment delimiter](/docs/getting-started/architecture/key-concepts.md#delimiters-and-parsing-expression-grammar).
- -->
-「属性ソース」は保存された投稿コンテンツからどのようにブロックの属性値を取り出すかを定義します。属性ソースは、保存済みのマークアップからブロックの JavaScript 表現をマップする方法を提供します。
-
-属性ソースを指定しない場合、属性はブロックの [コメントデリミッター](https://github.com/WordPress/gutenberg/blob/master/docs/designers-developers/key-concepts.md#delimiters-and-parsing-expression-grammar) に保存され、ロード時に読み出されます。
-
-<!--
-The keys specified in the attributes source object are named as you see fit. The result of the attribute source definition is assigned as a value to each key.
-
-If no selector argument is specified, the source definition runs against the block's root node. If a selector argument is specified, it will run against the specified element(s) contained within the block.
- -->
-属性ソースオブジェクト内で指定するキーの名前は自由に付けられます。属性ソース定義の結果は各キーの値として割り当てられます。
-
-`selector` 引数がない場合、ソース定義はブロックのルートノードに対して実行されます。`selector` 引数がある場合はブロック内に含まれる `selector` で指定された要素に対して実行されます。
-
-<!--
-The selector specified can be an HTML tag, or anything queryable such as a class or id attribute, see examples below.
-=======
-The `type` indicates the type of data that is stored by the attribute. It does not indicate where the data is stored, which is defined by the `source` field.
-
-A `type` is required, unless an `enum` is provided. A `type` can be used with an `enum`.
-
-The `type` field MUST be one of the following:
-
+ -->
+
+<!--
 - `null`
 - `boolean`
 - `object`
@@ -140,14 +154,40 @@
 - `string`
 - `integer`
 - `number` (same as `integer`)
-
+ -->
+- `null`
+- `boolean`
+- `object`
+- `array`
+- `string`
+- `integer`
+- `number` (`integer` と同じ)
+
+<!--
+See [WordPress's REST API documentation](https://developer.wordpress.org/rest-api/extending-the-rest-api/schema/) for additional details.
+ -->
+<!--
+詳細については [WordPress REST API ドキュメント](https://developer.wordpress.org/rest-api/extending-the-rest-api/schema/) を参照してください。
+ -->
+<!--
 Note that the validity of an `object` is determined by your `source`. For an example, see the `query` details below.
-
+ -->
+`object` の検証は、`source` によって決定されることに注意してください。例として、以下の「query」の詳細を参照してください。
+
+<!--
 ## Enum Validation
-
+ -->
+## enum の検証
+
+<!--
 An attribute can be defined as one of a fixed set of values. This is specified by an `enum`, which contains an array of allowed values:
-
+ -->
+属性は固定された値のセットの一つとして定義できます。これには `enum` を指定し、許可される値の配列を含めます。
+
+<!--
 _Example_: Example `enum`.
+ -->
+_例_: `enum` の例
 
 ```js
 {
@@ -157,8 +197,28 @@
 }
 ```
 
+<!--
+## Common Sources
+ -->
+<!--
+## 一般的なソース
+ -->
+<!--
 ## Value Source
-
+ -->
+## 値のソース
+
+<!--
+Attribute sources are used to define how the block attribute values are extracted from saved post content. They provide a mechanism to map from the saved markup to a JavaScript representation of a block.
+
+If no attribute source is specified, the attribute will be saved to (and read from) the block's [comment delimiter](/docs/getting-started/architecture/key-concepts.md#delimiters-and-parsing-expression-grammar).
+ -->
+<!--
+「属性ソース」は保存された投稿コンテンツからどのようにブロックの属性値を取り出すかを定義します。属性ソースは、保存済みのマークアップからブロックの JavaScript 表現をマップする方法を提供します。
+
+属性ソースを指定しない場合、属性はブロックの [コメントデリミッター](https://github.com/WordPress/gutenberg/blob/master/docs/designers-developers/key-concepts.md#delimiters-and-parsing-expression-grammar) に保存され、ロード時に読み出されます。
+ -->
+<!--
 Attribute sources are used to define how the attribute values are extracted from saved post content. They provide a mechanism to map from the saved markup to a JavaScript representation of a block.
 
 The available `source` values are:
@@ -168,43 +228,92 @@
 - `html` - data is stored in HTML. This is typically used by `RichText`.
 - `query` - data is stored as an array of objects.
 - `meta` - data is stored in post meta (deprecated).
-
+ -->
+「属性ソース」は、保存された投稿コンテンツから、どのように属性値を取り出すかを定義します。属性ソースは、保存されたマークアップから、ブロックのJavaScript表現にマッピングするメカニズムを提供します。
+
+可能な `source` の値は以下のとおりです。
+
+値:
+- `(値なし)` - `source` が指定されていない場合、データはブロックの[コメントデリミタ](https://ja.wordpress.org/team/handbook/block-editor/explanations/architecture/data-flow/#delimiters-and-parsing-expression-grammar)に保存されます。
+- `attribute` - データは、HTML 要素の属性に保存されます。
+- `text` - データは、HTML テキストに保存されます。
+- `html` - データは、HTML に保存されます。この典型的な使用例は `RichText` です。
+- `query` - データは、オブジェクトの配列に保存されます。
+- `meta` - データは、投稿メタに保存されます (非推奨)。
+
+<!--
+The keys specified in the attributes source object are named as you see fit. The result of the attribute source definition is assigned as a value to each key.
+
+If no selector argument is specified, the source definition runs against the block's root node. If a selector argument is specified, it will run against the specified element(s) contained within the block.
+ -->
+<!--
+属性ソースオブジェクト内で指定するキーの名前は自由に付けられます。属性ソース定義の結果は各キーの値として割り当てられます。
+
+`selector` 引数がない場合、ソース定義はブロックのルートノードに対して実行されます。`selector` 引数がある場合はブロック内に含まれる `selector` で指定された要素に対して実行されます。
+ -->
+<!--
 The `source` field is usually combined with a `selector` field. If no selector argument is specified, the source definition runs against the block's root node. If a selector argument is specified, it will run against the matching element(s) within the block.
-
+ -->
+`source`フィールドは通常、`selector` フィールドと組み合わせて使用します。`selector` が指定されていない場合、ソース定義はブロックのルートノードに対して実行されます。`selector` がある場合は、ブロック内の合致する要素に対して実行されます。
+
+<!--
+The selector specified can be an HTML tag, or anything queryable such as a class or id attribute, see examples below.
+ -->
+<!--
+セレクターは HTML タグのほか、クラスや id 属性など照会できるものであれば何でも指定できます。以下の例を参照してください。
+ -->
+
+<!--
 The `selector` can be an HTML tag, or anything queryable with [querySelector](https://developer.mozilla.org/en-US/docs/Web/API/Document/querySelector), such as a class or id attribute. Examples are given below.
 
 For example, a `selector` of `img` will match an `img` element, and `img.class` will match an `img` element that has a class of `class`.
->>>>>>> d721a436
-
+ -->
+`selector`には、HTMLタグのほか、[querySelector](https://developer.mozilla.org/en-US/docs/Web/API/Document/querySelector) で問い合わせ可能なもの、たとえば class や id 属性などを指定できます。以下に例を示します。
+
+例えば、`img` の `selector` は `img` 要素に合致し、`img.class` は、クラス `class` を持つ `img` 要素に合致します。
+
+<!--
 Under the hood, attribute sources are a superset of the functionality provided by [hpq](https://github.com/aduth/hpq), a small library used to parse and query HTML markup into an object shape.
  -->
-セレクターは HTML タグのほか、クラスや id 属性など照会できるものであれば何でも指定できます。以下の例を参照してください。
-
-実装から見た場合、属性ソースは [hpq](https://github.com/aduth/hpq) が提供する機能の上位セットとなる小さなライブラリーです。HTML マークアップをパースし、オブジェクト形式にクエリーします。
-
-<<<<<<< HEAD
+実装から見た場合、属性ソースは [hpq](https://github.com/aduth/hpq) によって提供される機能の上位セットとなる小さなライブラリーです。HTML マークアップを解析してオブジェクト形式にクエリーします。
+
+<!--
+To summarize, the `source` determines where data is stored in your content, and the `type` determines what that data is. To reduce the amount of data stored it is usually better to store as much data as possible within HTML rather than as attributes within the comment delimiter.
+ -->
+まとめると、`source` はコンテンツのどこにデータが保存されるかを決定し、`type` はそのデータが何であるかを決定します。保存されるデータの量を減らすには、通常、できるだけ多くのデータを、コメントデリミタ内の属性としてではなく、HTML 内に保存してください。
+
 <!--
 ### `attribute`
  -->
+<!--
 ### attribute
+ -->
+<!--
+### `attribute` source
+ -->
+### attribute ソース
 
 <!--
 Use `attribute` to extract the value of an attribute from markup.
-=======
-To summarize, the `source` determines where data is stored in your content, and the `type` determines what that data is. To reduce the amount of data stored it is usually better to store as much data as possible within HTML rather than as attributes within the comment delimiter.
-
-### `attribute` source
-
+ -->
+<!--
+マークアップから属性の値を取り出すには `attribute` を使用します。
+ -->
+<!--
 Use an `attribute` source to extract the value from an attribute in the markup. The attribute is specified by the `attribute` field, which must be supplied.
->>>>>>> d721a436
-
+ -->
+マークアップ内の属性から値を取り出すには、`attribute` ソースを使用します。このとき、`attribute` フィールドで指定される属性を必ず供給する必要があります。
+
+<!--
 _Example_: Extract the `src` attribute from an image found in the block's markup.
  -->
-マークアップから属性の値を取り出すには `attribute` を使用します。
-
 _例_: ブロックのマークアップ内の画像から `src` 属性を取り出す。
 
+<!--
 Saved content:
+ -->
+保存されたコンテンツ:
+
 ```html
 <div>
 	Block Content
@@ -212,8 +321,11 @@
 	<img src="https://lorempixel.com/1200/800/" />
 </div>
 ```
-
+<!--
 Attribute definition:
+ -->
+属性定義:
+
 ```js
 {
 	url: {
@@ -224,15 +336,19 @@
 	}
 }
 ```
-
+<!--
 Attribute available in the block:
+ -->
+ブロック内で利用可能な属性:
+
 ```js
 { "url": "https://lorempixel.com/1200/800/" }
 ```
+
 <!--
 Most attributes from markup will be of type `string`. Numeric attributes in HTML are still stored as strings, and are not converted automatically.
  -->
-マークアップのほとんどの属性タイプは `string` です。HTML の数字の属性も文字列として保存され自動では変換されません。
+マークアップからのほとんどの属性のタイプは `string` です。HTML の数字の属性も文字列として保存され、自動では変換されません。
 
 ```js
 {
@@ -252,7 +368,7 @@
 <!--
 The only exception is when checking for the existence of an attribute (for example, the `disabled` attribute on a `button`). In that case type `boolean` can be used and the stored value will be a boolean.
  -->
-例外は `button` の `disabled` 属性のような、属性の存在を確認する場合です。この場合にはタイプ `boolean` を使うことができ保存した値も boolean になります。
+例外は `button` の `disabled` 属性のような、属性の存在を確認する場合です。この場合にはタイプ `boolean` を使用でき、保存した値も boolean になります。
 
 ```js
 {
@@ -264,27 +380,38 @@
 	}
 }
 ```
-<<<<<<< HEAD
+
+```js
+{ "disabled": true }
+```
+
 <!--
 ### `text`
  -->
+<!--
 ### text
+ -->
+<!--
+### `text` source
+ -->
+### text ソース
+
 <!--
 Use `text` to extract the inner text from markup.
  -->
+<!--
 マークアップから内部のテキストを取り出すには `text` を使用します。
-=======
-
-```js
-{ "disabled": true }
-```
-
-### `text` source
-
+ -->
+<!--
 Use `text` to extract the inner text from markup. Note that HTML is returned according to the rules of [`textContent`](https://developer.mozilla.org/en-US/docs/Web/API/Node/textContent).
->>>>>>> d721a436
-
+ -->
+マークアップから内部のテキストを取り出すには、`text` を使用します。注意: HTML は [`textContent`](https://developer.mozilla.org/en-US/docs/Web/API/Node/textContent) のルールに基づいて返されます。
+
+<!--
 Saved content:
+ -->
+保存されたコンテンツ:
+
 ```html
 <figure>
 	<img src="/image.jpg" />
@@ -292,8 +419,11 @@
 	<figcaption>The inner text of the figcaption element</figcaption>
 </figure>
 ```
-
+<!--
 Attribute definition:
+ -->
+属性定義:
+
 ```js
 {
 	content: {
@@ -303,8 +433,11 @@
 	}
 }
 ```
-
+<!--
 Attribute available in the block:
+ -->
+ブロック内で利用可能な属性:
+
 ```js
 { "content": "The inner text of the figcaption element" }
 ```
@@ -313,7 +446,11 @@
  -->
 次の例では source として `text`、selector として `.my-content` クラスを使用してテキストを抽出しています。
 
+<!--
 Saved content:
+ -->
+保存されたコンテンツ:
+
 ```html
 <div>
 	<img src="/image.jpg" />
@@ -321,8 +458,11 @@
 	<p class="my-content">The inner text of .my-content class</p>
 </div>
 ```
-
+<!--
 Attribute definition:
+ -->
+属性定義:
+
 ```js
 attributes {
 	content: {
@@ -332,35 +472,48 @@
 	}
 }
 ```
-
+<!--
 Attribute available in the block:
+ -->
+ブロック内で利用可能な属性:
+
 ```js
 { "content": "The inner text of .my-content class" }
 ```
 <!--
 ### `html`
  -->
-### html
-
-<<<<<<< HEAD
+### html ソース
+
 <!--
 Use `html` to extract the inner HTML from markup.
  -->
+<!--
 マークアップから内部の HTML を取り出すには `html` を使用します。
-=======
+ -->
+<!--
 Use `html` to extract the inner HTML from markup. Note that text is returned according to the rules of [`innerHTML`](https://developer.mozilla.org/en-US/docs/Web/API/HTMLElement/innerHTML).
-
+ -->
+マークアップから内部の HTML を取り出すには、`html` を使用します。注意: テキストは [`innerHTML`](https://developer.mozilla.org/en-US/docs/Web/API/HTMLElement/innerHTML) のルールに基づいて返されます。
+
+<!--
 Saved content:
+ -->
+保存されたコンテンツ:
+
 ```html
 <figure>
 	<img src="/image.jpg" />
->>>>>>> d721a436
 
 	<figcaption>The inner text of the <strong>figcaption</strong> element</figcaption>
 </figure>
 ```
 
+<!--
 Attribute definition:
+ -->
+属性定義:
+
 ```js
 attributes {
 	content: {
@@ -370,8 +523,11 @@
 	}
 }
 ```
-
+<!--
 Attribute available in the block:
+ -->
+ブロック内で利用可能な属性:
+
 ```js
 { "content": "The inner text of the <strong>figcaption</strong> element" }
 ```
@@ -390,32 +546,44 @@
 	}
 }
 ```
-
+<!--
 Attribute available in the block:
+ -->
+ブロック内で利用可能な属性:
+
 ```js
 { "content": "<p>First line</p><p>Second line</p>" }
 ```
 <!--
 ### `query`
  -->
-### query
-
-<<<<<<< HEAD
+### query ソース
+
 <!--
 Use `query` to extract an array of values from markup. Entries of the array are determined by the selector argument, where each matched element within the block will have an entry structured corresponding to the second argument, an object of attribute sources.
-=======
+ -->
+<!--
+マークアップから値の配列を取り出すには `query` を使用します。配列のエントリーは selector 引数で決定され、ブロック内で合致した各要素は、2番目の引数、属性ソースのオブジェクトに対応して構造化されたエントリーを持ちます。
+ -->
+<!--
 Use `query` to extract an array of values from markup. Entries of the array are determined by the `selector` argument, where each matched element within the block will have an entry structured corresponding to the second argument, an object of attribute sources.
 
 The `query` field is effectively a nested block attributes definition. It is possible (although not necessarily recommended) to nest further.
->>>>>>> d721a436
-
+ -->
+マークアップから値の配列を取り出すには `query` を使用します。配列のエントリーは `selector` 引数によって決定されます。このとき、ブロック内で合致した各要素は、2番目の引数である属性ソースのオブジェクトに対応するエントリー構造を持ちます。
+
+`query`フィールドは、事実上、ネストされたブロック属性定義です。必ずしも推奨はしませんが、さらに入れ子にすることも可能です。
+
+<!--
 _Example_: Extract `src` and `alt` from each image element in the block's markup.
  -->
-マークアップから値の配列を取り出すには `query` を使用します。配列のエントリーは selector 引数で決定され、ブロック内で合致した各要素は、2番目の引数、属性ソースのオブジェクトに対応して構造化されたエントリーを持ちます。
-
 _例_: ブロックのマークアップ内の各画像要素から `src` と `alt` を取り出す。
 
+<!--
 Saved content:
+ -->
+保存されたコンテンツ:
+
 ```html
 <div>
 	<img src="https://lorempixel.com/1200/800/" alt="large image" />
@@ -423,7 +591,11 @@
 </div>
 ```
 
+<!--
 Attribute definition:
+ -->
+属性定義:
+
 ```js
 {
 	images: {
@@ -445,8 +617,11 @@
 	}
 }
 ```
-
+<!--
 Attribute available in the block:
+ -->
+ブロック内で利用可能な属性:
+
 ```js
 {
   "images": [
@@ -459,7 +634,7 @@
 <!--
 ## Meta (deprecated)
  -->
-## meta (非推奨)
+## meta ソース (非推奨)
 <!--
 <div class="callout callout-alert">
 Although attributes may be obtained from a post's meta, meta attribute sources are considered deprecated; <a href="https://github.com/WordPress/gutenberg/blob/c367c4e2765f9e6b890d1565db770147efca5d66/packages/core-data/src/entity-provider.js">EntityProvider and related hook APIs</a> should be used instead, as shown in the <a href="/block-editor/how-to-guides/metabox/meta-block-3-add/">Create Meta Block how-to</a>.
@@ -577,13 +752,24 @@
 }
 ```
 
+<!--
 ## Default Value
-
+ -->
+## デフォルト値
+
+<!--
 A block attribute can contain a default value, which will be used if the `type` and `source` do not match anything within the block content.
 
 The value is provided by the `default` field, and the value should match the expected format of the attribute.
-
+ -->
+ブロック属性にはデフォルト値を持てます。`type` と `source` がブロックコンテンツ内のいずれにも合致しない場合に使用されます。
+
+値は `default` フィールドで提供され、この値は属性に期待されるフォーマットと合致する必要があります。
+
+<!--
 _Example_: Example `default` values.
+ -->
+_例_: `default` 値の例
 
 ```js
 {
@@ -610,4 +796,6 @@
 		title: 'title'
 	}
 }
-```+```
+
+[原文](https://github.com/WordPress/gutenberg/blob/trunk/docs/reference-guides/block-api/block-attributes.md)