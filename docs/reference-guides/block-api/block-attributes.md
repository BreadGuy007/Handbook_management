--- conflicted
+++ resolved
@@ -107,14 +107,10 @@
  -->
 属性が時間の経過とともに変化する場合は、[非推奨プロセス](https://ja.wordpress.org/team/handbook/block-editor/reference-guides/block-api/block-deprecation/)に従って、古い属性から移行するか、完全に削除できます。
 
-<<<<<<< HEAD
-<!--
-## Type Validation
+<!--
+## Type validation
  -->
 ## タイプの検証
-=======
-## Type validation
->>>>>>> e09412eb
 
 <!--
 The only required field for an attribute is the `type` field. It indicates the type of data that is stored within the attribute.
@@ -178,14 +174,10 @@
  -->
 `object` の検証は、`source` によって決定されることに注意してください。例として、以下の「query」の詳細を参照してください。
 
-<<<<<<< HEAD
-<!--
-## Enum Validation
+<!--
+## Enum validation
  -->
 ## enum の検証
-=======
-## Enum validation
->>>>>>> e09412eb
 
 <!--
 An attribute can be defined as one of a fixed set of values. This is specified by an `enum`, which contains an array of allowed values:
@@ -205,14 +197,10 @@
 }
 ```
 
-<<<<<<< HEAD
-<!--
-## Value Source
+<!--
+## Value source
  -->
 ## 値のソース
-=======
-## Value source
->>>>>>> e09412eb
 
 <!--
 Attribute sources are used to define how the attribute values are extracted from saved post content. They provide a mechanism to map from the saved markup to a JavaScript representation of a block.
@@ -832,14 +820,10 @@
 }
 ```
 
-<<<<<<< HEAD
-<!--
-## Default Value
+<!--
+## Default value
  -->
 ## デフォルト値
-=======
-## Default value
->>>>>>> e09412eb
 
 <!--
 A block attribute can contain a default value, which will be used if the `type` and `source` do not match anything within the block content.
