<!-- 
# Attributes
 -->
# 属性
<!-- 
## Type Validation
 -->
## タイプの妥当性検証

<!-- 
The only required field for an attribute is the `type` field. It indicates the type of data that is stored within the attribute.

Accepted values in the `type` field MUST be one of the following:
 -->
属性の必須フィールドは `type` フィールドのみです。`type` は属性の中に保存されるデータの型を表します。

`type` フィールドに指定する値は以下でなければなりません。

<<<<<<< HEAD
* null
* boolean
* object
* array
* number
* string
* integer
<!-- 
=======
-   null
-   boolean
-   object
-   array
-   number
-   string
-   integer

>>>>>>> 3712ce0a
See [WordPress's REST API documentation](https://developer.wordpress.org/rest-api/extending-the-rest-api/schema/) for additional details.
 -->
詳細については [WordPress REST API ドキュメント](https://developer.wordpress.org/rest-api/extending-the-rest-api/schema/) を参照してください。

<!-- 
## Common Sources
 -->
## 一般的なソース

<!-- 
Attribute sources are used to define how the block attribute values are extracted from saved post content. They provide a mechanism to map from the saved markup to a JavaScript representation of a block.

If no attribute source is specified, the attribute will be saved to (and read from) the block's [comment delimiter](/docs/getting-started/architecture/key-concepts.md#delimiters-and-parsing-expression-grammar).
 -->
「属性ソース」は保存された投稿コンテンツからどのようにブロックの属性値を取り出すかを定義します。属性ソースは、保存済みのマークアップからブロックの JavaScript 表現をマップする方法を提供します。

属性ソースを指定しない場合、属性はブロックの [コメントデリミッター](https://github.com/WordPress/gutenberg/blob/master/docs/designers-developers/key-concepts.md#delimiters-and-parsing-expression-grammar) に保存され、ロード時に読み出されます。

<!-- 
The keys specified in the attributes source object are named as you see fit. The result of the attribute source definition is assigned as a value to each key.

If no selector argument is specified, the source definition runs against the block's root node. If a selector argument is specified, it will run against the specified element(s) contained within the block.
 -->
属性ソースオブジェクト内で指定するキーの名前は自由に付けられます。属性ソース定義の結果は各キーの値として割り当てられます。

`selector` 引数がない場合、ソース定義はブロックのルートノードに対して実行されます。`selector` 引数がある場合はブロック内に含まれる `selector` で指定された要素に対して実行されます。

<!-- 
The selector specified can be an HTML tag, or anything queryable such as a class or id attribute, see examples below.

Under the hood, attribute sources are a superset of the functionality provided by [hpq](https://github.com/aduth/hpq), a small library used to parse and query HTML markup into an object shape.
 -->
セレクターは HTML タグのほか、クラスや id 属性など照会できるものであれば何でも指定できます。以下の例を参照してください。

<<<<<<< HEAD
実装から見た場合、属性ソースは [hpq](https://github.com/aduth/hpq) が提供する機能の上位セットとなる小さなライブラリーです。HTML マークアップをパースし、オブジェクト形式にクエリーします。

<!-- 
=======
>>>>>>> 3712ce0a
### `attribute`
 -->
### attribute
<!-- 
Use `attribute` to extract the value of an attribute from markup.

_Example_: Extract the `src` attribute from an image found in the block's markup.
 -->
マークアップから属性の値を取り出すには `attribute` を使用します。

_例_: ブロックのマークアップ内の画像から `src` 属性を取り出す。

```js
{
	url: {
		type: 'string',
		source: 'attribute',
		selector: 'img',
		attribute: 'src',
	}
}
// { "url": "https://lorempixel.com/1200/800/" }
```
<!-- 
Most attributes from markup will be of type `string`. Numeric attributes in HTML are still stored as strings, and are not converted automatically.
 -->
マークアップのほとんどの属性タイプは `string` です。HTML の数字の属性も文字列として保存され自動では変換されません。

```js
{
	width: {
		type: 'string',
		source: 'attribute',
		selector: 'img',
		attribute: 'width',
	}
}
// { "width": "50" }
```

<!-- 
The only exception is when checking for the existence of an attribute (for example, the `disabled` attribute on a `button`). In that case type `boolean` can be used and the stored value will be a boolean.
 -->
例外は `button` の `disabled` 属性のような、属性の存在を確認する場合です。この場合にはタイプ `boolean` を使うことができ保存した値も boolean になります。

```js
{
	disabled: {
		type: 'boolean',
		source: 'attribute',
		selector: 'button',
		attribute: 'disabled',
	}
}
// { "disabled": true }
```
<!-- 
### `text`
 -->
### text
<!-- 
Use `text` to extract the inner text from markup.
 -->
マークアップから内部のテキストを取り出すには `text` を使用します。

```js
{
	content: {
		type: 'string',
		source: 'text',
		selector: 'figcaption',
	}
}
// { "content": "The inner text of the figcaption element" }
```
<!-- 
Another example, using `text` as the source, and using `.my-content` class as the selector to extract text:
 -->
次の例では source として `text`、selector として `.my-content` クラスを使用してテキストを抽出しています。

```js
{
	content: {
		type: 'string',
		source: 'text',
		selector: '.my-content',
	}
}
// { "content": "The inner text of .my-content class" }
```
<!-- 
### `html`
 -->
### html

<!-- 
Use `html` to extract the inner HTML from markup.
 -->
マークアップから内部の HTML を取り出すには `html` を使用します。

```js
{
	content: {
		type: 'string',
		source: 'html',
		selector: 'figcaption',
	}
}
// { "content": "The inner text of the <strong>figcaption</strong> element" }
```
<!-- 
Use the `multiline` property to extract the inner HTML of matching tag names for the use in `RichText` with the `multiline` prop.
 -->
`RickText` 内から複数のタグ名に合致する內部 HTML を取り出すには `multiline` プロパティを使用してください。

```js
{
	content: {
		type: 'string',
		source: 'html',
		multiline: 'p',
		selector: 'blockquote',
	}
}
// { "content": "<p>First line</p><p>Second line</p>" }
```
<!-- 
### `query`
 -->
### query

<!-- 
Use `query` to extract an array of values from markup. Entries of the array are determined by the selector argument, where each matched element within the block will have an entry structured corresponding to the second argument, an object of attribute sources.

_Example_: Extract `src` and `alt` from each image element in the block's markup.
 -->
マークアップから値の配列を取り出すには `query` を使用します。配列のエントリーは selector 引数で決定され、ブロック内で合致した各要素は、2番目の引数、属性ソースのオブジェクトに対応して構造化されたエントリーを持ちます。

_例_: ブロックのマークアップ内の各画像要素から `src` と `alt` を取り出す。

```js
{
	images: {
		type: 'array',
		source: 'query',
		selector: 'img',
		query: {
			url: {
				type: 'string',
				source: 'attribute',
				attribute: 'src',
			},
			alt: {
				type: 'string',
				source: 'attribute',
				attribute: 'alt',
			},
		}
	}
}
// {
//   "images": [
//     { "url": "https://lorempixel.com/1200/800/", "alt": "large image" },
//     { "url": "https://lorempixel.com/50/50/", "alt": "small image" }
//   ]
// }
```

## meta

<!-- 
Attributes may be obtained from a post's meta rather than from the block's representation in saved post content. For this, an attribute is required to specify its corresponding meta key under the `meta` key:
 -->
属性は保存された投稿コンテンツ内のブロック表現からだけでなく、投稿のメタ情報からも取り出すこともできます。このとき属性は 対応するメタキーを `meta` キーに指定する必要があります。

```js
attributes: {
	author: {
		type: 'string',
		source: 'meta',
		meta: 'author'
	},
},
```
<!-- 
From here, meta attributes can be read and written by a block using the same interface as any attribute:
 -->
メタ属性は任意の属性と同じインターフェースを使用してブロックから読み書きできます。

**ESNext**
{% codetabs %}
{% ESNext %}

```js
edit( { attributes, setAttributes } ) {
	function onChange( event ) {
		setAttributes( { author: event.target.value } );
	}

	return <input value={ attributes.author } onChange={ onChange } type="text" />;
},
```

<<<<<<< HEAD
**ES5**

=======
>>>>>>> 3712ce0a
{% ES5 %}

```js
edit: function( props ) {
	function onChange( event ) {
		props.setAttributes( { author: event.target.value } );
	}

	return el( 'input', {
		value: props.attributes.author,
		onChange: onChange,
	} );
},
```

{% end %}
<!-- 
### Considerations
 -->
### 考慮点
<!-- 
By default, a meta field will be excluded from a post object's meta. This can be circumvented by explicitly making the field visible:
 -->
デフォルトではメタフィールドは投稿オブジェクトのメタから除外されます。これを回避するにはフィールドを明示的に見えるようにします。

```php
function gutenberg_my_block_init() {
	register_post_meta( 'post', 'author', array(
		'show_in_rest' => true,
	) );
}
add_action( 'init', 'gutenberg_my_block_init' );
```
<!-- 
Furthermore, be aware that WordPress defaults to:

-   not treating a meta datum as being unique, instead returning an array of values;
-   treating that datum as a string.

If either behavior is not desired, the same `register_post_meta` call can be complemented with the `single` and/or `type` parameters as follows:
 -->

さらに WordPress のデフォルトに注意してください。

- 1つのメタデータを単一として扱わず、代わりに値の配列を返します。
- データを文字列として扱います。

どちらの動きも希望しない場合には、同じ `register_post_meta` を `single` かつまたは `type` パラメータを指定して呼び出します。

```php
function gutenberg_my_block_init() {
	register_post_meta( 'post', 'author_count', array(
		'show_in_rest' => true,
		'single' => true,
		'type' => 'integer',
	) );
}
add_action( 'init', 'gutenberg_my_block_init' );
```
<!-- 
If you'd like to use an object or an array in an attribute, you can register a `string` attribute type and use JSON as the intermediary. Serialize the structured data to JSON prior to saving, and then deserialize the JSON string on the server. Keep in mind that you're responsible for the integrity of the data; make sure to properly sanitize, accommodate missing data, etc.
 -->
引数にオブジェクトまたは配列を使用したい場合には `string` 属性タイプを登録し JSON を中継役に使用します。まず構造化データを JSON にシリアライズして保存し、サーバー側で JSON 文字列をデシリアライズします。このときデータの整合性に責任があることに注意してください。適切なサニタイズや失われたデータの調節などが必要です。

<!-- 
Lastly, make sure that you respect the data's type when setting attributes, as the framework does not automatically perform type casting of meta. Incorrect typing in block attributes will result in a post remaining dirty even after saving (_cf._ `isEditedPostDirty`, `hasEditedAttributes`). For instance, if `authorCount` is an integer, remember that event handlers may pass a different kind of data, thus the value should be cast explicitly:
 -->
最後に属性を設定する差にはデータのタイプを尊重してください。なぜならフレームワークは自動でメタの型変換を実行しないためです。ブロック属性の誤った型は保存した後も投稿を dirty のままにします (_参照_ `isEditedPostDirty`、`hasEditedAttributes`)。たとえば `authorCount` が integer なら、イベントハンドラは異なる種類のdataを渡す可能性があるため、値を明示的に型変換する必要があります。

```js
function onChange( event ) {
	props.setAttributes( { authorCount: Number( event.target.value ) } );
}
```<|MERGE_RESOLUTION|>--- conflicted
+++ resolved
@@ -1,13 +1,13 @@
-<!-- 
+<!--
 # Attributes
  -->
 # 属性
-<!-- 
+<!--
 ## Type Validation
  -->
 ## タイプの妥当性検証
 
-<!-- 
+<!--
 The only required field for an attribute is the `type` field. It indicates the type of data that is stored within the attribute.
 
 Accepted values in the `type` field MUST be one of the following:
@@ -16,16 +16,6 @@
 
 `type` フィールドに指定する値は以下でなければなりません。
 
-<<<<<<< HEAD
-* null
-* boolean
-* object
-* array
-* number
-* string
-* integer
-<!-- 
-=======
 -   null
 -   boolean
 -   object
@@ -33,18 +23,17 @@
 -   number
 -   string
 -   integer
-
->>>>>>> 3712ce0a
+<!--
 See [WordPress's REST API documentation](https://developer.wordpress.org/rest-api/extending-the-rest-api/schema/) for additional details.
  -->
 詳細については [WordPress REST API ドキュメント](https://developer.wordpress.org/rest-api/extending-the-rest-api/schema/) を参照してください。
 
-<!-- 
+<!--
 ## Common Sources
  -->
 ## 一般的なソース
 
-<!-- 
+<!--
 Attribute sources are used to define how the block attribute values are extracted from saved post content. They provide a mechanism to map from the saved markup to a JavaScript representation of a block.
 
 If no attribute source is specified, the attribute will be saved to (and read from) the block's [comment delimiter](/docs/getting-started/architecture/key-concepts.md#delimiters-and-parsing-expression-grammar).
@@ -53,7 +42,7 @@
 
 属性ソースを指定しない場合、属性はブロックの [コメントデリミッター](https://github.com/WordPress/gutenberg/blob/master/docs/designers-developers/key-concepts.md#delimiters-and-parsing-expression-grammar) に保存され、ロード時に読み出されます。
 
-<!-- 
+<!--
 The keys specified in the attributes source object are named as you see fit. The result of the attribute source definition is assigned as a value to each key.
 
 If no selector argument is specified, the source definition runs against the block's root node. If a selector argument is specified, it will run against the specified element(s) contained within the block.
@@ -62,23 +51,21 @@
 
 `selector` 引数がない場合、ソース定義はブロックのルートノードに対して実行されます。`selector` 引数がある場合はブロック内に含まれる `selector` で指定された要素に対して実行されます。
 
-<!-- 
+<!--
 The selector specified can be an HTML tag, or anything queryable such as a class or id attribute, see examples below.
 
 Under the hood, attribute sources are a superset of the functionality provided by [hpq](https://github.com/aduth/hpq), a small library used to parse and query HTML markup into an object shape.
  -->
 セレクターは HTML タグのほか、クラスや id 属性など照会できるものであれば何でも指定できます。以下の例を参照してください。
 
-<<<<<<< HEAD
 実装から見た場合、属性ソースは [hpq](https://github.com/aduth/hpq) が提供する機能の上位セットとなる小さなライブラリーです。HTML マークアップをパースし、オブジェクト形式にクエリーします。
 
-<!-- 
-=======
->>>>>>> 3712ce0a
+<!--
 ### `attribute`
  -->
 ### attribute
-<!-- 
+
+<!--
 Use `attribute` to extract the value of an attribute from markup.
 
 _Example_: Extract the `src` attribute from an image found in the block's markup.
@@ -98,7 +85,7 @@
 }
 // { "url": "https://lorempixel.com/1200/800/" }
 ```
-<!-- 
+<!--
 Most attributes from markup will be of type `string`. Numeric attributes in HTML are still stored as strings, and are not converted automatically.
  -->
 マークアップのほとんどの属性タイプは `string` です。HTML の数字の属性も文字列として保存され自動では変換されません。
@@ -115,7 +102,7 @@
 // { "width": "50" }
 ```
 
-<!-- 
+<!--
 The only exception is when checking for the existence of an attribute (for example, the `disabled` attribute on a `button`). In that case type `boolean` can be used and the stored value will be a boolean.
  -->
 例外は `button` の `disabled` 属性のような、属性の存在を確認する場合です。この場合にはタイプ `boolean` を使うことができ保存した値も boolean になります。
@@ -131,11 +118,11 @@
 }
 // { "disabled": true }
 ```
-<!-- 
+<!--
 ### `text`
  -->
 ### text
-<!-- 
+<!--
 Use `text` to extract the inner text from markup.
  -->
 マークアップから内部のテキストを取り出すには `text` を使用します。
@@ -150,7 +137,7 @@
 }
 // { "content": "The inner text of the figcaption element" }
 ```
-<!-- 
+<!--
 Another example, using `text` as the source, and using `.my-content` class as the selector to extract text:
  -->
 次の例では source として `text`、selector として `.my-content` クラスを使用してテキストを抽出しています。
@@ -165,12 +152,12 @@
 }
 // { "content": "The inner text of .my-content class" }
 ```
-<!-- 
+<!--
 ### `html`
  -->
 ### html
 
-<!-- 
+<!--
 Use `html` to extract the inner HTML from markup.
  -->
 マークアップから内部の HTML を取り出すには `html` を使用します。
@@ -185,7 +172,7 @@
 }
 // { "content": "The inner text of the <strong>figcaption</strong> element" }
 ```
-<!-- 
+<!--
 Use the `multiline` property to extract the inner HTML of matching tag names for the use in `RichText` with the `multiline` prop.
  -->
 `RickText` 内から複数のタグ名に合致する內部 HTML を取り出すには `multiline` プロパティを使用してください。
@@ -201,12 +188,12 @@
 }
 // { "content": "<p>First line</p><p>Second line</p>" }
 ```
-<!-- 
+<!--
 ### `query`
  -->
 ### query
 
-<!-- 
+<!--
 Use `query` to extract an array of values from markup. Entries of the array are determined by the selector argument, where each matched element within the block will have an entry structured corresponding to the second argument, an object of attribute sources.
 
 _Example_: Extract `src` and `alt` from each image element in the block's markup.
@@ -245,7 +232,7 @@
 
 ## meta
 
-<!-- 
+<!--
 Attributes may be obtained from a post's meta rather than from the block's representation in saved post content. For this, an attribute is required to specify its corresponding meta key under the `meta` key:
  -->
 属性は保存された投稿コンテンツ内のブロック表現からだけでなく、投稿のメタ情報からも取り出すこともできます。このとき属性は 対応するメタキーを `meta` キーに指定する必要があります。
@@ -259,7 +246,7 @@
 	},
 },
 ```
-<!-- 
+<!--
 From here, meta attributes can be read and written by a block using the same interface as any attribute:
  -->
 メタ属性は任意の属性と同じインターフェースを使用してブロックから読み書きできます。
@@ -278,11 +265,7 @@
 },
 ```
 
-<<<<<<< HEAD
 **ES5**
-
-=======
->>>>>>> 3712ce0a
 {% ES5 %}
 
 ```js
@@ -299,11 +282,11 @@
 ```
 
 {% end %}
-<!-- 
+<!--
 ### Considerations
  -->
 ### 考慮点
-<!-- 
+<!--
 By default, a meta field will be excluded from a post object's meta. This can be circumvented by explicitly making the field visible:
  -->
 デフォルトではメタフィールドは投稿オブジェクトのメタから除外されます。これを回避するにはフィールドを明示的に見えるようにします。
@@ -316,7 +299,7 @@
 }
 add_action( 'init', 'gutenberg_my_block_init' );
 ```
-<!-- 
+<!--
 Furthermore, be aware that WordPress defaults to:
 
 -   not treating a meta datum as being unique, instead returning an array of values;
@@ -342,12 +325,12 @@
 }
 add_action( 'init', 'gutenberg_my_block_init' );
 ```
-<!-- 
+<!--
 If you'd like to use an object or an array in an attribute, you can register a `string` attribute type and use JSON as the intermediary. Serialize the structured data to JSON prior to saving, and then deserialize the JSON string on the server. Keep in mind that you're responsible for the integrity of the data; make sure to properly sanitize, accommodate missing data, etc.
  -->
 引数にオブジェクトまたは配列を使用したい場合には `string` 属性タイプを登録し JSON を中継役に使用します。まず構造化データを JSON にシリアライズして保存し、サーバー側で JSON 文字列をデシリアライズします。このときデータの整合性に責任があることに注意してください。適切なサニタイズや失われたデータの調節などが必要です。
 
-<!-- 
+<!--
 Lastly, make sure that you respect the data's type when setting attributes, as the framework does not automatically perform type casting of meta. Incorrect typing in block attributes will result in a post remaining dirty even after saving (_cf._ `isEditedPostDirty`, `hasEditedAttributes`). For instance, if `authorCount` is an integer, remember that event handlers may pass a different kind of data, thus the value should be cast explicitly:
  -->
 最後に属性を設定する差にはデータのタイプを尊重してください。なぜならフレームワークは自動でメタの型変換を実行しないためです。ブロック属性の誤った型は保存した後も投稿を dirty のままにします (_参照_ `isEditedPostDirty`、`hasEditedAttributes`)。たとえば `authorCount` が integer なら、イベントハンドラは異なる種類のdataを渡す可能性があるため、値を明示的に型変換する必要があります。
