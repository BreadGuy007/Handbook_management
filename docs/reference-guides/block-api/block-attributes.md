<!--
# Attributes
 -->
# 属性

<!--
Block attributes provide information about the data stored by a block. For example, rich content, a list of image URLs, a background colour, or a button title.

A block can contain any number of attributes, and these are specified by the `attributes` field - an object where each key is the name of the attribute, and the value is the attribute definition.

The attribute definition will contain, at a minimum, either a `type` or an `enum`. There may be additional fields.
 -->
「ブロック属性」は、ブロックによって保存されるデータについての情報を提供します。例えば、リッチコンテンツ、画像 URL のリスト、背景色、ボタンのタイトルなどです。

ブロックは任意の数の属性を含むことができ、属性は `attributes` フィールドで指定されます。この `attributes` フィールドは、属性名をキー、属性定義を値にもつオブジェクトです。

属性定義には、最低でも `type` または `enum` のいずれかが含まれ、オプションで追加のフィールドを含みます。

<!--
_Example_: Attributes object defining three attributes - `url`, `title`, and `size`.
 -->
_例_: 3つの属性 `url`、`title`、`size` を定義する属性オブジェクト

```js
{
	url: {
		type: 'string',
		source: 'attribute',
		selector: 'img',
		attribute: 'src',
	},
	title: {
		type: 'string',
	},
	size: {
		enum: [ 'large', 'small' ],
	},
}
```
<!--
When a block is parsed this definition will be used to extract data from the block content. Anything that matches will  be available to your block through the `attributes` prop.

This parsing process can be summarized as:
 -->
ブロックが解析される際、ブロックのコンテンツからデータを抽出するためにこの属性定義が使用されます。合致するものはすべて、`attributes` prop を通してブロックで利用できます。

解析プロセスは、以下のような流れになります。

<!--
1. Extract value from the `source`.
1. Check value matches the `type`, or is one of the `enum` values.
 -->
1. `source` から値を取り出す。
1. 値が `type` と合致するかをチェックする。または、`enum` 値の一つであるかをチェックする。

<!--
_Example_: Attributes available in the `edit` and function, using the above attributes definition.
 -->
_例_: 上の属性定義を使用して、`edit` や関数で利用される属性

```js
function YourBlockEdit( { attributes } ) {
	return (
		<p>URL is { attributes.url }, title is { attributes.title }, and size is { attributes.size }.</p>
	)
}
```

<!--
The block is responsible for using the `save` function to ensure that all attributes with a `source` field are saved according to the attributes definition. This is not automatic.

Attributes without a `source` will be automatically saved in the block [comment delimiter](/docs/explanations/architecture/key-concepts.md#data-attributes).

For example, using the above attributes definition you would need to ensure that your `save` function has a corresponding img tag for the `url` attribute. The `title` and `size` attributes will be saved in the comment delimiter.
 -->
ブロックには、`save` 関数を使用して、`source` フィールドを持つすべての属性を、属性定義に従って保存する責任があります。これは自動的には行われません。

一方、`source` のない属性は、自動的にブロックの[コメントデリミタ](https://ja.wordpress.org/team/handbook/block-editor/explanations/architecture/key-concepts#data-attributes)に保存されます。

例えば、上の属性定義を使用する場合、`save` 関数で、`url` 属性に対応する img タグがあることを確認する必要があります。一方、`title` と `size` 属性は、コメントデリミタに保存されます。

<!--
_Example_: Example `save` function that contains the `url` attribute
 -->
_例_: `url` 属性を含む、サンプルの `save` 関数

```js
function YourBlockSave( { attributes } ) {
	return (
		<img src={ attributes.url } />
	)
}
```
<!--
The saved HTML will contain the `title` and `size` in the comment delimiter, and the `url` in the `img` node.
 -->
保存されたHTMLには、コメントデリミタに `title` と `size` が、`img` ノードに `url` が含まれます。

```html
<!-- block:your-block {"title":"hello world","size":"large"} -->
<img src="/image.jpg" />
<!-- /block:your-block -->
```

<!--
If an attributes change over time then a [block deprecation](/docs/reference-guides/block-api/block-deprecation.md) can help migrate from an older attribute, or remove it entirely.
 -->
属性が時間の経過とともに変化する場合は、[非推奨プロセス](https://ja.wordpress.org/team/handbook/block-editor/reference-guides/block-api/block-deprecation/)に従って、古い属性から移行するか、完全に削除できます。

<!--
## Type Validation
 -->
## タイプの検証

<!--
The only required field for an attribute is the `type` field. It indicates the type of data that is stored within the attribute.

Accepted values in the `type` field MUST be one of the following:
 -->
<!--
属性の必須フィールドは `type` フィールドのみです。`type` は属性の中に保存されるデータの型を表します。

`type` フィールドに指定する値は以下でなければなりません。
 -->

<!--
The `type` indicates the type of data that is stored by the attribute. It does not indicate where the data is stored, which is defined by the `source` field.

A `type` is required, unless an `enum` is provided. A `type` can be used with an `enum`.

The `type` field MUST be one of the following:
 -->
`type` は属性に格納されているデータの種類を示します。`type` はデータがどこに保存されているかは示しません。これは `source` フィールドによって定義されます。

`enum` が提供されない限り、`type` は必須です。`type` は `enum` と一緒に使用できます。

`type` フィールドは以下でなければなりません。

<!--
-   null
-   boolean
-   object
-   array
-   number
-   string
-   integer
 -->

<!--
- `null`
- `boolean`
- `object`
- `array`
- `string`
- `integer`
- `number` (same as `integer`)
 -->
- `null`
- `boolean`
- `object`
- `array`
- `string`
- `integer`
- `number` (`integer` と同じ)

<!--
See [WordPress's REST API documentation](https://developer.wordpress.org/rest-api/extending-the-rest-api/schema/) for additional details.
 -->
<!--
詳細については [WordPress REST API ドキュメント](https://developer.wordpress.org/rest-api/extending-the-rest-api/schema/) を参照してください。
 -->
<!--
Note that the validity of an `object` is determined by your `source`. For an example, see the `query` details below.
 -->
`object` の検証は、`source` によって決定されることに注意してください。例として、以下の「query」の詳細を参照してください。

<!--
## Enum Validation
 -->
## enum の検証

<!--
An attribute can be defined as one of a fixed set of values. This is specified by an `enum`, which contains an array of allowed values:
 -->
属性は固定された値のセットの一つとして定義できます。これには `enum` を指定し、許可される値の配列を含めます。

<!--
_Example_: Example `enum`.
 -->
_例_: `enum` の例

```js
{
	size: {
		enum: [ 'large', 'small', 'tiny' ]
	}
}
```

<!--
## Value Source
 -->
## 値のソース

<!--
Attribute sources are used to define how the attribute values are extracted from saved post content. They provide a mechanism to map from the saved markup to a JavaScript representation of a block.

The available `source` values are:
- `(no value)` - when no `source` is specified then data is stored in the block's [comment delimiter](/docs/explanations/architecture/key-concepts.md#data-attributes).
- `attribute` - data is stored in an HTML element attribute.
- `text` - data is stored in HTML text.
- `html` - data is stored in HTML. This is typically used by `RichText`.
- `query` - data is stored as an array of objects.
- `meta` - data is stored in post meta (deprecated).
 -->
「属性ソース」は、保存された投稿コンテンツから、どのように属性値を取り出すかを定義します。属性ソースは、保存されたマークアップから、ブロックのJavaScript表現にマッピングするメカニズムを提供します。

可能な `source` の値は以下のとおりです。

値:
- `(値なし)` - `source` が指定されていない場合、データはブロックの[コメントデリミタ](https://ja.wordpress.org/team/handbook/block-editor/explanations/architecture/key-concepts#data-attributes)に保存されます。
- `attribute` - データは、HTML 要素の属性に保存されます。
- `text` - データは、HTML テキストに保存されます。
- `html` - データは、HTML に保存されます。この典型的な使用例は `RichText` です。
- `query` - データは、オブジェクトの配列に保存されます。
- `meta` - データは、投稿メタに保存されます (非推奨)。

<!--
The keys specified in the attributes source object are named as you see fit. The result of the attribute source definition is assigned as a value to each key.

If no selector argument is specified, the source definition runs against the block's root node. If a selector argument is specified, it will run against the specified element(s) contained within the block.
 -->
<!--
属性ソースオブジェクト内で指定するキーの名前は自由に付けられます。属性ソース定義の結果は各キーの値として割り当てられます。

`selector` 引数がない場合、ソース定義はブロックのルートノードに対して実行されます。`selector` 引数がある場合はブロック内に含まれる `selector` で指定された要素に対して実行されます。
 -->
<!--
The `source` field is usually combined with a `selector` field. If no selector argument is specified, the source definition runs against the block's root node. If a selector argument is specified, it will run against the matching element(s) within the block.
 -->
`source`フィールドは通常、`selector` フィールドと組み合わせて使用します。`selector` が指定されていない場合、ソース定義はブロックのルートノードに対して実行されます。`selector` がある場合は、ブロック内の合致する要素に対して実行されます。

<!--
The selector specified can be an HTML tag, or anything queryable such as a class or id attribute, see examples below.
 -->
<!--
セレクターは HTML タグのほか、クラスや id 属性など照会できるものであれば何でも指定できます。以下の例を参照してください。
 -->

<!--
The `selector` can be an HTML tag, or anything queryable with [querySelector](https://developer.mozilla.org/en-US/docs/Web/API/Document/querySelector), such as a class or id attribute. Examples are given below.

For example, a `selector` of `img` will match an `img` element, and `img.class` will match an `img` element that has a class of `class`.
 -->
`selector`には、HTMLタグのほか、[querySelector](https://developer.mozilla.org/en-US/docs/Web/API/Document/querySelector) で問い合わせ可能なもの、たとえば class や id 属性などを指定できます。以下に例を示します。

例えば、`img` の `selector` は `img` 要素に合致し、`img.class` は、クラス `class` を持つ `img` 要素に合致します。

<!--
Under the hood, attribute sources are a superset of the functionality provided by [hpq](https://github.com/aduth/hpq), a small library used to parse and query HTML markup into an object shape.
 -->
実装から見た場合、属性ソースは [hpq](https://github.com/aduth/hpq) によって提供される機能の上位セットとなる小さなライブラリーです。HTML マークアップを解析してオブジェクト形式にクエリーします。

<!--
To summarize, the `source` determines where data is stored in your content, and the `type` determines what that data is. To reduce the amount of data stored it is usually better to store as much data as possible within HTML rather than as attributes within the comment delimiter.
 -->
まとめると、`source` はコンテンツのどこにデータが保存されるかを決定し、`type` はそのデータが何であるかを決定します。保存されるデータの量を減らすには、通常、できるだけ多くのデータを、コメントデリミタ内の属性としてではなく、HTML 内に保存した方がよいでしょう。

<!--
### `attribute`
 -->
<!--
### attribute
 -->
<!--
### `attribute` source
 -->
### attribute ソース

<!--
Use `attribute` to extract the value of an attribute from markup.
 -->
<!--
マークアップから属性の値を取り出すには `attribute` を使用します。
 -->
<!--
Use an `attribute` source to extract the value from an attribute in the markup. The attribute is specified by the `attribute` field, which must be supplied.
 -->
マークアップ内の属性から値を取り出すには、`attribute` ソースを使用します。このとき、`attribute` フィールドで指定される属性を必ず供給する必要があります。

<!--
_Example_: Extract the `src` attribute from an image found in the block's markup.
 -->
_例_: ブロックのマークアップ内の画像から `src` 属性を取り出す。

<!--
Saved content:
 -->
保存されたコンテンツ:

```html
<div>
	Block Content

	<img src="https://lorempixel.com/1200/800/" />
</div>
```
<!--
Attribute definition:
 -->
属性定義:

```js
{
	url: {
		type: 'string',
		source: 'attribute',
		selector: 'img',
		attribute: 'src',
	}
}
```
<!--
Attribute available in the block:
 -->
ブロック内で利用可能な属性:

```js
{ "url": "https://lorempixel.com/1200/800/" }
```

<!--
Most attributes from markup will be of type `string`. Numeric attributes in HTML are still stored as strings, and are not converted automatically.
 -->
マークアップからのほとんどの属性のタイプは `string` です。HTML の数字の属性も文字列として保存され、自動では変換されません。

<!-- 
_Example_: Extract the `width` attribute from an image found in the block's markup.

Saved content:
 -->
_例_: ブロックのマークアップにある画像から `width` 属性を取り出す。

保存されたコンテンツ:

```html
<div>
	Block Content

	<img src="https://lorempixel.com/1200/800/" width="50" />
</div>
```
<!-- 
Attribute definition:
 -->
属性定義:

```js
{
	width: {
		type: 'string',
		source: 'attribute',
		selector: 'img',
		attribute: 'width',
	}
}
```

<!-- 
Attribute available in the block:
 -->
ブロック内で利用可能な属性:

```js
{ "width": "50" }
```

<!--
The only exception is when checking for the existence of an attribute (for example, the `disabled` attribute on a `button`). In that case type `boolean` can be used and the stored value will be a boolean.
 -->
例外は `button` の `disabled` 属性のような、属性の存在を確認する場合です。この場合にはタイプ `boolean` を使用でき、保存した値も boolean になります。

<!-- 
_Example_: Extract the `disabled` attribute from a button found in the block's markup.

Saved content:
 -->
_例_: ブロックのマークアップにあるボタンから、`disabled` 属性を取り出す。

保存されたコンテンツ:

```html
<div>
	Block Content

	<button type="button" disabled>Button</button>
</div>
```
<!--
Attribute definition:
 -->
属性定義:

```js
{
	disabled: {
		type: 'boolean',
		source: 'attribute',
		selector: 'button',
		attribute: 'disabled',
	}
}
```

<!-- 
Attribute available in the block:
 -->
ブロック内で利用可能な属性:

```js
{ "disabled": true }
```

<!--
### `text`
 -->
<!--
### text
 -->
<!--
### `text` source
 -->
### text ソース

<!--
Use `text` to extract the inner text from markup.
 -->
<!--
マークアップから内部のテキストを取り出すには `text` を使用します。
 -->
<!--
Use `text` to extract the inner text from markup. Note that HTML is returned according to the rules of [`textContent`](https://developer.mozilla.org/en-US/docs/Web/API/Node/textContent).
 -->
マークアップから内部のテキストを取り出すには、`text` を使用します。注意: HTML は [`textContent`](https://developer.mozilla.org/en-US/docs/Web/API/Node/textContent) のルールに基づいて返されます。

<!--
_Example_: Extract the `content` attribute from a figcaption element found in the block's markup.

Saved content:
 -->
_例_: ブロックのマークアップにある figcaption 要素から、`content` 属性を取り出す。

保存されたコンテンツ:

```html
<figure>
	<img src="/image.jpg" />

	<figcaption>The inner text of the figcaption element</figcaption>
</figure>
```
<!--
Attribute definition:
 -->
属性定義:

```js
{
	content: {
		type: 'string',
		source: 'text',
		selector: 'figcaption',
	}
}
```
<!--
Attribute available in the block:
 -->
ブロック内で利用可能な属性:

```js
{ "content": "The inner text of the figcaption element" }
```
<!--
Another example, using `text` as the source, and using `.my-content` class as the selector to extract text:
 -->
次の例では source として `text`、selector として `.my-content` クラスを使用してテキストを抽出しています。

<!--
_Example_: Extract the `content` attribute from an element with `.my-content` class found in the block's markup.

Saved content:
 -->
_例_: ブロックのマークアップにある `.my-content` クラス付きの要素から、`content` 属性を取り出す。

保存されたコンテンツ:

```html
<div>
	<img src="/image.jpg" />

	<p class="my-content">The inner text of .my-content class</p>
</div>
```
<!--
Attribute definition:
 -->
属性定義:

```js
{
	content: {
		type: 'string',
		source: 'text',
		selector: '.my-content',
	}
}
```
<!--
Attribute available in the block:
 -->
ブロック内で利用可能な属性:

```js
{ "content": "The inner text of .my-content class" }
```
<!--
### `html` source
 -->
### html ソース

<!--
Use `html` to extract the inner HTML from markup.
 -->
<!--
マークアップから内部の HTML を取り出すには `html` を使用します。
 -->

<!--
Use `html` to extract the inner HTML from markup. Note that text is returned according to the rules of [`innerHTML`](https://developer.mozilla.org/en-US/docs/Web/API/Element/innerHTML).
 -->
マークアップから内部の HTML を取り出すには、`html` を使用します。注意: テキストは [`innerHTML`](https://developer.mozilla.org/en-US/docs/Web/API/Element/innerHTML) のルールに基づいて返されます。

<!-- 
_Example_: Extract the `content` attribute from a figcaption element found in the block's markup.
 -->
_例_: ブロックのマークアップにある figcaption 要素から `content` 属性を取り出す。

<!--
Saved content:
 -->
保存されたコンテンツ:

```html
<figure>
	<img src="/image.jpg" />

	<figcaption>The inner text of the <strong>figcaption</strong> element</figcaption>
</figure>
```

<!--
Attribute definition:
 -->
属性定義:

```js
{
	content: {
		type: 'string',
		source: 'html',
		selector: 'figcaption',
	}
}
```
<!--
Attribute available in the block:
 -->
ブロック内で利用可能な属性:

```js
{ "content": "The inner text of the <strong>figcaption</strong> element" }
```

<!--
Use the `multiline` property to extract the inner HTML of matching tag names for the use in `RichText` with the `multiline` prop.
 -->
<!-- 
`RickText` 内から複数のタグ名に合致する內部 HTML を取り出すには `multiline` プロパティを使用してください。
 -->
<!-- 
_Example_: Extract the `content` attribute from a blockquote element found in the block's markup.

Saved content:
 -->
<!-- 
_例_: ブロックのマークアップにある blockquote 要素から `content` 属性を取り出す。

保存されたコンテンツ:

```html
<div>
	Block Content

	<blockquote>
		<p>First line</p>
		<p>Second line</p>
	</blockquote>
</div>
```
 -->
<!--
Attribute definition:
 -->
<!-- 
属性定義:

```js
{
	content: {
		type: 'string',
		source: 'html',
		multiline: 'p',
		selector: 'blockquote',
	}
}
```
 -->
<!--
Attribute available in the block:
 -->
<!-- 
ブロック内で利用可能な属性:

```js
{ "content": "<p>First line</p><p>Second line</p>" }
```
 -->
<!--
### `query` source
 -->
### query ソース

<!--
Use `query` to extract an array of values from markup. Entries of the array are determined by the selector argument, where each matched element within the block will have an entry structured corresponding to the second argument, an object of attribute sources.
 -->
<!--
マークアップから値の配列を取り出すには `query` を使用します。配列のエントリーは selector 引数で決定され、ブロック内で合致した各要素は、2番目の引数、属性ソースのオブジェクトに対応して構造化されたエントリーを持ちます。
 -->
<!--
Use `query` to extract an array of values from markup. Entries of the array are determined by the `selector` argument, where each matched element within the block will have an entry structured corresponding to the second argument, an object of attribute sources.

The `query` field is effectively a nested block attributes definition. It is possible (although not necessarily recommended) to nest further.
 -->
マークアップから値の配列を取り出すには `query` を使用します。配列のエントリーは `selector` 引数によって決定されます。このとき、ブロック内で合致した各要素は、2番目の引数である属性ソースのオブジェクトに対応するエントリー構造を持ちます。

`query`フィールドは、事実上、ネストされたブロック属性定義です。必ずしも推奨はしませんが、さらに入れ子にすることも可能です。

<!--
_Example_: Extract `src` and `alt` from each image element in the block's markup.
 -->
_例_: ブロックのマークアップ内の各画像要素から `src` と `alt` を取り出す。

<!--
Saved content:
 -->
保存されたコンテンツ:

```html
<div>
	<img src="https://lorempixel.com/1200/800/" alt="large image" />
	<img src="https://lorempixel.com/50/50/" alt="small image" />
</div>
```

<!--
Attribute definition:
 -->
属性定義:

```js
{
	images: {
		type: 'array',
		source: 'query',
		selector: 'img',
		query: {
			url: {
				type: 'string',
				source: 'attribute',
				attribute: 'src',
			},
			alt: {
				type: 'string',
				source: 'attribute',
				attribute: 'alt',
			},
		}
	}
}
```
<!--
Attribute available in the block:
 -->
ブロック内で利用可能な属性:

```js
{
	"images": [
		{ "url": "https://lorempixel.com/1200/800/", "alt": "large image" },
		{ "url": "https://lorempixel.com/50/50/", "alt": "small image" }
	]
}
```

<!--
### Meta source (deprecated)
 -->
### meta ソース (非推奨)

<!--
<div class="callout callout-alert">
Although attributes may be obtained from a post's meta, meta attribute sources are considered deprecated; <a href="https://github.com/WordPress/gutenberg/blob/c367c4e2765f9e6b890d1565db770147efca5d66/packages/core-data/src/entity-provider.js">EntityProvider and related hook APIs</a> should be used instead, as shown in the <a href="https://developer.wordpress.org/block-editor/how-to-guides/metabox/#step-2-add-meta-block">Create Meta Block how-to</a>.
</div>
 -->
**注意**
投稿の meta から属性を取得できますが、meta 属性ソースは非推奨です。代わりに <a href="https://github.com/WordPress/gutenberg/blob/c367c4e2765f9e6b890d1565db770147efca5d66/packages/core-data/src/entity-provider.js">EntityProvider と関連するフック API</a> を使用してください。「<a href="https://ja.wordpress.org/team/handbook/block-editor/how-to-guides/metabox/#step-2-add-meta-block">メタブロックの作成</a>」も参照してください。

<!--
Attributes may be obtained from a post's meta rather than from the block's representation in saved post content. For this, an attribute is required to specify its corresponding meta key under the `meta` key.
 -->
属性は保存された投稿コンテンツ内のブロック表現からだけでなく、投稿のメタ情報からも取り出すこともできます。このとき属性は 対応するメタキーを `meta` キーに指定する必要があります。

<!-- 
Attribute definition:
 -->
属性定義:

```js
{
	author: {
		type: 'string',
		source: 'meta',
		meta: 'author'
	},
},
```
<!--
From here, meta attributes can be read and written by a block using the same interface as any attribute:
 -->
メタ属性は任意の属性と同じインターフェースを使用してブロックから読み書きできます。

<<<<<<< HEAD
**JSX**
<!-- 
{% codetabs %}
=======

>>>>>>> f09e3b56
{% JSX %}
 -->
```js
edit( { attributes, setAttributes } ) {
	function onChange( event ) {
		setAttributes( { author: event.target.value } );
	}

	return <input value={ attributes.author } onChange={ onChange } type="text" />;
},
```

<<<<<<< HEAD
**Plain**
<!-- 
{% Plain %}
 -->
```js
edit: function( props ) {
	function onChange( event ) {
		props.setAttributes( { author: event.target.value } );
	}

	return el( 'input', {
		value: props.attributes.author,
		onChange: onChange,
	} );
},
```
<!-- 
{% end %}
 -->
<!--
=======

>>>>>>> f09e3b56
#### Considerations
 -->
#### 考慮点

<!--
By default, a meta field will be excluded from a post object's meta. This can be circumvented by explicitly making the field visible:
 -->
デフォルトではメタフィールドは投稿オブジェクトのメタから除外されます。これを回避するにはフィールドを明示的に見えるようにします。

```php
function gutenberg_my_block_init() {
	register_post_meta( 'post', 'author', array(
		'show_in_rest' => true,
	) );
}
add_action( 'init', 'gutenberg_my_block_init' );
```
<!--
Furthermore, be aware that WordPress defaults to:

-   not treating a meta datum as being unique, instead returning an array of values;
-   treating that datum as a string.

If either behavior is not desired, the same `register_post_meta` call can be complemented with the `single` and/or `type` parameters as follows:
 -->

さらに WordPress のデフォルトに注意してください。

- 1つのメタデータを単一として扱わず、代わりに値の配列を返します。
- データを文字列として扱います。

どちらの動きも希望しない場合には、同じ `register_post_meta` を `single` かつまたは `type` パラメータを指定して呼び出します。

```php
function gutenberg_my_block_init() {
	register_post_meta( 'post', 'author_count', array(
		'show_in_rest' => true,
		'single' => true,
		'type' => 'integer',
	) );
}
add_action( 'init', 'gutenberg_my_block_init' );
```
<!--
If you'd like to use an object or an array in an attribute, you can register a `string` attribute type and use JSON as the intermediary. Serialize the structured data to JSON prior to saving, and then deserialize the JSON string on the server. Keep in mind that you're responsible for the integrity of the data; make sure to properly sanitize, accommodate missing data, etc.
 -->
引数にオブジェクトまたは配列を使用したい場合には `string` 属性タイプを登録し JSON を中継役に使用します。まず構造化データを JSON にシリアライズして保存し、サーバー側で JSON 文字列をデシリアライズします。このときデータの整合性に責任があることに注意してください。適切なサニタイズや失われたデータの調節などが必要です。

<!--
Lastly, make sure that you respect the data's type when setting attributes, as the framework does not automatically perform type casting of meta. Incorrect typing in block attributes will result in a post remaining dirty even after saving (_cf._ `isEditedPostDirty`, `hasEditedAttributes`). For instance, if `authorCount` is an integer, remember that event handlers may pass a different kind of data, thus the value should be cast explicitly:
 -->
最後に属性を設定する差にはデータのタイプを尊重してください。なぜならフレームワークは自動でメタの型変換を実行しないためです。ブロック属性の誤った型は保存した後も投稿を dirty のままにします (_参照_ `isEditedPostDirty`、`hasEditedAttributes`)。たとえば `authorCount` が integer なら、イベントハンドラは異なる種類のdataを渡す可能性があるため、値を明示的に型変換する必要があります。

```js
function onChange( event ) {
	props.setAttributes( { authorCount: Number( event.target.value ) } );
}
```

<!--
## Default Value
 -->
## デフォルト値

<!--
A block attribute can contain a default value, which will be used if the `type` and `source` do not match anything within the block content.

The value is provided by the `default` field, and the value should match the expected format of the attribute.
 -->
ブロック属性にはデフォルト値を持てます。`type` と `source` がブロックコンテンツ内のいずれにも合致しない場合に使用されます。

値は `default` フィールドで提供され、この値は属性に期待されるフォーマットと合致する必要があります。

<!--
_Example_: Example `default` values.
 -->
_例_: `default` 値の例

```js
{
	type: 'string',
	default: 'hello world'
}
```

```js
{
	type: 'array',
	default: [
		{ "url": "https://lorempixel.com/1200/800/", "alt": "large image" },
    	{ "url": "https://lorempixel.com/50/50/", "alt": "small image" }
	]
}
```

```js
{
	type: 'object',
	default: {
		width: 100,
		title: 'title'
	}
}
```

[原文](https://github.com/WordPress/gutenberg/blob/trunk/docs/reference-guides/block-api/block-attributes.md)<|MERGE_RESOLUTION|>--- conflicted
+++ resolved
@@ -750,15 +750,6 @@
  -->
 メタ属性は任意の属性と同じインターフェースを使用してブロックから読み書きできます。
 
-<<<<<<< HEAD
-**JSX**
-<!-- 
-{% codetabs %}
-=======
-
->>>>>>> f09e3b56
-{% JSX %}
- -->
 ```js
 edit( { attributes, setAttributes } ) {
 	function onChange( event ) {
@@ -769,30 +760,7 @@
 },
 ```
 
-<<<<<<< HEAD
-**Plain**
-<!-- 
-{% Plain %}
- -->
-```js
-edit: function( props ) {
-	function onChange( event ) {
-		props.setAttributes( { author: event.target.value } );
-	}
-
-	return el( 'input', {
-		value: props.attributes.author,
-		onChange: onChange,
-	} );
-},
-```
-<!-- 
-{% end %}
- -->
-<!--
-=======
-
->>>>>>> f09e3b56
+<!--
 #### Considerations
  -->
 #### 考慮点
