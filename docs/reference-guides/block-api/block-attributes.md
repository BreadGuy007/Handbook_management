--- conflicted
+++ resolved
@@ -102,14 +102,10 @@
 <!-- /block:your-block -->
 ```
 
-<<<<<<< HEAD
-<!--
-If an attributes change over time then a [block deprecation](block-deprecation.md) can help migrate from an older attribute, or remove it entirely.
+<!--
+If an attributes change over time then a [block deprecation](/docs/reference-guides/block-api/block-deprecation.md) can help migrate from an older attribute, or remove it entirely.
  -->
 属性が時間の経過とともに変化する場合は、[非推奨プロセス](https://ja.wordpress.org/team/handbook/block-editor/reference-guides/block-api/block-deprecation/)に従って、古い属性から移行するか、完全に削除できます。
-=======
-If an attributes change over time then a [block deprecation](/docs/reference-guides/block-api/block-deprecation.md) can help migrate from an older attribute, or remove it entirely.
->>>>>>> e3be5443
 
 <!--
 ## Type Validation
