--- conflicted
+++ resolved
@@ -24,7 +24,7 @@
 <!--
 Starting in WordPress 5.8 release, we encourage using the `block.json` metadata file as the canonical way to register block types. Here is an example `block.json` file that would define the metadata for a plugin create a notice block.
  -->
-WordPress 5.8 リリースから、ブロックタイプを登録する標準の方法として、`block.json` メタデータファイルの使用が推奨されています。以下は、通知ブロックを作成するプラグインのメタデータを定義する `block.json` ファイルの例です。
+WordPress 5.8のリリースから、ブロックタイプを登録する標準の方法として、`block.json` メタデータファイルの使用が推奨されています。以下は、通知ブロックを作成するプラグインのメタデータを定義する `block.json` ファイルの例です。
 
 <!--
 **Example:**
@@ -108,20 +108,19 @@
  -->
 さらに、[ブロックタイプ REST API エンドポイント](https://developer.wordpress.org/rest-api/reference/block-types/)では、サーバー上で登録されたブロックしか一覧できないため、サーバーサイドでブロックを登録することが推奨されます。`block.json`ファイルを使用すると、この登録が簡単になります。
 
-<<<<<<< HEAD
-<!--
-Last, but not least, the [WordPress Plugins Directory](https://wordpress.org/plugins/) can detect `block.json` files, highlight blocks included in plugins, and extract their metadata. If you wish to [submit your block(s) to the Block Directory](/docs/getting-started/tutorials/create-block/submitting-to-block-directory.md), all blocks contained in your plugin must have a `block.json` file for the Block Directory to recognize them.
- -->
-最後に、[WordPress プラグインディレクトリ](https://wordpress.org/plugins/)は、`block.json` ファイルを検出し、プラグインに含まれるブロックをハイライトし、そのメタデータを抽出できます。[ブロックディレクトリに自分のブロックを登録する](https://ja.wordpress.org/team/handbook/block-editor/handbook/tutorials/create-block/submitting-to-block-directory/)場合、ブロックディレクトリに認識させるには、プラグインに含まれるすべてのブロックに `block.json` ファイルが必要です。
-=======
+<!--
 The [WordPress Plugins Directory](https://wordpress.org/plugins/) can detect `block.json` files, highlight blocks included in plugins, and extract their metadata. If you wish to [submit your block(s) to the Block Directory](/docs/getting-started/tutorials/create-block/submitting-to-block-directory.md), all blocks contained in your plugin must have a `block.json` file for the Block Directory to recognize them.
-
+ -->
+[WordPress プラグインディレクトリ](https://wordpress.org/plugins/)は、`block.json` ファイルを検出し、プラグインに含まれるブロックをハイライトし、そのメタデータを抽出できます。[ブロックディレクトリに自分のブロックを登録する](https://ja.wordpress.org/team/handbook/block-editor/handbook/tutorials/create-block/submitting-to-block-directory/)場合、ブロックディレクトリに認識させるには、プラグインに含まれるすべてのブロックに `block.json` ファイルが必要です。
+
+<!-- 
 Development is improved by using a defined schema definition file. Supported editors can provide help like tooltips, autocomplete, and schema validation. To use the schema, add the following to the top of the `block.json`.
+ -->
+定義されたスキーマ定義ファイルを使用することで、開発効率が向上します。これに対応するエディタでは、ツールチップやオートコンプリート、スキーマの検証などの支援機能を提供できます。スキーマを使用するには、`block.json`の先頭に以下を追加します。
 
 ```json
 "$schema": "https://schemas.wp.org/trunk/block.json"
 ```
->>>>>>> f3b562d5
 
 <!--
 ## Block registration
@@ -330,7 +329,7 @@
 -   Property: `category`
  -->
 -   型: `string`
--   必須
+-   オプション
 -   ローカライズ: 不可
 -   プロパティ: `category`
 
@@ -463,17 +462,13 @@
 -   Optional
 -   Localized: No
 -   Property: `version`
-<<<<<<< HEAD
--   Since: `5.8.0`
+-   Since: `WordPress 5.8.0`
  -->
 -   型: `string`
 -   オプション
 -   ローカライズ: 不可
 -   プロパティ: `version`
--   Since: `5.8.0`
-=======
 -   Since: `WordPress 5.8.0`
->>>>>>> f3b562d5
 
 ```json
 { "version": "1.0.3" }
@@ -491,15 +486,13 @@
 -   Optional
 -   Localized: No
 -   Property: `textdomain`
-<<<<<<< HEAD
+-   Since: `WordPress 5.7.0`
  -->
 -   型: `string`
 -   オプション
 -   ローカライズ: 不可
 -   プロパティ: `textdomain`
-=======
 -   Since: `WordPress 5.7.0`
->>>>>>> f3b562d5
 
 ```json
 { "textdomain": "my-plugin" }
@@ -708,17 +701,13 @@
 
 ### Editor Script
 
-<<<<<<< HEAD
-<!--
--   Type: `string` ([WPDefinedAsset](#WPDefinedAsset))
-=======
+<!--
 -   Type: `WPDefinedAsset` ([learn more](#WPDefinedAsset))
->>>>>>> f3b562d5
 -   Optional
 -   Localized: No
 -   Property: `editorScript`
  -->
--   型: `string` ([WPDefinedAsset](#WPDefinedAsset))
+-   型: `WPDefinedAsset` ([詳細](#WPDefinedAsset))
 -   オプション
 -   ローカライズ: 不可
 -   プロパティ: `editorScript`
@@ -734,17 +723,13 @@
 
 ### Script
 
-<<<<<<< HEAD
-<!--
--   Type: `string` ([WPDefinedAsset](#WPDefinedAsset))
-=======
+<!--
 -   Type: `WPDefinedAsset` ([learn more](#WPDefinedAsset))
->>>>>>> f3b562d5
 -   Optional
 -   Localized: No
 -   Property: `script`
  -->
--   型: `string` ([WPDefinedAsset](#WPDefinedAsset))
+-   型: `WPDefinedAsset` ([詳細](#WPDefinedAsset))
 -   オプション
 -   ローカライズ: 不可
 -   プロパティ: `script`
@@ -753,42 +738,44 @@
 { "script": "file:./build/script.js" }
 ```
 
-<<<<<<< HEAD
-<!--
-Block type frontend script definition. It will be enqueued both in the editor and when viewing the content on the front of the site.
- -->
-ブロックタイプフロントエンドスクリプト定義。エディター内、および、サイトのフロントエンドでコンテンツが表示される際の両方でエンキューされます。
-
-### Editor Style
-
-<!--
--   Type: `string` ([WPDefinedAsset](#WPDefinedAsset))
-=======
+<!--
 Block type frontend and editor script definition. It will be enqueued both in the editor and when viewing the content on the front of the site.
+ -->
+ブロックタイプフロントエンド、および、エディタースクリプト定義。エディター内、および、サイトのフロントエンドでコンテンツが表示される際の両方でエンキューされます。
 
 ### View Script
 
+<!-- 
 -   Type: `WPDefinedAsset` ([learn more](#WPDefinedAsset))
 -   Optional
 -   Localized: No
 -   Property: `viewScript`
 -   Since: `WordPress 5.9.0`
+ -->
+-   型: `WPDefinedAsset` ([詳細](#WPDefinedAsset))
+-   オプション
+-   ローカライズ: 不可
+-   プロパティ: `viewScript`
+-   Since: `WordPress 5.9.0`
 
 ```json
 { "script": "file:./build/view.js" }
 ```
 
+<!-- 
 Block type frontend script definition. It will be enqueued only when viewing the content on the front of the site.
+ -->
+ブロックタイプフロントエンド定義。サイトのフロントでコンテンツを表示するときのみ、エンキューされます。
 
 ### Editor Style
 
+<!--
 -   Type: `WPDefinedAsset`|`WPDefinedAsset[]` ([learn more](#WPDefinedAsset))
->>>>>>> f3b562d5
 -   Optional
 -   Localized: No
 -   Property: `editorStyle`
  -->
--   型: `string` ([WPDefinedAsset](#WPDefinedAsset))
+-   型: `WPDefinedAsset`|`WPDefinedAsset[]` ([詳細](#WPDefinedAsset))
 -   オプション
 -   ローカライズ: 不可
 -   プロパティ: `editorStyle`
@@ -806,17 +793,13 @@
 
 ### Style
 
-<<<<<<< HEAD
-<!--
--   Type: `string` ([WPDefinedAsset](#WPDefinedAsset))
-=======
+<!--
 -   Type: `WPDefinedAsset`|`WPDefinedAsset[]` ([learn more](#WPDefinedAsset))
->>>>>>> f3b562d5
 -   Optional
 -   Localized: No
 -   Property: `style`
  -->
--   型: `string` ([WPDefinedAsset](#WPDefinedAsset))
+-   型: `WPDefinedAsset`|`WPDefinedAsset[]` ([詳細](#WPDefinedAsset))
 -   オプション
 -   ローカライズ: 不可
 -   プロパティ: `style`
@@ -825,16 +808,15 @@
 { "style": "file:./build/style.css" }
 ```
 
-<<<<<<< HEAD
-<!--
-Block type frontend style definition. It will be enqueued both in the editor and when viewing the content on the front of the site.
- -->
-ブロックタイプフロントエンドスタイル定義。エディター内、および、サイトのフロントエンドでコンテンツが表示される際の両方でエンキューされます。
-=======
+<!--
 Block type frontend and editor style definition. It will be enqueued both in the editor and when viewing the content on the front of the site.
-
+ -->
+ブロックタイプフロントエンド、およびエディタースタイル定義。エディター内、および、サイトのフロントエンドでコンテンツが表示される際の両方でエンキューされます。
+
+<!-- 
 _Note: An option to pass also an array of styles exists since WordPress `5.9.0`._
->>>>>>> f3b562d5
+ -->
+_注意: スタイルの配列を渡すオプションもあります。 WordPress `5.9.0` 以降。_
 
 <!--
 ## Assets
@@ -849,15 +831,11 @@
 <!--
 The `WPDefinedAsset` type is a subtype of string, where the value represents a path to a JavaScript or CSS file relative to where `block.json` file is located. The path provided must be prefixed with `file:`. This approach is based on how npm handles [local paths](https://docs.npmjs.com/files/package.json#local-paths) for packages.
 
-<<<<<<< HEAD
-An alternative would be a script or style handle name referencing a registered asset using WordPress helpers.
+An alternative would be a script or style handle name referencing an already registered asset using WordPress helpers.
  -->
 `WPDefinedAsset` タイプは string のサブタイプです。値は、`block.json` ファイルの場所から JavaScript ファイルや CSS ファイルへの相対パスで表します。提供されるパスには、接頭辞 `file:` を付ける必要があります。この方法は npm のパッケージの[ローカルパス](https://docs.npmjs.com/files/package.json#local-paths) を扱う方法に基づいています。
-=======
-An alternative would be a script or style handle name referencing an already registered asset using WordPress helpers.
->>>>>>> f3b562d5
-
-代わりに WordPress ヘルパーを使用して登録されたアセットを参照する、スクリプトハンドル名やスタイルハンドル名も使用できます。
+
+代わりに WordPress ヘルパーを使用してすでに登録されたアセットを参照する、スクリプトハンドル名やスタイルハンドル名も使用できます。
 <!--
 **Example:**
  -->
@@ -944,19 +922,26 @@
 	'version'      => '3be55b05081a63d8f9d0ecb466c42cfd',
 );
 ```
-<<<<<<< HEAD
-<!--
-=======
-
+<!-- 
 ### Frontend Enqueueing
-
+ -->
+### フロントエンドでのエンキュー
+
+<!-- 
 Starting in the WordPress 5.8 release, it is possible to instruct WordPress to enqueue scripts and styles for a block type only when rendered on the frontend. It applies to the following asset fields in the `block.json` file:
-
+ -->
+WordPress 5.8リリースから、フロントエンドでレンダーされるときにのみ、ブロックタイプのスクリプトとスタイルをエンキューするように WordPress に指示できます。これは、`block.json` ファイルの以下のアセットフィールドに適用されます。
+
+<!-- 
 -   `script`
 -   `viewScript` (when the block defines `render_callback` during registration in PHP, then the block author is responsible for enqueuing the script)
 -   `style`
-
->>>>>>> f3b562d5
+ -->
+-   `script`
+-   `viewScript` (PHP の登録時にブロックが `render_callback` を定義する場合、ブロックの作者はスクリプトをエンキューする責任があります。)
+-   `style`
+
+<!--
 ## Internationalization
  -->
 ## 国際化
