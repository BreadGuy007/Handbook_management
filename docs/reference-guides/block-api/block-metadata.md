--- conflicted
+++ resolved
@@ -701,17 +701,13 @@
 
 ### Editor Script
 
-<<<<<<< HEAD
-<!--
--   Type: `WPDefinedAsset` ([learn more](#WPDefinedAsset))
-=======
+<!--
 -   Type: `WPDefinedAsset` ([learn more](#wpdefinedasset))
->>>>>>> a304abe0
 -   Optional
 -   Localized: No
 -   Property: `editorScript`
  -->
--   型: `WPDefinedAsset` ([詳細](#WPDefinedAsset))
+-   型: `WPDefinedAsset` ([詳細](#wpdefinedasset))
 -   オプション
 -   ローカライズ: 不可
 -   プロパティ: `editorScript`
@@ -727,17 +723,13 @@
 
 ### Script
 
-<<<<<<< HEAD
-<!--
--   Type: `WPDefinedAsset` ([learn more](#WPDefinedAsset))
-=======
+<!--
 -   Type: `WPDefinedAsset` ([learn more](#wpdefinedasset))
->>>>>>> a304abe0
 -   Optional
 -   Localized: No
 -   Property: `script`
  -->
--   型: `WPDefinedAsset` ([詳細](#WPDefinedAsset))
+-   型: `WPDefinedAsset` ([詳細](#wpdefinedasset))
 -   オプション
 -   ローカライズ: 不可
 -   プロパティ: `script`
@@ -753,18 +745,14 @@
 
 ### View Script
 
-<<<<<<< HEAD
 <!-- 
--   Type: `WPDefinedAsset` ([learn more](#WPDefinedAsset))
-=======
 -   Type: `WPDefinedAsset` ([learn more](#wpdefinedasset))
->>>>>>> a304abe0
 -   Optional
 -   Localized: No
 -   Property: `viewScript`
 -   Since: `WordPress 5.9.0`
  -->
--   型: `WPDefinedAsset` ([詳細](#WPDefinedAsset))
+-   型: `WPDefinedAsset` ([詳細](#wpdefinedasset))
 -   オプション
 -   ローカライズ: 不可
 -   プロパティ: `viewScript`
@@ -781,17 +769,13 @@
 
 ### Editor Style
 
-<<<<<<< HEAD
-<!--
--   Type: `WPDefinedAsset`|`WPDefinedAsset[]` ([learn more](#WPDefinedAsset))
-=======
+<!--
 -   Type: `WPDefinedAsset`|`WPDefinedAsset[]` ([learn more](#wpdefinedasset))
->>>>>>> a304abe0
 -   Optional
 -   Localized: No
 -   Property: `editorStyle`
  -->
--   型: `WPDefinedAsset`|`WPDefinedAsset[]` ([詳細](#WPDefinedAsset))
+-   型: `WPDefinedAsset`|`WPDefinedAsset[]` ([詳細](#wpdefinedasset))
 -   オプション
 -   ローカライズ: 不可
 -   プロパティ: `editorStyle`
@@ -809,17 +793,13 @@
 
 ### Style
 
-<<<<<<< HEAD
-<!--
--   Type: `WPDefinedAsset`|`WPDefinedAsset[]` ([learn more](#WPDefinedAsset))
-=======
+<!--
 -   Type: `WPDefinedAsset`|`WPDefinedAsset[]` ([learn more](#wpdefinedasset))
->>>>>>> a304abe0
 -   Optional
 -   Localized: No
 -   Property: `style`
  -->
--   型: `WPDefinedAsset`|`WPDefinedAsset[]` ([詳細](#WPDefinedAsset))
+-   型: `WPDefinedAsset`|`WPDefinedAsset[]` ([詳細](#wpdefinedasset))
 -   オプション
 -   ローカライズ: 不可
 -   プロパティ: `style`
