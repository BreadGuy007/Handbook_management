--- conflicted
+++ resolved
@@ -3,25 +3,28 @@
  -->
 # メタデータ
 
-<<<<<<< HEAD
 <!--
 To register a new block type using metadata that can be shared between codebase that uses JavaScript and PHP, start by creating a `block.json` file. This file:
  -->
+<!--
 JavaScript コードと PHP コードベース間で共有可能なメタデータを使用して、新しいブロックタイプを登録できます。これにはまず `block.json` ファイルを作成します。`block.json` ファイルは、
-
+ -->
 <!--
 -   Gives a name to the block type.
 -   Defines some important metadata about the registered block type (title, category, icon, description, keywords).
 -   Defines the attributes of the block type.
 -   Registers all the scripts and styles for your block type.
  -->
+<!--
 -   ブロックタイプに名前を付与します。
 -   登録されるブロックタイプの重要なメタデータを定義します。例: title、category、icon、description、keywords
 -   ブロックタイプの属性を定義します。
 -   ブロックタイプのすべてのスクリプトとスタイルを登録します。
-=======
+ -->
+<!--
 Starting in WordPress 5.8 release, we encourage using the `block.json` metadata file as the canonical way to register block types. Here is an example `block.json` file that would define the metadata for a plugin create a notice block.
->>>>>>> c38fa07c
+ -->
+WordPress 5.8 リリースから、ブロックタイプを登録する標準の方法として、`block.json` メタデータファイルの使用が推奨されています。以下は、通知ブロックを作成するプラグインのメタデータを定義する `block.json` ファイルの例です。
 
 <!--
 **Example:**
@@ -69,31 +72,53 @@
 }
 ```
 
-<<<<<<< HEAD
 <!--
 The same file is also used when [submitting block to Block Directory](/docs/getting-started/tutorials/create-block/submitting-to-block-directory.md).
  -->
+<!--
 [ブロックディレクトリへブロックをサブミットする](https://ja.wordpress.org/team/handbook/block-editor/handbook/tutorials/create-block/submitting-to-block-directory/)際にも同じファイルが使用されます。
-
+ -->
 <!--
 ## Server-side registration
  -->
+<!--
 ## サーバーサイドでの登録
-=======
+ -->
+
+<!--
 ## Benefits using the metadata file
-
+ -->
+## メタデータファイルの利点
+
+<!--
 The block definition allows code sharing between JavaScript, PHP, and other languages when processing block types stored as JSON, and registering blocks with the `block.json` metadata file provides multiple benefits on top of it.
-
+ -->
+ブロック定義は、JSON として格納されたブロックタイプを処理する際に、JavaScript や PHP などの言語間でのコードの共有を可能にします。さらに、メタデータファイル `block.json` を使用したブロックの登録には、以下のような複数のメリットがあります。
+
+<!--
 From a performance perspective, when themes support lazy loading assets, blocks registered with `block.json` will have their asset enqueuing optimized out of the box. The frontend CSS and JavaScript assets listed in the `style` or `script` properties will only be enqueued when the block is present on the page, resulting in reduced page sizes.
-
+ -->
+まずパフォーマンスの観点では、テーマが遅延ロードアセットをサポートする場合、`block.json` で登録されたブロックは、標準でアセットのエンキューが最適化されます。`style` や `script` プロパティにリストされたフロントエンドの CSS や JavaScript アセットは、ブロックがページ上に存在するときにのみエンキューされ、結果的にページサイズが小さくなります。
+
+<!--
 Furthermore, because the [Block Type REST API Endpoint](https://developer.wordpress.org/rest-api/reference/block-types/) can only list blocks registered on the server, registering blocks server-side is recommended; using the `block.json` file simplifies this registration.
-
+ -->
+さらに、[ブロックタイプ REST API エンドポイント](https://developer.wordpress.org/rest-api/reference/block-types/)では、サーバー上で登録されたブロックしか一覧できないため、サーバーサイドでブロックを登録することが推奨されます。`block.json`ファイルを使用すると、この登録が簡単になります。
+
+<!--
 Last, but not least, the [WordPress Plugins Directory](https://wordpress.org/plugins/) can detect `block.json` files, highlight blocks included in plugins, and extract their metadata. If you wish to [submit your block(s) to the Block Directory](/docs/getting-started/tutorials/create-block/submitting-to-block-directory.md), all blocks contained in your plugin must have a `block.json` file for the Block Directory to recognize them.
-
+ -->
+最後に、[WordPress プラグインディレクトリ](https://wordpress.org/plugins/)は、`block.json` ファイルを検出し、プラグインに含まれるブロックをハイライトし、そのメタデータを抽出できます。[ブロックディレクトリに自分のブロックを登録する](https://ja.wordpress.org/team/handbook/block-editor/handbook/tutorials/create-block/submitting-to-block-directory/)場合、ブロックディレクトリに認識させるには、プラグインに含まれるすべてのブロックに `block.json` ファイルが必要です。
+
+<!--
 ## Block registration
-
+ -->
+## ブロックの登録
+
+<!--
 ### PHP (server-side)
->>>>>>> c38fa07c
+ -->
+### PHP (サーバー側)
 
 <!--
 The [`register_block_type`](https://developer.wordpress.org/reference/functions/register_block_type/) function that aims to simplify the block type registration on the server, can read metadata stored in the `block.json` file.
@@ -133,14 +158,20 @@
 );
 ```
 
-<<<<<<< HEAD
-<!--
-=======
+<!--
 ### JavaScript (client-side)
-
+ -->
+### JavaScript (クライアント側)
+
+<!--
 When the block is registered on the server, you only need to register the client-side settings on the client using the same block’s name.
-
+ -->
+サーバーでブロックを登録した場合、クライアントではクライアント側設定を同じブロック名で登録するだけで構いません。
+
+<!--
 **Example:**
+ -->
+**例:**
 
 ```js
 registerBlockType( 'my-plugin/notice', {
@@ -149,16 +180,32 @@
 } );
 ```
 
+<!--
 Although registering the block also on the server with PHP is still recommended for the reasons above, if you want to register it only client-side you can now use `registerBlockType` method from `@wordpress/blocks` package to register a block type using the metadata loaded from `block.json` file.
-
+ -->
+上述の理由により、PHP を使用してサーバー上にもブロックを登録することが推奨されていますが、クライアントサイドだけでブロックを登録する場合は、`@wordpress/blocks` パッケージの `registerBlockType` メソッドを使用して、`block.json` ファイルから読み込んだメタデータでブロックタイプを登録できます。
+
+<!--
 The function takes two params:
-
+ -->
+関数は2つの引数を取ります。
+
+<!--
 -   `$blockNameOrMetadata` (`string`|`Object`) – block type name (supported previously) or the metadata object loaded from the `block.json` file with a bundler (e.g., webpack) or a custom Babel plugin.
 -   `$settings` (`Object`) – client-side block settings.
-
+ -->
+-   `$blockNameOrMetadata` (`string`|`Object`) – ブロックタイプ名 (以前からサポート済み)、または、webpack などのバンドラーやカスタム Babel プラグインで、`block.json`ファイルからロードされたメタデータオブジェクトです。
+-   `$settings` (`Object`) – クライアント側のブロックの設定。
+
+<!--
 It returns the registered block type (`WPBlock`) on success or `undefined` on failure.
-
+ -->
+関数は、成功すると登録されたブロックタイプ (`WPBlock`)、失敗すると `undefined` を返します。
+
+<!--
 **Example:**
+ -->
+**例:**
 
 ```js
 import { registerBlockType } from '@wordpress/blocks';
@@ -170,8 +217,7 @@
 	// ...other client-side settings
 } );
 ```
-
->>>>>>> c38fa07c
+<!--
 ## Block API
  -->
 ## ブロック API
@@ -183,19 +229,32 @@
 
 ### API Version
 
+<!--
 -   Type: `number`
 -   Optional
 -   Localized: No
 -   Property: `apiVersion`
 -   Default: `1`
+ -->
+-   型: `number`
+-   オプション
+-   ローカライズ: 不可
+-   プロパティ: `apiVersion`
+-   デフォルト: `1`
 
 ```json
 { "apiVersion": 2 }
 ```
 
+<!--
 The version of the Block API used by the block. The most recent version is `2` and it was introduced in WordPress 5.6.
-
+ -->
+ブロックが使用するBlock APIのバージョン。最新のバージョンは `2` で、WordPress 5.6 で導入されました。
+
+<!--
 See the [the API versions documentation](/docs/reference-guides/block-api/block-api-versions.md) for more details.
+ -->
+詳細については [API バージョンのドキュメント](/docs/reference-guides/block-api/block-api-versions.md) を参照してください。
 
 ### Name
 
