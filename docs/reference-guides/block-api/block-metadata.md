--- conflicted
+++ resolved
@@ -21,15 +21,11 @@
 -   ブロックタイプの属性を定義します。
 -   ブロックタイプのすべてのスクリプトとスタイルを登録します。
  -->
-<!--
-
-<<<<<<< HEAD
-Starting in WordPress 5.8 release, we encourage using the `block.json` metadata file as the canonical way to register block types. Here is an example `block.json` file that would define the metadata for a plugin create a notice block.
- -->
-WordPress 5.8のリリースから、ブロックタイプを登録する標準の方法として、`block.json` メタデータファイルの使用が推奨されています。以下は、通知ブロックを作成するプラグインのメタデータを定義する `block.json` ファイルの例です。
-=======
+
+<!--
 Starting in WordPress 5.8 release, we recommend using the `block.json` metadata file as the canonical way to register block types with both PHP (server-side) and JavaScript (client-side). Here is an example `block.json` file that would define the metadata for a plugin create a notice block.
->>>>>>> 401260c6
+ -->
+WordPress 5.8のリリースから、PHP (サーバーサイド) と JavaScript (クライアントサイド) の両方でブロックタイプを登録する正規の方法として、`block.json` メタデータファイルの使用が推奨されています。以下は、通知ブロックを作成するプラグインのメタデータを定義する `block.json` ファイルの例です。
 
 <!--
 **Example:**
@@ -423,14 +419,11 @@
 { "ancestor": [ "my-block/product" ] }
 ```
 
-<<<<<<< HEAD
-<!-- 
-The `ancestor` property makes a block available inside the specified block types at any position of the ancestor block subtree. That allows, for example, to place a ‘Comment Content’ block inside a ‘Column’ block, as long as ‘Column’ is somewhere within a ‘Comment Template’ block. In comparrison to the `parent` property blocks that specify their `ancestor` can be placed anywhere in the subtree whilst blocks with a specified `parent` need to be direct children.
- -->
-`ancestor` プロパティは、指定されたブロックタイプの中で、祖先ブロックサブツリーの任意の位置において、ブロックを利用可能にします。例えば、`Column` ブロックが `Comment Template` ブロック内のどこかにいる限り、`Comment Content` ブロックを `Column` ブロックの中に配置可能にすることができます。`parent` プロパティと比較すると、 `ancestor` を指定したブロックはサブツリーのどこにでも配置できますが、 `parent` を指定したブロックは直接の子である必要があります。
-=======
+<!-- 
 The `ancestor` property makes a block available inside the specified block types at any position of the ancestor block subtree. That allows, for example, to place a ‘Comment Content’ block inside a ‘Column’ block, as long as ‘Column’ is somewhere within a ‘Comment Template’ block. In comparison to the `parent` property blocks that specify their `ancestor` can be placed anywhere in the subtree whilst blocks with a specified `parent` need to be direct children.
->>>>>>> 401260c6
+ -->
+`ancestor` プロパティは、指定されたブロックタイプの中で、祖先ブロックサブツリーの任意の位置において、ブロックを利用可能にします。例えば、`Column` ブロックが `Comment Template` ブロック内のどこかにいる限り、`Comment Content` ブロックを `Column` ブロックの中に配置できます。`parent` プロパティと比較すると、 `ancestor` を指定したブロックはサブツリーのどこにでも配置できますが、 `parent` を指定したブロックは直接の子である必要があります。
+
 
 ### Icon
 
@@ -661,9 +654,9 @@
 	"usesContext": [ "message" ]
 }
 ```
-
-<<<<<<< HEAD
+<!-- 
 ### Editor Selectors
+ -->
 <!-- 
 -   Type: `object`
 -   Optional
@@ -672,13 +665,14 @@
 -   Default: `{}`
 -   Since: `WordPress 6.3.0`
  -->
+<!-- 
 -   型: `object`
 -   オプション
 -   ローカライズ: 不可
 -   プロパティ: `editorSelectors`
 -   デフォルト: `{}`
 -   Since: `WordPress 6.3.0`
-
+ -->
 <!-- 
 Any editor specific custom CSS selectors, keyed by `root`, feature, or
 sub-feature, to be used when generating block styles for theme.json
@@ -688,6 +682,7 @@
 
 See the [the selectors documentation](/docs/reference-guides/block-api/block-selectors.md) for more details.
  -->
+<!-- 
 エディターの theme.json (グローバルスタイル) スタイルシートのブロックスタイルを生成する際に使用される、`root`、フィーチャー、サブフィーチャーをキーとする任意のエディター固有カスタム CSS セレクタ。
 
 エディター固有セレクタは `selectors` プロパティ内部で定義されたスタイルを上側期します。
@@ -708,9 +703,7 @@
 	}
 }
 ```
-
-=======
->>>>>>> 401260c6
+ -->
 ### Selectors
 
 <!-- 
@@ -738,10 +731,7 @@
 theme.json (グローバルスタイル) スタイルシートのブロックスタイルを生成する際に使用される、`root`、フィーチャー、サブフィーチャーをキーとする任意のカスタム CSS セレクタ。
 カスタムセレクタを提供することで、どのブロック要素にどのスタイルを適用するかを細かく制御できます。例えば、typoraphy スタイルは内部の見出しだけに適用し、color は外部のブロックラッパー全体に適用するなど。
 
-<<<<<<< HEAD
-<!-- 
-=======
->>>>>>> 401260c6
+<!-- 
 See the [the selectors documentation](/docs/reference-guides/block-api/block-selectors.md) for more details.
  -->
 詳細については[セレクタのドキュメント](https://ja.wordpress.org/team/handbook/block-editor/reference-guides/block-api/block-selectors/)を参照してください。
