<!--
# Metadata
 -->
# メタデータ

<!--
To register a new block type using metadata that can be shared between codebase that uses JavaScript and PHP, start by creating a `block.json` file. This file:
 -->
JavaScript コードと PHP コードベース間で共有可能なメタデータを使用して、新しいブロックタイプを登録できます。これにはまず `block.json` ファイルを作成します。`block.json` ファイルは、

<!--
-   Gives a name to the block type.
-   Defines some important metadata about the registered block type (title, category, icon, description, keywords).
-   Defines the attributes of the block type.
-   Registers all the scripts and styles for your block type.
 -->
-   ブロックタイプに名前を付与します。
-   登録されるブロックタイプの重要なメタデータを定義します。例: title、category、icon、description、keywords
-   ブロックタイプの属性を定義します。
-   ブロックタイプのすべてのスクリプトとスタイルを登録します。

<!--
**Example:**
 -->
**例:**

```json
{
	"apiVersion": 2,
	"name": "my-plugin/notice",
	"title": "Notice",
	"category": "text",
	"parent": [ "core/group" ],
	"icon": "star",
	"description": "Shows warning, error or success notices…",
	"keywords": [ "alert", "message" ],
	"textdomain": "my-plugin",
	"attributes": {
		"message": {
			"type": "string",
			"source": "html",
			"selector": ".message"
		}
	},
	"providesContext": {
		"my-plugin/message": "message"
	},
	"usesContext": [ "groupId" ],
	"supports": {
		"align": true
	},
	"styles": [
		{ "name": "default", "label": "Default", "isDefault": true },
		{ "name": "other", "label": "Other" }
	],
	"example": {
		"attributes": {
			"message": "This is a notice!"
		}
	},
	"editorScript": "file:./build/index.js",
	"script": "file:./build/script.js",
	"editorStyle": "file:./build/index.css",
	"style": "file:./build/style.css"
}
```

<!--
The same file is also used when [submitting block to Block Directory](/docs/getting-started/tutorials/create-block/submitting-to-block-directory.md).
 -->
[ブロックディレクトリへブロックをサブミットする](https://ja.wordpress.org/team/handbook/block-editor/handbook/tutorials/create-block/submitting-to-block-directory/)際にも同じファイルが使用されます。

<!--
## Server-side registration
 -->
## サーバーサイドでの登録

<<<<<<< HEAD
<!--
There is also [`register_block_type_from_metadata`](https://developer.wordpress.org/reference/functions/register_block_type_from_metadata/) function that aims to simplify the block type registration on the server from metadata stored in the `block.json` file.
 -->
また [`register_block_type_from_metadata`](https://developer.wordpress.org/reference/functions/register_block_type_from_metadata/) 関数を使用すると、サーバーで `block.json` ファイル内に保存されたメタデータから簡単にブロックタイプを登録できます。

<!--
This function takes two params:
 -->
`register_block_type_from_metadata` 関数は2つの引数を取ります。

<!--
-   `$path` (`string`) – path to the folder where the `block.json` file is located or full path to the metadata file if named differently.
=======
The [`register_block_type`](https://developer.wordpress.org/reference/functions/register_block_type/) function that aims to simplify the block type registration on the server, can read metadata stored in the `block.json` file.

This function takes two params relevant in this context (`$block_type` accepts more types and variants):

-   `$block_type` (`string`) – path to the folder where the `block.json` file is located or full path to the metadata file if named differently.
>>>>>>> ac58c5d4
-   `$args` (`array`) – an optional array of block type arguments. Default value: `[]`. Any arguments may be defined. However, the one described below is supported by default:
    -   `$render_callback` (`callable`) – callback used to render blocks of this block type.
 -->
-   `$path` (`string`) – `block.json` ファイルのあるフォルダーへのパス、または、名前が異なる場合、メタデータファイルへのフルパス。
-   `$args` (`array`) – ブロックタイプ引数のオプション配列。デフォルト値は `[]`。任意の引数を定義可。ただし、以下はデフォルトでサポートされる。
    -   `$render_callback` (`callable`) – このブロックタイプのブロックをレンダーする際に使用されるコールバック。

<!--
It returns the registered block type (`WP_Block_Type`) on success or `false` on failure.
 -->
関数は、成功すると登録されたブロックタイプ (`WP_Block_Type`)、失敗すると `false` を返します。

<!--
**Example:**
 -->
**例:**

```php
register_block_type(
	__DIR__ . '/notice',
	array(
		'render_callback' => 'render_block_core_notice',
	)
);
```

<!--
## Block API
 -->
## ブロック API

<!--
This section describes all the properties that can be added to the `block.json` file to define the behavior and metadata of block types.
 -->
このセクションでは、`block.json` ファイルに追加可能な、ブロックタイプの振る舞いとメタデータを定義するすべてのプロパティを紹介します。

### Name

<!--
-   Type: `string`
-   Required
-   Localized: No
-   Property: `name`
 -->
-   型: `string`
-   必須
-   ローカライズ: 不可
-   プロパティ: `name`

```json
{ "name": "core/heading" }
```

<!--
The name for a block is a unique string that identifies a block. Names have to be structured as `namespace/block-name`, where namespace is the name of your plugin or theme.

**Note:** A block name can only contain lowercase alphanumeric characters, dashes, and at most one forward slash to designate the plugin-unique namespace prefix. It must begin with a letter.

**Note:** This name is used on the comment delimiters as `<!-- wp:my-plugin/book ->`. Block types in the `core` namespace do not include a namespace when serialized.
 -->
ブロック名は、ブロックを識別する固有の文字列です。名前の構造は `namespace/block-name` で、namespace はプラグインやテーマの名前です。

**注意:** ブロック名には、英数小文字、ダッシュ (`-`)、プラグイン固有の名前空間プレフィックスを表す最大1つのスラッシュ (`/`) のみを含められます。文字で始める必要があります。

**注意:** この名前はまた、コメントデリミッタとしても `<!-- wp:my-plugin/book -->` のように使用されます。なお、`core` 名前空間のブロックタイプは、シリアライズされる際に名前空間を含みません。

### Title

<!--
-   Type: `string`
-   Required
-   Localized: Yes
-   Property: `title`
 -->
-   型: `string`
-   必須
-   ローカライズ: 可能
-   プロパティ: `title`

```json
{ "title": "Heading" }
```

<!--
This is the display title for your block, which can be translated with our translation functions. The block inserter will show this name.
 -->
ブロックの表示タイトルです。翻訳関数で翻訳できます。ブロックインサーターはこの名前を表示します。

### Category

<!--
-   Type: `string`
-   Required
-   Localized: No
-   Property: `category`
 -->
-   型: `string`
-   必須
-   ローカライズ: 不可
-   プロパティ: `category`

```json
{ "category": "text" }
```
<!--
Blocks are grouped into categories to help users browse and discover them.
 -->
ブロックは、ユーザーの視認性と検索のしやすさのため、カテゴリーにグループ分けできます。

<!--
The core provided categories are:
 -->
コアの提供するカテゴリーは以下です。

-   text
-   media
-   design
-   widgets
-   theme
-   embed

<!--
Plugins and Themes can also register [custom block categories](/docs/reference-guides/filters/block-filters.md#managing-block-categories).

An implementation should expect and tolerate unknown categories, providing some reasonable fallback behavior (e.g. a "text" category).
 -->
プラグインとテーマはまた、[カスタムブロックカテゴリー](https://developer.wordpress.org/block-editor/developers/filters/block-filters/#managing-block-categories)を登録できます。

実装は、未知のカテゴリーを予想し、合理的なフォールバック (例: text カテゴリー) を提供する必要があります。

### Parent

<!--
-   Type: `string[]`
-   Optional
-   Localized: No
-   Property: `parent`
 -->
-   型: `string[]`
-   オプション
-   ローカライズ: 不可
-   プロパティ: `parent`

```json
{ "parent": [ "my-block/product" ] }
```

`parent` を設定すると、ブロックは、指定したブロック内にネストされた場合のみ利用可能になります。たとえば、「カートに追加」ブロックを、「商品」ブロック内でのみ利用可能にすることができます。

### Icon

<!--
-   Type: `string`
-   Optional
-   Localized: No
-   Property: `icon`
 -->
-   型: `string`
-   オプション
-   ローカライズ: 不可
-   プロパティ: `icon`

```json
{ "icon": "smile" }
```

<!--
An icon property should be specified to make it easier to identify a block. These can be any of WordPress' Dashicons (slug serving also as a fallback in non-js contexts).
 -->
ブロックを識別しやすくするために icon プロパティを指定してください。任意の WordPress Dashicons を指定できます。またスラッグは 非 js コンテキストでのフォールバックとなります。

<!--
**Note:** It's also possible to override this property on the client-side with the source of the SVG element. In addition, this property can be defined with JavaScript as an object containing background and foreground colors. This colors will appear with the icon when they are applicable e.g.: in the inserter. Custom SVG icons are automatically wrapped in the [wp.primitives.SVG](/packages/primitives/src/svg/README.md) component to add accessibility attributes (aria-hidden, role, and focusable).
 -->
**注意:** このプロパティはまた、クライアントサイドで、SVG 要素のソースで上書きすることもできます。加えて、このプロパティは背景色や前景色を含むオブジェクトとして、 JavaScript で定義できます。この色は、たとえばインサーター内で表示される場合にアイコンと一緒に使用されます。カスタム SVG アイコンは自動で [wp.primitives.SVG](/packages/primitives/src/svg/README.md) コンポーネントにラップされ、アクセシビリティ属性 (aria-hidden、role、focusable) が追加されます。

### Description

<!--
-   Type: `string`
-   Optional
-   Localized: Yes
-   Property: `description`
 -->
-   型: `string`
-   オプション
-   ローカライズ: 可能
-   プロパティ: `description`

```json
{
	"description": "Introduce new sections and organize content to help visitors"
}
```
<!--
This is a short description for your block, which can be translated with our translation functions. This will be shown in the block inspector.
 -->
ブロックの簡潔な説明です。翻訳関数で翻訳できます。ブロックインスペクターで表示されます。

### Keywords

<!--
-   Type: `string[]`
-   Optional
-   Localized: Yes
-   Property: `keywords`
-   Default: `[]`
 -->
-   型: `string[]`
-   オプション
-   ローカライズ: 可能
-   プロパティ: `keywords`
-   デフォルト: `[]`

```json
{ "keywords": [ "keyword1", "keyword2" ] }
```

<!--
Sometimes a block could have aliases that help users discover it while searching. For example, an image block could also want to be discovered by photo. You can do so by providing an array of unlimited terms (which are translated).
 -->
ブロックは、検索性の向上のため別名を持つことができます。たとえば、画像ブロックを「写真」でも検索できるようになります。語句は何個でも配列内に指定でき、翻訳の対象です。

### Text Domain

<!--
-   Type: `string`
-   Optional
-   Localized: No
-   Property: `textdomain`
 -->
-   型: `string`
-   オプション
-   ローカライズ: 不可
-   プロパティ: `textdomain`

```json
{ "textdomain": "my-plugin" }
```

<!--
The [gettext](https://www.gnu.org/software/gettext/) text domain of the plugin/block. More information can be found in the [Text Domain](https://developer.wordpress.org/plugins/internationalization/how-to-internationalize-your-plugin/#text-domains) section of the [How to Internationalize your Plugin](https://developer.wordpress.org/plugins/internationalization/how-to-internationalize-your-plugin/) page.
 -->
プラグインブロックの [gettext](https://www.gnu.org/software/gettext/) テキストドメイン。詳細については「[プラグインの国際化](https://developer.wordpress.org/plugins/internationalization/how-to-internationalize-your-plugin/)」の「[テキストドメイン](https://developer.wordpress.org/plugins/internationalization/how-to-internationalize-your-plugin/#text-domains)」セクションを参照してください。

### Attributes

<!--
-   Type: `object`
-   Optional
-   Localized: No
-   Property: `attributes`
-   Default: `{}`
 -->
-   型: `object`
-   オプション
-   ローカライズ: 不可
-   プロパティ: `attributes`
-   デフォルト: `{}`

```json
{
	"attributes": {
		"cover": {
			"type": "string",
			"source": "attribute",
			"selector": "img",
			"attribute": "src"
		},
		"author": {
			"type": "string",
			"source": "html",
			"selector": ".book-author"
		}
	}
}
```

<!--
Attributes provide the structured data needs of a block. They can exist in different forms when they are serialized, but they are declared together under a common interface.
 -->
attributes (属性) は、ブロックに必要な構造化データを提供します。シリアライズされる際には異なる形式で存在できますが、共通インターフェースの下で一緒に宣言されます。

<!--
See the [the attributes documentation](/docs/reference-guides/block-api/block-attributes.md) for more details.
 -->
詳細については、[属性のドキュメント](https://ja.wordpress.org/team/handbook/block-editor/reference-guides/block-api/block-attributes/) を参照してください。

### Provides Context

<!--
-   Type: `object`
-   Optional
-   Localized: No
-   Property: `providesContext`
-   Default: `{}`
 -->
-   型: `object`
-   オプション
-   ローカライズ: 不可
-   プロパティ: `providesContext`
-   デフォルト: `{}`

<!--
Context provided for available access by descendants of blocks of this type, in the form of an object which maps a context name to one of the block's own attribute.
 -->
このタイプのブロックの子孫ブロックによる、利用可能なアクセスのために提供されるコンテキスト。形式は、コンテキスト名をブロック自身の属性とマップするオブジェクト。

<!--
See [the block context documentation](/docs/reference-guides/block-api/block-context.md) for more details.
 -->
詳細については [ブロックコンテキストのドキュメント](https://ja.wordpress.org/team/handbook/block-editor/reference-guides/block-api/block-context/) を参照してください。

```json
{
	"providesContext": {
		"my-plugin/recordId": "recordId"
	}
}
```

### Context

<!--
-   Type: `string[]`
-   Optional
-   Localized: No
-   Property: `usesContext`
-   Default: `[]`
 -->
-   型: `string[]`
-   オプション
-   ローカライズ: 不可
-   プロパティ: `usesContext`
-   デフォルト: `[]`

<!--
Array of the names of context values to inherit from an ancestor provider.
 -->
先祖のプロバイダから継承するコンテキスト値の名前の配列

<!--
See [the block context documentation](/docs/reference-guides/block-api/block-context.md) for more details.
 -->
詳細については [ブロックコンテキストのドキュメント](https://ja.wordpress.org/team/handbook/block-editor/reference-guides/block-api/block-context/) を参照してください。

```json
{
	"usesContext": [ "message" ]
}
```

### Supports

<!--
-   Type: `object`
-   Optional
-   Localized: No
-   Property: `supports`
-   Default: `{}`
 -->
-   型: `object`
-   オプション
-   ローカライズ: 不可
-   プロパティ: `supports`
-   デフォルト: `{}`

<!--
It contains as set of options to control features used in the editor. See the [the supports documentation](/docs/reference-guides/block-api/block-supports.md) for more details.
 -->
エディターで使用される機能を制御するオプションのセットとして含みます。詳細については [サポートのドキュメント](https://ja.wordpress.org/team/handbook/block-editor/reference-guides/block-api/block-supports/)) を参照してください。


### Block Styles

<!--
-   Type: `array`
-   Optional
-   Localized: Yes (`label` only)
-   Property: `styles`
-   Default: `[]`
 -->
-   型: `array`
-   オプション
-   ローカライズ: 可能 (`label` のみ)
-   プロパティ: `styles`
-   デフォルト: `[]`

```json
{
	"styles": [
		{ "name": "default", "label": "Default", "isDefault": true },
		{ "name": "other", "label": "Other" }
	]
}
```

<!--
Block styles can be used to provide alternative styles to block. It works by adding a class name to the block's wrapper. Using CSS, a theme developer can target the class name for the block style if it is selected.
 -->
ブロックスタイルを使用すると、ブロックに代替のスタイルを与えられます。ブロックのラッパーにクラス名が追加されます。テーマ開発者は CSS を使用して、選択された際のブロックスタイルのターゲットにこのクラス名を指定できます。

<!--
Plugins and Themes can also register [custom block style](/docs/reference-guides/filters/block-filters.md#block-styles) for existing blocks.
 -->
プラグインやテーマはまた既存のブロックに対して、[カスタムブロックスタイル](https://developer.wordpress.org/block-editor/developers/filters/block-filters/#block-styles) を登録できます。


### Example

<!--
-   Type: `object`
-   Optional
-   Localized: No
-   Property: `example`
 -->
-   型: `object`
-   オプション
-   ローカライズ: 不可
-   プロパティ: `example`

```json
{
	"example": {
		"attributes": {
			"message": "This is a notice!"
		}
	}
}
```

<!--
It provides structured example data for the block. This data is used to construct a preview for the block to be shown in the Inspector Help Panel when the user mouses over the block.
 -->
ブロックに構造化されたサンプルデータを提供します。このデータはブロックのプレビューを構築する際に使用され、インスペクターヘルプパネルでユーザーがブロックの上にマウスを移動すると表示されます。

<!--
See the [the example documentation](/docs/reference-guides/block-api/block-registration.md#example-optional) for more details.
 -->
詳細については [ドキュメントの「example (オプション)」セクション](https://ja.wordpress.org/team/handbook/block-editor/reference-guides/block-api/block-registration/) を参照してください。

### Editor Script

<!--
-   Type: `string` ([WPDefinedAsset](#WPDefinedAsset))
-   Optional
-   Localized: No
-   Property: `editorScript`
 -->
-   型: `string` ([WPDefinedAsset](#WPDefinedAsset))
-   オプション
-   ローカライズ: 不可
-   プロパティ: `editorScript`

```json
{ "editorScript": "file:./build/index.js" }
```

<!--
Block type editor script definition. It will only be enqueued in the context of the editor.
 -->
ブロックタイプエディタースクリプト定義。エディターのコンテキスト内でのみエンキューされます。

### Script

<!--
-   Type: `string` ([WPDefinedAsset](#WPDefinedAsset))
-   Optional
-   Localized: No
-   Property: `script`
 -->
-   型: `string` ([WPDefinedAsset](#WPDefinedAsset))
-   オプション
-   ローカライズ: 不可
-   プロパティ: `script`

```json
{ "script": "file:./build/script.js" }
```

<!--
Block type frontend script definition. It will be enqueued both in the editor and when viewing the content on the front of the site.
 -->
ブロックタイプフロントエンドスクリプト定義。エディター内、および、サイトのフロントエンドでコンテンツが表示される際の両方でエンキューされます。

### Editor Style

<!--
-   Type: `string` ([WPDefinedAsset](#WPDefinedAsset))
-   Optional
-   Localized: No
-   Property: `editorStyle`
 -->
-   型: `string` ([WPDefinedAsset](#WPDefinedAsset))
-   オプション
-   ローカライズ: 不可
-   プロパティ: `editorStyle`

```json
{ "editorStyle": "file:./build/index.css" }
```

<!--
Block type editor style definition. It will only be enqueued in the context of the editor.
 -->
ブロックタイプエディタースタイル定義。エディターのコンテキスト内でのみエンキューされます。

### Style

<!--
-   Type: `string` ([WPDefinedAsset](#WPDefinedAsset))
-   Optional
-   Localized: No
-   Property: `style`
 -->
-   型: `string` ([WPDefinedAsset](#WPDefinedAsset))
-   オプション
-   ローカライズ: 不可
-   プロパティ: `style`

```json
{ "style": "file:./build/style.css" }
```

<!--
Block type frontend style definition. It will be enqueued both in the editor and when viewing the content on the front of the site.
 -->
ブロックタイプフロントエンドスタイル定義。エディター内、および、サイトのフロントエンドでコンテンツが表示される際の両方でエンキューされます。

<!--
## Assets
 -->
## アセット

<!--
### `WPDefinedAsset`
 -->
### WPDefinedAsset

<!--
The `WPDefinedAsset` type is a subtype of string, where the value represents a path to a JavaScript or CSS file relative to where `block.json` file is located. The path provided must be prefixed with `file:`. This approach is based on how npm handles [local paths](https://docs.npmjs.com/files/package.json#local-paths) for packages.

An alternative would be a script or style handle name referencing a registered asset using WordPress helpers.
 -->
`WPDefinedAsset` タイプは string のサブタイプです。値は、`block.json` ファイルの場所から JavaScript ファイルや CSS ファイルへの相対パスで表します。提供されるパスには、接頭辞 `file:` を付ける必要があります。この方法は npm のパッケージの[ローカルパス](https://docs.npmjs.com/files/package.json#local-paths) を扱う方法に基づいています。

代わりに WordPress ヘルパーを使用して登録されたアセットを参照する、スクリプトハンドル名やスタイルハンドル名も使用できます。
<!--
**Example:**
 -->
**例:**

<!--
In `block.json`:
 -->
`block.json` 内

```json
{
	"editorScript": "file:./build/index.js",
	"editorStyle": "my-editor-style-handle"
}
```

<!--
In the context of WordPress, when a block is registered with PHP, it will automatically register all scripts and styles that are found in the `block.json` file and use file paths rather than asset handles.
 -->
WordPress のコンテキストで、PHP でブロックを登録すると、`block.json` ファイル内に見つかるすべてのスクリプトとスタイルは自動的に登録され、アセットハンドルでなくファイルパスが使用されます。

<!--
That's why, the `WPDefinedAsset` type has to offer a way to mirror also the shape of params necessary to register scripts and styles using [`wp_register_script`](https://developer.wordpress.org/reference/functions/wp_register_script/) and [`wp_register_style`](https://developer.wordpress.org/reference/functions/wp_register_style/), and then assign these as handles associated with your block using the `script`, `style`, `editor_script`, and `editor_style` block type registration settings.
 -->
`WPDefinedAsset` タイプがミラーする方法だけでなく、[`wp_register_script`](https://developer.wordpress.org/reference/functions/wp_register_script/) と [`wp_register_style`](https://developer.wordpress.org/reference/functions/wp_register_style/) を使用してスクリプトとスタイルを登録する際に必要なパラメータも提供する必要があるのはこのためです。ブロックタイプ登録設定 `script`、`style`、`editor_script`、`editor_style` を使用して、ブロックに関連付けられたハンドルとして割り当てます。

<!--
It's possible to provide an object which takes the following shape:
 -->
次の形式を取るオブジェクトを提供することができます。

<!--
-   `handle` (`string`) - the name of the script. If omitted, it will be auto-generated.
-   `dependencies` (`string[]`) - an array of registered script handles this script depends on. Default value: `[]`.
-   `version` (`string`|`false`|`null`) - string specifying the script version number, if it has one, which is added to the URL as a query string for cache busting purposes. If the version is set to `false`, a version number is automatically added equal to current installed WordPress version. If set to `null`, no version is added. Default value: `false`.
 -->
-   `handle` (`string`) - スクリプトの名前。省略すると、自動的に生成される。
-   `dependencies` (`string[]`) - このスクリプトが依存する、登録されたスクリプトのハンドルの配列。デフォルト値: `[]`。
-   `version` (`string`|`false`|`null`) - スクリプトのバージョン番号を指定する文字列。バージョンを指定すると、番号は URL にクエリ文字列として追加されます。これはキャッシュを避けるためです。`false` に設定すると、バージョン番号は自動的に、現在インストールされている WordPress のバージョンが追加されます。`null` に設定すると、バージョンは追加されません。デフォルト値: `false`。

<!--
The definition is stored inside separate PHP file which ends with `.asset.php` and is located next to the JS/CSS file listed in `block.json`. WordPress will automatically detect this file through pattern matching. This option is the preferred one as it is expected it will become an option to auto-generate those asset files with `@wordpress/scripts` package.
 -->
定義は、個別の PHP ファイル内に保存されます。ファイル名の最後は `.asset.php` で、`block.json` にリストされた JavaScript や CSS ファイルの隣に配置されます。WordPress は自動的にこのファイルをパターンマッチで検知します。`@wordpress/scripts` パッケージでこれらのアセットファイルを自動生成するオプションになると期待されるため、このオプションが好まれます。

<!--
**Example:**
 -->
**例:**

```
build/
├─ index.js
└─ index.asset.php
```

<!--
In `block.json`:
 -->
`block.json` 内

```json
{ "editorScript": "file:./build/index.js" }
```

<!--
In `build/index.asset.php`:
 -->
`build/index.asset.php` 内

```php
<?php
return array(
	'dependencies' => array(
		'wp-blocks',
		'wp-element',
		'wp-i18n',
	),
	'version'      => '3be55b05081a63d8f9d0ecb466c42cfd',
);
```
<!--
## Internationalization
 -->
## 国際化

<!--
WordPress string discovery automatically will translate fields marked in the documentation as translatable using the `textdomain` property when specified in the `block.json` file. In that case, localized properties will be automatically wrapped in `_x` function calls on the backend of WordPress when executing `register_block_type_from_metadata`. These translations are added as an inline script to the `wp-block-library` script handle in WordPress core or to the plugin's script handle.
 -->
<!--
WordPress 文字列ディスカバリは自動的に、翻訳可能とマークされたドキュメント内のフィールドを翻訳します。マークには `block.json` ファイル内の `textdomain` プロパティを使用します。このとき、ローカライズされるプロパティは、WordPress のバックエンドで`register_block_type_from_metadata` 実行時に、自動的に `_x` 関数でラップされます。これらの翻訳はインラインスクリプトとして WordPress コアの `wp-block-library` スクリプトハンドル、またはプラグインのスクリプトハンドルに追加されます。
 -->
<!--
WordPress string discovery system can automatically translate fields marked in this document as translatable. First, you need to set the `textdomain` property in the `block.json` file that provides block metadata.
 -->
WordPress 文字列ディスカバリシステムは、このドキュメントで翻訳可能とマークされたフィールドを自動的に翻訳します。まずブロックメタデータを提供する `block.json` ファイル内で `textdomain` プロパティを設定する必要があります。

<!--
**Example:**
 -->
**例:**

```json
{
	"title": "My block",
	"description": "My block is fantastic",
	"keywords": [ "fantastic" ],
	"textdomain": "my-plugin"
}
```

### PHP

<<<<<<< HEAD
<!--
In PHP, localized properties will be automatically wrapped in `_x` function calls on the backend of WordPress when executing `register_block_type_from_metadata`. These translations get added as an inline script to the plugin's script handle or to the `wp-block-library` script handle in WordPress core.
 -->
PHP では、ローカライズされるプロパティは、WordPress のバックエンドで`register_block_type_from_metadata` 実行時に、自動的に `_x` 関数でラップされます。これらの翻訳はインラインスクリプトとしてプラグインのスクリプトハンドル、または WordPress コアの `wp-block-library` スクリプトハンドルに追加されます。

<!--
The way `register_block_type_from_metadata` processes translatable values is roughly equivalent to the following code snippet:
 -->
`register_block_type_from_metadata` プロセスの働きにより、翻訳可能な値は、およそ次のコードスニペットのようになります。
=======
In PHP, localized properties will be automatically wrapped in `_x` function calls on the backend of WordPress when executing `register_block_type`. These translations get added as an inline script to the plugin's script handle or to the `wp-block-library` script handle in WordPress core.

The way `register_block_type` processes translatable values is roughly equivalent to the following code snippet:
>>>>>>> ac58c5d4

```php
<?php
$metadata = array(
	'title'       => _x( 'My block', 'block title', 'my-plugin' ),
	'description' => _x( 'My block is fantastic!', 'block description', 'my-plugin' ),
	'keywords'    => array( _x( 'fantastic', 'block keyword', 'my-plugin' ) ),
);
```

<!--
Implementation follows the existing [get_plugin_data](https://codex.wordpress.org/Function_Reference/get_plugin_data) function which parses the plugin contents to retrieve the plugin’s metadata, and it applies translations dynamically.
 -->
実装は既存の [get_plugin_data](https://codex.wordpress.org/Function_Reference/get_plugin_data) 関数に従い、プラグインのコンテンツをパースしてプラグインのメタデータを取得し、動的に翻訳を適用します。

### JavaScript

<!--
In JavaScript, you can use `registerBlockType` method from `@wordpress/blocks` package and pass the metadata object loaded from `block.json` as the first param. All localized properties get automatically wrapped in `_x` (from `@wordpress/i18n` package) function calls similar to how it works in PHP.
 -->
JavaScript では `@wordpress/blocks` パッケージから `registerBlockType` を使用し、第1引数に `block.json` からロードされたブロックメタデータオブジェクトを渡すことができます。すべてのローカライズされたプロパティは自動的に `@wordpress/i18n` パッケージの `_x` 関数呼び出しでラップされます。これは PHP での動作と同様です。

<!--
**Example:**
 -->
**例:**

```js
import { registerBlockType } from '@wordpress/blocks';
import Edit from './edit';
import metadata from './block.json';

registerBlockType( metadata, {
	edit: Edit,
	// ...other client-side settings
} );
```

<!--
## Backward Compatibility
 -->
## 後方互換性

<!--
The existing registration mechanism (both server side and frontend) will continue to work, it will serve as low-level implementation detail for the `block.json` based registration.

Once all details are ready, Core Blocks will be migrated iteratively and third-party blocks will see warnings appearing in the console to encourage them to refactor the block registration API used.

The following properties are going to be supported for backward compatibility reasons on the client-side only. Some of them might be replaced with alternative APIs in the future:
 -->
既存の登録方式は、サイバーサイド、フロントエンドの両方で引き続き動作します。`block.json` ベース登録の、ローレベルな実装詳細として機能します。

すべての詳細が準備できたら、コアブロックが徐々に移行される予定です。また、サードパーティ製のブロックはコンソールに警告が表示され、使用中のブロック登録 API をリファクタリングするよう促されます。

次のプロパティは後方互換性のため、クライアントサイドのみでサポートされる予定です。将来的にはこのうちのいくつかが代替の API で置換されるかもしれません。

<!--
-   `edit` - see the [Edit and Save](/docs/reference-guides/block-api/block-edit-save.md) documentation for more details.
-   `save` - see the [Edit and Save](/docs/reference-guides/block-api/block-edit-save.md) documentation for more details.
-   `transforms` - see the [Transforms](/docs/reference-guides/block-api/block-registration.md#transforms-optional) documentation for more details.
-   `deprecated` - see the [Deprecated Blocks](/docs/reference-guides/block-api/block-deprecation.md) documentation for more details.
-   `merge` - undocumented as of today. Its role is to handle merging multiple blocks into one.
-   `getEditWrapperProps` - undocumented as well. Its role is to inject additional props to the block edit's component wrapper.
 -->
-   `edit` - 詳細についてはドキュメント「[edit と save](https://ja.wordpress.org/team/handbook/block-editor/reference-guides/block-api/block-edit-save/)」を参照してください。
-   `save` - 詳細についてはドキュメント「[edit と save](https://ja.wordpress.org/team/handbook/block-editor/reference-guides/block-api/block-edit-save/)」を参照してください。
-   `transforms` - 詳細についてはドキュメント「[transforms](https://ja.wordpress.org/team/handbook/block-editor/reference-guides/block-api/block-registration/)」を参照してください。
-   `deprecated` - 詳細についてはドキュメント「[非推奨にするブロック](https://ja.wordpress.org/team/handbook/block-editor/reference-guides/block-api/block-deprecation/)」を参照してください。
-   `merge` - 今日現在、ドキュメントされていません。役割としては、複数のブロックを1つにマージ処理します。
-   `getEditWrapperProps` - 同様に、ドキュメントされていません。役割としては、ブロック編集のコンポーネントラッパーに追加の props を注入します。

<!--
**Example**:
 -->
**例**:

<!--
```js
import { registerBlockType } from '@wordpress/blocks';

registerBlockType( 'my-plugin/block-name', {
	edit: function () {
		// Edit definition goes here.
	},
	save: function () {
		// Save definition goes here.
	},
	getEditWrapperProps: function () {
		// Implementation goes here.
	},
} );
```
 -->
```js
wp.blocks.registerBlockType( 'my-block/name', {
	edit: function () {
		// edit 定義がここに来ます。
	},
	save: function () {
		// save 定義がここに来ます。
	},
	getEditWrapperProps: function () {
		// 実装がここに来ます。
	},
} );
```

<!--
In the case of [dynamic blocks](/docs/how-to-guides/block-tutorial/creating-dynamic-blocks.md) supported by WordPress, it should be still possible to register `render_callback` property using both [`register_block_type`](https://developer.wordpress.org/reference/functions/register_block_type/) and `register_block_type_from_metadata` functions on the server.
 -->
WordPress にサポートされる [ダイナミックブロック](https://ja.wordpress.org/team/handbook/block-editor/how-to-guides/block-tutorial/creating-dynamic-blocks/) の場合、サーバー上で [`register_block_type`](https://developer.wordpress.org/reference/functions/register_block_type/) と `register_block_type_from_metadata` の両方を使用して `render_callback` プロパティを登録することは変わらず可能です。

<<<<<<< HEAD
[原文](https://github.com/WordPress/gutenberg/blob/trunk/docs/reference-guides/block-api/block-metadata.md)
=======
In the case of [dynamic blocks](/docs/how-to-guides/block-tutorial/creating-dynamic-blocks.md) supported by WordPress, it should be still possible to register `render_callback` property using both [`register_block_type`](https://developer.wordpress.org/reference/functions/register_block_type/) function on the server.
>>>>>>> ac58c5d4
<|MERGE_RESOLUTION|>--- conflicted
+++ resolved
@@ -75,30 +75,22 @@
  -->
 ## サーバーサイドでの登録
 
-<<<<<<< HEAD
-<!--
-There is also [`register_block_type_from_metadata`](https://developer.wordpress.org/reference/functions/register_block_type_from_metadata/) function that aims to simplify the block type registration on the server from metadata stored in the `block.json` file.
- -->
-また [`register_block_type_from_metadata`](https://developer.wordpress.org/reference/functions/register_block_type_from_metadata/) 関数を使用すると、サーバーで `block.json` ファイル内に保存されたメタデータから簡単にブロックタイプを登録できます。
-
-<!--
-This function takes two params:
- -->
-`register_block_type_from_metadata` 関数は2つの引数を取ります。
-
-<!--
--   `$path` (`string`) – path to the folder where the `block.json` file is located or full path to the metadata file if named differently.
-=======
+<!--
 The [`register_block_type`](https://developer.wordpress.org/reference/functions/register_block_type/) function that aims to simplify the block type registration on the server, can read metadata stored in the `block.json` file.
-
+ -->
+[`register_block_type`](https://developer.wordpress.org/reference/functions/register_block_type/) 関数を使用すると、サーバーで `block.json` ファイル内に保存されたメタデータから簡単にブロックタイプを登録できます。
+
+<!--
 This function takes two params relevant in this context (`$block_type` accepts more types and variants):
-
+ -->
+この関数は、このコンテキストに関連する2つのパラメータを取ります (`$block_type` は、より多くのタイプやバリアントを受け入れます）。
+
+<!--
 -   `$block_type` (`string`) – path to the folder where the `block.json` file is located or full path to the metadata file if named differently.
->>>>>>> ac58c5d4
 -   `$args` (`array`) – an optional array of block type arguments. Default value: `[]`. Any arguments may be defined. However, the one described below is supported by default:
     -   `$render_callback` (`callable`) – callback used to render blocks of this block type.
  -->
--   `$path` (`string`) – `block.json` ファイルのあるフォルダーへのパス、または、名前が異なる場合、メタデータファイルへのフルパス。
+-   `$block_type` (`string`) – `block.json` ファイルのあるフォルダーへのパス、または、名前が異なる場合、メタデータファイルへのフルパス。
 -   `$args` (`array`) – ブロックタイプ引数のオプション配列。デフォルト値は `[]`。任意の引数を定義可。ただし、以下はデフォルトでサポートされる。
     -   `$render_callback` (`callable`) – このブロックタイプのブロックをレンダーする際に使用されるコールバック。
 
@@ -756,21 +748,16 @@
 
 ### PHP
 
-<<<<<<< HEAD
-<!--
-In PHP, localized properties will be automatically wrapped in `_x` function calls on the backend of WordPress when executing `register_block_type_from_metadata`. These translations get added as an inline script to the plugin's script handle or to the `wp-block-library` script handle in WordPress core.
- -->
-PHP では、ローカライズされるプロパティは、WordPress のバックエンドで`register_block_type_from_metadata` 実行時に、自動的に `_x` 関数でラップされます。これらの翻訳はインラインスクリプトとしてプラグインのスクリプトハンドル、または WordPress コアの `wp-block-library` スクリプトハンドルに追加されます。
-
-<!--
-The way `register_block_type_from_metadata` processes translatable values is roughly equivalent to the following code snippet:
- -->
-`register_block_type_from_metadata` プロセスの働きにより、翻訳可能な値は、およそ次のコードスニペットのようになります。
-=======
+<!--
 In PHP, localized properties will be automatically wrapped in `_x` function calls on the backend of WordPress when executing `register_block_type`. These translations get added as an inline script to the plugin's script handle or to the `wp-block-library` script handle in WordPress core.
-
+ -->
+PHP では、ローカライズされるプロパティは、WordPress のバックエンドで `register_block_type` 実行時に、自動的に `_x` 関数でラップされます。これらの翻訳はインラインスクリプトとしてプラグインのスクリプトハンドル、または WordPress コアの `wp-block-library` スクリプトハンドルに追加されます。
+
+<!--
 The way `register_block_type` processes translatable values is roughly equivalent to the following code snippet:
->>>>>>> ac58c5d4
+ -->
+`register_block_type` プロセスの働きにより、翻訳可能な値は、およそ次のコードスニペットのようになります。
+
 
 ```php
 <?php
@@ -847,7 +834,6 @@
  -->
 **例**:
 
-<!--
 ```js
 import { registerBlockType } from '@wordpress/blocks';
 
@@ -863,28 +849,11 @@
 	},
 } );
 ```
- -->
-```js
-wp.blocks.registerBlockType( 'my-block/name', {
-	edit: function () {
-		// edit 定義がここに来ます。
-	},
-	save: function () {
-		// save 定義がここに来ます。
-	},
-	getEditWrapperProps: function () {
-		// 実装がここに来ます。
-	},
-} );
-```
 
 <!--
 In the case of [dynamic blocks](/docs/how-to-guides/block-tutorial/creating-dynamic-blocks.md) supported by WordPress, it should be still possible to register `render_callback` property using both [`register_block_type`](https://developer.wordpress.org/reference/functions/register_block_type/) and `register_block_type_from_metadata` functions on the server.
- -->
-WordPress にサポートされる [ダイナミックブロック](https://ja.wordpress.org/team/handbook/block-editor/how-to-guides/block-tutorial/creating-dynamic-blocks/) の場合、サーバー上で [`register_block_type`](https://developer.wordpress.org/reference/functions/register_block_type/) と `register_block_type_from_metadata` の両方を使用して `render_callback` プロパティを登録することは変わらず可能です。
-
-<<<<<<< HEAD
+In the case of [dynamic blocks](/docs/how-to-guides/block-tutorial/creating-dynamic-blocks.md) supported by WordPress, it should be still possible to register `render_callback` property using both [`register_block_type`](https://developer.wordpress.org/reference/functions/register_block_type/) function on the server.
+ -->
+WordPress にサポートされる [ダイナミックブロック](https://ja.wordpress.org/team/handbook/block-editor/how-to-guides/block-tutorial/creating-dynamic-blocks/) の場合、サーバー上で [`register_block_type`](https://developer.wordpress.org/reference/functions/register_block_type/) 関数を使用して `render_callback` プロパティを登録することは変わらず可能です。
+
 [原文](https://github.com/WordPress/gutenberg/blob/trunk/docs/reference-guides/block-api/block-metadata.md)
-=======
-In the case of [dynamic blocks](/docs/how-to-guides/block-tutorial/creating-dynamic-blocks.md) supported by WordPress, it should be still possible to register `render_callback` property using both [`register_block_type`](https://developer.wordpress.org/reference/functions/register_block_type/) function on the server.
->>>>>>> ac58c5d4
