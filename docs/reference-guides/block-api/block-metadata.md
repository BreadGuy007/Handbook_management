--- conflicted
+++ resolved
@@ -1,14 +1,14 @@
-<!-- 
+<!--
 # Block Type Metadata
  -->
 # ブロックタイプメタデータ
 
-<!-- 
+<!--
 To register a new block type using metadata that can be shared between codebase that uses JavaScript and PHP, start by creating a `block.json` file. This file:
  -->
 JavaScript コードと PHP コードベース間で共有可能なメタデータを使用して、新しいブロックタイプを登録できます。これにはまず `block.json` ファイルを作成します。`block.json` ファイルは、
 
-<!-- 
+<!--
 -   Gives a name to the block type.
 -   Defines some important metadata about the registered block type (title, category, icon, description, keywords).
 -   Defines the attributes of the block type.
@@ -19,7 +19,7 @@
 -   ブロックタイプの属性を定義します。
 -   ブロックタイプのすべてのスクリプトとスタイルを登録します。
 
-<!-- 
+<!--
 **Example:**
  -->
 **例:**
@@ -65,27 +65,27 @@
 }
 ```
 
-<!-- 
+<!--
 The same file is also used when [submitting block to Block Directory](/docs/getting-started/tutorials/create-block/submitting-to-block-directory.md).
  -->
 [ブロックディレクトリへブロックをサブミットする](https://ja.wordpress.org/team/handbook/block-editor/handbook/tutorials/create-block/submitting-to-block-directory/)際にも同じファイルが使用されます。
 
-<!-- 
+<!--
 ## Server-side registration
  -->
 ## サーバーサイドでの登録
 
-<!-- 
+<!--
 There is also [`register_block_type_from_metadata`](https://developer.wordpress.org/reference/functions/register_block_type_from_metadata/) function that aims to simplify the block type registration on the server from metadata stored in the `block.json` file.
  -->
 また [`register_block_type_from_metadata`](https://developer.wordpress.org/reference/functions/register_block_type_from_metadata/) 関数を使用すると、サーバーで `block.json` ファイル内に保存されたメタデータから簡単にブロックタイプを登録できます。
 
-<!-- 
+<!--
 This function takes two params:
  -->
 `register_block_type_from_metadata` 関数は2つの引数を取ります。
 
-<!-- 
+<!--
 -   `$path` (`string`) – path to the folder where the `block.json` file is located or full path to the metadata file if named differently.
 -   `$args` (`array`) – an optional array of block type arguments. Default value: `[]`. Any arguments may be defined. However, the one described below is supported by default:
     -   `$render_callback` (`callable`) – callback used to render blocks of this block type.
@@ -94,12 +94,12 @@
 -   `$args` (`array`) – ブロックタイプ引数のオプション配列。デフォルト値は `[]`。任意の引数を定義可。ただし、以下はデフォルトでサポートされる。
     -   `$render_callback` (`callable`) – このブロックタイプのブロックをレンダーする際に使用されるコールバック。
 
-<!-- 
+<!--
 It returns the registered block type (`WP_Block_Type`) on success or `false` on failure.
  -->
 関数は、成功すると登録されたブロックタイプ (`WP_Block_Type`)、失敗すると `false` を返します。
 
-<!-- 
+<!--
 **Example:**
  -->
 **例:**
@@ -113,19 +113,19 @@
 );
 ```
 
-<!-- 
+<!--
 ## Block API
  -->
 ## ブロック API
 
-<!-- 
+<!--
 This section describes all the properties that can be added to the `block.json` file to define the behavior and metadata of block types.
  -->
 このセクションでは、`block.json` ファイルに追加可能な、ブロックタイプの振る舞いとメタデータを定義するすべてのプロパティを紹介します。
 
 ### Name
 
-<!-- 
+<!--
 -   Type: `string`
 -   Required
 -   Localized: No
@@ -140,7 +140,7 @@
 { "name": "core/heading" }
 ```
 
-<!-- 
+<!--
 The name for a block is a unique string that identifies a block. Names have to be structured as `namespace/block-name`, where namespace is the name of your plugin or theme.
 
 **Note:** A block name can only contain lowercase alphanumeric characters, dashes, and at most one forward slash to designate the plugin-unique namespace prefix. It must begin with a letter.
@@ -155,7 +155,7 @@
 
 ### Title
 
-<!-- 
+<!--
 -   Type: `string`
 -   Required
 -   Localized: Yes
@@ -170,14 +170,14 @@
 { "title": "Heading" }
 ```
 
-<!-- 
+<!--
 This is the display title for your block, which can be translated with our translation functions. The block inserter will show this name.
  -->
 ブロックの表示タイトルです。翻訳関数で翻訳できます。ブロックインサーターはこの名前を表示します。
 
 ### Category
 
-<!-- 
+<!--
 -   Type: `string`
 -   Required
 -   Localized: No
@@ -191,12 +191,12 @@
 ```json
 { "category": "text" }
 ```
-<!-- 
+<!--
 Blocks are grouped into categories to help users browse and discover them.
  -->
 ブロックは、ユーザーの視認性と検索のしやすさのため、カテゴリーにグループ分けできます。
 
-<!-- 
+<!--
 The core provided categories are:
  -->
 コアの提供するカテゴリーは以下です。
@@ -208,7 +208,7 @@
 -   theme
 -   embed
 
-<!-- 
+<!--
 Plugins and Themes can also register [custom block categories](/docs/reference-guides/filters/block-filters.md#managing-block-categories).
 
 An implementation should expect and tolerate unknown categories, providing some reasonable fallback behavior (e.g. a "text" category).
@@ -219,7 +219,7 @@
 
 ### Parent
 
-<!-- 
+<!--
 -   Type: `string[]`
 -   Optional
 -   Localized: No
@@ -238,7 +238,7 @@
 
 ### Icon
 
-<!-- 
+<!--
 -   Type: `string`
 -   Optional
 -   Localized: No
@@ -253,19 +253,19 @@
 { "icon": "smile" }
 ```
 
-<!-- 
+<!--
 An icon property should be specified to make it easier to identify a block. These can be any of WordPress' Dashicons (slug serving also as a fallback in non-js contexts).
  -->
 ブロックを識別しやすくするために icon プロパティを指定してください。任意の WordPress Dashicons を指定できます。またスラッグは 非 js コンテキストでのフォールバックとなります。
 
-<!-- 
+<!--
 **Note:** It's also possible to override this property on the client-side with the source of the SVG element. In addition, this property can be defined with JavaScript as an object containing background and foreground colors. This colors will appear with the icon when they are applicable e.g.: in the inserter. Custom SVG icons are automatically wrapped in the [wp.primitives.SVG](/packages/primitives/src/svg/README.md) component to add accessibility attributes (aria-hidden, role, and focusable).
  -->
 **注意:** このプロパティはまた、クライアントサイドで、SVG 要素のソースで上書きすることもできます。加えて、このプロパティは背景色や前景色を含むオブジェクトとして、 JavaScript で定義できます。この色は、たとえばインサーター内で表示される場合にアイコンと一緒に使用されます。カスタム SVG アイコンは自動で [wp.primitives.SVG](/packages/primitives/src/svg/README.md) コンポーネントにラップされ、アクセシビリティ属性 (aria-hidden、role、focusable) が追加されます。
 
 ### Description
 
-<!-- 
+<!--
 -   Type: `string`
 -   Optional
 -   Localized: Yes
@@ -281,14 +281,14 @@
 	"description": "Introduce new sections and organize content to help visitors"
 }
 ```
-<!-- 
+<!--
 This is a short description for your block, which can be translated with our translation functions. This will be shown in the block inspector.
  -->
 ブロックの簡潔な説明です。翻訳関数で翻訳できます。ブロックインスペクターで表示されます。
 
 ### Keywords
 
-<!-- 
+<!--
 -   Type: `string[]`
 -   Optional
 -   Localized: Yes
@@ -305,14 +305,14 @@
 { "keywords": [ "keyword1", "keyword2" ] }
 ```
 
-<!-- 
+<!--
 Sometimes a block could have aliases that help users discover it while searching. For example, an image block could also want to be discovered by photo. You can do so by providing an array of unlimited terms (which are translated).
  -->
 ブロックは、検索性の向上のため別名を持つことができます。たとえば、画像ブロックを「写真」でも検索できるようになります。語句は何個でも配列内に指定でき、翻訳の対象です。
 
 ### Text Domain
 
-<!-- 
+<!--
 -   Type: `string`
 -   Optional
 -   Localized: No
@@ -327,14 +327,14 @@
 { "textdomain": "my-plugin" }
 ```
 
-<!-- 
+<!--
 The [gettext](https://www.gnu.org/software/gettext/) text domain of the plugin/block. More information can be found in the [Text Domain](https://developer.wordpress.org/plugins/internationalization/how-to-internationalize-your-plugin/#text-domains) section of the [How to Internationalize your Plugin](https://developer.wordpress.org/plugins/internationalization/how-to-internationalize-your-plugin/) page.
  -->
 プラグインブロックの [gettext](https://www.gnu.org/software/gettext/) テキストドメイン。詳細については「[プラグインの国際化](https://developer.wordpress.org/plugins/internationalization/how-to-internationalize-your-plugin/)」の「[テキストドメイン](https://developer.wordpress.org/plugins/internationalization/how-to-internationalize-your-plugin/#text-domains)」セクションを参照してください。
 
 ### Attributes
 
-<!-- 
+<!--
 -   Type: `object`
 -   Optional
 -   Localized: No
@@ -365,19 +365,19 @@
 }
 ```
 
-<!-- 
+<!--
 Attributes provide the structured data needs of a block. They can exist in different forms when they are serialized, but they are declared together under a common interface.
  -->
 attributes (属性) は、ブロックに必要な構造化データを提供します。シリアライズされる際には異なる形式で存在できますが、共通インターフェースの下で一緒に宣言されます。
 
-<!-- 
+<!--
 See the [the attributes documentation](/docs/reference-guides/block-api/block-attributes.md) for more details.
  -->
 詳細については、[属性のドキュメント](https://ja.wordpress.org/team/handbook/block-editor/reference-guides/block-api/block-attributes/) を参照してください。
 
 ### Provides Context
 
-<!-- 
+<!--
 -   Type: `object`
 -   Optional
 -   Localized: No
@@ -390,12 +390,12 @@
 -   プロパティ: `providesContext`
 -   デフォルト: `{}`
 
-<!-- 
+<!--
 Context provided for available access by descendants of blocks of this type, in the form of an object which maps a context name to one of the block's own attribute.
  -->
 このタイプのブロックの子孫ブロックによる、利用可能なアクセスのために提供されるコンテキスト。形式は、コンテキスト名をブロック自身の属性とマップするオブジェクト。
 
-<!-- 
+<!--
 See [the block context documentation](/docs/reference-guides/block-api/block-context.md) for more details.
  -->
 詳細については [ブロックコンテキストのドキュメント](https://ja.wordpress.org/team/handbook/block-editor/reference-guides/block-api/block-context/) を参照してください。
@@ -410,7 +410,7 @@
 
 ### Context
 
-<!-- 
+<!--
 -   Type: `string[]`
 -   Optional
 -   Localized: No
@@ -423,12 +423,12 @@
 -   プロパティ: `usesContext`
 -   デフォルト: `[]`
 
-<!-- 
+<!--
 Array of the names of context values to inherit from an ancestor provider.
  -->
 先祖のプロバイダから継承するコンテキスト値の名前の配列
 
-<!-- 
+<!--
 See [the block context documentation](/docs/reference-guides/block-api/block-context.md) for more details.
  -->
 詳細については [ブロックコンテキストのドキュメント](https://ja.wordpress.org/team/handbook/block-editor/reference-guides/block-api/block-context/) を参照してください。
@@ -441,7 +441,7 @@
 
 ### Supports
 
-<!-- 
+<!--
 -   Type: `object`
 -   Optional
 -   Localized: No
@@ -454,7 +454,7 @@
 -   プロパティ: `supports`
 -   デフォルト: `{}`
 
-<!-- 
+<!--
 It contains as set of options to control features used in the editor. See the [the supports documentation](/docs/reference-guides/block-api/block-supports.md) for more details.
  -->
 エディターで使用される機能を制御するオプションのセットとして含みます。詳細については [サポートのドキュメント](https://ja.wordpress.org/team/handbook/block-editor/reference-guides/block-api/block-supports/)) を参照してください。
@@ -462,7 +462,7 @@
 
 ### Block Styles
 
-<!-- 
+<!--
 -   Type: `array`
 -   Optional
 -   Localized: Yes (`label` only)
@@ -484,25 +484,20 @@
 }
 ```
 
-<<<<<<< HEAD
-<!-- 
-Block styles can be used to provide alternative styles to block. It works by adding a class name to the block's wrapper. Using CSS, a theme developer can target the class name for the style variation if it is selected.
- -->
-ブロックスタイルを使用すると、ブロックに代替のスタイルを与えられます。ブロックのラッパーにクラス名が追加されます。テーマ開発者は CSS を使用して、選択された際のスタイルのバリエーションのターゲットにこのクラス名を指定できます。
-
-<!-- 
-Plugins and Themes can also register [custom block style](/docs/reference-guides/filters/block-filters.md#block-style-variations) for existing blocks.
- -->
-プラグインやテーマはまた既存のブロックに対して、[カスタムブロックスタイル](https://developer.wordpress.org/block-editor/developers/filters/block-filters/#block-style-variations) を登録できます。
-=======
+<!--
 Block styles can be used to provide alternative styles to block. It works by adding a class name to the block's wrapper. Using CSS, a theme developer can target the class name for the block style if it is selected.
-
+ -->
+ブロックスタイルを使用すると、ブロックに代替のスタイルを与えられます。ブロックのラッパーにクラス名が追加されます。テーマ開発者は CSS を使用して、選択された際のブロックスタイルのターゲットにこのクラス名を指定できます。
+
+<!--
 Plugins and Themes can also register [custom block style](/docs/reference-guides/filters/block-filters.md#block-styles) for existing blocks.
->>>>>>> 3712ce0a
+ -->
+プラグインやテーマはまた既存のブロックに対して、[カスタムブロックスタイル](https://developer.wordpress.org/block-editor/developers/filters/block-filters/#block-styles) を登録できます。
+
 
 ### Example
 
-<!-- 
+<!--
 -   Type: `object`
 -   Optional
 -   Localized: No
@@ -523,19 +518,19 @@
 }
 ```
 
-<!-- 
+<!--
 It provides structured example data for the block. This data is used to construct a preview for the block to be shown in the Inspector Help Panel when the user mouses over the block.
  -->
 ブロックに構造化されたサンプルデータを提供します。このデータはブロックのプレビューを構築する際に使用され、インスペクターヘルプパネルでユーザーがブロックの上にマウスを移動すると表示されます。
 
-<!-- 
+<!--
 See the [the example documentation](/docs/reference-guides/block-api/block-registration.md#example-optional) for more details.
  -->
 詳細については [ドキュメントの「example (オプション)」セクション](https://ja.wordpress.org/team/handbook/block-editor/reference-guides/block-api/block-registration/) を参照してください。
 
 ### Editor Script
 
-<!-- 
+<!--
 -   Type: `string` ([WPDefinedAsset](#WPDefinedAsset))
 -   Optional
 -   Localized: No
@@ -550,14 +545,14 @@
 { "editorScript": "file:./build/index.js" }
 ```
 
-<!-- 
+<!--
 Block type editor script definition. It will only be enqueued in the context of the editor.
  -->
 ブロックタイプエディタースクリプト定義。エディターのコンテキスト内でのみエンキューされます。
 
 ### Script
 
-<!-- 
+<!--
 -   Type: `string` ([WPDefinedAsset](#WPDefinedAsset))
 -   Optional
 -   Localized: No
@@ -572,14 +567,14 @@
 { "script": "file:./build/script.js" }
 ```
 
-<!-- 
+<!--
 Block type frontend script definition. It will be enqueued both in the editor and when viewing the content on the front of the site.
  -->
 ブロックタイプフロントエンドスクリプト定義。エディター内、および、サイトのフロントエンドでコンテンツが表示される際の両方でエンキューされます。
 
 ### Editor Style
 
-<!-- 
+<!--
 -   Type: `string` ([WPDefinedAsset](#WPDefinedAsset))
 -   Optional
 -   Localized: No
@@ -594,14 +589,14 @@
 { "editorStyle": "file:./build/index.css" }
 ```
 
-<!-- 
+<!--
 Block type editor style definition. It will only be enqueued in the context of the editor.
  -->
 ブロックタイプエディタースタイル定義。エディターのコンテキスト内でのみエンキューされます。
 
 ### Style
 
-<!-- 
+<!--
 -   Type: `string` ([WPDefinedAsset](#WPDefinedAsset))
 -   Optional
 -   Localized: No
@@ -616,22 +611,22 @@
 { "style": "file:./build/style.css" }
 ```
 
-<!-- 
+<!--
 Block type frontend style definition. It will be enqueued both in the editor and when viewing the content on the front of the site.
  -->
 ブロックタイプフロントエンドスタイル定義。エディター内、および、サイトのフロントエンドでコンテンツが表示される際の両方でエンキューされます。
 
-<!-- 
+<!--
 ## Assets
  -->
 ## アセット
 
-<!-- 
+<!--
 ### `WPDefinedAsset`
  -->
 ### WPDefinedAsset
 
-<!-- 
+<!--
 The `WPDefinedAsset` type is a subtype of string, where the value represents a path to a JavaScript or CSS file relative to where `block.json` file is located. The path provided must be prefixed with `file:`. This approach is based on how npm handles [local paths](https://docs.npmjs.com/files/package.json#local-paths) for packages.
 
 An alternative would be a script or style handle name referencing a registered asset using WordPress helpers.
@@ -639,12 +634,12 @@
 `WPDefinedAsset` タイプは string のサブタイプです。値は、`block.json` ファイルの場所から JavaScript ファイルや CSS ファイルへの相対パスで表します。提供されるパスには、接頭辞 `file:` を付ける必要があります。この方法は npm のパッケージの[ローカルパス](https://docs.npmjs.com/files/package.json#local-paths) を扱う方法に基づいています。
 
 代わりに WordPress ヘルパーを使用して登録されたアセットを参照する、スクリプトハンドル名やスタイルハンドル名も使用できます。
-<!-- 
+<!--
 **Example:**
  -->
 **例:**
 
-<!-- 
+<!--
 In `block.json`:
  -->
 `block.json` 内
@@ -656,22 +651,22 @@
 }
 ```
 
-<!-- 
+<!--
 In the context of WordPress, when a block is registered with PHP, it will automatically register all scripts and styles that are found in the `block.json` file and use file paths rather than asset handles.
  -->
 WordPress のコンテキストで、PHP でブロックを登録すると、`block.json` ファイル内に見つかるすべてのスクリプトとスタイルは自動的に登録され、アセットハンドルでなくファイルパスが使用されます。
 
-<!-- 
+<!--
 That's why, the `WPDefinedAsset` type has to offer a way to mirror also the shape of params necessary to register scripts and styles using [`wp_register_script`](https://developer.wordpress.org/reference/functions/wp_register_script/) and [`wp_register_style`](https://developer.wordpress.org/reference/functions/wp_register_style/), and then assign these as handles associated with your block using the `script`, `style`, `editor_script`, and `editor_style` block type registration settings.
  -->
 `WPDefinedAsset` タイプがミラーする方法だけでなく、[`wp_register_script`](https://developer.wordpress.org/reference/functions/wp_register_script/) と [`wp_register_style`](https://developer.wordpress.org/reference/functions/wp_register_style/) を使用してスクリプトとスタイルを登録する際に必要なパラメータも提供する必要があるのはこのためです。ブロックタイプ登録設定 `script`、`style`、`editor_script`、`editor_style` を使用して、ブロックに関連付けられたハンドルとして割り当てます。
 
-<!-- 
+<!--
 It's possible to provide an object which takes the following shape:
  -->
 次の形式を取るオブジェクトを提供することができます。
 
-<!-- 
+<!--
 -   `handle` (`string`) - the name of the script. If omitted, it will be auto-generated.
 -   `dependencies` (`string[]`) - an array of registered script handles this script depends on. Default value: `[]`.
 -   `version` (`string`|`false`|`null`) - string specifying the script version number, if it has one, which is added to the URL as a query string for cache busting purposes. If the version is set to `false`, a version number is automatically added equal to current installed WordPress version. If set to `null`, no version is added. Default value: `false`.
@@ -680,12 +675,12 @@
 -   `dependencies` (`string[]`) - このスクリプトが依存する、登録されたスクリプトのハンドルの配列。デフォルト値: `[]`。
 -   `version` (`string`|`false`|`null`) - スクリプトのバージョン番号を指定する文字列。バージョンを指定すると、番号は URL にクエリ文字列として追加されます。これはキャッシュを避けるためです。`false` に設定すると、バージョン番号は自動的に、現在インストールされている WordPress のバージョンが追加されます。`null` に設定すると、バージョンは追加されません。デフォルト値: `false`。
 
-<!-- 
+<!--
 The definition is stored inside separate PHP file which ends with `.asset.php` and is located next to the JS/CSS file listed in `block.json`. WordPress will automatically detect this file through pattern matching. This option is the preferred one as it is expected it will become an option to auto-generate those asset files with `@wordpress/scripts` package.
  -->
 定義は、個別の PHP ファイル内に保存されます。ファイル名の最後は `.asset.php` で、`block.json` にリストされた JavaScript や CSS ファイルの隣に配置されます。WordPress は自動的にこのファイルをパターンマッチで検知します。`@wordpress/scripts` パッケージでこれらのアセットファイルを自動生成するオプションになると期待されるため、このオプションが好まれます。
 
-<!-- 
+<!--
 **Example:**
  -->
 **例:**
@@ -696,7 +691,7 @@
 └─ index.asset.php
 ```
 
-<!-- 
+<!--
 In `block.json`:
  -->
 `block.json` 内
@@ -705,7 +700,7 @@
 { "editorScript": "file:./build/index.js" }
 ```
 
-<!-- 
+<!--
 In `build/index.asset.php`:
  -->
 `build/index.asset.php` 内
@@ -721,17 +716,17 @@
 	'version'      => '3be55b05081a63d8f9d0ecb466c42cfd',
 );
 ```
-<!-- 
+<!--
 ## Internationalization
  -->
 ## 国際化
 
-<!-- 
+<!--
 WordPress string discovery automatically will translate fields marked in the documentation as translatable using the `textdomain` property when specified in the `block.json` file. In that case, localized properties will be automatically wrapped in `_x` function calls on the backend of WordPress when executing `register_block_type_from_metadata`. These translations are added as an inline script to the `wp-block-library` script handle in WordPress core or to the plugin's script handle.
  -->
 WordPress 文字列ディスカバリは自動的に、翻訳可能とマークされたドキュメント内のフィールドを翻訳します。マークには `block.json` ファイル内の `textdomain` プロパティを使用します。このとき、ローカライズされるプロパティは、WordPress のバックエンドで`register_block_type_from_metadata` 実行時に、自動的に `_x` 関数でラップされます。これらの翻訳はインラインスクリプトとして WordPress コアの `wp-block-library` スクリプトハンドル、またはプラグインのスクリプトハンドルに追加されます。
 
-<!-- 
+<!--
 **Example:**
  -->
 **例:**
@@ -745,7 +740,7 @@
 }
 ```
 
-<!-- 
+<!--
 The way `register_block_type_from_metadata` processes translatable values is roughly equivalent to:
  -->
 `register_block_type_from_metadata` プロセスの働きにより、翻訳可能な値は、およそ次のようになります。
@@ -759,17 +754,17 @@
 );
 ```
 
-<!-- 
+<!--
 Implementation follows the existing [get_plugin_data](https://codex.wordpress.org/Function_Reference/get_plugin_data) function which parses the plugin contents to retrieve the plugin’s metadata, and it applies translations dynamically.
  -->
 実装は既存の [get_plugin_data](https://codex.wordpress.org/Function_Reference/get_plugin_data) 関数に従い、プラグインのコンテンツをパースしてプラグインのメタデータを取得し、動的に翻訳を適用します。
 
-<!-- 
+<!--
 ## Backward Compatibility
  -->
 ## 後方互換性
 
-<!-- 
+<!--
 The existing registration mechanism (both server side and frontend) will continue to work, it will serve as low-level implementation detail for the `block.json` based registration.
 
 Once all details are ready, Core Blocks will be migrated iteratively and third-party blocks will see warnings appearing in the console to encourage them to refactor the block registration API used.
@@ -782,7 +777,7 @@
 
 次のプロパティは後方互換性のため、クライアントサイドのみでサポートされる予定です。将来的にはこのうちのいくつかが代替の API で置換されるかもしれません。
 
-<!-- 
+<!--
 -   `edit` - see the [Edit and Save](/docs/reference-guides/block-api/block-edit-save.md) documentation for more details.
 -   `save` - see the [Edit and Save](/docs/reference-guides/block-api/block-edit-save.md) documentation for more details.
 -   `transforms` - see the [Transforms](/docs/reference-guides/block-api/block-registration.md#transforms-optional) documentation for more details.
@@ -797,12 +792,12 @@
 -   `merge` - 今日現在、ドキュメントされていません。役割としては、複数のブロックを1つにマージ処理します。
 -   `getEditWrapperProps` - 同様に、ドキュメントされていません。役割としては、ブロック編集のコンポーネントラッパーに追加の props を注入します。
 
-<!-- 
+<!--
 **Example**:
  -->
 **例**:
 
-<!-- 
+<!--
 ```js
 wp.blocks.registerBlockType( 'my-block/name', {
 	edit: function () {
@@ -831,7 +826,7 @@
 } );
 ```
 
-<!-- 
+<!--
 In the case of [dynamic blocks](/docs/how-to-guides/block-tutorial/creating-dynamic-blocks.md) supported by WordPress, it should be still possible to register `render_callback` property using both [`register_block_type`](https://developer.wordpress.org/reference/functions/register_block_type/) and `register_block_type_from_metadata` functions on the server.
  -->
 WordPress にサポートされる [ダイナミックブロック](https://ja.wordpress.org/team/handbook/block-editor/how-to-guides/block-tutorial/creating-dynamic-blocks/) の場合、サーバー上で [`register_block_type`](https://developer.wordpress.org/reference/functions/register_block_type/) と `register_block_type_from_metadata` の両方を使用して `render_callback` プロパティを登録することは変わらず可能です。
