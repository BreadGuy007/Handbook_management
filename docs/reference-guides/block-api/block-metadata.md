--- conflicted
+++ resolved
@@ -136,26 +136,33 @@
 "$schema": "https://schemas.wp.org/trunk/block.json"
 ```
 
-<<<<<<< HEAD
 <!--
 ## Block registration
  -->
+<!-- 
 ## ブロックの登録
+ -->
 
 <!--
 ### PHP (server-side)
  -->
+<!-- 
 ### PHP (サーバー側)
+ -->
 
 <!--
 The [`register_block_type`](https://developer.wordpress.org/reference/functions/register_block_type/) function that aims to simplify the block type registration on the server, can read metadata stored in the `block.json` file.
  -->
+<!-- 
 [`register_block_type`](https://developer.wordpress.org/reference/functions/register_block_type/) 関数を使用すると、サーバーで `block.json` ファイル内に保存されたメタデータから簡単にブロックタイプを登録できます。
+ -->
 
 <!--
 This function takes two params relevant in this context (`$block_type` accepts more types and variants):
  -->
+<!-- 
 この関数は、このコンテキストに関連する2つのパラメータを取ります (`$block_type` は、より多くのタイプやバリアントを受け入れます）。
+ -->
 
 <!--
 -   `$block_type` (`string`) – path to the folder where the `block.json` file is located or full path to the metadata file if named differently.
@@ -163,18 +170,23 @@
     -   `$render_callback` (`callable`) – callback used to render blocks of this block type.
     -   `$render_callback` (`callable`) – callback used to render blocks of this block type, it's an alternative to the `render` field in `block.json`.
  -->
+<!-- 
 -   `$block_type` (`string`) – `block.json` ファイルのあるフォルダーへのパス、または、名前が異なる場合、メタデータファイルへのフルパス。
 -   `$args` (`array`) – ブロックタイプ引数のオプション配列。デフォルト値は `[]`。任意の引数を定義可。ただし、以下はデフォルトでサポートされる。
     -   `$render_callback` (`callable`) – このブロックタイプのブロックをレンダーする際に使用されるコールバック。これは `block.json` 内の `render` フィールドの代替。
+ -->
 
 <!--
 It returns the registered block type (`WP_Block_Type`) on success or `false` on failure.
  -->
+<!-- 
 関数は、成功すると登録されたブロックタイプ (`WP_Block_Type`)、失敗すると `false` を返します。
+ -->
 
 <!--
 **Example:**
  -->
+<!-- 
 **例:**
 
 ```php
@@ -185,20 +197,25 @@
 	)
 );
 ```
-
+ -->
 <!--
 ### JavaScript (client-side)
  -->
+<!-- 
 ### JavaScript (クライアント側)
+ -->
 
 <!--
 When the block is registered on the server, you only need to register the client-side settings on the client using the same block’s name.
  -->
+<!-- 
 サーバーでブロックを登録した場合、クライアントではクライアント側設定を同じブロック名で登録するだけで構いません。
+ -->
 
 <!--
 **Example:**
  -->
+<!-- 
 **例:**
 
 ```js
@@ -207,32 +224,41 @@
 	// ...other client-side settings
 } );
 ```
-
+ -->
 <!--
 Although registering the block also on the server with PHP is still recommended for the reasons above, if you want to register it only client-side you can now use `registerBlockType` method from `@wordpress/blocks` package to register a block type using the metadata loaded from `block.json` file.
  -->
+<!-- 
 上述の理由により、PHP を使用してサーバー上にもブロックを登録することが推奨されていますが、クライアントサイドだけでブロックを登録する場合は、`@wordpress/blocks` パッケージの `registerBlockType` メソッドを使用して、`block.json` ファイルから読み込んだメタデータでブロックタイプを登録できます。
+ -->
 
 <!--
 The function takes two params:
  -->
+<!-- 
 関数は2つの引数を取ります。
+ -->
 
 <!--
 -   `$blockNameOrMetadata` (`string`|`Object`) – block type name (supported previously) or the metadata object loaded from the `block.json` file with a bundler (e.g., webpack) or a custom Babel plugin.
 -   `$settings` (`Object`) – client-side block settings.
  -->
+<!-- 
 -   `$blockNameOrMetadata` (`string`|`Object`) – ブロックタイプ名 (以前からサポート済み)、または、webpack などのバンドラーやカスタム Babel プラグインで、`block.json`ファイルからロードされたメタデータオブジェクトです。
 -   `$settings` (`Object`) – クライアント側のブロックの設定。
+ -->
 
 <!--
 It returns the registered block type (`WPBlock`) on success or `undefined` on failure.
  -->
+<!-- 
 関数は、成功すると登録されたブロックタイプ (`WPBlock`)、失敗すると `undefined` を返します。
+ -->
 
 <!--
 **Example:**
  -->
+<!-- 
 **例:**
 
 ```js
@@ -245,13 +271,16 @@
 	// ...other client-side settings
 } );
 ```
-<!--
-=======
+ -->
+
+<!-- 
 <div class="callout callout-info">
 Check <a href="https://developer.wordpress.org/block-editor/getting-started/fundamentals-block-development/registration-of-a-block">Registration of a block</a> to learn more about how to register a block using its metadata.
 </div>
-
->>>>>>> cf3083b4
+ -->
+> メタデータを使用してブロックを登録する方法については、<a href="https://ja.wordpress.org/team/handbook/block-editor/getting-started/fundamentals-block-development/registration-of-a-block">ブロックの登録</a>を確認してください。
+
+<!--
 ## Block API
  -->
 ## ブロック API
