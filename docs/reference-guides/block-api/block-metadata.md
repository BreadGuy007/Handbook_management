<!--
# Metadata in block.json
 -->
# block.json のメタデータ

<!--
To register a new block type using metadata that can be shared between codebase that uses JavaScript and PHP, start by creating a `block.json` file. This file:
 -->
<!--
JavaScript コードと PHP コードベース間で共有可能なメタデータを使用して、新しいブロックタイプを登録できます。これにはまず `block.json` ファイルを作成します。`block.json` ファイルは、
 -->
<!--
-   Gives a name to the block type.
-   Defines some important metadata about the registered block type (title, category, icon, description, keywords).
-   Defines the attributes of the block type.
-   Registers all the scripts and styles for your block type.
 -->
<!--
-   ブロックタイプに名前を付与します。
-   登録されるブロックタイプの重要なメタデータを定義します。例: title、category、icon、description、keywords
-   ブロックタイプの属性を定義します。
-   ブロックタイプのすべてのスクリプトとスタイルを登録します。
 -->
<!--

Starting in WordPress 5.8 release, we encourage using the `block.json` metadata file as the canonical way to register block types. Here is an example `block.json` file that would define the metadata for a plugin create a notice block.
 -->
WordPress 5.8のリリースから、ブロックタイプを登録する標準の方法として、`block.json` メタデータファイルの使用が推奨されています。以下は、通知ブロックを作成するプラグインのメタデータを定義する `block.json` ファイルの例です。

<!--
**Example:**
 -->
**例:**

```json
{
	"$schema": "https://schemas.wp.org/trunk/block.json",
	"apiVersion": 2,
	"name": "my-plugin/notice",
	"title": "Notice",
	"category": "text",
	"parent": [ "core/group" ],
	"icon": "star",
	"description": "Shows warning, error or success notices…",
	"keywords": [ "alert", "message" ],
	"version": "1.0.3",
	"textdomain": "my-plugin",
	"attributes": {
		"message": {
			"type": "string",
			"source": "html",
			"selector": ".message"
		}
	},
	"providesContext": {
		"my-plugin/message": "message"
	},
	"usesContext": [ "groupId" ],
	"supports": {
		"align": true
	},
	"styles": [
		{ "name": "default", "label": "Default", "isDefault": true },
		{ "name": "other", "label": "Other" }
	],
	"example": {
		"attributes": {
			"message": "This is a notice!"
		}
	},
	"variations": [
		{
			"name": "example",
			"title": "Example",
			"attributes": {
				"message": "This is an example!"
			},
		}
	]
	"editorScript": "file:./build/index.js",
	"script": "file:./build/script.js",
	"viewScript": "file:./build/view.js",
	"editorStyle": "file:./build/index.css",
	"style": "file:./build/style.css"
}
```

<!--
The same file is also used when [submitting block to Block Directory](/docs/getting-started/tutorials/create-block/submitting-to-block-directory.md).
 -->
<!--
[ブロックディレクトリへブロックをサブミットする](https://ja.wordpress.org/team/handbook/block-editor/handbook/tutorials/create-block/submitting-to-block-directory/)際にも同じファイルが使用されます。
 -->
<!--
## Server-side registration
 -->
<!--
## サーバーサイドでの登録
 -->

<!--
## Benefits using the metadata file
 -->
## メタデータファイルの利点

<!--
The block definition allows code sharing between JavaScript, PHP, and other languages when processing block types stored as JSON, and registering blocks with the `block.json` metadata file provides multiple benefits on top of it.
 -->
ブロック定義は、JSON として格納されたブロックタイプを処理する際に、JavaScript や PHP などの言語間でのコードの共有を可能にします。さらに、メタデータファイル `block.json` を使用したブロックの登録には、以下のような複数のメリットがあります。

<!--
From a performance perspective, when themes support lazy loading assets, blocks registered with `block.json` will have their asset enqueuing optimized out of the box. The frontend CSS and JavaScript assets listed in the `style` or `script` properties will only be enqueued when the block is present on the page, resulting in reduced page sizes.
 -->
まずパフォーマンスの観点では、テーマが遅延ロードアセットをサポートする場合、`block.json` で登録されたブロックは、標準でアセットのエンキューが最適化されます。`style` や `script` プロパティにリストされたフロントエンドの CSS や JavaScript アセットは、ブロックがページ上に存在するときにのみエンキューされ、結果的にページサイズが小さくなります。

<!--
Furthermore, because the [Block Type REST API Endpoint](https://developer.wordpress.org/rest-api/reference/block-types/) can only list blocks registered on the server, registering blocks server-side is recommended; using the `block.json` file simplifies this registration.
 -->
さらに、[ブロックタイプ REST API エンドポイント](https://developer.wordpress.org/rest-api/reference/block-types/)では、サーバー上で登録されたブロックしか一覧できないため、サーバーサイドでブロックを登録することが推奨されます。`block.json`ファイルを使用すると、この登録が簡単になります。

<!--
The [WordPress Plugins Directory](https://wordpress.org/plugins/) can detect `block.json` files, highlight blocks included in plugins, and extract their metadata. If you wish to [submit your block(s) to the Block Directory](/docs/getting-started/create-block/submitting-to-block-directory.md), all blocks contained in your plugin must have a `block.json` file for the Block Directory to recognize them.
 -->
[WordPress プラグインディレクトリ](https://wordpress.org/plugins/)は、`block.json` ファイルを検出し、プラグインに含まれるブロックをハイライトし、そのメタデータを抽出できます。[ブロックディレクトリに自分のブロックを登録する](https://ja.wordpress.org/team/handbook/block-editor/getting-started/create-block/submitting-to-block-directory/)場合、ブロックディレクトリに認識させるには、プラグインに含まれるすべてのブロックに `block.json` ファイルが必要です。

<!-- 
Development is improved by using a defined schema definition file. Supported editors can provide help like tooltips, autocomplete, and schema validation. To use the schema, add the following to the top of the `block.json`.
 -->
定義されたスキーマ定義ファイルを使用することで、開発効率が向上します。これに対応するエディタでは、ツールチップやオートコンプリート、スキーマの検証などの支援機能を提供できます。スキーマを使用するには、`block.json`の先頭に以下を追加します。

```json
"$schema": "https://schemas.wp.org/trunk/block.json"
```

<!--
## Block registration
 -->
## ブロックの登録

<!--
### PHP (server-side)
 -->
### PHP (サーバー側)

<!--
The [`register_block_type`](https://developer.wordpress.org/reference/functions/register_block_type/) function that aims to simplify the block type registration on the server, can read metadata stored in the `block.json` file.
 -->
[`register_block_type`](https://developer.wordpress.org/reference/functions/register_block_type/) 関数を使用すると、サーバーで `block.json` ファイル内に保存されたメタデータから簡単にブロックタイプを登録できます。

<!--
This function takes two params relevant in this context (`$block_type` accepts more types and variants):
 -->
この関数は、このコンテキストに関連する2つのパラメータを取ります (`$block_type` は、より多くのタイプやバリアントを受け入れます）。

<!--
-   `$block_type` (`string`) – path to the folder where the `block.json` file is located or full path to the metadata file if named differently.
-   `$args` (`array`) – an optional array of block type arguments. Default value: `[]`. Any arguments may be defined. However, the one described below is supported by default:
    -   `$render_callback` (`callable`) – callback used to render blocks of this block type.
 -->
-   `$block_type` (`string`) – `block.json` ファイルのあるフォルダーへのパス、または、名前が異なる場合、メタデータファイルへのフルパス。
-   `$args` (`array`) – ブロックタイプ引数のオプション配列。デフォルト値は `[]`。任意の引数を定義可。ただし、以下はデフォルトでサポートされる。
    -   `$render_callback` (`callable`) – このブロックタイプのブロックをレンダーする際に使用されるコールバック。

<!--
It returns the registered block type (`WP_Block_Type`) on success or `false` on failure.
 -->
関数は、成功すると登録されたブロックタイプ (`WP_Block_Type`)、失敗すると `false` を返します。

<!--
**Example:**
 -->
**例:**

```php
register_block_type(
	__DIR__ . '/notice',
	array(
		'render_callback' => 'render_block_core_notice',
	)
);
```

<!--
### JavaScript (client-side)
 -->
### JavaScript (クライアント側)

<!--
When the block is registered on the server, you only need to register the client-side settings on the client using the same block’s name.
 -->
サーバーでブロックを登録した場合、クライアントではクライアント側設定を同じブロック名で登録するだけで構いません。

<!--
**Example:**
 -->
**例:**

```js
registerBlockType( 'my-plugin/notice', {
	edit: Edit,
	// ...other client-side settings
} );
```

<!--
Although registering the block also on the server with PHP is still recommended for the reasons above, if you want to register it only client-side you can now use `registerBlockType` method from `@wordpress/blocks` package to register a block type using the metadata loaded from `block.json` file.
 -->
上述の理由により、PHP を使用してサーバー上にもブロックを登録することが推奨されていますが、クライアントサイドだけでブロックを登録する場合は、`@wordpress/blocks` パッケージの `registerBlockType` メソッドを使用して、`block.json` ファイルから読み込んだメタデータでブロックタイプを登録できます。

<!--
The function takes two params:
 -->
関数は2つの引数を取ります。

<!--
-   `$blockNameOrMetadata` (`string`|`Object`) – block type name (supported previously) or the metadata object loaded from the `block.json` file with a bundler (e.g., webpack) or a custom Babel plugin.
-   `$settings` (`Object`) – client-side block settings.
 -->
-   `$blockNameOrMetadata` (`string`|`Object`) – ブロックタイプ名 (以前からサポート済み)、または、webpack などのバンドラーやカスタム Babel プラグインで、`block.json`ファイルからロードされたメタデータオブジェクトです。
-   `$settings` (`Object`) – クライアント側のブロックの設定。

<!--
It returns the registered block type (`WPBlock`) on success or `undefined` on failure.
 -->
関数は、成功すると登録されたブロックタイプ (`WPBlock`)、失敗すると `undefined` を返します。

<!--
**Example:**
 -->
**例:**

```js
import { registerBlockType } from '@wordpress/blocks';
import Edit from './edit';
import metadata from './block.json';

registerBlockType( metadata, {
	edit: Edit,
	// ...other client-side settings
} );
```
<!--
## Block API
 -->
## ブロック API

<!--
This section describes all the properties that can be added to the `block.json` file to define the behavior and metadata of block types.
 -->
このセクションでは、`block.json` ファイルに追加可能な、ブロックタイプの振る舞いとメタデータを定義するすべてのプロパティを紹介します。

### API Version

<!--
-   Type: `number`
-   Optional
-   Localized: No
-   Property: `apiVersion`
-   Default: `1`
 -->
-   型: `number`
-   オプション
-   ローカライズ: 不可
-   プロパティ: `apiVersion`
-   デフォルト: `1`

```json
{ "apiVersion": 2 }
```

<!--
The version of the Block API used by the block. The most recent version is `2` and it was introduced in WordPress 5.6.
 -->
ブロックが使用するBlock APIのバージョン。最新のバージョンは `2` で、WordPress 5.6 で導入されました。

<!--
See the [the API versions documentation](/docs/reference-guides/block-api/block-api-versions.md) for more details.
 -->
詳細については [API バージョンのドキュメント](/docs/reference-guides/block-api/block-api-versions.md) を参照してください。

### Name

<!--
-   Type: `string`
-   Required
-   Localized: No
-   Property: `name`
 -->
-   型: `string`
-   必須
-   ローカライズ: 不可
-   プロパティ: `name`

```json
{ "name": "core/heading" }
```

<!--
The name for a block is a unique string that identifies a block. Names have to be structured as `namespace/block-name`, where namespace is the name of your plugin or theme.

**Note:** A block name can only contain lowercase alphanumeric characters, dashes, and at most one forward slash to designate the plugin-unique namespace prefix. It must begin with a letter.

**Note:** This name is used on the comment delimiters as `<!-- wp:my-plugin/book ->`. Block types in the `core` namespace do not include a namespace when serialized.
 -->
ブロック名は、ブロックを識別する固有の文字列です。名前の構造は `namespace/block-name` で、namespace はプラグインやテーマの名前です。

**注意:** ブロック名には、英数小文字、ダッシュ (`-`)、プラグイン固有の名前空間プレフィックスを表す最大1つのスラッシュ (`/`) のみを含められます。文字で始める必要があります。

**注意:** この名前はまた、コメントデリミッタとしても `<!-- wp:my-plugin/book -->` のように使用されます。なお、`core` 名前空間のブロックタイプは、シリアライズされる際に名前空間を含みません。

### Title

<!--
-   Type: `string`
-   Required
-   Localized: Yes
-   Property: `title`
 -->
-   型: `string`
-   必須
-   ローカライズ: 可能
-   プロパティ: `title`

```json
{ "title": "Heading" }
```

<!--
This is the display title for your block, which can be translated with our translation functions. The title will display in the Inserter and in other areas of the editor.
 -->
ブロックの表示タイトルです。翻訳関数で翻訳できます。ブロックインサーターやエディターの他の領域は、このタイトルを表示します。
<!-- 
**Note:** To keep your block titles readable and accessible in the UI, try to avoid very long titles.
 -->
**注意:** UIで読みやすく、アクセスしやすいブロックタイトルにするには、長過ぎるタイトルは避けてください。

### Category

<!--
-   Type: `string`
-   Optional
-   Localized: No
-   Property: `category`
 -->
-   型: `string`
-   オプション
-   ローカライズ: 不可
-   プロパティ: `category`

```json
{ "category": "text" }
```
<!--
Blocks are grouped into categories to help users browse and discover them.
 -->
ブロックは、ユーザーの視認性と検索のしやすさのため、カテゴリーにグループ分けできます。

<!--
The core provided categories are:
 -->
コアの提供するカテゴリーは以下です。

-   text
-   media
-   design
-   widgets
-   theme
-   embed

<!--
Plugins and Themes can also register [custom block categories](/docs/reference-guides/filters/block-filters.md#managing-block-categories).

An implementation should expect and tolerate unknown categories, providing some reasonable fallback behavior (e.g. a "text" category).
 -->
プラグインとテーマはまた、[カスタムブロックカテゴリー](https://developer.wordpress.org/block-editor/developers/filters/block-filters/#managing-block-categories)を登録できます。

実装は、未知のカテゴリーを予想し、合理的なフォールバック (例: text カテゴリー) を提供する必要があります。

### Parent

<!--
-   Type: `string[]`
-   Optional
-   Localized: No
-   Property: `parent`
 -->
-   型: `string[]`
-   オプション
-   ローカライズ: 不可
-   プロパティ: `parent`

```json
{ "parent": [ "my-block/product" ] }
```

`parent` を設定すると、ブロックは、指定したブロック内にネストされた場合のみ利用可能になります。たとえば、「カートに追加」ブロックを、「商品」ブロック内でのみ利用可能にすることができます。

### Ancestor

<!-- 
-   Type: `string[]`
-   Optional
-   Localized: No
-   Property: `ancestor`
-   Since: `WordPress 6.0.0`
 -->
-   型: `string[]`
-   オプション
-   ローカライズ: 不可
-   プロパティ: `ancestor`
-   Since: `WordPress 6.0.0`

```json
{ "ancestor": [ "my-block/product" ] }
```

<!-- 
The `ancestor` property makes a block available inside the specified block types at any position of the ancestor block subtree. That allows, for example, to place a ‘Comment Content’ block inside a ‘Column’ block, as long as ‘Column’ is somewhere within a ‘Comment Template’ block. In comparrison to the `parent` property blocks that specify their `ancestor` can be placed anywhere in the subtree whilst blocks with a specified `parent` need to be direct children.
 -->
`ancestor` プロパティは、指定されたブロックタイプの中で、祖先ブロックサブツリーの任意の位置において、ブロックを利用可能にします。例えば、`Column` ブロックが `Comment Template` ブロック内のどこかにいる限り、`Comment Content` ブロックを `Column` ブロックの中に配置可能にすることができます。`parent` プロパティと比較すると、 `ancestor` を指定したブロックはサブツリーのどこにでも配置できますが、 `parent` を指定したブロックは直接の子である必要があります。

### Icon

<!--
-   Type: `string`
-   Optional
-   Localized: No
-   Property: `icon`
 -->
-   型: `string`
-   オプション
-   ローカライズ: 不可
-   プロパティ: `icon`

```json
{ "icon": "smile" }
```

<!--
An icon property should be specified to make it easier to identify a block. These can be any of WordPress' Dashicons (slug serving also as a fallback in non-js contexts).
 -->
ブロックを識別しやすくするために icon プロパティを指定してください。任意の WordPress Dashicons を指定できます。またスラッグは 非 js コンテキストでのフォールバックとなります。

<<<<<<< HEAD
<!--
**Note:** It's also possible to override this property on the client-side with the source of the SVG element. In addition, this property can be defined with JavaScript as an object containing background and foreground colors. This colors will appear with the icon when they are applicable e.g.: in the inserter. Custom SVG icons are automatically wrapped in the [wp.primitives.SVG](/packages/primitives/src/svg/README.md) component to add accessibility attributes (aria-hidden, role, and focusable).
 -->
**注意:** このプロパティはまた、クライアントサイドで、SVG 要素のソースで上書きすることもできます。加えて、このプロパティは背景色や前景色を含むオブジェクトとして、 JavaScript で定義できます。この色は、たとえばインサーター内で表示される場合にアイコンと一緒に使用されます。カスタム SVG アイコンは自動で [wp.primitives.SVG](/packages/primitives/src/svg/README.md) コンポーネントにラップされ、アクセシビリティ属性 (aria-hidden、role、focusable) が追加されます。
=======
**Note:** It's also possible to override this property on the client-side with the source of the SVG element. In addition, this property can be defined with JavaScript as an object containing background and foreground colors. This colors will appear with the icon when they are applicable e.g.: in the inserter. Custom SVG icons are automatically wrapped in the [wp.primitives.SVG](/packages/packages-primitives) component to add accessibility attributes (aria-hidden, role, and focusable).
>>>>>>> ef6a1245

### Description

<!--
-   Type: `string`
-   Optional
-   Localized: Yes
-   Property: `description`
 -->
-   型: `string`
-   オプション
-   ローカライズ: 可能
-   プロパティ: `description`

```json
{
	"description": "Introduce new sections and organize content to help visitors"
}
```
<!--
This is a short description for your block, which can be translated with our translation functions. This will be shown in the block inspector.
 -->
ブロックの簡潔な説明です。翻訳関数で翻訳できます。ブロックインスペクターで表示されます。

### Keywords

<!--
-   Type: `string[]`
-   Optional
-   Localized: Yes
-   Property: `keywords`
-   Default: `[]`
 -->
-   型: `string[]`
-   オプション
-   ローカライズ: 可能
-   プロパティ: `keywords`
-   デフォルト: `[]`

```json
{ "keywords": [ "keyword1", "keyword2" ] }
```

<!--
Sometimes a block could have aliases that help users discover it while searching. For example, an image block could also want to be discovered by photo. You can do so by providing an array of unlimited terms (which are translated).
 -->
ブロックは、検索性の向上のため別名を持つことができます。たとえば、画像ブロックを「写真」でも検索できるようになります。語句は何個でも配列内に指定でき、翻訳の対象です。

### Version

<!--
-   Type: `string`
-   Optional
-   Localized: No
-   Property: `version`
-   Since: `WordPress 5.8.0`
 -->
-   型: `string`
-   オプション
-   ローカライズ: 不可
-   プロパティ: `version`
-   Since: `WordPress 5.8.0`

```json
{ "version": "1.0.3" }
```

<!--
The current version number of the block, such as 1.0 or 1.0.3. It's similar to how plugins are versioned. This field might be used with block assets to control cache invalidation, and when the block author omits it, then the installed version of WordPress is used instead.
 -->
ブロックの現在のバージョン番号。例: 1.0、1.0.3。プラグインのバージョン管理と同様です。このフィールドは、ブロックアセットでキャッシュの無効化の制御に使用される場合があり、ブロック作者がこれを省略すると、代わりにインストールされたWordPressのバージョンが使用されます。

### Text Domain

<!--
-   Type: `string`
-   Optional
-   Localized: No
-   Property: `textdomain`
-   Since: `WordPress 5.7.0`
 -->
-   型: `string`
-   オプション
-   ローカライズ: 不可
-   プロパティ: `textdomain`
-   Since: `WordPress 5.7.0`

```json
{ "textdomain": "my-plugin" }
```

<!--
The [gettext](https://www.gnu.org/software/gettext/) text domain of the plugin/block. More information can be found in the [Text Domain](https://developer.wordpress.org/plugins/internationalization/how-to-internationalize-your-plugin/#text-domains) section of the [How to Internationalize your Plugin](https://developer.wordpress.org/plugins/internationalization/how-to-internationalize-your-plugin/) page.
 -->
プラグインブロックの [gettext](https://www.gnu.org/software/gettext/) テキストドメイン。詳細については「[プラグインの国際化](https://developer.wordpress.org/plugins/internationalization/how-to-internationalize-your-plugin/)」の「[テキストドメイン](https://developer.wordpress.org/plugins/internationalization/how-to-internationalize-your-plugin/#text-domains)」セクションを参照してください。

### Attributes

<!--
-   Type: `object`
-   Optional
-   Localized: No
-   Property: `attributes`
-   Default: `{}`
 -->
-   型: `object`
-   オプション
-   ローカライズ: 不可
-   プロパティ: `attributes`
-   デフォルト: `{}`

```json
{
	"attributes": {
		"cover": {
			"type": "string",
			"source": "attribute",
			"selector": "img",
			"attribute": "src"
		},
		"author": {
			"type": "string",
			"source": "html",
			"selector": ".book-author"
		}
	}
}
```

<!--
Attributes provide the structured data needs of a block. They can exist in different forms when they are serialized, but they are declared together under a common interface.
 -->
attributes (属性) は、ブロックに必要な構造化データを提供します。シリアライズされる際には異なる形式で存在できますが、共通インターフェースの下で一緒に宣言されます。

<!--
See the [the attributes documentation](/docs/reference-guides/block-api/block-attributes.md) for more details.
 -->
詳細については、[属性のドキュメント](https://ja.wordpress.org/team/handbook/block-editor/reference-guides/block-api/block-attributes/) を参照してください。

### Provides Context

<!--
-   Type: `object`
-   Optional
-   Localized: No
-   Property: `providesContext`
-   Default: `{}`
 -->
-   型: `object`
-   オプション
-   ローカライズ: 不可
-   プロパティ: `providesContext`
-   デフォルト: `{}`

<!--
Context provided for available access by descendants of blocks of this type, in the form of an object which maps a context name to one of the block's own attribute.
 -->
このタイプのブロックの子孫ブロックによる、利用可能なアクセスのために提供されるコンテキスト。形式は、コンテキスト名をブロック自身の属性とマップするオブジェクト。

<!--
See [the block context documentation](/docs/reference-guides/block-api/block-context.md) for more details.
 -->
詳細については [ブロックコンテキストのドキュメント](https://ja.wordpress.org/team/handbook/block-editor/reference-guides/block-api/block-context/) を参照してください。

```json
{
	"providesContext": {
		"my-plugin/recordId": "recordId"
	}
}
```

### Context

<!--
-   Type: `string[]`
-   Optional
-   Localized: No
-   Property: `usesContext`
-   Default: `[]`
 -->
-   型: `string[]`
-   オプション
-   ローカライズ: 不可
-   プロパティ: `usesContext`
-   デフォルト: `[]`

<!--
Array of the names of context values to inherit from an ancestor provider.
 -->
先祖のプロバイダから継承するコンテキスト値の名前の配列

<!--
See [the block context documentation](/docs/reference-guides/block-api/block-context.md) for more details.
 -->
詳細については [ブロックコンテキストのドキュメント](https://ja.wordpress.org/team/handbook/block-editor/reference-guides/block-api/block-context/) を参照してください。

```json
{
	"usesContext": [ "message" ]
}
```

### Supports

<!--
-   Type: `object`
-   Optional
-   Localized: No
-   Property: `supports`
-   Default: `{}`
 -->
-   型: `object`
-   オプション
-   ローカライズ: 不可
-   プロパティ: `supports`
-   デフォルト: `{}`

<!--
It contains as set of options to control features used in the editor. See the [the supports documentation](/docs/reference-guides/block-api/block-supports.md) for more details.
 -->
エディターで使用される機能を制御するオプションのセットとして含みます。詳細については [サポートのドキュメント](https://ja.wordpress.org/team/handbook/block-editor/reference-guides/block-api/block-supports/)) を参照してください。


### Block Styles

<!--
-   Type: `array`
-   Optional
-   Localized: Yes (`label` only)
-   Property: `styles`
-   Default: `[]`
 -->
-   型: `array`
-   オプション
-   ローカライズ: 可能 (`label` のみ)
-   プロパティ: `styles`
-   デフォルト: `[]`

```json
{
	"styles": [
		{ "name": "default", "label": "Default", "isDefault": true },
		{ "name": "other", "label": "Other" }
	]
}
```

<!--
Block styles can be used to provide alternative styles to block. It works by adding a class name to the block's wrapper. Using CSS, a theme developer can target the class name for the block style if it is selected.
 -->
ブロックスタイルを使用すると、ブロックに代替のスタイルを与えられます。ブロックのラッパーにクラス名が追加されます。テーマ開発者は CSS を使用して、選択された際のブロックスタイルのターゲットにこのクラス名を指定できます。

<!--
Plugins and Themes can also register [custom block style](/docs/reference-guides/filters/block-filters.md#block-styles) for existing blocks.
 -->
プラグインやテーマはまた既存のブロックに対して、[カスタムブロックスタイル](https://developer.wordpress.org/block-editor/developers/filters/block-filters/#block-styles) を登録できます。


### Example

<!--
-   Type: `object`
-   Optional
-   Localized: No
-   Property: `example`
 -->
-   型: `object`
-   オプション
-   ローカライズ: 不可
-   プロパティ: `example`

```json
{
	"example": {
		"attributes": {
			"message": "This is a notice!"
		}
	}
}
```

<!--
It provides structured example data for the block. This data is used to construct a preview for the block to be shown in the Inspector Help Panel when the user mouses over the block.
 -->
ブロックに構造化されたサンプルデータを提供します。このデータはブロックのプレビューを構築する際に使用され、インスペクターヘルプパネルでユーザーがブロックの上にマウスを移動すると表示されます。

<!--
See the [the example documentation](/docs/reference-guides/block-api/block-registration.md#example-optional) for more details.
 -->
詳細については [ドキュメントの「example (オプション)」セクション](https://ja.wordpress.org/team/handbook/block-editor/reference-guides/block-api/block-registration/) を参照してください。

### Variations

- Type: `object[]`
- Optional
- Localized: Yes (`title`, `description`, and `keywords` of each variation only)
- Property: `variations`
- Since: `WordPress 5.9.0`

```json
{
	"variations": [
		{
			"name": "example",
			"title": "Example",
			"attributes": {
				"level": 2,
				"message": "This is an example!"
			},
			"scope": [ "block" ],
			"isActive": [ "level" ]
		}
	]
}
```

Block Variations is the API that allows a block to have similar versions of it, but all these versions share some common functionality. Each block variation is differentiated from the others by setting some initial attributes or inner blocks. Then at the time when a block is inserted these attributes and/or inner blocks are applied.

_Note: In JavaScript you can provide a function for the `isActive` property, and a React element for the `icon`. In the `block.json` file both only support strings_

See the [the variations documentation](/docs/reference-guides/block-api/block-variations.md) for more details.

### Editor Script

<!--
-   Type: `WPDefinedAsset` ([learn more](#wpdefinedasset))
-   Optional
-   Localized: No
-   Property: `editorScript`
 -->
-   型: `WPDefinedAsset` ([詳細](https://ja.wordpress.org/team/handbook/block-editor/reference-guides/block-api/block-metadata/#wpdefinedasset))
-   オプション
-   ローカライズ: 不可
-   プロパティ: `editorScript`

```json
{ "editorScript": "file:./build/index.js" }
```

<!--
Block type editor script definition. It will only be enqueued in the context of the editor.
 -->
ブロックタイプエディタースクリプト定義。エディターのコンテキスト内でのみエンキューされます。

### Script

<!--
-   Type: `WPDefinedAsset` ([learn more](#wpdefinedasset))
-   Optional
-   Localized: No
-   Property: `script`
 -->
-   型: `WPDefinedAsset` ([詳細](https://ja.wordpress.org/team/handbook/block-editor/reference-guides/block-api/block-metadata/#wpdefinedasset))
-   オプション
-   ローカライズ: 不可
-   プロパティ: `script`

```json
{ "script": "file:./build/script.js" }
```

<!--
Block type frontend and editor script definition. It will be enqueued both in the editor and when viewing the content on the front of the site.
 -->
ブロックタイプフロントエンド、および、エディタースクリプト定義。エディター内、および、サイトのフロントエンドでコンテンツが表示される際の両方でエンキューされます。

### View Script

<!-- 
-   Type: `WPDefinedAsset`|`WPDefinedAsset[]` ([learn more](#wpdefinedasset))
-   Optional
-   Localized: No
-   Property: `viewScript`
-   Since: `WordPress 5.9.0`
 -->
-   型: `WPDefinedAsset`|`WPDefinedAsset[]` ([詳細](https://ja.wordpress.org/team/handbook/block-editor/reference-guides/block-api/block-metadata/#wpdefinedasset))
-   オプション
-   ローカライズ: 不可
-   プロパティ: `viewScript`
-   Since: `WordPress 5.9.0`

```json
{ "viewScript": "file:./build/view.js" }
```

<!-- 
Block type frontend script definition. It will be enqueued only when viewing the content on the front of the site.
 -->
ブロックタイプフロントエンド定義。サイトのフロントでコンテンツを表示するときのみ、エンキューされます。

<!-- 
_Note: An option to pass also an array of view scripts exists since WordPress `6.1.0`._
 -->
_注意: WordPress `6.1.0` からは、ビュースクリプトの配列を渡すことができるオプションもあります。_

### Editor Style

<!--
-   Type: `WPDefinedAsset`|`WPDefinedAsset[]` ([learn more](#wpdefinedasset))
-   Optional
-   Localized: No
-   Property: `editorStyle`
 -->
-   型: `WPDefinedAsset`|`WPDefinedAsset[]` ([詳細](https://ja.wordpress.org/team/handbook/block-editor/reference-guides/block-api/block-metadata/#wpdefinedasset))
-   オプション
-   ローカライズ: 不可
-   プロパティ: `editorStyle`

```json
{ "editorStyle": "file:./build/index.css" }
```

<!--
Block type editor style definition. It will only be enqueued in the context of the editor.
 -->
ブロックタイプエディタースタイル定義。エディターのコンテキスト内でのみエンキューされます。

_Note: An option to pass also an array of editor styles exists since WordPress `5.9.0`._

### Style

<!--
-   Type: `WPDefinedAsset`|`WPDefinedAsset[]` ([learn more](#wpdefinedasset))
-   Optional
-   Localized: No
-   Property: `style`
 -->
-   型: `WPDefinedAsset`|`WPDefinedAsset[]` ([詳細](https://ja.wordpress.org/team/handbook/block-editor/reference-guides/block-api/block-metadata/#wpdefinedasset))
-   オプション
-   ローカライズ: 不可
-   プロパティ: `style`

```json
{ "style": "file:./build/style.css" }
```

<!--
Block type frontend and editor style definition. It will be enqueued both in the editor and when viewing the content on the front of the site.
 -->
ブロックタイプフロントエンド、およびエディタースタイル定義。エディター内、および、サイトのフロントエンドでコンテンツが表示される際の両方でエンキューされます。

<!-- 
_Note: An option to pass also an array of styles exists since WordPress `5.9.0`._
 -->
_注意: スタイルの配列を渡すオプションもあります。 WordPress `5.9.0` 以降。_

<!--
## Assets
 -->
## アセット

<!--
### `WPDefinedAsset`
 -->
### WPDefinedAsset

<!--
The `WPDefinedAsset` type is a subtype of string, where the value represents a path to a JavaScript or CSS file relative to where `block.json` file is located. The path provided must be prefixed with `file:`. This approach is based on how npm handles [local paths](https://docs.npmjs.com/files/package.json#local-paths) for packages.

An alternative would be a script or style handle name referencing an already registered asset using WordPress helpers.
 -->
`WPDefinedAsset` タイプは string のサブタイプです。値は、`block.json` ファイルの場所から JavaScript ファイルや CSS ファイルへの相対パスで表します。提供されるパスには、接頭辞 `file:` を付ける必要があります。この方法は npm のパッケージの[ローカルパス](https://docs.npmjs.com/files/package.json#local-paths) を扱う方法に基づいています。

代わりに WordPress ヘルパーを使用してすでに登録されたアセットを参照する、スクリプトハンドル名やスタイルハンドル名も使用できます。
<!--
**Example:**
 -->
**例:**

<!--
In `block.json`:
 -->
`block.json` 内

```json
{
	"editorScript": "file:./index.js",
	"script": "my-script-handle",
	"viewScript": "file:./view.js",
	"editorStyle": "my-editor-style-handle",
	"style": [ "file:./style.css", "my-style-handle" ]
}
```

<!--
In the context of WordPress, when a block is registered with PHP, it will automatically register all scripts and styles that are found in the `block.json` file and use file paths rather than asset handles.
 -->
WordPress のコンテキストで、PHP でブロックを登録すると、`block.json` ファイル内に見つかるすべてのスクリプトとスタイルは自動的に登録され、アセットハンドルでなくファイルパスが使用されます。

<!--
That's why, the `WPDefinedAsset` type has to offer a way to mirror also the shape of params necessary to register scripts and styles using [`wp_register_script`](https://developer.wordpress.org/reference/functions/wp_register_script/) and [`wp_register_style`](https://developer.wordpress.org/reference/functions/wp_register_style/), and then assign these as handles associated with your block using the `script`, `style`, `editor_script`, and `editor_style` block type registration settings.
 -->
`WPDefinedAsset` タイプがミラーする方法だけでなく、[`wp_register_script`](https://developer.wordpress.org/reference/functions/wp_register_script/) と [`wp_register_style`](https://developer.wordpress.org/reference/functions/wp_register_style/) を使用してスクリプトとスタイルを登録する際に必要なパラメータも提供する必要があるのはこのためです。ブロックタイプ登録設定 `script`、`style`、`editor_script`、`editor_style` を使用して、ブロックに関連付けられたハンドルとして割り当てます。

<!--
It's possible to provide an object which takes the following shape:
 -->
次の形式を取るオブジェクトを提供することができます。

<!--
-   `handle` (`string`) - the name of the script. If omitted, it will be auto-generated.
-   `dependencies` (`string[]`) - an array of registered script handles this script depends on. Default value: `[]`.
-   `version` (`string`|`false`|`null`) - string specifying the script version number, if it has one, which is added to the URL as a query string for cache busting purposes. If the version is set to `false`, a version number is automatically added equal to current installed WordPress version. If set to `null`, no version is added. Default value: `false`.
 -->
-   `handle` (`string`) - スクリプトの名前。省略すると、自動的に生成される。
-   `dependencies` (`string[]`) - このスクリプトが依存する、登録されたスクリプトのハンドルの配列。デフォルト値: `[]`。
-   `version` (`string`|`false`|`null`) - スクリプトのバージョン番号を指定する文字列。バージョンを指定すると、番号は URL にクエリ文字列として追加されます。これはキャッシュを避けるためです。`false` に設定すると、バージョン番号は自動的に、現在インストールされている WordPress のバージョンが追加されます。`null` に設定すると、バージョンは追加されません。デフォルト値: `false`。

<!--
The definition is stored inside separate PHP file which ends with `.asset.php` and is located next to the JS/CSS file listed in `block.json`. WordPress will automatically detect this file through pattern matching. This option is the preferred one as it is expected it will become an option to auto-generate those asset files with `@wordpress/scripts` package.
 -->
定義は、個別の PHP ファイル内に保存されます。ファイル名の最後は `.asset.php` で、`block.json` にリストされた JavaScript や CSS ファイルの隣に配置されます。WordPress は自動的にこのファイルをパターンマッチで検知します。`@wordpress/scripts` パッケージでこれらのアセットファイルを自動生成するオプションになると期待されるため、このオプションが好まれます。

<!--
**Example:**
 -->
**例:**

```
block.json
build/
├─ index.js
└─ index.asset.php
```

<!--
In `block.json`:
 -->
`block.json` 内

```json
{ "editorScript": "file:./build/index.js" }
```

<!--
In `build/index.asset.php`:
 -->
`build/index.asset.php` 内

```php
<?php
return array(
	'dependencies' => array(
		'wp-blocks',
		'wp-element',
		'wp-i18n',
	),
	'version'      => '3be55b05081a63d8f9d0ecb466c42cfd',
);
```
<!-- 
### Frontend Enqueueing
 -->
### フロントエンドでのエンキュー

<!-- 
Starting in the WordPress 5.8 release, it is possible to instruct WordPress to enqueue scripts and styles for a block type only when rendered on the frontend. It applies to the following asset fields in the `block.json` file:
 -->
WordPress 5.8リリースから、フロントエンドでレンダーされるときにのみ、ブロックタイプのスクリプトとスタイルをエンキューするように WordPress に指示できます。これは、`block.json` ファイルの以下のアセットフィールドに適用されます。

<!-- 
-   `script`
-   `viewScript` (when the block defines `render_callback` during registration in PHP, then the block author is responsible for enqueuing the script)
-   `style`
 -->
-   `script`
-   `viewScript` (PHP の登録時にブロックが `render_callback` を定義する場合、ブロックの作者はスクリプトをエンキューする責任があります。)
-   `style`

<!--
## Internationalization
 -->
## 国際化

<!--
WordPress string discovery automatically will translate fields marked in the documentation as translatable using the `textdomain` property when specified in the `block.json` file. In that case, localized properties will be automatically wrapped in `_x` function calls on the backend of WordPress when executing `register_block_type_from_metadata`. These translations are added as an inline script to the `wp-block-library` script handle in WordPress core or to the plugin's script handle.
 -->
<!--
WordPress 文字列ディスカバリは自動的に、翻訳可能とマークされたドキュメント内のフィールドを翻訳します。マークには `block.json` ファイル内の `textdomain` プロパティを使用します。このとき、ローカライズされるプロパティは、WordPress のバックエンドで`register_block_type_from_metadata` 実行時に、自動的に `_x` 関数でラップされます。これらの翻訳はインラインスクリプトとして WordPress コアの `wp-block-library` スクリプトハンドル、またはプラグインのスクリプトハンドルに追加されます。
 -->
<!--
WordPress string discovery system can automatically translate fields marked in this document as translatable. First, you need to set the `textdomain` property in the `block.json` file that provides block metadata.
 -->
WordPress 文字列ディスカバリシステムは、このドキュメントで翻訳可能とマークされたフィールドを自動的に翻訳します。まずブロックメタデータを提供する `block.json` ファイル内で `textdomain` プロパティを設定する必要があります。

<!--
**Example:**
 -->
**例:**

```json
{
	"title": "My block",
	"description": "My block is fantastic",
	"keywords": [ "fantastic" ],
	"textdomain": "my-plugin"
}
```

### PHP

<!--
In PHP, localized properties will be automatically wrapped in `_x` function calls on the backend of WordPress when executing `register_block_type`. These translations get added as an inline script to the plugin's script handle or to the `wp-block-library` script handle in WordPress core.
 -->
PHP では、ローカライズされるプロパティは、WordPress のバックエンドで `register_block_type` 実行時に、自動的に `_x` 関数でラップされます。これらの翻訳はインラインスクリプトとしてプラグインのスクリプトハンドル、または WordPress コアの `wp-block-library` スクリプトハンドルに追加されます。

<!--
The way `register_block_type` processes translatable values is roughly equivalent to the following code snippet:
 -->
`register_block_type` プロセスの働きにより、翻訳可能な値は、およそ次のコードスニペットのようになります。


```php
<?php
$metadata = array(
	'title'       => _x( 'My block', 'block title', 'my-plugin' ),
	'description' => _x( 'My block is fantastic!', 'block description', 'my-plugin' ),
	'keywords'    => array( _x( 'fantastic', 'block keyword', 'my-plugin' ) ),
);
```

<!--
Implementation follows the existing [get_plugin_data](https://codex.wordpress.org/Function_Reference/get_plugin_data) function which parses the plugin contents to retrieve the plugin’s metadata, and it applies translations dynamically.
 -->
実装は既存の [get_plugin_data](https://codex.wordpress.org/Function_Reference/get_plugin_data) 関数に従い、プラグインのコンテンツをパースしてプラグインのメタデータを取得し、動的に翻訳を適用します。

### JavaScript

<!--
In JavaScript, you can use `registerBlockType` method from `@wordpress/blocks` package and pass the metadata object loaded from `block.json` as the first param. All localized properties get automatically wrapped in `_x` (from `@wordpress/i18n` package) function calls similar to how it works in PHP.
 -->
JavaScript では `@wordpress/blocks` パッケージから `registerBlockType` を使用し、第1引数に `block.json` からロードされたブロックメタデータオブジェクトを渡すことができます。すべてのローカライズされたプロパティは自動的に `@wordpress/i18n` パッケージの `_x` 関数呼び出しでラップされます。これは PHP での動作と同様です。

<!--
**Example:**
 -->
**例:**

```js
import { registerBlockType } from '@wordpress/blocks';
import Edit from './edit';
import metadata from './block.json';

registerBlockType( metadata, {
	edit: Edit,
	// ...other client-side settings
} );
```

<!--
## Backward Compatibility
 -->
## 後方互換性

<!--
The existing registration mechanism (both server side and frontend) will continue to work, it will serve as low-level implementation detail for the `block.json` based registration.

Once all details are ready, Core Blocks will be migrated iteratively and third-party blocks will see warnings appearing in the console to encourage them to refactor the block registration API used.

The following properties are going to be supported for backward compatibility reasons on the client-side only. Some of them might be replaced with alternative APIs in the future:
 -->
既存の登録方式は、サイバーサイド、フロントエンドの両方で引き続き動作します。`block.json` ベース登録の、ローレベルな実装詳細として機能します。

すべての詳細が準備できたら、コアブロックが徐々に移行される予定です。また、サードパーティ製のブロックはコンソールに警告が表示され、使用中のブロック登録 API をリファクタリングするよう促されます。

次のプロパティは後方互換性のため、クライアントサイドのみでサポートされる予定です。将来的にはこのうちのいくつかが代替の API で置換されるかもしれません。

<!--
-   `edit` - see the [Edit and Save](/docs/reference-guides/block-api/block-edit-save.md) documentation for more details.
-   `save` - see the [Edit and Save](/docs/reference-guides/block-api/block-edit-save.md) documentation for more details.
-   `transforms` - see the [Transforms](/docs/reference-guides/block-api/block-registration.md#transforms-optional) documentation for more details.
-   `deprecated` - see the [Deprecated Blocks](/docs/reference-guides/block-api/block-deprecation.md) documentation for more details.
-   `merge` - undocumented as of today. Its role is to handle merging multiple blocks into one.
-   `getEditWrapperProps` - undocumented as well. Its role is to inject additional props to the block edit's component wrapper.
 -->
-   `edit` - 詳細についてはドキュメント「[edit と save](https://ja.wordpress.org/team/handbook/block-editor/reference-guides/block-api/block-edit-save/)」を参照してください。
-   `save` - 詳細についてはドキュメント「[edit と save](https://ja.wordpress.org/team/handbook/block-editor/reference-guides/block-api/block-edit-save/)」を参照してください。
-   `transforms` - 詳細についてはドキュメント「[transforms](https://ja.wordpress.org/team/handbook/block-editor/reference-guides/block-api/block-registration/)」を参照してください。
-   `deprecated` - 詳細についてはドキュメント「[非推奨にするブロック](https://ja.wordpress.org/team/handbook/block-editor/reference-guides/block-api/block-deprecation/)」を参照してください。
-   `merge` - 今日現在、ドキュメントされていません。役割としては、複数のブロックを1つにマージ処理します。
-   `getEditWrapperProps` - 同様に、ドキュメントされていません。役割としては、ブロック編集のコンポーネントラッパーに追加の props を注入します。

<!--
**Example**:
 -->
**例**:

```js
import { registerBlockType } from '@wordpress/blocks';

registerBlockType( 'my-plugin/block-name', {
	edit: function () {
		// Edit definition goes here.
	},
	save: function () {
		// Save definition goes here.
	},
	getEditWrapperProps: function () {
		// Implementation goes here.
	},
} );
```

<!--
In the case of [dynamic blocks](/docs/how-to-guides/block-tutorial/creating-dynamic-blocks.md) supported by WordPress, it should be still possible to register `render_callback` property using both [`register_block_type`](https://developer.wordpress.org/reference/functions/register_block_type/) and `register_block_type_from_metadata` functions on the server.
In the case of [dynamic blocks](/docs/how-to-guides/block-tutorial/creating-dynamic-blocks.md) supported by WordPress, it should be still possible to register `render_callback` property using both [`register_block_type`](https://developer.wordpress.org/reference/functions/register_block_type/) function on the server.
 -->
WordPress にサポートされる [ダイナミックブロック](https://ja.wordpress.org/team/handbook/block-editor/how-to-guides/block-tutorial/creating-dynamic-blocks/) の場合、サーバー上で [`register_block_type`](https://developer.wordpress.org/reference/functions/register_block_type/) 関数を使用して `render_callback` プロパティを登録することは変わらず可能です。

[原文](https://github.com/WordPress/gutenberg/blob/trunk/docs/reference-guides/block-api/block-metadata.md)
<|MERGE_RESOLUTION|>--- conflicted
+++ resolved
@@ -441,14 +441,10 @@
  -->
 ブロックを識別しやすくするために icon プロパティを指定してください。任意の WordPress Dashicons を指定できます。またスラッグは 非 js コンテキストでのフォールバックとなります。
 
-<<<<<<< HEAD
-<!--
-**Note:** It's also possible to override this property on the client-side with the source of the SVG element. In addition, this property can be defined with JavaScript as an object containing background and foreground colors. This colors will appear with the icon when they are applicable e.g.: in the inserter. Custom SVG icons are automatically wrapped in the [wp.primitives.SVG](/packages/primitives/src/svg/README.md) component to add accessibility attributes (aria-hidden, role, and focusable).
- -->
-**注意:** このプロパティはまた、クライアントサイドで、SVG 要素のソースで上書きすることもできます。加えて、このプロパティは背景色や前景色を含むオブジェクトとして、 JavaScript で定義できます。この色は、たとえばインサーター内で表示される場合にアイコンと一緒に使用されます。カスタム SVG アイコンは自動で [wp.primitives.SVG](/packages/primitives/src/svg/README.md) コンポーネントにラップされ、アクセシビリティ属性 (aria-hidden、role、focusable) が追加されます。
-=======
+<!--
 **Note:** It's also possible to override this property on the client-side with the source of the SVG element. In addition, this property can be defined with JavaScript as an object containing background and foreground colors. This colors will appear with the icon when they are applicable e.g.: in the inserter. Custom SVG icons are automatically wrapped in the [wp.primitives.SVG](/packages/packages-primitives) component to add accessibility attributes (aria-hidden, role, and focusable).
->>>>>>> ef6a1245
+ -->
+**注意:** このプロパティはまた、クライアントサイドで、SVG 要素のソースで上書きすることもできます。加えて、このプロパティは背景色や前景色を含むオブジェクトとして、 JavaScript で定義できます。この色は、たとえばインサーター内で表示される場合にアイコンと一緒に使用されます。カスタム SVG アイコンは自動で [wp.primitives.SVG](https://github.com/WordPress/gutenberg/tree/trunk/packages/primitives) コンポーネントにラップされ、アクセシビリティ属性 (aria-hidden、role、focusable) が追加されます。
 
 ### Description
 
@@ -743,10 +739,17 @@
 
 ### Variations
 
+<!-- 
 - Type: `object[]`
 - Optional
 - Localized: Yes (`title`, `description`, and `keywords` of each variation only)
 - Property: `variations`
+- Since: `WordPress 5.9.0`
+ -->
+- 型: `object[]`
+- オプション
+- ローカライズ: 可 (`title`, `description`, `keywords` それぞれのバリエーションのみ)
+- プロパティ: `variations`
 - Since: `WordPress 5.9.0`
 
 ```json
@@ -765,12 +768,18 @@
 	]
 }
 ```
-
+<!-- 
 Block Variations is the API that allows a block to have similar versions of it, but all these versions share some common functionality. Each block variation is differentiated from the others by setting some initial attributes or inner blocks. Then at the time when a block is inserted these attributes and/or inner blocks are applied.
 
 _Note: In JavaScript you can provide a function for the `isActive` property, and a React element for the `icon`. In the `block.json` file both only support strings_
 
 See the [the variations documentation](/docs/reference-guides/block-api/block-variations.md) for more details.
+ -->
+ブロックバリエーションは、あるブロックに類似のバージョンを持たせられる API ですが、これらのバージョンはすべて、共通の機能を共有します。各ブロックバリエーションは、いくつかの初期属性やインナーブロックの設定により、他のブロックと区別されます。ブロックを挿入すると、これらの属性やインナーブロックが適用されます。
+
+_注: JavaScriptでは、`isActive`プロパティに関数を、`icon` に React 要素を指定できます。`block.json` ファイルでは、どちらも文字列のみをサポートします。_
+
+詳細は[ドキュメントのバリエーション](https://ja.wordpress.org/team/handbook/block-editor/reference-guides/block-api/block-variations/) を参照してください。
 
 ### Editor Script
 
