<!--
# Metadata in block.json
 -->
# block.json のメタデータ

<!--
To register a new block type using metadata that can be shared between codebase that uses JavaScript and PHP, start by creating a `block.json` file. This file:
 -->
<!--
JavaScript コードと PHP コードベース間で共有可能なメタデータを使用して、新しいブロックタイプを登録できます。これにはまず `block.json` ファイルを作成します。`block.json` ファイルは、
 -->
<!--
-   Gives a name to the block type.
-   Defines some important metadata about the registered block type (title, category, icon, description, keywords).
-   Defines the attributes of the block type.
-   Registers all the scripts and styles for your block type.
 -->
<!--
-   ブロックタイプに名前を付与します。
-   登録されるブロックタイプの重要なメタデータを定義します。例: title、category、icon、description、keywords
-   ブロックタイプの属性を定義します。
-   ブロックタイプのすべてのスクリプトとスタイルを登録します。
 -->

<!--
Starting in WordPress 5.8 release, we recommend using the `block.json` metadata file as the canonical way to register block types with both PHP (server-side) and JavaScript (client-side). Here is an example `block.json` file that would define the metadata for a plugin create a notice block.
 -->
WordPress 5.8のリリースから、PHP (サーバーサイド) と JavaScript (クライアントサイド) の両方でブロックタイプを登録する正規の方法として、`block.json` メタデータファイルの使用が推奨されています。以下は、通知ブロックを作成するプラグインのメタデータを定義する `block.json` ファイルの例です。

<!--
**Example:**
 -->
**例:**

```json
{
	"$schema": "https://schemas.wp.org/trunk/block.json",
	"apiVersion": 3,
	"name": "my-plugin/notice",
	"title": "Notice",
	"category": "text",
	"parent": [ "core/group" ],
	"icon": "star",
	"description": "Shows warning, error or success notices...",
	"keywords": [ "alert", "message" ],
	"version": "1.0.3",
	"textdomain": "my-plugin",
	"attributes": {
		"message": {
			"type": "string",
			"source": "html",
			"selector": ".message"
		}
	},
	"providesContext": {
		"my-plugin/message": "message"
	},
	"usesContext": [ "groupId" ],
	"selectors": {
		"root": ".wp-block-my-plugin-notice"
	},
	"supports": {
		"align": true
	},
	"styles": [
		{ "name": "default", "label": "Default", "isDefault": true },
		{ "name": "other", "label": "Other" }
	],
	"example": {
		"attributes": {
			"message": "This is a notice!"
		}
	},
	"variations": [
		{
			"name": "example",
			"title": "Example",
			"attributes": {
				"message": "This is an example!"
			}
		}
	],
	"editorScript": "file:./index.js",
	"script": "file:./script.js",
	"viewScript": [ "file:./view.js", "example-shared-view-script" ],
	"editorStyle": "file:./index.css",
	"style": [ "file:./style.css", "example-shared-style" ],
	"render": "file:./render.php"
}
```

<!--
The same file is also used when [submitting block to Block Directory](/docs/getting-started/tutorials/create-block/submitting-to-block-directory.md).
 -->
<!--
[ブロックディレクトリへブロックをサブミットする](https://ja.wordpress.org/team/handbook/block-editor/handbook/tutorials/create-block/submitting-to-block-directory/)際にも同じファイルが使用されます。
 -->
<!--
## Server-side registration
 -->
<!--
## サーバーサイドでの登録
 -->

<!--
## Benefits using the metadata file
 -->
## メタデータファイルの利点

<!--
The block definition allows code sharing between JavaScript, PHP, and other languages when processing block types stored as JSON, and registering blocks with the `block.json` metadata file provides multiple benefits on top of it.
 -->
ブロック定義は、JSON として格納されたブロックタイプを処理する際に、JavaScript や PHP などの言語間でのコードの共有を可能にします。さらに、メタデータファイル `block.json` を使用したブロックの登録には、以下のような複数のメリットがあります。

<!--
From a performance perspective, when themes support lazy loading assets, blocks registered with `block.json` will have their asset enqueuing optimized out of the box. The frontend CSS and JavaScript assets listed in the `style` or `script` properties will only be enqueued when the block is present on the page, resulting in reduced page sizes.
 -->
まずパフォーマンスの観点では、テーマが遅延ロードアセットをサポートする場合、`block.json` で登録されたブロックは、標準でアセットのエンキューが最適化されます。`style` や `script` プロパティにリストされたフロントエンドの CSS や JavaScript アセットは、ブロックがページ上に存在するときにのみエンキューされ、結果的にページサイズが小さくなります。

<!--
Furthermore, because the [Block Type REST API Endpoint](https://developer.wordpress.org/rest-api/reference/block-types/) can only list blocks registered on the server, registering blocks server-side is recommended; using the `block.json` file simplifies this registration.
 -->
さらに、[ブロックタイプ REST API エンドポイント](https://developer.wordpress.org/rest-api/reference/block-types/)では、サーバー上で登録されたブロックしか一覧できないため、サーバーサイドでブロックを登録することが推奨されます。`block.json`ファイルを使用すると、この登録が簡単になります。

<!--
The [WordPress Plugins Directory](https://wordpress.org/plugins/) can detect `block.json` files, highlight blocks included in plugins, and extract their metadata. If you wish to [submit your block(s) to the Block Directory](/docs/getting-started/create-block/submitting-to-block-directory.md), all blocks contained in your plugin must have a `block.json` file for the Block Directory to recognize them.
 -->
[WordPress プラグインディレクトリ](https://wordpress.org/plugins/)は、`block.json` ファイルを検出し、プラグインに含まれるブロックをハイライトし、そのメタデータを抽出できます。[ブロックディレクトリに自分のブロックを登録する](https://ja.wordpress.org/team/handbook/block-editor/getting-started/create-block/submitting-to-block-directory/)場合、ブロックディレクトリに認識させるには、プラグインに含まれるすべてのブロックに `block.json` ファイルが必要です。

<!-- 
Development is improved by using a defined schema definition file. Supported editors can provide help like tooltips, autocomplete, and schema validation. To use the schema, add the following to the top of the `block.json`.
 -->
定義されたスキーマ定義ファイルを使用することで、開発効率が向上します。これに対応するエディタでは、ツールチップやオートコンプリート、スキーマの検証などの支援機能を提供できます。スキーマを使用するには、`block.json`の先頭に以下を追加します。

```json
"$schema": "https://schemas.wp.org/trunk/block.json"
```

<!--
## Block registration
 -->
## ブロックの登録

<!--
### PHP (server-side)
 -->
### PHP (サーバー側)

<!--
The [`register_block_type`](https://developer.wordpress.org/reference/functions/register_block_type/) function that aims to simplify the block type registration on the server, can read metadata stored in the `block.json` file.
 -->
[`register_block_type`](https://developer.wordpress.org/reference/functions/register_block_type/) 関数を使用すると、サーバーで `block.json` ファイル内に保存されたメタデータから簡単にブロックタイプを登録できます。

<!--
This function takes two params relevant in this context (`$block_type` accepts more types and variants):
 -->
この関数は、このコンテキストに関連する2つのパラメータを取ります (`$block_type` は、より多くのタイプやバリアントを受け入れます）。

<!--
-   `$block_type` (`string`) – path to the folder where the `block.json` file is located or full path to the metadata file if named differently.
-   `$args` (`array`) – an optional array of block type arguments. Default value: `[]`. Any arguments may be defined. However, the one described below is supported by default:
    -   `$render_callback` (`callable`) – callback used to render blocks of this block type.
    -   `$render_callback` (`callable`) – callback used to render blocks of this block type, it's an alternative to the `render` field in `block.json`.
 -->
-   `$block_type` (`string`) – `block.json` ファイルのあるフォルダーへのパス、または、名前が異なる場合、メタデータファイルへのフルパス。
-   `$args` (`array`) – ブロックタイプ引数のオプション配列。デフォルト値は `[]`。任意の引数を定義可。ただし、以下はデフォルトでサポートされる。
    -   `$render_callback` (`callable`) – このブロックタイプのブロックをレンダーする際に使用されるコールバック。これは `block.json` 内の `render` フィールドの代替。

<!--
It returns the registered block type (`WP_Block_Type`) on success or `false` on failure.
 -->
関数は、成功すると登録されたブロックタイプ (`WP_Block_Type`)、失敗すると `false` を返します。

<!--
**Example:**
 -->
**例:**

```php
register_block_type(
	__DIR__ . '/notice',
	array(
		'render_callback' => 'render_block_core_notice',
	)
);
```

<!--
### JavaScript (client-side)
 -->
### JavaScript (クライアント側)

<!--
When the block is registered on the server, you only need to register the client-side settings on the client using the same block’s name.
 -->
サーバーでブロックを登録した場合、クライアントではクライアント側設定を同じブロック名で登録するだけで構いません。

<!--
**Example:**
 -->
**例:**

```js
registerBlockType( 'my-plugin/notice', {
	edit: Edit,
	// ...other client-side settings
} );
```

<!--
Although registering the block also on the server with PHP is still recommended for the reasons above, if you want to register it only client-side you can now use `registerBlockType` method from `@wordpress/blocks` package to register a block type using the metadata loaded from `block.json` file.
 -->
上述の理由により、PHP を使用してサーバー上にもブロックを登録することが推奨されていますが、クライアントサイドだけでブロックを登録する場合は、`@wordpress/blocks` パッケージの `registerBlockType` メソッドを使用して、`block.json` ファイルから読み込んだメタデータでブロックタイプを登録できます。

<!--
The function takes two params:
 -->
関数は2つの引数を取ります。

<!--
-   `$blockNameOrMetadata` (`string`|`Object`) – block type name (supported previously) or the metadata object loaded from the `block.json` file with a bundler (e.g., webpack) or a custom Babel plugin.
-   `$settings` (`Object`) – client-side block settings.
 -->
-   `$blockNameOrMetadata` (`string`|`Object`) – ブロックタイプ名 (以前からサポート済み)、または、webpack などのバンドラーやカスタム Babel プラグインで、`block.json`ファイルからロードされたメタデータオブジェクトです。
-   `$settings` (`Object`) – クライアント側のブロックの設定。

<!--
It returns the registered block type (`WPBlock`) on success or `undefined` on failure.
 -->
関数は、成功すると登録されたブロックタイプ (`WPBlock`)、失敗すると `undefined` を返します。

<!--
**Example:**
 -->
**例:**

```js
import { registerBlockType } from '@wordpress/blocks';
import Edit from './edit';
import metadata from './block.json';

registerBlockType( metadata, {
	edit: Edit,
	// ...other client-side settings
} );
```
<!--
## Block API
 -->
## ブロック API

<!--
This section describes all the properties that can be added to the `block.json` file to define the behavior and metadata of block types.
 -->
このセクションでは、`block.json` ファイルに追加可能な、ブロックタイプの振る舞いとメタデータを定義するすべてのプロパティを紹介します。

### API Version

<!--
-   Type: `number`
-   Optional
-   Localized: No
-   Property: `apiVersion`
-   Default: `1`
 -->
-   型: `number`
-   オプション
-   ローカライズ: 不可
-   プロパティ: `apiVersion`
-   デフォルト: `1`

```json
{ "apiVersion": 3 }
```

<!--
The version of the Block API used by the block. The most recent version is `3` and it was introduced in WordPress 6.3.
 -->
ブロックが使用するBlock APIのバージョン。最新のバージョンは `3` で、WordPress 6.3 で導入されました。

<!--
See the [the API versions documentation](/docs/reference-guides/block-api/block-api-versions.md) for more details.
 -->
詳細については [API バージョンのドキュメント](/docs/reference-guides/block-api/block-api-versions.md) を参照してください。

### Name

<!--
-   Type: `string`
-   Required
-   Localized: No
-   Property: `name`
 -->
-   型: `string`
-   必須
-   ローカライズ: 不可
-   プロパティ: `name`

```json
{ "name": "core/heading" }
```

<!--
The name for a block is a unique string that identifies a block. Names have to be structured as `namespace/block-name`, where namespace is the name of your plugin or theme.

**Note:** A block name can only contain lowercase alphanumeric characters, dashes, and at most one forward slash to designate the plugin-unique namespace prefix. It must begin with a letter.

**Note:** This name is used on the comment delimiters as `<!-- wp:my-plugin/book ->`. Block types in the `core` namespace do not include a namespace when serialized.
 -->
ブロック名は、ブロックを識別する固有の文字列です。名前の構造は `namespace/block-name` で、namespace はプラグインやテーマの名前です。

**注意:** ブロック名には、英数小文字、ダッシュ (`-`)、プラグイン固有の名前空間プレフィックスを表す最大1つのスラッシュ (`/`) のみを含められます。文字で始める必要があります。

**注意:** この名前はまた、コメントデリミッタとしても `<!-- wp:my-plugin/book -->` のように使用されます。なお、`core` 名前空間のブロックタイプは、シリアライズされる際に名前空間を含みません。

### Title

<!--
-   Type: `string`
-   Required
-   Localized: Yes
-   Property: `title`
 -->
-   型: `string`
-   必須
-   ローカライズ: 可能
-   プロパティ: `title`

```json
{ "title": "Heading" }
```

<!--
This is the display title for your block, which can be translated with our translation functions. The title will display in the Inserter and in other areas of the editor.
 -->
ブロックの表示タイトルです。翻訳関数で翻訳できます。ブロックインサーターやエディターの他の領域は、このタイトルを表示します。
<!-- 
**Note:** To keep your block titles readable and accessible in the UI, try to avoid very long titles.
 -->
**注意:** UIで読みやすく、アクセスしやすいブロックタイトルにするには、長過ぎるタイトルは避けてください。

### Category

<!--
-   Type: `string`
-   Optional
-   Localized: No
-   Property: `category`
 -->
-   型: `string`
-   オプション
-   ローカライズ: 不可
-   プロパティ: `category`

```json
{ "category": "text" }
```
<!--
Blocks are grouped into categories to help users browse and discover them.
 -->
ブロックは、ユーザーの視認性と検索のしやすさのため、カテゴリーにグループ分けできます。

<!--
The core provided categories are:
 -->
コアの提供するカテゴリーは以下です。

-   text
-   media
-   design
-   widgets
-   theme
-   embed

<!--
Plugins and Themes can also register [custom block categories](/docs/reference-guides/filters/block-filters.md#managing-block-categories).

An implementation should expect and tolerate unknown categories, providing some reasonable fallback behavior (e.g. a "text" category).
 -->
プラグインとテーマはまた、[カスタムブロックカテゴリー](https://developer.wordpress.org/block-editor/developers/filters/block-filters/#managing-block-categories)を登録できます。

実装は、未知のカテゴリーを予想し、合理的なフォールバック (例: text カテゴリー) を提供する必要があります。

### Parent

<!--
-   Type: `string[]`
-   Optional
-   Localized: No
-   Property: `parent`
 -->
-   型: `string[]`
-   オプション
-   ローカライズ: 不可
-   プロパティ: `parent`

```json
{ "parent": [ "my-block/product" ] }
```

`parent` を設定すると、ブロックは、指定したブロック内にネストされた場合のみ利用可能になります。たとえば、「カートに追加」ブロックを、「商品」ブロック内でのみ利用可能にすることができます。

### Ancestor

<!-- 
-   Type: `string[]`
-   Optional
-   Localized: No
-   Property: `ancestor`
-   Since: `WordPress 6.0.0`
 -->
-   型: `string[]`
-   オプション
-   ローカライズ: 不可
-   プロパティ: `ancestor`
-   Since: `WordPress 6.0.0`

```json
{ "ancestor": [ "my-block/product" ] }
```

<!-- 
The `ancestor` property makes a block available inside the specified block types at any position of the ancestor block subtree. That allows, for example, to place a ‘Comment Content’ block inside a ‘Column’ block, as long as ‘Column’ is somewhere within a ‘Comment Template’ block. In comparison to the `parent` property blocks that specify their `ancestor` can be placed anywhere in the subtree whilst blocks with a specified `parent` need to be direct children.
 -->
`ancestor` プロパティは、指定されたブロックタイプの中で、祖先ブロックサブツリーの任意の位置において、ブロックを利用可能にします。例えば、`Column` ブロックが `Comment Template` ブロック内のどこかにいる限り、`Comment Content` ブロックを `Column` ブロックの中に配置できます。`parent` プロパティと比較すると、 `ancestor` を指定したブロックはサブツリーのどこにでも配置できますが、 `parent` を指定したブロックは直接の子である必要があります。


### Icon

<!--
-   Type: `string`
-   Optional
-   Localized: No
-   Property: `icon`
 -->
-   型: `string`
-   オプション
-   ローカライズ: 不可
-   プロパティ: `icon`

```json
{ "icon": "smile" }
```

<!--
An icon property should be specified to make it easier to identify a block. These can be any of WordPress' Dashicons (slug serving also as a fallback in non-js contexts).
 -->
ブロックを識別しやすくするために icon プロパティを指定してください。任意の WordPress Dashicons を指定できます。またスラッグは 非 js コンテキストでのフォールバックとなります。

<!--
**Note:** It's also possible to override this property on the client-side with the source of the SVG element. In addition, this property can be defined with JavaScript as an object containing background and foreground colors. This colors will appear with the icon when they are applicable e.g.: in the inserter. Custom SVG icons are automatically wrapped in the [wp.primitives.SVG](/packages/primitives/README.md) component to add accessibility attributes (aria-hidden, role, and focusable).
 -->
**注意:** このプロパティはまた、クライアントサイドで、SVG 要素のソースで上書きすることもできます。加えて、このプロパティは背景色や前景色を含むオブジェクトとして、 JavaScript で定義できます。この色は、たとえばインサーター内で表示される場合にアイコンと一緒に使用されます。カスタム SVG アイコンは自動で [wp.primitives.SVG](https://github.com/WordPress/gutenberg/tree/trunk/packages/primitives) コンポーネントにラップされ、アクセシビリティ属性 (aria-hidden、role、focusable) が追加されます。


### Description

<!--
-   Type: `string`
-   Optional
-   Localized: Yes
-   Property: `description`
 -->
-   型: `string`
-   オプション
-   ローカライズ: 可能
-   プロパティ: `description`

```json
{
	"description": "Introduce new sections and organize content to help visitors"
}
```
<!--
This is a short description for your block, which can be translated with our translation functions. This will be shown in the block inspector.
 -->
ブロックの簡潔な説明です。翻訳関数で翻訳できます。ブロックインスペクターで表示されます。

### Keywords

<!--
-   Type: `string[]`
-   Optional
-   Localized: Yes
-   Property: `keywords`
-   Default: `[]`
 -->
-   型: `string[]`
-   オプション
-   ローカライズ: 可能
-   プロパティ: `keywords`
-   デフォルト: `[]`

```json
{ "keywords": [ "keyword1", "keyword2" ] }
```

<!--
Sometimes a block could have aliases that help users discover it while searching. For example, an image block could also want to be discovered by photo. You can do so by providing an array of unlimited terms (which are translated).
 -->
ブロックは、検索性の向上のため別名を持つことができます。たとえば、画像ブロックを「写真」でも検索できるようになります。語句は何個でも配列内に指定でき、翻訳の対象です。

### Version

<!--
-   Type: `string`
-   Optional
-   Localized: No
-   Property: `version`
-   Since: `WordPress 5.8.0`
 -->
-   型: `string`
-   オプション
-   ローカライズ: 不可
-   プロパティ: `version`
-   Since: `WordPress 5.8.0`

```json
{ "version": "1.0.3" }
```

<!--
The current version number of the block, such as 1.0 or 1.0.3. It's similar to how plugins are versioned. This field might be used with block assets to control cache invalidation, and when the block author omits it, then the installed version of WordPress is used instead.
 -->
ブロックの現在のバージョン番号。例: 1.0、1.0.3。プラグインのバージョン管理と同様です。このフィールドは、ブロックアセットでキャッシュの無効化の制御に使用される場合があり、ブロック作者がこれを省略すると、代わりにインストールされたWordPressのバージョンが使用されます。

### Text Domain

<!--
-   Type: `string`
-   Optional
-   Localized: No
-   Property: `textdomain`
-   Since: `WordPress 5.7.0`
 -->
-   型: `string`
-   オプション
-   ローカライズ: 不可
-   プロパティ: `textdomain`
-   Since: `WordPress 5.7.0`

```json
{ "textdomain": "my-plugin" }
```

<!--
The [gettext](https://www.gnu.org/software/gettext/) text domain of the plugin/block. More information can be found in the [Text Domain](https://developer.wordpress.org/plugins/internationalization/how-to-internationalize-your-plugin/#text-domains) section of the [How to Internationalize your Plugin](https://developer.wordpress.org/plugins/internationalization/how-to-internationalize-your-plugin/) page.
 -->
プラグインブロックの [gettext](https://www.gnu.org/software/gettext/) テキストドメイン。詳細については「[プラグインの国際化](https://developer.wordpress.org/plugins/internationalization/how-to-internationalize-your-plugin/)」の「[テキストドメイン](https://developer.wordpress.org/plugins/internationalization/how-to-internationalize-your-plugin/#text-domains)」セクションを参照してください。

### Attributes

<!--
-   Type: `object`
-   Optional
-   Localized: No
-   Property: `attributes`
-   Default: `{}`
 -->
-   型: `object`
-   オプション
-   ローカライズ: 不可
-   プロパティ: `attributes`
-   デフォルト: `{}`

```json
{
	"attributes": {
		"cover": {
			"type": "string",
			"source": "attribute",
			"selector": "img",
			"attribute": "src"
		},
		"author": {
			"type": "string",
			"source": "html",
			"selector": ".book-author"
		}
	}
}
```

<!--
Attributes provide the structured data needs of a block. They can exist in different forms when they are serialized, but they are declared together under a common interface.
 -->
attributes (属性) は、ブロックに必要な構造化データを提供します。シリアライズされる際には異なる形式で存在できますが、共通インターフェースの下で一緒に宣言されます。

<!--
See the [the attributes documentation](/docs/reference-guides/block-api/block-attributes.md) for more details.
 -->
詳細については、[属性のドキュメント](https://ja.wordpress.org/team/handbook/block-editor/reference-guides/block-api/block-attributes/) を参照してください。

### Provides Context

<!--
-   Type: `object`
-   Optional
-   Localized: No
-   Property: `providesContext`
-   Default: `{}`
 -->
-   型: `object`
-   オプション
-   ローカライズ: 不可
-   プロパティ: `providesContext`
-   デフォルト: `{}`

<!--
Context provided for available access by descendants of blocks of this type, in the form of an object which maps a context name to one of the block's own attribute.
 -->
このタイプのブロックの子孫ブロックによる、利用可能なアクセスのために提供されるコンテキスト。形式は、コンテキスト名をブロック自身の属性とマップするオブジェクト。

<!--
See [the block context documentation](/docs/reference-guides/block-api/block-context.md) for more details.
 -->
詳細については [ブロックコンテキストのドキュメント](https://ja.wordpress.org/team/handbook/block-editor/reference-guides/block-api/block-context/) を参照してください。

```json
{
	"providesContext": {
		"my-plugin/recordId": "recordId"
	}
}
```

### Context

<!--
-   Type: `string[]`
-   Optional
-   Localized: No
-   Property: `usesContext`
-   Default: `[]`
 -->
-   型: `string[]`
-   オプション
-   ローカライズ: 不可
-   プロパティ: `usesContext`
-   デフォルト: `[]`

<!--
Array of the names of context values to inherit from an ancestor provider.
 -->
先祖のプロバイダから継承するコンテキスト値の名前の配列

<!--
See [the block context documentation](/docs/reference-guides/block-api/block-context.md) for more details.
 -->
詳細については [ブロックコンテキストのドキュメント](https://ja.wordpress.org/team/handbook/block-editor/reference-guides/block-api/block-context/) を参照してください。

```json
{
	"usesContext": [ "message" ]
}
```
<!-- 
### Editor Selectors
 -->
<!-- 
-   Type: `object`
-   Optional
-   Localized: No
-   Property: `editorSelectors`
-   Default: `{}`
-   Since: `WordPress 6.3.0`
 -->
<!-- 
-   型: `object`
-   オプション
-   ローカライズ: 不可
-   プロパティ: `editorSelectors`
-   デフォルト: `{}`
-   Since: `WordPress 6.3.0`
 -->
<!-- 
Any editor specific custom CSS selectors, keyed by `root`, feature, or
sub-feature, to be used when generating block styles for theme.json
(global styles) stylesheets in the editor.

Editor only selectors override those defined within the `selectors` property.

See the [the selectors documentation](/docs/reference-guides/block-api/block-selectors.md) for more details.
 -->
<!-- 
エディターの theme.json (グローバルスタイル) スタイルシートのブロックスタイルを生成する際に使用される、`root`、フィーチャー、サブフィーチャーをキーとする任意のエディター固有カスタム CSS セレクタ。

エディター固有セレクタは `selectors` プロパティ内部で定義されたスタイルを上側期します。

詳細については[セレクタのドキュメント](https://ja.wordpress.org/team/handbook/block-editor/reference-guides/block-api/block-selectors/)を参照してください。

```json
{
	"editorSelectors": {
		"root": ".my-custom-block-selector",
		"color": {
			"text": ".my-custom-block-selector p"
		},
		"typography": {
			"root": ".my-custom-block-selector > h2",
			"text-decoration": ".my-custom-block-selector > h2 span"
		}
	}
}
```
 -->
### Selectors

<!-- 
-   Type: `object`
-   Optional
-   Localized: No
-   Property: `selectors`
-   Default: `{}`
-   Since: `WordPress 6.3.0`
 -->
-   型: `object`
-   オプション
-   ローカライズ: 不可
-   プロパティ: `selectors`
-   デフォルト: `{}`
-   Since: `WordPress 6.3.0`

<!-- 
Any custom CSS selectors, keyed by `root`, feature, or sub-feature, to be used
when generating block styles for theme.json (global styles) stylesheets.
Providing custom selectors allows more fine grained control over which styles
apply to what block elements, e.g. applying typography styles only to an inner
heading while colors are still applied on the outer block wrapper etc.
 -->
theme.json (グローバルスタイル) スタイルシートのブロックスタイルを生成する際に使用される、`root`、フィーチャー、サブフィーチャーをキーとする任意のカスタム CSS セレクタ。
カスタムセレクタを提供することで、どのブロック要素にどのスタイルを適用するかを細かく制御できます。例えば、typoraphy スタイルは内部の見出しだけに適用し、color は外部のブロックラッパー全体に適用するなど。

<!-- 
See the [the selectors documentation](/docs/reference-guides/block-api/block-selectors.md) for more details.
 -->
詳細については[セレクタのドキュメント](https://ja.wordpress.org/team/handbook/block-editor/reference-guides/block-api/block-selectors/)を参照してください。

```json
{
	"selectors": {
		"root": ".my-custom-block-selector",
		"color": {
			"text": ".my-custom-block-selector p"
		},
		"typography": {
			"root": ".my-custom-block-selector > h2",
			"text-decoration": ".my-custom-block-selector > h2 span"
		}
	}
}
```

### Supports

<!--
-   Type: `object`
-   Optional
-   Localized: No
-   Property: `supports`
-   Default: `{}`
 -->
-   型: `object`
-   オプション
-   ローカライズ: 不可
-   プロパティ: `supports`
-   デフォルト: `{}`

<!--
It contains as set of options to control features used in the editor. See the [the supports documentation](/docs/reference-guides/block-api/block-supports.md) for more details.
 -->
エディターで使用される機能を制御するオプションのセットとして含みます。詳細については [サポートのドキュメント](https://ja.wordpress.org/team/handbook/block-editor/reference-guides/block-api/block-supports/)) を参照してください。


### Block Styles

<!--
-   Type: `array`
-   Optional
-   Localized: Yes (`label` only)
-   Property: `styles`
-   Default: `[]`
 -->
-   型: `array`
-   オプション
-   ローカライズ: 可能 (`label` のみ)
-   プロパティ: `styles`
-   デフォルト: `[]`

```json
{
	"styles": [
		{ "name": "default", "label": "Default", "isDefault": true },
		{ "name": "other", "label": "Other" }
	]
}
```

<!--
Block styles can be used to provide alternative styles to block. It works by adding a class name to the block's wrapper. Using CSS, a theme developer can target the class name for the block style if it is selected.
 -->
ブロックスタイルを使用すると、ブロックに代替のスタイルを与えられます。ブロックのラッパーにクラス名が追加されます。テーマ開発者は CSS を使用して、選択された際のブロックスタイルのターゲットにこのクラス名を指定できます。

<!--
Plugins and Themes can also register [custom block style](/docs/reference-guides/block-api/block-styles.md) for existing blocks.
 -->
プラグインやテーマはまた既存のブロックに対して、[カスタムブロックスタイル](https://ja.wordpress.org/team/handbook/block-editor/reference-guides/block-api/block-styles/) を登録できます。


### Example

<!--
-   Type: `object`
-   Optional
-   Localized: No
-   Property: `example`
 -->
-   型: `object`
-   オプション
-   ローカライズ: 不可
-   プロパティ: `example`

```json
{
	"example": {
		"attributes": {
			"message": "This is a notice!"
		}
	}
}
```

<!--
It provides structured example data for the block. This data is used to construct a preview for the block to be shown in the Inspector Help Panel when the user mouses over the block.
 -->
ブロックに構造化されたサンプルデータを提供します。このデータはブロックのプレビューを構築する際に使用され、インスペクターヘルプパネルでユーザーがブロックの上にマウスを移動すると表示されます。

<!--
See the [the example documentation](/docs/reference-guides/block-api/block-registration.md#example-optional) for more details.
 -->
詳細については [ドキュメントの「example (オプション)」セクション](https://ja.wordpress.org/team/handbook/block-editor/reference-guides/block-api/block-registration/) を参照してください。

### Variations

<!-- 
-   Type: `object[]`
-   Optional
-   Localized: Yes (`title`, `description`, and `keywords` of each variation only)
-   Property: `variations`
-   Since: `WordPress 5.9.0`
 -->
- 型: `object[]`
- オプション
- ローカライズ: 可 (`title`, `description`, `keywords` それぞれのバリエーションのみ)
- プロパティ: `variations`
- Since: `WordPress 5.9.0`


```json
{
	"variations": [
		{
			"name": "example",
			"title": "Example",
			"attributes": {
				"level": 2,
				"message": "This is an example!"
			},
			"scope": [ "block" ],
			"isActive": [ "level" ]
		}
	]
}
```
<!-- 
Block Variations is the API that allows a block to have similar versions of it, but all these versions share some common functionality. Each block variation is differentiated from the others by setting some initial attributes or inner blocks. Then at the time when a block is inserted these attributes and/or inner blocks are applied.

_Note: In JavaScript you can provide a function for the `isActive` property, and a React element for the `icon`. In the `block.json` file both only support strings_

See the [the variations documentation](/docs/reference-guides/block-api/block-variations.md) for more details.
 -->
ブロックバリエーションは、あるブロックに類似のバージョンを持たせられる API ですが、これらのバージョンはすべて、共通の機能を共有します。各ブロックバリエーションは、いくつかの初期属性やインナーブロックの設定により、他のブロックと区別されます。ブロックを挿入すると、これらの属性やインナーブロックが適用されます。

_注: JavaScriptでは、`isActive`プロパティに関数を、`icon` に React 要素を指定できます。`block.json` ファイルでは、どちらも文字列のみをサポートします。_

詳細は[ドキュメントのバリエーション](https://ja.wordpress.org/team/handbook/block-editor/reference-guides/block-api/block-variations/) を参照してください。

### Editor Script

<!--
-   Type: `WPDefinedAsset`|`WPDefinedAsset[]` ([learn more](#wpdefinedasset))
-   Optional
-   Localized: No
-   Property: `editorScript`
 -->
-   型: `WPDefinedAsset`|`WPDefinedAsset[]` ([詳細](https://ja.wordpress.org/team/handbook/block-editor/reference-guides/block-api/block-metadata/#wpdefinedasset))
-   オプション
-   ローカライズ: 不可
-   プロパティ: `editorScript`

```json
{ "editorScript": "file:./index.js" }
```

<!--
Block type editor scripts definition. They will only be enqueued in the context of the editor.
 -->
ブロックタイプエディタースクリプト定義。エディターのコンテキスト内でのみエンキューされます。

<!-- 
It's possible to pass a script handle registered with the [`wp_register_script`](https://developer.wordpress.org/reference/functions/wp_register_script/) function, a path to a JavaScript file relative to the `block.json` file, or a list with a mix of both ([learn more](#wpdefinedasset)).
 -->
渡せるものは、[`wp_register_script`](https://developer.wordpress.org/reference/functions/wp_register_script/) 関数で登録されたスクリプトハンドル、`block.json` ファイルからの JavaScript ファイルへの相対パス、または2つを混ぜ合わせたリストです ([詳細](https://ja.wordpress.org/team/handbook/block-editor/reference-guides/block-api/block-metadata/#wpdefinedasset))。

<!-- 
_Note: An option to pass also an array of editor scripts exists since WordPress `6.1.0`._
 -->
_注意: WordPress `6.1.0` からは、エディタースクリプトの配列を渡すオプションもあります。_

### Script

<!--
-   Type: `WPDefinedAsset` ([learn more](#wpdefinedasset))
-   Type: `WPDefinedAsset`|`WPDefinedAsset[]` ([learn more](#wpdefinedasset))
-   Optional
-   Localized: No
-   Property: `script`
 -->
-   型: `WPDefinedAsset`|`WPDefinedAsset[]` ([詳細](https://ja.wordpress.org/team/handbook/block-editor/reference-guides/block-api/block-metadata/#wpdefinedasset))
-   オプション
-   ローカライズ: 不可
-   プロパティ: `script`

```json
{ "script": "file:./script.js" }
```

<!--
Block type frontend and editor scripts definition. They will be enqueued both in the editor and when viewing the content on the front of the site.
 -->
ブロックタイプフロントエンド、および、エディタースクリプト定義。エディター内、および、サイトのフロントエンドでコンテンツが表示される際の両方でエンキューされます。

<!-- 
It's possible to pass a script handle registered with the [`wp_register_script`](https://developer.wordpress.org/reference/functions/wp_register_script/) function, a path to a JavaScript file relative to the `block.json` file, or a list with a mix of both ([learn more](#wpdefinedasset)).
 -->
渡せるものは、[`wp_register_script`](https://developer.wordpress.org/reference/functions/wp_register_script/) 関数で登録されたスクリプトハンドル、`block.json` ファイルからの JavaScript ファイルへの相対パス、または2つを混ぜ合わせたリストです ([詳細](https://ja.wordpress.org/team/handbook/block-editor/reference-guides/block-api/block-metadata/#wpdefinedasset))。

<!-- 
_Note: An option to pass also an array of scripts exists since WordPress `6.1.0`._
 -->
_注意: スクリプトの配列を渡すオプションもあります。 WordPress `6.1.0` 以降。_

### View Script

<!-- 
-   Type: `WPDefinedAsset`|`WPDefinedAsset[]` ([learn more](#wpdefinedasset))
-   Optional
-   Localized: No
-   Property: `viewScript`
-   Since: `WordPress 5.9.0`
 -->
-   型: `WPDefinedAsset`|`WPDefinedAsset[]` ([詳細](https://ja.wordpress.org/team/handbook/block-editor/reference-guides/block-api/block-metadata/#wpdefinedasset))
-   オプション
-   ローカライズ: 不可
-   プロパティ: `viewScript`
-   Since: `WordPress 5.9.0`

```json
{ "viewScript": [ "file:./view.js", "example-shared-view-script" ] }
```

<!-- 
Block type frontend scripts definition. They will be enqueued only when viewing the content on the front of the site.
 -->
ブロックタイプフロントエンド定義。サイトのフロントでコンテンツを表示するときのみ、エンキューされます。

<!-- 
It's possible to pass a script handle registered with the [`wp_register_script`](https://developer.wordpress.org/reference/functions/wp_register_script/) function, a path to a JavaScript file relative to the `block.json` file, or a list with a mix of both ([learn more](#wpdefinedasset)).
 -->
渡せるものは、[`wp_register_script`](https://developer.wordpress.org/reference/functions/wp_register_script/) 関数で登録されたスクリプトハンドル、`block.json` ファイルからの JavaScript ファイルへの相対パス、または2つを混ぜ合わせたリストです ([詳細](https://ja.wordpress.org/team/handbook/block-editor/reference-guides/block-api/block-metadata/#wpdefinedasset))。

<!-- 
_Note: An option to pass also an array of view scripts exists since WordPress `6.1.0`._
 -->
_注意: ビュースクリプトの配列を渡すオプションもあります。 WordPress `6.1.0` 以降。_

### Editor Style

<!--
-   Type: `WPDefinedAsset`|`WPDefinedAsset[]` ([learn more](#wpdefinedasset))
-   Optional
-   Localized: No
-   Property: `editorStyle`
 -->
-   型: `WPDefinedAsset`|`WPDefinedAsset[]` ([詳細](https://ja.wordpress.org/team/handbook/block-editor/reference-guides/block-api/block-metadata/#wpdefinedasset))
-   オプション
-   ローカライズ: 不可
-   プロパティ: `editorStyle`

```json
{ "editorStyle": "file:./index.css" }
```

<!--
Block type editor styles definition. They will only be enqueued in the context of the editor.
 -->
ブロックタイプエディタースタイル定義。エディターのコンテキスト内でのみエンキューされます。

<!-- 
It's possible to pass a script handle registered with the [`wp_register_script`](https://developer.wordpress.org/reference/functions/wp_register_script/) function, a path to a JavaScript file relative to the `block.json` file, or a list with a mix of both ([learn more](#wpdefinedasset)).
 -->
渡せるものは、[`wp_register_script`](https://developer.wordpress.org/reference/functions/wp_register_script/) 関数で登録されたスクリプトハンドル、`block.json` ファイルからの JavaScript ファイルへの相対パス、または2つを混ぜ合わせたリストです ([詳細](https://ja.wordpress.org/team/handbook/block-editor/reference-guides/block-api/block-metadata/#wpdefinedasset))。

<!-- 
_Note: An option to pass also an array of editor styles exists since WordPress `5.9.0`._
 -->
_注意: エディタースクリプトの配列を渡すオプションもあります。 WordPress `5.9.0` 以降。_

### Style

<!--
-   Type: `WPDefinedAsset`|`WPDefinedAsset[]` ([learn more](#wpdefinedasset))
-   Optional
-   Localized: No
-   Property: `style`
 -->
-   型: `WPDefinedAsset`|`WPDefinedAsset[]` ([詳細](https://ja.wordpress.org/team/handbook/block-editor/reference-guides/block-api/block-metadata/#wpdefinedasset))
-   オプション
-   ローカライズ: 不可
-   プロパティ: `style`

```json
{ "style": [ "file:./style.css", "example-shared-style" ] }
```

<!--
Block type frontend and editor styles definition. They will be enqueued both in the editor and when viewing the content on the front of the site.
 -->
ブロックタイプフロントエンド、およびエディタースタイル定義。エディター内、および、サイトのフロントエンドでコンテンツが表示される際の両方でエンキューされます。

<!-- 
It's possible to pass a script handle registered with the [`wp_register_script`](https://developer.wordpress.org/reference/functions/wp_register_script/) function, a path to a JavaScript file relative to the `block.json` file, or a list with a mix of both ([learn more](#wpdefinedasset)).
 -->
渡せるものは、[`wp_register_script`](https://developer.wordpress.org/reference/functions/wp_register_script/) 関数で登録されたスクリプトハンドル、`block.json` ファイルからの JavaScript ファイルへの相対パス、または2つを混ぜ合わせたリストです ([詳細](https://ja.wordpress.org/team/handbook/block-editor/reference-guides/block-api/block-metadata/#wpdefinedasset))。

<!-- 
_Note: An option to pass also an array of styles exists since WordPress `5.9.0`._
 -->
_注意: スタイルの配列を渡すオプションもあります。 WordPress `5.9.0` 以降。_

### Render
<!-- 
-   Type: `WPDefinedPath` ([learn more](#wpdefinedpath))
-   Optional
-   Localized: No
-   Property: `render`
-   Since: `WordPress 6.1.0`
 -->
-   型: `WPDefinedPath` ([詳細](https://ja.wordpress.org/team/handbook/block-editor/reference-guides/block-api/block-metadata/#wpdefinedpath))
-   オプション
-   ローカライズ: 不可
-   プロパティ: `render`
-   Since: `WordPress 6.1.0`

```json
{ "render": "file:./render.php" }
```

<!-- 
PHP file to use when rendering the block type on the server to show on the front end. The following variables are exposed to the file:
 -->
フロントエンドに表示するブロックタイプをサーバでレンダリングする際に使用する PHP ファイル。次の変数がファイルに公開されます。

<!-- 
-   `$attributes` (`array`): The block attributes.
-   `$content` (`string`): The block default content.
-   `$block` (`WP_Block`): The block instance.
 -->
-   `$attributes` (`array`): ブロックの属性
-   `$content` (`string`): ブロックのデフォルトコンテンツ
-   `$block` (`WP_Block`): ブロックのインスタンス

<<<<<<< HEAD
<!--
=======
An example implementation of the `render.php` file defined with `render` could look like:

```php
<div <?php echo get_block_wrapper_attributes(); ?>>
	<?php echo esc_html( $attributes['label'] ); ?>
</div>
```

_Note: This file loads for every instance of the block type when rendering the page HTML on the server. Accounting for that is essential when declaring functions or classes in the file. The simplest way to avoid the risk of errors is to consume that shared logic from another file._

>>>>>>> 2cccf415
## Assets
 -->
## アセット

### WPDefinedPath

<!-- 
The `WPDefinedPath` type is a subtype of string, where the value represents a path to a JavaScript, CSS or PHP file relative to where `block.json` file is located. The path provided must be prefixed with `file:`. This approach is based on how npm handles [local paths](https://docs.npmjs.com/files/package.json#local-paths) for packages.
 -->
`WPDefinedPath` タイプは string のサブタイプです。値は、`block.json` ファイルのある場所から JavaScript、CSS、PHP ファイルへの相対パスで表します。提供されるパスには、接頭辞 `file:` を付ける必要があります。この方法は npm のパッケージの[ローカルパス](https://docs.npmjs.com/files/package.json#local-paths) を扱う方法に基づいています。

<!-- 
**Example:**
 -->
**例:**

In `block.json`:

```json
{
	"render": "file:./render.php"
}
```

<!--
### `WPDefinedAsset`
 -->
### WPDefinedAsset

<!-- 
It extends `WPDefinedPath` for JavaScript and CSS files. An alternative to the file path would be a script or style handle name referencing an already registered asset using WordPress helpers.
 -->
JavaScript や CSS ファイル用に `WPDefinedPath` を拡張します。ファイルパスの代わりに、WordPress ヘルパーを使用して既に登録されているアセットを参照するスクリプトやスタイルハンドル名を使用できます。

<!--
**Example:**
 -->
**例:**

<!--
In `block.json`:
 -->
`block.json` 内

```json
{
	"editorScript": "file:./index.js",
	"script": "file:./script.js",
	"viewScript": [ "file:./view.js", "example-shared-view-script" ],
	"editorStyle": "file:./index.css",
	"style": [ "file:./style.css", "example-shared-style" ]
}
```

<!--
In the context of WordPress, when a block is registered with PHP, it will automatically register all scripts and styles that are found in the `block.json` file and use file paths rather than asset handles.
 -->
WordPress のコンテキストで、PHP でブロックを登録すると、`block.json` ファイル内に見つかるすべてのスクリプトとスタイルは自動的に登録され、アセットハンドルでなくファイルパスが使用されます。

<!--
That's why, the `WPDefinedAsset` type has to offer a way to mirror also the shape of params necessary to register scripts and styles using [`wp_register_script`](https://developer.wordpress.org/reference/functions/wp_register_script/) and [`wp_register_style`](https://developer.wordpress.org/reference/functions/wp_register_style/), and then assign these as handles associated with your block using the `script`, `style`, `editor_script`, and `editor_style` block type registration settings.
 -->
`WPDefinedAsset` タイプがミラーする方法だけでなく、[`wp_register_script`](https://developer.wordpress.org/reference/functions/wp_register_script/) と [`wp_register_style`](https://developer.wordpress.org/reference/functions/wp_register_style/) を使用してスクリプトとスタイルを登録する際に必要なパラメータも提供する必要があるのはこのためです。ブロックタイプ登録設定 `script`、`style`、`editor_script`、`editor_style` を使用して、ブロックに関連付けられたハンドルとして割り当てます。

<!--
It's possible to provide an object which takes the following shape:
 -->
次の形式を取るオブジェクトを提供することができます。

<!--
-   `handle` (`string`) - the name of the script. If omitted, it will be auto-generated.
-   `dependencies` (`string[]`) - an array of registered script handles this script depends on. Default value: `[]`.
-   `version` (`string`|`false`|`null`) - string specifying the script version number, if it has one, which is added to the URL as a query string for cache busting purposes. If the version is set to `false`, a version number is automatically added equal to current installed WordPress version. If set to `null`, no version is added. Default value: `false`.
 -->
-   `handle` (`string`) - スクリプトの名前。省略すると、自動的に生成される。
-   `dependencies` (`string[]`) - このスクリプトが依存する、登録されたスクリプトのハンドルの配列。デフォルト値: `[]`。
-   `version` (`string`|`false`|`null`) - スクリプトのバージョン番号を指定する文字列。バージョンを指定すると、番号は URL にクエリ文字列として追加されます。これはキャッシュを避けるためです。`false` に設定すると、バージョン番号は自動的に、現在インストールされている WordPress のバージョンが追加されます。`null` に設定すると、バージョンは追加されません。デフォルト値: `false`。

<!--
The definition is stored inside separate PHP file which ends with `.asset.php` and is located next to the JS/CSS file listed in `block.json`. WordPress will automatically detect this file through pattern matching. This option is the preferred one as it is expected it will become an option to auto-generate those asset files with `@wordpress/scripts` package.
 -->
定義は、個別の PHP ファイル内に保存されます。ファイル名の最後は `.asset.php` で、`block.json` にリストされた JavaScript や CSS ファイルの隣に配置されます。WordPress は自動的にこのファイルをパターンマッチで検知します。`@wordpress/scripts` パッケージでこれらのアセットファイルを自動生成するオプションになると期待されるため、このオプションが好まれます。

<!--
**Example:**
 -->
**例:**

```
build/
├─ block.json
├─ index.js
└─ index.asset.php
```

<!--
In `block.json`:
 -->
`block.json` 内

```json
{ "editorScript": "file:./index.js" }
```

<!--
In `build/index.asset.php`:
 -->
`build/index.asset.php` 内

```php
<?php
return array(
	'dependencies' => array(
		'wp-blocks',
		'wp-element',
		'wp-i18n',
	),
	'version'      => '3be55b05081a63d8f9d0ecb466c42cfd',
);
```
<!-- 
### Frontend Enqueueing
 -->
### フロントエンドでのエンキュー

<!-- 
Starting in the WordPress 5.8 release, it is possible to instruct WordPress to enqueue scripts and styles for a block type only when rendered on the frontend. It applies to the following asset fields in the `block.json` file:
 -->
WordPress 5.8リリースから、フロントエンドでレンダーされるときにのみ、ブロックタイプのスクリプトとスタイルをエンキューするように WordPress に指示できます。これは、`block.json` ファイルの以下のアセットフィールドに適用されます。

-   `script`
-   `viewScript`
-   `style`

<!--
## Internationalization
 -->
## 国際化

<!--
WordPress string discovery automatically will translate fields marked in the documentation as translatable using the `textdomain` property when specified in the `block.json` file. In that case, localized properties will be automatically wrapped in `_x` function calls on the backend of WordPress when executing `register_block_type_from_metadata`. These translations are added as an inline script to the `wp-block-library` script handle in WordPress core or to the plugin's script handle.
 -->
<!--
WordPress 文字列ディスカバリは自動的に、翻訳可能とマークされたドキュメント内のフィールドを翻訳します。マークには `block.json` ファイル内の `textdomain` プロパティを使用します。このとき、ローカライズされるプロパティは、WordPress のバックエンドで`register_block_type_from_metadata` 実行時に、自動的に `_x` 関数でラップされます。これらの翻訳はインラインスクリプトとして WordPress コアの `wp-block-library` スクリプトハンドル、またはプラグインのスクリプトハンドルに追加されます。
 -->
<!--
WordPress string discovery system can automatically translate fields marked in this document as translatable. First, you need to set the `textdomain` property in the `block.json` file that provides block metadata.
 -->
WordPress 文字列ディスカバリシステムは、このドキュメントで翻訳可能とマークされたフィールドを自動的に翻訳します。まずブロックメタデータを提供する `block.json` ファイル内で `textdomain` プロパティを設定する必要があります。

<!--
**Example:**
 -->
**例:**

```json
{
	"title": "My block",
	"description": "My block is fantastic",
	"keywords": [ "fantastic" ],
	"textdomain": "my-plugin"
}
```

### PHP

<!--
In PHP, localized properties will be automatically wrapped in `_x` function calls on the backend of WordPress when executing `register_block_type`. These translations get added as an inline script to the plugin's script handle or to the `wp-block-library` script handle in WordPress core.
 -->
PHP では、ローカライズされるプロパティは、WordPress のバックエンドで `register_block_type` 実行時に、自動的に `_x` 関数でラップされます。これらの翻訳はインラインスクリプトとしてプラグインのスクリプトハンドル、または WordPress コアの `wp-block-library` スクリプトハンドルに追加されます。

<!--
The way `register_block_type` processes translatable values is roughly equivalent to the following code snippet:
 -->
`register_block_type` プロセスの働きにより、翻訳可能な値は、およそ次のコードスニペットのようになります。


```php
<?php
$metadata = array(
	'title'       => _x( 'My block', 'block title', 'my-plugin' ),
	'description' => _x( 'My block is fantastic!', 'block description', 'my-plugin' ),
	'keywords'    => array( _x( 'fantastic', 'block keyword', 'my-plugin' ) ),
);
```

<!--
Implementation follows the existing [get_plugin_data](https://codex.wordpress.org/Function_Reference/get_plugin_data) function which parses the plugin contents to retrieve the plugin’s metadata, and it applies translations dynamically.
 -->
実装は既存の [get_plugin_data](https://codex.wordpress.org/Function_Reference/get_plugin_data) 関数に従い、プラグインのコンテンツをパースしてプラグインのメタデータを取得し、動的に翻訳を適用します。

### JavaScript

<!--
In JavaScript, you can use `registerBlockType` method from `@wordpress/blocks` package and pass the metadata object loaded from `block.json` as the first param. All localized properties get automatically wrapped in `_x` (from `@wordpress/i18n` package) function calls similar to how it works in PHP.
 -->
JavaScript では `@wordpress/blocks` パッケージから `registerBlockType` を使用し、第1引数に `block.json` からロードされたブロックメタデータオブジェクトを渡すことができます。すべてのローカライズされたプロパティは自動的に `@wordpress/i18n` パッケージの `_x` 関数呼び出しでラップされます。これは PHP での動作と同様です。

<!--
**Example:**
 -->
**例:**

```js
import { registerBlockType } from '@wordpress/blocks';
import Edit from './edit';
import metadata from './block.json';

registerBlockType( metadata, {
	edit: Edit,
	// ...other client-side settings
} );
```

<!--
## Backward Compatibility
 -->
## 後方互換性

<!--
The existing registration mechanism (both server side and frontend) will continue to work, it will serve as low-level implementation detail for the `block.json` based registration.

Once all details are ready, Core Blocks will be migrated iteratively and third-party blocks will see warnings appearing in the console to encourage them to refactor the block registration API used.

The following properties are going to be supported for backward compatibility reasons on the client-side only. Some of them might be replaced with alternative APIs in the future:
 -->
既存の登録方式は、サイバーサイド、フロントエンドの両方で引き続き動作します。`block.json` ベース登録の、ローレベルな実装詳細として機能します。

すべての詳細が準備できたら、コアブロックが徐々に移行される予定です。また、サードパーティ製のブロックはコンソールに警告が表示され、使用中のブロック登録 API をリファクタリングするよう促されます。

次のプロパティは後方互換性のため、クライアントサイドのみでサポートされる予定です。将来的にはこのうちのいくつかが代替の API で置換されるかもしれません。

<!--
-   `edit` - see the [Edit and Save](/docs/reference-guides/block-api/block-edit-save.md) documentation for more details.
-   `save` - see the [Edit and Save](/docs/reference-guides/block-api/block-edit-save.md) documentation for more details.
-   `transforms` - see the [Transforms](/docs/reference-guides/block-api/block-registration.md#transforms-optional) documentation for more details.
-   `deprecated` - see the [Deprecated Blocks](/docs/reference-guides/block-api/block-deprecation.md) documentation for more details.
-   `merge` - undocumented as of today. Its role is to handle merging multiple blocks into one.
-   `getEditWrapperProps` - undocumented as well. Its role is to inject additional props to the block edit's component wrapper.
 -->
-   `edit` - 詳細についてはドキュメント「[edit と save](https://ja.wordpress.org/team/handbook/block-editor/reference-guides/block-api/block-edit-save/)」を参照してください。
-   `save` - 詳細についてはドキュメント「[edit と save](https://ja.wordpress.org/team/handbook/block-editor/reference-guides/block-api/block-edit-save/)」を参照してください。
-   `transforms` - 詳細についてはドキュメント「[transforms](https://ja.wordpress.org/team/handbook/block-editor/reference-guides/block-api/block-registration/)」を参照してください。
-   `deprecated` - 詳細についてはドキュメント「[非推奨にするブロック](https://ja.wordpress.org/team/handbook/block-editor/reference-guides/block-api/block-deprecation/)」を参照してください。
-   `merge` - 今日現在、ドキュメントされていません。役割としては、複数のブロックを1つにマージ処理します。
-   `getEditWrapperProps` - 同様に、ドキュメントされていません。役割としては、ブロック編集のコンポーネントラッパーに追加の props を注入します。

<!--
**Example**:
 -->
**例**:

```js
import { registerBlockType } from '@wordpress/blocks';

registerBlockType( 'my-plugin/block-name', {
	edit: function () {
		// Edit definition goes here.
	},
	save: function () {
		// Save definition goes here.
	},
	getEditWrapperProps: function () {
		// Implementation goes here.
	},
} );
```

<!--
In the case of [dynamic blocks](/docs/how-to-guides/block-tutorial/creating-dynamic-blocks.md) supported by WordPress, it should be still possible to register `render_callback` property using both [`register_block_type`](https://developer.wordpress.org/reference/functions/register_block_type/) and `register_block_type_from_metadata` functions on the server.
In the case of [dynamic blocks](/docs/how-to-guides/block-tutorial/creating-dynamic-blocks.md) supported by WordPress, it should be still possible to register `render_callback` property using both [`register_block_type`](https://developer.wordpress.org/reference/functions/register_block_type/) function on the server.
 -->
WordPress にサポートされる [ダイナミックブロック](https://ja.wordpress.org/team/handbook/block-editor/how-to-guides/block-tutorial/creating-dynamic-blocks/) の場合、サーバー上で [`register_block_type`](https://developer.wordpress.org/reference/functions/register_block_type/) 関数を使用して `render_callback` プロパティを登録することは変わらず可能です。

[原文](https://github.com/WordPress/gutenberg/blob/trunk/docs/reference-guides/block-api/block-metadata.md)
<|MERGE_RESOLUTION|>--- conflicted
+++ resolved
@@ -1080,20 +1080,22 @@
 -   `$content` (`string`): ブロックのデフォルトコンテンツ
 -   `$block` (`WP_Block`): ブロックのインスタンス
 
-<<<<<<< HEAD
-<!--
-=======
+<!-- 
 An example implementation of the `render.php` file defined with `render` could look like:
+ -->
+`render` で定義される `render.php` ファイルの実装例は、次のようになります。
 
 ```php
 <div <?php echo get_block_wrapper_attributes(); ?>>
 	<?php echo esc_html( $attributes['label'] ); ?>
 </div>
 ```
-
+<!-- 
 _Note: This file loads for every instance of the block type when rendering the page HTML on the server. Accounting for that is essential when declaring functions or classes in the file. The simplest way to avoid the risk of errors is to consume that shared logic from another file._
-
->>>>>>> 2cccf415
+ -->
+_注意: このファイルは、サーバー上でページの HTML をレンダリングするときに、ブロックタイプのインスタンスごとにロードされます。ファイル内で関数やクラスを宣言する際には、この点を考慮する必要があります。エラーのリスクを回避する最も簡単な方法は、その共有ロジックを別のファイルから消費することです。_
+
+<!--
 ## Assets
  -->
 ## アセット
