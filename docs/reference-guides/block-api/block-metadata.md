<!--
# Metadata in block.json
 -->
# block.json のメタデータ

<!--
To register a new block type using metadata that can be shared between codebase that uses JavaScript and PHP, start by creating a `block.json` file. This file:
 -->
<!--
JavaScript コードと PHP コードベース間で共有可能なメタデータを使用して、新しいブロックタイプを登録できます。これにはまず `block.json` ファイルを作成します。`block.json` ファイルは、
 -->
<!--
-   Gives a name to the block type.
-   Defines some important metadata about the registered block type (title, category, icon, description, keywords).
-   Defines the attributes of the block type.
-   Registers all the scripts and styles for your block type.
 -->
<!--
-   ブロックタイプに名前を付与します。
-   登録されるブロックタイプの重要なメタデータを定義します。例: title、category、icon、description、keywords
-   ブロックタイプの属性を定義します。
-   ブロックタイプのすべてのスクリプトとスタイルを登録します。
 -->

<!--
Starting in WordPress 5.8 release, we recommend using the `block.json` metadata file as the canonical way to register block types with both PHP (server-side) and JavaScript (client-side). Here is an example `block.json` file that would define the metadata for a plugin create a notice block.
 -->
WordPress 5.8のリリースから、PHP (サーバーサイド) と JavaScript (クライアントサイド) の両方でブロックタイプを登録する正規の方法として、`block.json` メタデータファイルの使用が推奨されています。以下は、通知ブロックを作成するプラグインのメタデータを定義する `block.json` ファイルの例です。

<!--
**Example:**
 -->
**例:**

```json
{
	"$schema": "https://schemas.wp.org/trunk/block.json",
	"apiVersion": 3,
	"name": "my-plugin/notice",
	"title": "Notice",
	"category": "text",
	"parent": [ "core/group" ],
	"icon": "star",
	"description": "Shows warning, error or success notices...",
	"keywords": [ "alert", "message" ],
	"version": "1.0.3",
	"textdomain": "my-plugin",
	"attributes": {
		"message": {
			"type": "string",
			"source": "html",
			"selector": ".message"
		}
	},
	"providesContext": {
		"my-plugin/message": "message"
	},
	"usesContext": [ "groupId" ],
	"selectors": {
		"root": ".wp-block-my-plugin-notice"
	},
	"supports": {
		"align": true
	},
	"styles": [
		{ "name": "default", "label": "Default", "isDefault": true },
		{ "name": "other", "label": "Other" }
	],
	"example": {
		"attributes": {
			"message": "This is a notice!"
		}
	},
	"variations": [
		{
			"name": "example",
			"title": "Example",
			"attributes": {
				"message": "This is an example!"
			}
		}
	],
	"editorScript": "file:./index.js",
	"script": "file:./script.js",
	"viewScript": [ "file:./view.js", "example-shared-view-script" ],
	"editorStyle": "file:./index.css",
	"style": [ "file:./style.css", "example-shared-style" ],
	"render": "file:./render.php"
}
```

<<<<<<< HEAD
<!--
The same file is also used when [submitting block to Block Directory](/docs/getting-started/tutorials/create-block/submitting-to-block-directory.md).
 -->
<!--
[ブロックディレクトリへブロックをサブミットする](https://ja.wordpress.org/team/handbook/block-editor/handbook/tutorials/create-block/submitting-to-block-directory/)際にも同じファイルが使用されます。
 -->
<!--
## Server-side registration
 -->
<!--
## サーバーサイドでの登録
 -->

<!--
## Benefits using the metadata file
 -->
## メタデータファイルの利点
=======
## Benefits of using the metadata file
>>>>>>> e09412eb

<!--
The block definition allows code sharing between JavaScript, PHP, and other languages when processing block types stored as JSON, and registering blocks with the `block.json` metadata file provides multiple benefits on top of it.
 -->
ブロック定義は、JSON として格納されたブロックタイプを処理する際に、JavaScript や PHP などの言語間でのコードの共有を可能にします。さらに、メタデータファイル `block.json` を使用したブロックの登録には、以下のような複数のメリットがあります。

<!--
From a performance perspective, when themes support lazy loading assets, blocks registered with `block.json` will have their asset enqueuing optimized out of the box. The frontend CSS and JavaScript assets listed in the `style` or `script` properties will only be enqueued when the block is present on the page, resulting in reduced page sizes.
 -->
まずパフォーマンスの観点では、テーマが遅延ロードアセットをサポートする場合、`block.json` で登録されたブロックは、標準でアセットのエンキューが最適化されます。`style` や `script` プロパティにリストされたフロントエンドの CSS や JavaScript アセットは、ブロックがページ上に存在するときにのみエンキューされ、結果的にページサイズが小さくなります。

<!--
Furthermore, because the [Block Type REST API Endpoint](https://developer.wordpress.org/rest-api/reference/block-types/) can only list blocks registered on the server, registering blocks server-side is recommended; using the `block.json` file simplifies this registration.
 -->
さらに、[ブロックタイプ REST API エンドポイント](https://developer.wordpress.org/rest-api/reference/block-types/)では、サーバー上で登録されたブロックしか一覧できないため、サーバーサイドでブロックを登録することが推奨されます。`block.json`ファイルを使用すると、この登録が簡単になります。

<!--
The [WordPress Plugins Directory](https://wordpress.org/plugins/) can detect `block.json` files, highlight blocks included in plugins, and extract their metadata. If you wish to [submit your block(s) to the Block Directory](/docs/getting-started/create-block/submitting-to-block-directory.md), all blocks contained in your plugin must have a `block.json` file for the Block Directory to recognize them.
 -->
[WordPress プラグインディレクトリ](https://wordpress.org/plugins/)は、`block.json` ファイルを検出し、プラグインに含まれるブロックをハイライトし、そのメタデータを抽出できます。[ブロックディレクトリに自分のブロックを登録する](https://ja.wordpress.org/team/handbook/block-editor/getting-started/create-block/submitting-to-block-directory/)場合、ブロックディレクトリに認識させるには、プラグインに含まれるすべてのブロックに `block.json` ファイルが必要です。

<!-- 
Development is improved by using a defined schema definition file. Supported editors can provide help like tooltips, autocomplete, and schema validation. To use the schema, add the following to the top of the `block.json`.
 -->
定義されたスキーマ定義ファイルを使用することで、開発効率が向上します。これに対応するエディタでは、ツールチップやオートコンプリート、スキーマの検証などの支援機能を提供できます。スキーマを使用するには、`block.json`の先頭に以下を追加します。

```json
"$schema": "https://schemas.wp.org/trunk/block.json"
```
<!-- 
<div class="callout callout-info">
Check <a href="https://developer.wordpress.org/block-editor/getting-started/fundamentals-block-development/registration-of-a-block">Registration of a block</a> to learn more about how to register a block using its metadata.
</div>
 -->
> メタデータを使用してブロックを登録する方法については、<a href="https://ja.wordpress.org/team/handbook/block-editor/getting-started/fundamentals-block-development/registration-of-a-block">ブロックの登録</a>を確認してください。

<!--
## Block API
 -->
## ブロック API

<!--
This section describes all the properties that can be added to the `block.json` file to define the behavior and metadata of block types.
 -->
このセクションでは、`block.json` ファイルに追加可能な、ブロックタイプの振る舞いとメタデータを定義するすべてのプロパティを紹介します。

### API version

<!--
-   Type: `number`
-   Optional
-   Localized: No
-   Property: `apiVersion`
-   Default: `1`
 -->
-   型: `number`
-   オプション
-   ローカライズ: 不可
-   プロパティ: `apiVersion`
-   デフォルト: `1`

```json
{ "apiVersion": 3 }
```

<!--
The version of the Block API used by the block. The most recent version is `3` and it was introduced in WordPress 6.3.
 -->
ブロックが使用する Block API のバージョン。最新のバージョンは `3` で、WordPress 6.3 で導入されました。

<!--
See the [the API versions documentation](/docs/reference-guides/block-api/block-api-versions.md) for more details.
 -->
詳細については [API バージョンのドキュメント](https://ja.wordpress.org/team/handbook/block-editor/reference-guides/block-api/block-api-versions/) を参照してください。

### Name

<!--
-   Type: `string`
-   Required
-   Localized: No
-   Property: `name`
 -->
-   型: `string`
-   必須
-   ローカライズ: 不可
-   プロパティ: `name`

```json
{ "name": "core/heading" }
```

<!--
The name for a block is a unique string that identifies a block. Names have to be structured as `namespace/block-name`, where namespace is the name of your plugin or theme.

**Note:** A block name can only contain lowercase alphanumeric characters, dashes, and at most one forward slash to designate the plugin-unique namespace prefix. It must begin with a letter.

**Note:** This name is used on the comment delimiters as `<!-- wp:my-plugin/book ->`. Block types in the `core` namespace do not include a namespace when serialized.
 -->
ブロック名は、ブロックを識別する固有の文字列です。名前の構造は `namespace/block-name` で、namespace はプラグインやテーマの名前です。

**注意:** ブロック名には、英数小文字、ダッシュ (`-`)、プラグイン固有の名前空間プレフィックスを表す最大1つのスラッシュ (`/`) のみを含められます。文字で始める必要があります。

**注意:** この名前はまた、コメントデリミッタとしても `<!-- wp:my-plugin/book -->` のように使用されます。なお、`core` 名前空間のブロックタイプは、シリアライズされる際に名前空間を含みません。

### Title

<!--
-   Type: `string`
-   Required
-   Localized: Yes
-   Property: `title`
 -->
-   型: `string`
-   必須
-   ローカライズ: 可能
-   プロパティ: `title`

```json
{ "title": "Heading" }
```

<!--
This is the display title for your block, which can be translated with our translation functions. The title will display in the Inserter and in other areas of the editor.
 -->
ブロックの表示タイトルです。翻訳関数で翻訳できます。ブロックインサーターやエディターの他の領域は、このタイトルを表示します。
<!-- 
**Note:** To keep your block titles readable and accessible in the UI, try to avoid very long titles.
 -->
**注意:** UIで読みやすく、アクセスしやすいブロックタイトルにするには、長過ぎるタイトルは避けてください。

### Category

<!--
-   Type: `string`
-   Optional
-   Localized: No
-   Property: `category`
 -->
-   型: `string`
-   オプション
-   ローカライズ: 不可
-   プロパティ: `category`

```json
{ "category": "text" }
```
<!--
Blocks are grouped into categories to help users browse and discover them.
 -->
ブロックは、ユーザーの視認性と検索のしやすさのため、カテゴリーにグループ分けできます。

<!--
The core provided categories are:
 -->
コアの提供するカテゴリーは以下です。

-   text
-   media
-   design
-   widgets
-   theme
-   embed

<!--
Plugins and Themes can also register [custom block categories](/docs/reference-guides/filters/block-filters.md#managing-block-categories).

An implementation should expect and tolerate unknown categories, providing some reasonable fallback behavior (e.g. a "text" category).
 -->
プラグインとテーマはまた、[カスタムブロックカテゴリー](https://developer.wordpress.org/block-editor/developers/filters/block-filters/#managing-block-categories)を登録できます。

実装は、未知のカテゴリーを予想し、合理的なフォールバック (例: text カテゴリー) を提供する必要があります。

### Parent

<!--
-   Type: `string[]`
-   Optional
-   Localized: No
-   Property: `parent`
 -->
-   型: `string[]`
-   オプション
-   ローカライズ: 不可
-   プロパティ: `parent`

```json
{ "parent": [ "my-block/product" ] }
```

`parent` を設定すると、ブロックは、指定したブロック内にネストされた場合のみ利用可能になります。たとえば、「カートに追加」ブロックを、「商品」ブロック内でのみ利用可能にすることができます。

### Ancestor

<!-- 
-   Type: `string[]`
-   Optional
-   Localized: No
-   Property: `ancestor`
-   Since: `WordPress 6.0.0`
 -->
-   型: `string[]`
-   オプション
-   ローカライズ: 不可
-   プロパティ: `ancestor`
-   Since: `WordPress 6.0.0`

```json
{ "ancestor": [ "my-block/product" ] }
```

<!-- 
The `ancestor` property makes a block available inside the specified block types at any position of the ancestor block subtree. That allows, for example, to place a ‘Comment Content’ block inside a ‘Column’ block, as long as ‘Column’ is somewhere within a ‘Comment Template’ block. In comparison to the `parent` property blocks that specify their `ancestor` can be placed anywhere in the subtree whilst blocks with a specified `parent` need to be direct children.
 -->
`ancestor` プロパティは、指定されたブロックタイプの中で、祖先ブロックサブツリーの任意の位置において、ブロックを利用可能にします。例えば、`Column` ブロックが `Comment Template` ブロック内のどこかにいる限り、`Comment Content` ブロックを `Column` ブロックの中に配置できます。`parent` プロパティと比較すると、 `ancestor` を指定したブロックはサブツリーのどこにでも配置できますが、 `parent` を指定したブロックは直接の子である必要があります。


### Icon

<!--
-   Type: `string`
-   Optional
-   Localized: No
-   Property: `icon`
 -->
-   型: `string`
-   オプション
-   ローカライズ: 不可
-   プロパティ: `icon`

```json
{ "icon": "smile" }
```

<<<<<<< HEAD
<!--
An icon property should be specified to make it easier to identify a block. These can be any of WordPress' Dashicons (slug serving also as a fallback in non-js contexts).
 -->
ブロックを識別しやすくするために icon プロパティを指定してください。任意の WordPress Dashicons を指定できます。またスラッグは 非 js コンテキストでのフォールバックとなります。
=======
An icon property should be specified to make it easier to identify a block. These can be any of [WordPress' Dashicons](https://developer.wordpress.org/resource/dashicons/) (slug serving also as a fallback in non-js contexts).
>>>>>>> e09412eb

<!--
**Note:** It's also possible to override this property on the client-side with the source of the SVG element. In addition, this property can be defined with JavaScript as an object containing background and foreground colors. This colors will appear with the icon when they are applicable e.g.: in the inserter. Custom SVG icons are automatically wrapped in the [wp.primitives.SVG](/packages/primitives/README.md) component to add accessibility attributes (aria-hidden, role, and focusable).
 -->
**注意:** このプロパティはまた、クライアントサイドで、SVG 要素のソースで上書きすることもできます。加えて、このプロパティは背景色や前景色を含むオブジェクトとして、 JavaScript で定義できます。この色は、たとえばインサーター内で表示される場合にアイコンと一緒に使用されます。カスタム SVG アイコンは自動で [wp.primitives.SVG](https://github.com/WordPress/gutenberg/tree/trunk/packages/primitives) コンポーネントにラップされ、アクセシビリティ属性 (aria-hidden、role、focusable) が追加されます。


### Description

<!--
-   Type: `string`
-   Optional
-   Localized: Yes
-   Property: `description`
 -->
-   型: `string`
-   オプション
-   ローカライズ: 可能
-   プロパティ: `description`

```json
{
	"description": "Introduce new sections and organize content to help visitors"
}
```
<!--
This is a short description for your block, which can be translated with our translation functions. This will be shown in the block inspector.
 -->
ブロックの簡潔な説明です。翻訳関数で翻訳できます。ブロックインスペクターで表示されます。

### Keywords

<!--
-   Type: `string[]`
-   Optional
-   Localized: Yes
-   Property: `keywords`
-   Default: `[]`
 -->
-   型: `string[]`
-   オプション
-   ローカライズ: 可能
-   プロパティ: `keywords`
-   デフォルト: `[]`

```json
{ "keywords": [ "keyword1", "keyword2" ] }
```

<!--
Sometimes a block could have aliases that help users discover it while searching. For example, an image block could also want to be discovered by photo. You can do so by providing an array of unlimited terms (which are translated).
 -->
ブロックは、検索性の向上のため別名を持つことができます。たとえば、画像ブロックを「写真」でも検索できるようになります。語句は何個でも配列内に指定でき、翻訳の対象です。

### Version

<!--
-   Type: `string`
-   Optional
-   Localized: No
-   Property: `version`
-   Since: `WordPress 5.8.0`
 -->
-   型: `string`
-   オプション
-   ローカライズ: 不可
-   プロパティ: `version`
-   Since: `WordPress 5.8.0`

```json
{ "version": "1.0.3" }
```

<!--
The current version number of the block, such as 1.0 or 1.0.3. It's similar to how plugins are versioned. This field might be used with block assets to control cache invalidation, and when the block author omits it, then the installed version of WordPress is used instead.
 -->
ブロックの現在のバージョン番号。例: 1.0、1.0.3。プラグインのバージョン管理と同様です。このフィールドは、ブロックアセットでキャッシュの無効化の制御に使用される場合があり、ブロック作者がこれを省略すると、代わりにインストールされたWordPressのバージョンが使用されます。

### Text Domain

<!--
-   Type: `string`
-   Optional
-   Localized: No
-   Property: `textdomain`
-   Since: `WordPress 5.7.0`
 -->
-   型: `string`
-   オプション
-   ローカライズ: 不可
-   プロパティ: `textdomain`
-   Since: `WordPress 5.7.0`

```json
{ "textdomain": "my-plugin" }
```

<!--
The [gettext](https://www.gnu.org/software/gettext/) text domain of the plugin/block. More information can be found in the [Text Domain](https://developer.wordpress.org/plugins/internationalization/how-to-internationalize-your-plugin/#text-domains) section of the [How to Internationalize your Plugin](https://developer.wordpress.org/plugins/internationalization/how-to-internationalize-your-plugin/) page.
 -->
プラグインブロックの [gettext](https://www.gnu.org/software/gettext/) テキストドメイン。詳細については「[プラグインの国際化](https://developer.wordpress.org/plugins/internationalization/how-to-internationalize-your-plugin/)」の「[テキストドメイン](https://developer.wordpress.org/plugins/internationalization/how-to-internationalize-your-plugin/#text-domains)」セクションを参照してください。

### Attributes

<!--
-   Type: `object`
-   Optional
-   Localized: No
-   Property: `attributes`
-   Default: `{}`
 -->
-   型: `object`
-   オプション
-   ローカライズ: 不可
-   プロパティ: `attributes`
-   デフォルト: `{}`

```json
{
	"attributes": {
		"cover": {
			"type": "string",
			"source": "attribute",
			"selector": "img",
			"attribute": "src"
		},
		"author": {
			"type": "string",
			"source": "html",
			"selector": ".book-author"
		}
	}
}
```

<!--
Attributes provide the structured data needs of a block. They can exist in different forms when they are serialized, but they are declared together under a common interface.
 -->
attributes (属性) は、ブロックに必要な構造化データを提供します。シリアライズされる際には異なる形式で存在できますが、共通インターフェースの下で一緒に宣言されます。

<!--
See the [the attributes documentation](/docs/reference-guides/block-api/block-attributes.md) for more details.
 -->
詳細については、[属性のドキュメント](https://ja.wordpress.org/team/handbook/block-editor/reference-guides/block-api/block-attributes/) を参照してください。

### Provides Context

<!--
-   Type: `object`
-   Optional
-   Localized: No
-   Property: `providesContext`
-   Default: `{}`
 -->
-   型: `object`
-   オプション
-   ローカライズ: 不可
-   プロパティ: `providesContext`
-   デフォルト: `{}`

<!--
Context provided for available access by descendants of blocks of this type, in the form of an object which maps a context name to one of the block's own attribute.
 -->
このタイプのブロックの子孫ブロックによる、利用可能なアクセスのために提供されるコンテキスト。形式は、コンテキスト名をブロック自身の属性とマップするオブジェクト。

<!--
See [the block context documentation](/docs/reference-guides/block-api/block-context.md) for more details.
 -->
詳細については [ブロックコンテキストのドキュメント](https://ja.wordpress.org/team/handbook/block-editor/reference-guides/block-api/block-context/) を参照してください。

```json
{
	"providesContext": {
		"my-plugin/recordId": "recordId"
	}
}
```

### Context

<!--
-   Type: `string[]`
-   Optional
-   Localized: No
-   Property: `usesContext`
-   Default: `[]`
 -->
-   型: `string[]`
-   オプション
-   ローカライズ: 不可
-   プロパティ: `usesContext`
-   デフォルト: `[]`

<!--
Array of the names of context values to inherit from an ancestor provider.
 -->
先祖のプロバイダから継承するコンテキスト値の名前の配列

<!--
See [the block context documentation](/docs/reference-guides/block-api/block-context.md) for more details.
 -->
詳細については [ブロックコンテキストのドキュメント](https://ja.wordpress.org/team/handbook/block-editor/reference-guides/block-api/block-context/) を参照してください。

```json
{
	"usesContext": [ "message" ]
}
```
<!-- 
### Editor Selectors
 -->
<!-- 
-   Type: `object`
-   Optional
-   Localized: No
-   Property: `editorSelectors`
-   Default: `{}`
-   Since: `WordPress 6.3.0`
 -->
<!-- 
-   型: `object`
-   オプション
-   ローカライズ: 不可
-   プロパティ: `editorSelectors`
-   デフォルト: `{}`
-   Since: `WordPress 6.3.0`
 -->
<!-- 
Any editor specific custom CSS selectors, keyed by `root`, feature, or
sub-feature, to be used when generating block styles for theme.json
(global styles) stylesheets in the editor.

Editor only selectors override those defined within the `selectors` property.

See the [the selectors documentation](/docs/reference-guides/block-api/block-selectors.md) for more details.
 -->
<!-- 
エディターの theme.json (グローバルスタイル) スタイルシートのブロックスタイルを生成する際に使用される、`root`、フィーチャー、サブフィーチャーをキーとする任意のエディター固有カスタム CSS セレクタ。

エディター固有セレクタは `selectors` プロパティ内部で定義されたスタイルを上側期します。

詳細については[セレクタのドキュメント](https://ja.wordpress.org/team/handbook/block-editor/reference-guides/block-api/block-selectors/)を参照してください。

```json
{
	"editorSelectors": {
		"root": ".my-custom-block-selector",
		"color": {
			"text": ".my-custom-block-selector p"
		},
		"typography": {
			"root": ".my-custom-block-selector > h2",
			"text-decoration": ".my-custom-block-selector > h2 span"
		}
	}
}
```
 -->
### Selectors

<!-- 
-   Type: `object`
-   Optional
-   Localized: No
-   Property: `selectors`
-   Default: `{}`
-   Since: `WordPress 6.3.0`
 -->
-   型: `object`
-   オプション
-   ローカライズ: 不可
-   プロパティ: `selectors`
-   デフォルト: `{}`
-   Since: `WordPress 6.3.0`

<!-- 
Any custom CSS selectors, keyed by `root`, feature, or sub-feature, to be used
when generating block styles for theme.json (global styles) stylesheets.
Providing custom selectors allows more fine grained control over which styles
apply to what block elements, e.g. applying typography styles only to an inner
heading while colors are still applied on the outer block wrapper etc.
 -->
theme.json (グローバルスタイル) スタイルシートのブロックスタイルを生成する際に使用される、`root`、フィーチャー、サブフィーチャーをキーとする任意のカスタム CSS セレクタ。
カスタムセレクタを提供することで、どのブロック要素にどのスタイルを適用するかを細かく制御できます。例えば、typoraphy スタイルは内部の見出しだけに適用し、color は外部のブロックラッパー全体に適用するなど。

<!-- 
See the [the selectors documentation](/docs/reference-guides/block-api/block-selectors.md) for more details.
 -->
詳細については[セレクタのドキュメント](https://ja.wordpress.org/team/handbook/block-editor/reference-guides/block-api/block-selectors/)を参照してください。

```json
{
	"selectors": {
		"root": ".my-custom-block-selector",
		"color": {
			"text": ".my-custom-block-selector p"
		},
		"typography": {
			"root": ".my-custom-block-selector > h2",
			"text-decoration": ".my-custom-block-selector > h2 span"
		}
	}
}
```

### Supports

<!--
-   Type: `object`
-   Optional
-   Localized: No
-   Property: `supports`
-   Default: `{}`
 -->
-   型: `object`
-   オプション
-   ローカライズ: 不可
-   プロパティ: `supports`
-   デフォルト: `{}`

<!--
It contains as set of options to control features used in the editor. See the [the supports documentation](/docs/reference-guides/block-api/block-supports.md) for more details.
 -->
エディターで使用される機能を制御するオプションのセットとして含みます。詳細については [サポートのドキュメント](https://ja.wordpress.org/team/handbook/block-editor/reference-guides/block-api/block-supports/)) を参照してください。


### Block Styles

<!--
-   Type: `array`
-   Optional
-   Localized: Yes (`label` only)
-   Property: `styles`
-   Default: `[]`
 -->
-   型: `array`
-   オプション
-   ローカライズ: 可能 (`label` のみ)
-   プロパティ: `styles`
-   デフォルト: `[]`

```json
{
	"styles": [
		{ "name": "default", "label": "Default", "isDefault": true },
		{ "name": "other", "label": "Other" }
	]
}
```

<!--
Block styles can be used to provide alternative styles to block. It works by adding a class name to the block's wrapper. Using CSS, a theme developer can target the class name for the block style if it is selected.
 -->
ブロックスタイルを使用すると、ブロックに代替のスタイルを与えられます。ブロックのラッパーにクラス名が追加されます。テーマ開発者は CSS を使用して、選択された際のブロックスタイルのターゲットにこのクラス名を指定できます。

<!--
Plugins and Themes can also register [custom block style](/docs/reference-guides/block-api/block-styles.md) for existing blocks.
 -->
プラグインやテーマはまた既存のブロックに対して、[カスタムブロックスタイル](https://ja.wordpress.org/team/handbook/block-editor/reference-guides/block-api/block-styles/) を登録できます。


### Example

<!--
-   Type: `object`
-   Optional
-   Localized: No
-   Property: `example`
 -->
-   型: `object`
-   オプション
-   ローカライズ: 不可
-   プロパティ: `example`

```json
{
	"example": {
		"attributes": {
			"message": "This is a notice!"
		}
	}
}
```

<!--
It provides structured example data for the block. This data is used to construct a preview for the block to be shown in the Inspector Help Panel when the user mouses over the block.
 -->
ブロックに構造化されたサンプルデータを提供します。このデータはブロックのプレビューを構築する際に使用され、インスペクターヘルプパネルでユーザーがブロックの上にマウスを移動すると表示されます。

<!--
See the [Example documentation](/docs/reference-guides/block-api/block-registration.md#example-optional) for more details.
 -->
詳細については [ドキュメントの「example (オプション)」セクション](https://ja.wordpress.org/team/handbook/block-editor/reference-guides/block-api/block-registration/) を参照してください。

### Variations

<!-- 
-   Type: `object[]`
-   Optional
-   Localized: Yes (`title`, `description`, and `keywords` of each variation only)
-   Property: `variations`
-   Since: `WordPress 5.9.0`
 -->
- 型: `object[]`
- オプション
- ローカライズ: 可 (`title`, `description`, `keywords` それぞれのバリエーションのみ)
- プロパティ: `variations`
- Since: `WordPress 5.9.0`


```json
{
	"variations": [
		{
			"name": "example",
			"title": "Example",
			"attributes": {
				"level": 2,
				"message": "This is an example!"
			},
			"scope": [ "block" ],
			"isActive": [ "level" ]
		}
	]
}
```
<!-- 
Block Variations is the API that allows a block to have similar versions of it, but all these versions share some common functionality. Each block variation is differentiated from the others by setting some initial attributes or inner blocks. Then at the time when a block is inserted these attributes and/or inner blocks are applied.

_Note: In JavaScript you can provide a function for the `isActive` property, and a React element for the `icon`. In the `block.json` file both only support strings_

See the [the variations documentation](/docs/reference-guides/block-api/block-variations.md) for more details.
 -->
ブロックバリエーションは、あるブロックに類似のバージョンを持たせられる API ですが、これらのバージョンはすべて、共通の機能を共有します。各ブロックバリエーションは、いくつかの初期属性やインナーブロックの設定により、他のブロックと区別されます。ブロックを挿入すると、これらの属性やインナーブロックが適用されます。

_注: JavaScriptでは、`isActive`プロパティに関数を、`icon` に React 要素を指定できます。`block.json` ファイルでは、どちらも文字列のみをサポートします。_

詳細は[ドキュメントのバリエーション](https://ja.wordpress.org/team/handbook/block-editor/reference-guides/block-api/block-variations/) を参照してください。

### Block Hooks

<!-- 
-   Type: `object`
-   Optional
-   Property: `blockHooks`
-   Since: `WordPress 6.4.0`
 -->
-   型: `object`
-   オプション
-   プロパティ: `blockHooks`
-   Since: `WordPress 6.4.0`

```json
{
	"blockHooks": {
		"my-plugin/banner": "after"
	}
}
```

<!-- 
Block Hooks is an API that allows a block to automatically insert itself next to all instances of a given block type, in a relative position also specified by the "hooked" block. That is, a block can opt to be inserted before or after a given block type, or as its first or last child (i.e. to be prepended or appended to the list of its child blocks, respectively). Hooked blocks will appear both on the frontend and in the editor (to allow for customization by the user).
 -->
ブロックフックは指定されたブロックタイプのすべてのインスタンスの隣、「フックされた」ブロックによって指定された相対位置に、自動的にブロックを挿入する API です。つまり、選択によりブロックを、指定されたブロックタイプの前または後、または、最初の子または最後の子 (子ブロックのリストの先頭、または末尾) に挿入できます。フックされたブロックは、フロントエンドとエディターの両方に表示されます (ユーザーによるカスタマイズが可能です)。

<!-- 
The key is the name of the block (`string`) to hook into, and the value is the position to hook into (`string`). Take a look at the [Block Hooks documentation](/docs/reference-guides/block-api/block-registration.md#block-hooks-optional) for more info about available configurations.
 -->
キーはフックするブロックの名前 (`string`)、値はフックする位置 (`string`) です。利用可能な設定については、[ブロックフックのドキュメント](https://developer.wordpress.org/block-editor/reference-guides/block-api/block-registration/#block-hooks-optional) を参照してください。

### Editor script

<!--
-   Type: `WPDefinedAsset`|`WPDefinedAsset[]` ([learn more](#wpdefinedasset))
-   Optional
-   Localized: No
-   Property: `editorScript`
 -->
-   型: `WPDefinedAsset`|`WPDefinedAsset[]` ([詳細](https://ja.wordpress.org/team/handbook/block-editor/reference-guides/block-api/block-metadata/#wpdefinedasset))
-   オプション
-   ローカライズ: 不可
-   プロパティ: `editorScript`

```json
{ "editorScript": "file:./index.js" }
```

<!--
Block type editor scripts definition. They will only be enqueued in the context of the editor.
 -->
ブロックタイプエディタースクリプト定義。エディターのコンテキスト内でのみエンキューされます。

<!-- 
It's possible to pass a script handle registered with the [`wp_register_script`](https://developer.wordpress.org/reference/functions/wp_register_script/) function, a path to a JavaScript file relative to the `block.json` file, or a list with a mix of both ([learn more](#wpdefinedasset)).
 -->
渡せるものは、[`wp_register_script`](https://developer.wordpress.org/reference/functions/wp_register_script/) 関数で登録されたスクリプトハンドル、`block.json` ファイルからの JavaScript ファイルへの相対パス、または2つを混ぜ合わせたリストです ([詳細](https://ja.wordpress.org/team/handbook/block-editor/reference-guides/block-api/block-metadata/#wpdefinedasset))。

<!-- 
_Note: An option to pass also an array of editor scripts exists since WordPress `6.1.0`._
 -->
_注意: WordPress `6.1.0` からは、エディタースクリプトの配列を渡すオプションもあります。_

### Script

<!--
-   Type: `WPDefinedAsset` ([learn more](#wpdefinedasset))
-   Type: `WPDefinedAsset`|`WPDefinedAsset[]` ([learn more](#wpdefinedasset))
-   Optional
-   Localized: No
-   Property: `script`
 -->
-   型: `WPDefinedAsset`|`WPDefinedAsset[]` ([詳細](https://ja.wordpress.org/team/handbook/block-editor/reference-guides/block-api/block-metadata/#wpdefinedasset))
-   オプション
-   ローカライズ: 不可
-   プロパティ: `script`

```json
{ "script": "file:./script.js" }
```

<!--
Block type frontend and editor scripts definition. They will be enqueued both in the editor and when viewing the content on the front of the site.
 -->
ブロックタイプフロントエンド、および、エディタースクリプト定義。エディター内、および、サイトのフロントエンドでコンテンツが表示される際の両方でエンキューされます。

<!-- 
It's possible to pass a script handle registered with the [`wp_register_script`](https://developer.wordpress.org/reference/functions/wp_register_script/) function, a path to a JavaScript file relative to the `block.json` file, or a list with a mix of both ([learn more](#wpdefinedasset)).
 -->
渡せるものは、[`wp_register_script`](https://developer.wordpress.org/reference/functions/wp_register_script/) 関数で登録されたスクリプトハンドル、`block.json` ファイルからの JavaScript ファイルへの相対パス、または2つを混ぜ合わせたリストです ([詳細](https://ja.wordpress.org/team/handbook/block-editor/reference-guides/block-api/block-metadata/#wpdefinedasset))。

<!-- 
_Note: An option to pass also an array of scripts exists since WordPress `6.1.0`._
 -->
_注意: スクリプトの配列を渡すオプションもあります。 WordPress `6.1.0` 以降。_

### View script

<!-- 
-   Type: `WPDefinedAsset`|`WPDefinedAsset[]` ([learn more](#wpdefinedasset))
-   Optional
-   Localized: No
-   Property: `viewScript`
-   Since: `WordPress 5.9.0`
 -->
-   型: `WPDefinedAsset`|`WPDefinedAsset[]` ([詳細](https://ja.wordpress.org/team/handbook/block-editor/reference-guides/block-api/block-metadata/#wpdefinedasset))
-   オプション
-   ローカライズ: 不可
-   プロパティ: `viewScript`
-   Since: `WordPress 5.9.0`

```json
{ "viewScript": [ "file:./view.js", "example-shared-view-script" ] }
```

<!-- 
Block type frontend scripts definition. They will be enqueued only when viewing the content on the front of the site.
 -->
ブロックタイプフロントエンド定義。サイトのフロントでコンテンツを表示するときのみ、エンキューされます。

<!-- 
It's possible to pass a script handle registered with the [`wp_register_script`](https://developer.wordpress.org/reference/functions/wp_register_script/) function, a path to a JavaScript file relative to the `block.json` file, or a list with a mix of both ([learn more](#wpdefinedasset)).
 -->
渡せるものは、[`wp_register_script`](https://developer.wordpress.org/reference/functions/wp_register_script/) 関数で登録されたスクリプトハンドル、`block.json` ファイルからの JavaScript ファイルへの相対パス、または2つを混ぜ合わせたリストです ([詳細](https://ja.wordpress.org/team/handbook/block-editor/reference-guides/block-api/block-metadata/#wpdefinedasset))。

<!-- 
_Note: An option to pass also an array of view scripts exists since WordPress `6.1.0`._
 -->
_注意: ビュースクリプトの配列を渡すオプションもあります。 WordPress `6.1.0` 以降。_

### Editor style

<!--
-   Type: `WPDefinedAsset`|`WPDefinedAsset[]` ([learn more](#wpdefinedasset))
-   Optional
-   Localized: No
-   Property: `editorStyle`
 -->
-   型: `WPDefinedAsset`|`WPDefinedAsset[]` ([詳細](https://ja.wordpress.org/team/handbook/block-editor/reference-guides/block-api/block-metadata/#wpdefinedasset))
-   オプション
-   ローカライズ: 不可
-   プロパティ: `editorStyle`

```json
{ "editorStyle": "file:./index.css" }
```

<!--
Block type editor styles definition. They will only be enqueued in the context of the editor.
 -->
ブロックタイプエディタースタイル定義。エディターのコンテキスト内でのみエンキューされます。

<!-- 
It's possible to pass a script handle registered with the [`wp_register_script`](https://developer.wordpress.org/reference/functions/wp_register_script/) function, a path to a JavaScript file relative to the `block.json` file, or a list with a mix of both ([learn more](#wpdefinedasset)).
 -->
渡せるものは、[`wp_register_script`](https://developer.wordpress.org/reference/functions/wp_register_script/) 関数で登録されたスクリプトハンドル、`block.json` ファイルからの JavaScript ファイルへの相対パス、または2つを混ぜ合わせたリストです ([詳細](https://ja.wordpress.org/team/handbook/block-editor/reference-guides/block-api/block-metadata/#wpdefinedasset))。

<!-- 
_Note: An option to pass also an array of editor styles exists since WordPress `5.9.0`._
 -->
_注意: エディタースクリプトの配列を渡すオプションもあります。 WordPress `5.9.0` 以降。_

### Style

<!--
-   Type: `WPDefinedAsset`|`WPDefinedAsset[]` ([learn more](#wpdefinedasset))
-   Optional
-   Localized: No
-   Property: `style`
 -->
-   型: `WPDefinedAsset`|`WPDefinedAsset[]` ([詳細](https://ja.wordpress.org/team/handbook/block-editor/reference-guides/block-api/block-metadata/#wpdefinedasset))
-   オプション
-   ローカライズ: 不可
-   プロパティ: `style`

```json
{ "style": [ "file:./style.css", "example-shared-style" ] }
```

<!--
Block type frontend and editor styles definition. They will be enqueued both in the editor and when viewing the content on the front of the site.
 -->
ブロックタイプフロントエンド、およびエディタースタイル定義。エディター内、および、サイトのフロントエンドでコンテンツが表示される際の両方でエンキューされます。

<!-- 
It's possible to pass a script handle registered with the [`wp_register_script`](https://developer.wordpress.org/reference/functions/wp_register_script/) function, a path to a JavaScript file relative to the `block.json` file, or a list with a mix of both ([learn more](#wpdefinedasset)).
 -->
渡せるものは、[`wp_register_script`](https://developer.wordpress.org/reference/functions/wp_register_script/) 関数で登録されたスクリプトハンドル、`block.json` ファイルからの JavaScript ファイルへの相対パス、または2つを混ぜ合わせたリストです ([詳細](https://ja.wordpress.org/team/handbook/block-editor/reference-guides/block-api/block-metadata/#wpdefinedasset))。

<!-- 
_Note: An option to pass also an array of styles exists since WordPress `5.9.0`._
 -->
_注意: スタイルの配列を渡すオプションもあります。 WordPress `5.9.0` 以降。_

### Render
<!-- 
-   Type: `WPDefinedPath` ([learn more](#wpdefinedpath))
-   Optional
-   Localized: No
-   Property: `render`
-   Since: `WordPress 6.1.0`
 -->
-   型: `WPDefinedPath` ([詳細](https://ja.wordpress.org/team/handbook/block-editor/reference-guides/block-api/block-metadata/#wpdefinedpath))
-   オプション
-   ローカライズ: 不可
-   プロパティ: `render`
-   Since: `WordPress 6.1.0`

```json
{ "render": "file:./render.php" }
```

<!-- 
PHP file to use when rendering the block type on the server to show on the front end. The following variables are exposed to the file:
 -->
フロントエンドに表示するブロックタイプをサーバでレンダリングする際に使用する PHP ファイル。次の変数がファイルに公開されます。

<!-- 
-   `$attributes` (`array`): The block attributes.
-   `$content` (`string`): The block default content.
-   `$block` (`WP_Block`): The block instance.
 -->
-   `$attributes` (`array`): ブロックの属性
-   `$content` (`string`): ブロックのデフォルトコンテンツ
-   `$block` (`WP_Block`): ブロックのインスタンス

<!-- 
An example implementation of the `render.php` file defined with `render` could look like:
 -->
`render` で定義される `render.php` ファイルの実装例は、次のようになります。

```php
<div <?php echo get_block_wrapper_attributes(); ?>>
	<?php echo esc_html( $attributes['label'] ); ?>
</div>
```
<!-- 
_Note: This file loads for every instance of the block type when rendering the page HTML on the server. Accounting for that is essential when declaring functions or classes in the file. The simplest way to avoid the risk of errors is to consume that shared logic from another file._
 -->
_注意: このファイルは、サーバー上でページの HTML をレンダリングするときに、ブロックタイプのインスタンスごとにロードされます。ファイル内で関数やクラスを宣言する際には、この点を考慮する必要があります。エラーのリスクを回避する最も簡単な方法は、その共有ロジックを別のファイルから消費することです。_

<!--
## Assets
 -->
## アセット

### WPDefinedPath

<!-- 
The `WPDefinedPath` type is a subtype of string, where the value represents a path to a JavaScript, CSS or PHP file relative to where `block.json` file is located. The path provided must be prefixed with `file:`. This approach is based on how npm handles [local paths](https://docs.npmjs.com/files/package.json#local-paths) for packages.
 -->
`WPDefinedPath` タイプは string のサブタイプです。値は、`block.json` ファイルのある場所から JavaScript、CSS、PHP ファイルへの相対パスで表します。提供されるパスには、接頭辞 `file:` を付ける必要があります。この方法は npm のパッケージの[ローカルパス](https://docs.npmjs.com/files/package.json#local-paths) を扱う方法に基づいています。

<!-- 
**Example:**
 -->
**例:**

In `block.json`:

```json
{
	"render": "file:./render.php"
}
```

<!--
### `WPDefinedAsset`
 -->
### WPDefinedAsset

<!-- 
It extends `WPDefinedPath` for JavaScript and CSS files. An alternative to the file path would be a script or style handle name referencing an already registered asset using WordPress helpers.
 -->
JavaScript や CSS ファイル用に `WPDefinedPath` を拡張します。ファイルパスの代わりに、WordPress ヘルパーを使用して既に登録されているアセットを参照するスクリプトやスタイルハンドル名を使用できます。

<!--
**Example:**
 -->
**例:**

<!--
In `block.json`:
 -->
`block.json` 内

```json
{
	"editorScript": "file:./index.js",
	"script": "file:./script.js",
	"viewScript": [ "file:./view.js", "example-shared-view-script" ],
	"editorStyle": "file:./index.css",
	"style": [ "file:./style.css", "example-shared-style" ]
}
```

<!--
In the context of WordPress, when a block is registered with PHP, it will automatically register all scripts and styles that are found in the `block.json` file and use file paths rather than asset handles.
 -->
WordPress のコンテキストで、PHP でブロックを登録すると、`block.json` ファイル内に見つかるすべてのスクリプトとスタイルは自動的に登録され、アセットハンドルでなくファイルパスが使用されます。

<!--
That's why, the `WPDefinedAsset` type has to offer a way to mirror also the shape of params necessary to register scripts and styles using [`wp_register_script`](https://developer.wordpress.org/reference/functions/wp_register_script/) and [`wp_register_style`](https://developer.wordpress.org/reference/functions/wp_register_style/), and then assign these as handles associated with your block using the `script`, `style`, `editor_script`, and `editor_style` block type registration settings.
 -->
`WPDefinedAsset` タイプがミラーする方法だけでなく、[`wp_register_script`](https://developer.wordpress.org/reference/functions/wp_register_script/) と [`wp_register_style`](https://developer.wordpress.org/reference/functions/wp_register_style/) を使用してスクリプトとスタイルを登録する際に必要なパラメータも提供する必要があるのはこのためです。ブロックタイプ登録設定 `script`、`style`、`editor_script`、`editor_style` を使用して、ブロックに関連付けられたハンドルとして割り当てます。

<!--
It's possible to provide an object which takes the following shape:
 -->
次の形式を取るオブジェクトを提供することができます。

<!--
-   `handle` (`string`) - the name of the script. If omitted, it will be auto-generated.
-   `dependencies` (`string[]`) - an array of registered script handles this script depends on. Default value: `[]`.
-   `version` (`string`|`false`|`null`) - string specifying the script version number, if it has one, which is added to the URL as a query string for cache busting purposes. If the version is set to `false`, a version number is automatically added equal to current installed WordPress version. If set to `null`, no version is added. Default value: `false`.
 -->
-   `handle` (`string`) - スクリプトの名前。省略すると、自動的に生成される。
-   `dependencies` (`string[]`) - このスクリプトが依存する、登録されたスクリプトのハンドルの配列。デフォルト値: `[]`。
-   `version` (`string`|`false`|`null`) - スクリプトのバージョン番号を指定する文字列。バージョンを指定すると、番号は URL にクエリ文字列として追加されます。これはキャッシュを避けるためです。`false` に設定すると、バージョン番号は自動的に、現在インストールされている WordPress のバージョンが追加されます。`null` に設定すると、バージョンは追加されません。デフォルト値: `false`。

<!--
The definition is stored inside separate PHP file which ends with `.asset.php` and is located next to the JS/CSS file listed in `block.json`. WordPress will automatically detect this file through pattern matching. This option is the preferred one as it is expected it will become an option to auto-generate those asset files with `@wordpress/scripts` package.
 -->
定義は、個別の PHP ファイル内に保存されます。ファイル名の最後は `.asset.php` で、`block.json` にリストされた JavaScript や CSS ファイルの隣に配置されます。WordPress は自動的にこのファイルをパターンマッチで検知します。`@wordpress/scripts` パッケージでこれらのアセットファイルを自動生成するオプションになると期待されるため、このオプションが好まれます。

<!--
**Example:**
 -->
**例:**

```
build/
├─ block.json
├─ index.js
└─ index.asset.php
```

<!--
In `block.json`:
 -->
`block.json` 内

```json
{ "editorScript": "file:./index.js" }
```

<!--
In `build/index.asset.php`:
 -->
`build/index.asset.php` 内

```php
<?php
return array(
	'dependencies' => array(
		'react',
		'wp-blocks',
		'wp-i18n',
	),
	'version'      => '3be55b05081a63d8f9d0ecb466c42cfd',
);
```
<<<<<<< HEAD
<!-- 
### Frontend Enqueueing
 -->
### フロントエンドでのエンキュー
=======

### Frontend enqueueing
>>>>>>> e09412eb

<!-- 
Starting in the WordPress 5.8 release, it is possible to instruct WordPress to enqueue scripts and styles for a block type only when rendered on the frontend. It applies to the following asset fields in the `block.json` file:
 -->
WordPress 5.8リリースから、フロントエンドでレンダーされるときにのみ、ブロックタイプのスクリプトとスタイルをエンキューするように WordPress に指示できます。これは、`block.json` ファイルの以下のアセットフィールドに適用されます。

-   `script`
-   `viewScript`
-   `style`

<!--
## Internationalization
 -->
## 国際化

<!--
WordPress string discovery automatically will translate fields marked in the documentation as translatable using the `textdomain` property when specified in the `block.json` file. In that case, localized properties will be automatically wrapped in `_x` function calls on the backend of WordPress when executing `register_block_type_from_metadata`. These translations are added as an inline script to the `wp-block-library` script handle in WordPress core or to the plugin's script handle.
 -->
<!--
WordPress 文字列ディスカバリは自動的に、翻訳可能とマークされたドキュメント内のフィールドを翻訳します。マークには `block.json` ファイル内の `textdomain` プロパティを使用します。このとき、ローカライズされるプロパティは、WordPress のバックエンドで`register_block_type_from_metadata` 実行時に、自動的に `_x` 関数でラップされます。これらの翻訳はインラインスクリプトとして WordPress コアの `wp-block-library` スクリプトハンドル、またはプラグインのスクリプトハンドルに追加されます。
 -->
<!--
WordPress string discovery system can automatically translate fields marked in this document as translatable. First, you need to set the `textdomain` property in the `block.json` file that provides block metadata.
 -->
WordPress 文字列ディスカバリシステムは、このドキュメントで翻訳可能とマークされたフィールドを自動的に翻訳します。まずブロックメタデータを提供する `block.json` ファイル内で `textdomain` プロパティを設定する必要があります。

<!--
**Example:**
 -->
**例:**

```json
{
	"title": "My block",
	"description": "My block is fantastic",
	"keywords": [ "fantastic" ],
	"textdomain": "my-plugin"
}
```

### PHP

<!--
In PHP, localized properties will be automatically wrapped in `_x` function calls on the backend of WordPress when executing `register_block_type`. These translations get added as an inline script to the plugin's script handle or to the `wp-block-library` script handle in WordPress core.
 -->
PHP では、ローカライズされるプロパティは、WordPress のバックエンドで `register_block_type` 実行時に、自動的に `_x` 関数でラップされます。これらの翻訳はインラインスクリプトとしてプラグインのスクリプトハンドル、または WordPress コアの `wp-block-library` スクリプトハンドルに追加されます。

<!--
The way `register_block_type` processes translatable values is roughly equivalent to the following code snippet:
 -->
`register_block_type` プロセスの働きにより、翻訳可能な値は、およそ次のコードスニペットのようになります。


```php
<?php
$metadata = array(
	'title'       => _x( 'My block', 'block title', 'my-plugin' ),
	'description' => _x( 'My block is fantastic!', 'block description', 'my-plugin' ),
	'keywords'    => array( _x( 'fantastic', 'block keyword', 'my-plugin' ) ),
);
```

<!--
Implementation follows the existing [get_plugin_data](https://codex.wordpress.org/Function_Reference/get_plugin_data) function which parses the plugin contents to retrieve the plugin’s metadata, and it applies translations dynamically.
 -->
実装は既存の [get_plugin_data](https://codex.wordpress.org/Function_Reference/get_plugin_data) 関数に従い、プラグインのコンテンツをパースしてプラグインのメタデータを取得し、動的に翻訳を適用します。

### JavaScript

<!--
In JavaScript, you can use `registerBlockType` method from `@wordpress/blocks` package and pass the metadata object loaded from `block.json` as the first param. All localized properties get automatically wrapped in `_x` (from `@wordpress/i18n` package) function calls similar to how it works in PHP.
 -->
JavaScript では `@wordpress/blocks` パッケージから `registerBlockType` を使用し、第1引数に `block.json` からロードされたブロックメタデータオブジェクトを渡すことができます。すべてのローカライズされたプロパティは自動的に `@wordpress/i18n` パッケージの `_x` 関数呼び出しでラップされます。これは PHP での動作と同様です。

<!--
**Example:**
 -->
**例:**

```js
import { registerBlockType } from '@wordpress/blocks';
import Edit from './edit';
import metadata from './block.json';

registerBlockType( metadata, {
	edit: Edit,
	// ...other client-side settings
} );
```

<<<<<<< HEAD
<!--
## Backward Compatibility
 -->
## 後方互換性
=======
## Backward compatibility
>>>>>>> e09412eb

<!--
The existing registration mechanism (both server side and frontend) will continue to work, it will serve as low-level implementation detail for the `block.json` based registration.

Once all details are ready, Core Blocks will be migrated iteratively and third-party blocks will see warnings appearing in the console to encourage them to refactor the block registration API used.

The following properties are going to be supported for backward compatibility reasons on the client-side only. Some of them might be replaced with alternative APIs in the future:
 -->
既存の登録方式は、サイバーサイド、フロントエンドの両方で引き続き動作します。`block.json` ベース登録の、ローレベルな実装詳細として機能します。

すべての詳細が準備できたら、コアブロックが徐々に移行される予定です。また、サードパーティ製のブロックはコンソールに警告が表示され、使用中のブロック登録 API をリファクタリングするよう促されます。

次のプロパティは後方互換性のため、クライアントサイドのみでサポートされる予定です。将来的にはこのうちのいくつかが代替の API で置換されるかもしれません。

<!--
-   `edit` - see the [Edit and Save](/docs/reference-guides/block-api/block-edit-save.md) documentation for more details.
-   `save` - see the [Edit and Save](/docs/reference-guides/block-api/block-edit-save.md) documentation for more details.
-   `transforms` - see the [Transforms](/docs/reference-guides/block-api/block-registration.md#transforms-optional) documentation for more details.
-   `deprecated` - see the [Deprecated Blocks](/docs/reference-guides/block-api/block-deprecation.md) documentation for more details.
-   `merge` - undocumented as of today. Its role is to handle merging multiple blocks into one.
-   `getEditWrapperProps` - undocumented as well. Its role is to inject additional props to the block edit's component wrapper.
 -->
-   `edit` - 詳細についてはドキュメント「[edit と save](https://ja.wordpress.org/team/handbook/block-editor/reference-guides/block-api/block-edit-save/)」を参照してください。
-   `save` - 詳細についてはドキュメント「[edit と save](https://ja.wordpress.org/team/handbook/block-editor/reference-guides/block-api/block-edit-save/)」を参照してください。
-   `transforms` - 詳細についてはドキュメント「[transforms](https://ja.wordpress.org/team/handbook/block-editor/reference-guides/block-api/block-registration/)」を参照してください。
-   `deprecated` - 詳細についてはドキュメント「[非推奨にするブロック](https://ja.wordpress.org/team/handbook/block-editor/reference-guides/block-api/block-deprecation/)」を参照してください。
-   `merge` - 今日現在、ドキュメントされていません。役割としては、複数のブロックを1つにマージ処理します。
-   `getEditWrapperProps` - 同様に、ドキュメントされていません。役割としては、ブロック編集のコンポーネントラッパーに追加の props を注入します。

<!--
**Example**:
 -->
**例**:

```js
import { registerBlockType } from '@wordpress/blocks';

registerBlockType( 'my-plugin/block-name', {
	edit: function () {
		// Edit definition goes here.
	},
	save: function () {
		// Save definition goes here.
	},
	getEditWrapperProps: function () {
		// Implementation goes here.
	},
} );
```

<!--
In the case of [dynamic blocks](/docs/how-to-guides/block-tutorial/creating-dynamic-blocks.md) supported by WordPress, it should be still possible to register `render_callback` property using both [`register_block_type`](https://developer.wordpress.org/reference/functions/register_block_type/) and `register_block_type_from_metadata` functions on the server.
In the case of [dynamic blocks](/docs/how-to-guides/block-tutorial/creating-dynamic-blocks.md) supported by WordPress, it should be still possible to register `render_callback` property using both [`register_block_type`](https://developer.wordpress.org/reference/functions/register_block_type/) function on the server.
 -->
WordPress にサポートされる [ダイナミックブロック](https://ja.wordpress.org/team/handbook/block-editor/how-to-guides/block-tutorial/creating-dynamic-blocks/) の場合、サーバー上で [`register_block_type`](https://developer.wordpress.org/reference/functions/register_block_type/) 関数を使用して `render_callback` プロパティを登録することは変わらず可能です。

[原文](https://github.com/WordPress/gutenberg/blob/trunk/docs/reference-guides/block-api/block-metadata.md)
<|MERGE_RESOLUTION|>--- conflicted
+++ resolved
@@ -89,7 +89,6 @@
 }
 ```
 
-<<<<<<< HEAD
 <!--
 The same file is also used when [submitting block to Block Directory](/docs/getting-started/tutorials/create-block/submitting-to-block-directory.md).
  -->
@@ -104,12 +103,9 @@
  -->
 
 <!--
-## Benefits using the metadata file
- -->
-## メタデータファイルの利点
-=======
 ## Benefits of using the metadata file
->>>>>>> e09412eb
+ -->
+## メタデータファイルを使用する利点
 
 <!--
 The block definition allows code sharing between JavaScript, PHP, and other languages when processing block types stored as JSON, and registering blocks with the `block.json` metadata file provides multiple benefits on top of it.
@@ -344,14 +340,11 @@
 { "icon": "smile" }
 ```
 
-<<<<<<< HEAD
 <!--
 An icon property should be specified to make it easier to identify a block. These can be any of WordPress' Dashicons (slug serving also as a fallback in non-js contexts).
- -->
-ブロックを識別しやすくするために icon プロパティを指定してください。任意の WordPress Dashicons を指定できます。またスラッグは 非 js コンテキストでのフォールバックとなります。
-=======
 An icon property should be specified to make it easier to identify a block. These can be any of [WordPress' Dashicons](https://developer.wordpress.org/resource/dashicons/) (slug serving also as a fallback in non-js contexts).
->>>>>>> e09412eb
+ -->
+ブロックを識別しやすくするために icon プロパティを指定してください。任意の [WordPress' Dashicons](https://developer.wordpress.org/resource/dashicons/) を指定できます。またスラッグは 非 js コンテキストでのフォールバックとなります。
 
 <!--
 **Note:** It's also possible to override this property on the client-side with the source of the SVG element. In addition, this property can be defined with JavaScript as an object containing background and foreground colors. This colors will appear with the icon when they are applicable e.g.: in the inserter. Custom SVG icons are automatically wrapped in the [wp.primitives.SVG](/packages/primitives/README.md) component to add accessibility attributes (aria-hidden, role, and focusable).
@@ -1153,15 +1146,10 @@
 	'version'      => '3be55b05081a63d8f9d0ecb466c42cfd',
 );
 ```
-<<<<<<< HEAD
-<!-- 
-### Frontend Enqueueing
+<!-- 
+### Frontend enqueueing
  -->
 ### フロントエンドでのエンキュー
-=======
-
-### Frontend enqueueing
->>>>>>> e09412eb
 
 <!-- 
 Starting in the WordPress 5.8 release, it is possible to instruct WordPress to enqueue scripts and styles for a block type only when rendered on the frontend. It applies to the following asset fields in the `block.json` file:
@@ -1252,14 +1240,10 @@
 } );
 ```
 
-<<<<<<< HEAD
-<!--
-## Backward Compatibility
+<!--
+## Backward compatibility
  -->
 ## 後方互換性
-=======
-## Backward compatibility
->>>>>>> e09412eb
 
 <!--
 The existing registration mechanism (both server side and frontend) will continue to work, it will serve as low-level implementation detail for the `block.json` based registration.
