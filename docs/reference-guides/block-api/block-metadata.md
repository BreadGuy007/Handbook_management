--- conflicted
+++ resolved
@@ -273,14 +273,10 @@
 { "apiVersion": 3 }
 ```
 
-<<<<<<< HEAD
-<!--
-The version of the Block API used by the block. The most recent version is `2` and it was introduced in WordPress 5.6.
- -->
-ブロックが使用するBlock APIのバージョン。最新のバージョンは `2` で、WordPress 5.6 で導入されました。
-=======
+<!--
 The version of the Block API used by the block. The most recent version is `3` and it was introduced in WordPress 6.3.
->>>>>>> 950e0511
+ -->
+ブロックが使用するBlock APIのバージョン。最新のバージョンは `3` で、WordPress 6.3 で導入されました。
 
 <!--
 See the [the API versions documentation](/docs/reference-guides/block-api/block-api-versions.md) for more details.
