<!--
# Metadata in block.json
 -->
# block.json のメタデータ

<!--
To register a new block type using metadata that can be shared between codebase that uses JavaScript and PHP, start by creating a `block.json` file. This file:
 -->
<!--
JavaScript コードと PHP コードベース間で共有可能なメタデータを使用して、新しいブロックタイプを登録できます。これにはまず `block.json` ファイルを作成します。`block.json` ファイルは、
 -->
<!--
-   Gives a name to the block type.
-   Defines some important metadata about the registered block type (title, category, icon, description, keywords).
-   Defines the attributes of the block type.
-   Registers all the scripts and styles for your block type.
 -->
<!--
-   ブロックタイプに名前を付与します。
-   登録されるブロックタイプの重要なメタデータを定義します。例: title、category、icon、description、keywords
-   ブロックタイプの属性を定義します。
-   ブロックタイプのすべてのスクリプトとスタイルを登録します。
 -->
<!--

Starting in WordPress 5.8 release, we encourage using the `block.json` metadata file as the canonical way to register block types. Here is an example `block.json` file that would define the metadata for a plugin create a notice block.
 -->
WordPress 5.8のリリースから、ブロックタイプを登録する標準の方法として、`block.json` メタデータファイルの使用が推奨されています。以下は、通知ブロックを作成するプラグインのメタデータを定義する `block.json` ファイルの例です。

<!--
**Example:**
 -->
**例:**

```json
{
	"$schema": "https://schemas.wp.org/trunk/block.json",
	"apiVersion": 2,
	"name": "my-plugin/notice",
	"title": "Notice",
	"category": "text",
	"parent": [ "core/group" ],
	"icon": "star",
	"description": "Shows warning, error or success notices...",
	"keywords": [ "alert", "message" ],
	"version": "1.0.3",
	"textdomain": "my-plugin",
	"attributes": {
		"message": {
			"type": "string",
			"source": "html",
			"selector": ".message"
		}
	},
	"providesContext": {
		"my-plugin/message": "message"
	},
	"usesContext": [ "groupId" ],
	"supports": {
		"align": true
	},
	"styles": [
		{ "name": "default", "label": "Default", "isDefault": true },
		{ "name": "other", "label": "Other" }
	],
	"example": {
		"attributes": {
			"message": "This is a notice!"
		}
	},
	"variations": [
		{
			"name": "example",
			"title": "Example",
			"attributes": {
				"message": "This is an example!"
			}
		}
	],
	"editorScript": "file:./index.js",
	"script": "file:./script.js",
	"viewScript": [ "file:./view.js", "example-shared-view-script" ],
	"editorStyle": "file:./index.css",
	"style": [ "file:./style.css", "example-shared-style" ],
	"render": "file:./render.php"
}
```

<!--
The same file is also used when [submitting block to Block Directory](/docs/getting-started/tutorials/create-block/submitting-to-block-directory.md).
 -->
<!--
[ブロックディレクトリへブロックをサブミットする](https://ja.wordpress.org/team/handbook/block-editor/handbook/tutorials/create-block/submitting-to-block-directory/)際にも同じファイルが使用されます。
 -->
<!--
## Server-side registration
 -->
<!--
## サーバーサイドでの登録
 -->

<!--
## Benefits using the metadata file
 -->
## メタデータファイルの利点

<!--
The block definition allows code sharing between JavaScript, PHP, and other languages when processing block types stored as JSON, and registering blocks with the `block.json` metadata file provides multiple benefits on top of it.
 -->
ブロック定義は、JSON として格納されたブロックタイプを処理する際に、JavaScript や PHP などの言語間でのコードの共有を可能にします。さらに、メタデータファイル `block.json` を使用したブロックの登録には、以下のような複数のメリットがあります。

<!--
From a performance perspective, when themes support lazy loading assets, blocks registered with `block.json` will have their asset enqueuing optimized out of the box. The frontend CSS and JavaScript assets listed in the `style` or `script` properties will only be enqueued when the block is present on the page, resulting in reduced page sizes.
 -->
まずパフォーマンスの観点では、テーマが遅延ロードアセットをサポートする場合、`block.json` で登録されたブロックは、標準でアセットのエンキューが最適化されます。`style` や `script` プロパティにリストされたフロントエンドの CSS や JavaScript アセットは、ブロックがページ上に存在するときにのみエンキューされ、結果的にページサイズが小さくなります。

<!--
Furthermore, because the [Block Type REST API Endpoint](https://developer.wordpress.org/rest-api/reference/block-types/) can only list blocks registered on the server, registering blocks server-side is recommended; using the `block.json` file simplifies this registration.
 -->
さらに、[ブロックタイプ REST API エンドポイント](https://developer.wordpress.org/rest-api/reference/block-types/)では、サーバー上で登録されたブロックしか一覧できないため、サーバーサイドでブロックを登録することが推奨されます。`block.json`ファイルを使用すると、この登録が簡単になります。

<!--
The [WordPress Plugins Directory](https://wordpress.org/plugins/) can detect `block.json` files, highlight blocks included in plugins, and extract their metadata. If you wish to [submit your block(s) to the Block Directory](/docs/getting-started/create-block/submitting-to-block-directory.md), all blocks contained in your plugin must have a `block.json` file for the Block Directory to recognize them.
 -->
[WordPress プラグインディレクトリ](https://wordpress.org/plugins/)は、`block.json` ファイルを検出し、プラグインに含まれるブロックをハイライトし、そのメタデータを抽出できます。[ブロックディレクトリに自分のブロックを登録する](https://ja.wordpress.org/team/handbook/block-editor/getting-started/create-block/submitting-to-block-directory/)場合、ブロックディレクトリに認識させるには、プラグインに含まれるすべてのブロックに `block.json` ファイルが必要です。

<!-- 
Development is improved by using a defined schema definition file. Supported editors can provide help like tooltips, autocomplete, and schema validation. To use the schema, add the following to the top of the `block.json`.
 -->
定義されたスキーマ定義ファイルを使用することで、開発効率が向上します。これに対応するエディタでは、ツールチップやオートコンプリート、スキーマの検証などの支援機能を提供できます。スキーマを使用するには、`block.json`の先頭に以下を追加します。

```json
"$schema": "https://schemas.wp.org/trunk/block.json"
```

<!--
## Block registration
 -->
## ブロックの登録

<!--
### PHP (server-side)
 -->
### PHP (サーバー側)

<!--
The [`register_block_type`](https://developer.wordpress.org/reference/functions/register_block_type/) function that aims to simplify the block type registration on the server, can read metadata stored in the `block.json` file.
 -->
[`register_block_type`](https://developer.wordpress.org/reference/functions/register_block_type/) 関数を使用すると、サーバーで `block.json` ファイル内に保存されたメタデータから簡単にブロックタイプを登録できます。

<!--
This function takes two params relevant in this context (`$block_type` accepts more types and variants):
 -->
この関数は、このコンテキストに関連する2つのパラメータを取ります (`$block_type` は、より多くのタイプやバリアントを受け入れます）。

<!--
-   `$block_type` (`string`) – path to the folder where the `block.json` file is located or full path to the metadata file if named differently.
-   `$args` (`array`) – an optional array of block type arguments. Default value: `[]`. Any arguments may be defined. However, the one described below is supported by default:
<<<<<<< HEAD
    -   `$render_callback` (`callable`) – callback used to render blocks of this block type.
 -->
-   `$block_type` (`string`) – `block.json` ファイルのあるフォルダーへのパス、または、名前が異なる場合、メタデータファイルへのフルパス。
-   `$args` (`array`) – ブロックタイプ引数のオプション配列。デフォルト値は `[]`。任意の引数を定義可。ただし、以下はデフォルトでサポートされる。
    -   `$render_callback` (`callable`) – このブロックタイプのブロックをレンダーする際に使用されるコールバック。
=======
    -   `$render_callback` (`callable`) – callback used to render blocks of this block type, it's an alternative to the `render` field in `block.json`.
>>>>>>> a029cb3d

<!--
It returns the registered block type (`WP_Block_Type`) on success or `false` on failure.
 -->
関数は、成功すると登録されたブロックタイプ (`WP_Block_Type`)、失敗すると `false` を返します。

<!--
**Example:**
 -->
**例:**

```php
register_block_type(
	__DIR__ . '/notice',
	array(
		'render_callback' => 'render_block_core_notice',
	)
);
```

<!--
### JavaScript (client-side)
 -->
### JavaScript (クライアント側)

<!--
When the block is registered on the server, you only need to register the client-side settings on the client using the same block’s name.
 -->
サーバーでブロックを登録した場合、クライアントではクライアント側設定を同じブロック名で登録するだけで構いません。

<!--
**Example:**
 -->
**例:**

```js
registerBlockType( 'my-plugin/notice', {
	edit: Edit,
	// ...other client-side settings
} );
```

<!--
Although registering the block also on the server with PHP is still recommended for the reasons above, if you want to register it only client-side you can now use `registerBlockType` method from `@wordpress/blocks` package to register a block type using the metadata loaded from `block.json` file.
 -->
上述の理由により、PHP を使用してサーバー上にもブロックを登録することが推奨されていますが、クライアントサイドだけでブロックを登録する場合は、`@wordpress/blocks` パッケージの `registerBlockType` メソッドを使用して、`block.json` ファイルから読み込んだメタデータでブロックタイプを登録できます。

<!--
The function takes two params:
 -->
関数は2つの引数を取ります。

<!--
-   `$blockNameOrMetadata` (`string`|`Object`) – block type name (supported previously) or the metadata object loaded from the `block.json` file with a bundler (e.g., webpack) or a custom Babel plugin.
-   `$settings` (`Object`) – client-side block settings.
 -->
-   `$blockNameOrMetadata` (`string`|`Object`) – ブロックタイプ名 (以前からサポート済み)、または、webpack などのバンドラーやカスタム Babel プラグインで、`block.json`ファイルからロードされたメタデータオブジェクトです。
-   `$settings` (`Object`) – クライアント側のブロックの設定。

<!--
It returns the registered block type (`WPBlock`) on success or `undefined` on failure.
 -->
関数は、成功すると登録されたブロックタイプ (`WPBlock`)、失敗すると `undefined` を返します。

<!--
**Example:**
 -->
**例:**

```js
import { registerBlockType } from '@wordpress/blocks';
import Edit from './edit';
import metadata from './block.json';

registerBlockType( metadata, {
	edit: Edit,
	// ...other client-side settings
} );
```
<!--
## Block API
 -->
## ブロック API

<!--
This section describes all the properties that can be added to the `block.json` file to define the behavior and metadata of block types.
 -->
このセクションでは、`block.json` ファイルに追加可能な、ブロックタイプの振る舞いとメタデータを定義するすべてのプロパティを紹介します。

### API Version

<!--
-   Type: `number`
-   Optional
-   Localized: No
-   Property: `apiVersion`
-   Default: `1`
 -->
-   型: `number`
-   オプション
-   ローカライズ: 不可
-   プロパティ: `apiVersion`
-   デフォルト: `1`

```json
{ "apiVersion": 2 }
```

<!--
The version of the Block API used by the block. The most recent version is `2` and it was introduced in WordPress 5.6.
 -->
ブロックが使用するBlock APIのバージョン。最新のバージョンは `2` で、WordPress 5.6 で導入されました。

<!--
See the [the API versions documentation](/docs/reference-guides/block-api/block-api-versions.md) for more details.
 -->
詳細については [API バージョンのドキュメント](/docs/reference-guides/block-api/block-api-versions.md) を参照してください。

### Name

<!--
-   Type: `string`
-   Required
-   Localized: No
-   Property: `name`
 -->
-   型: `string`
-   必須
-   ローカライズ: 不可
-   プロパティ: `name`

```json
{ "name": "core/heading" }
```

<!--
The name for a block is a unique string that identifies a block. Names have to be structured as `namespace/block-name`, where namespace is the name of your plugin or theme.

**Note:** A block name can only contain lowercase alphanumeric characters, dashes, and at most one forward slash to designate the plugin-unique namespace prefix. It must begin with a letter.

**Note:** This name is used on the comment delimiters as `<!-- wp:my-plugin/book ->`. Block types in the `core` namespace do not include a namespace when serialized.
 -->
ブロック名は、ブロックを識別する固有の文字列です。名前の構造は `namespace/block-name` で、namespace はプラグインやテーマの名前です。

**注意:** ブロック名には、英数小文字、ダッシュ (`-`)、プラグイン固有の名前空間プレフィックスを表す最大1つのスラッシュ (`/`) のみを含められます。文字で始める必要があります。

**注意:** この名前はまた、コメントデリミッタとしても `<!-- wp:my-plugin/book -->` のように使用されます。なお、`core` 名前空間のブロックタイプは、シリアライズされる際に名前空間を含みません。

### Title

<!--
-   Type: `string`
-   Required
-   Localized: Yes
-   Property: `title`
 -->
-   型: `string`
-   必須
-   ローカライズ: 可能
-   プロパティ: `title`

```json
{ "title": "Heading" }
```

<!--
This is the display title for your block, which can be translated with our translation functions. The title will display in the Inserter and in other areas of the editor.
 -->
ブロックの表示タイトルです。翻訳関数で翻訳できます。ブロックインサーターやエディターの他の領域は、このタイトルを表示します。
<!-- 
**Note:** To keep your block titles readable and accessible in the UI, try to avoid very long titles.
 -->
**注意:** UIで読みやすく、アクセスしやすいブロックタイトルにするには、長過ぎるタイトルは避けてください。

### Category

<!--
-   Type: `string`
-   Optional
-   Localized: No
-   Property: `category`
 -->
-   型: `string`
-   オプション
-   ローカライズ: 不可
-   プロパティ: `category`

```json
{ "category": "text" }
```
<!--
Blocks are grouped into categories to help users browse and discover them.
 -->
ブロックは、ユーザーの視認性と検索のしやすさのため、カテゴリーにグループ分けできます。

<!--
The core provided categories are:
 -->
コアの提供するカテゴリーは以下です。

-   text
-   media
-   design
-   widgets
-   theme
-   embed

<!--
Plugins and Themes can also register [custom block categories](/docs/reference-guides/filters/block-filters.md#managing-block-categories).

An implementation should expect and tolerate unknown categories, providing some reasonable fallback behavior (e.g. a "text" category).
 -->
プラグインとテーマはまた、[カスタムブロックカテゴリー](https://developer.wordpress.org/block-editor/developers/filters/block-filters/#managing-block-categories)を登録できます。

実装は、未知のカテゴリーを予想し、合理的なフォールバック (例: text カテゴリー) を提供する必要があります。

### Parent

<!--
-   Type: `string[]`
-   Optional
-   Localized: No
-   Property: `parent`
 -->
-   型: `string[]`
-   オプション
-   ローカライズ: 不可
-   プロパティ: `parent`

```json
{ "parent": [ "my-block/product" ] }
```

`parent` を設定すると、ブロックは、指定したブロック内にネストされた場合のみ利用可能になります。たとえば、「カートに追加」ブロックを、「商品」ブロック内でのみ利用可能にすることができます。

### Ancestor

<!-- 
-   Type: `string[]`
-   Optional
-   Localized: No
-   Property: `ancestor`
-   Since: `WordPress 6.0.0`
 -->
-   型: `string[]`
-   オプション
-   ローカライズ: 不可
-   プロパティ: `ancestor`
-   Since: `WordPress 6.0.0`

```json
{ "ancestor": [ "my-block/product" ] }
```

<!-- 
The `ancestor` property makes a block available inside the specified block types at any position of the ancestor block subtree. That allows, for example, to place a ‘Comment Content’ block inside a ‘Column’ block, as long as ‘Column’ is somewhere within a ‘Comment Template’ block. In comparrison to the `parent` property blocks that specify their `ancestor` can be placed anywhere in the subtree whilst blocks with a specified `parent` need to be direct children.
 -->
`ancestor` プロパティは、指定されたブロックタイプの中で、祖先ブロックサブツリーの任意の位置において、ブロックを利用可能にします。例えば、`Column` ブロックが `Comment Template` ブロック内のどこかにいる限り、`Comment Content` ブロックを `Column` ブロックの中に配置可能にすることができます。`parent` プロパティと比較すると、 `ancestor` を指定したブロックはサブツリーのどこにでも配置できますが、 `parent` を指定したブロックは直接の子である必要があります。

### Icon

<!--
-   Type: `string`
-   Optional
-   Localized: No
-   Property: `icon`
 -->
-   型: `string`
-   オプション
-   ローカライズ: 不可
-   プロパティ: `icon`

```json
{ "icon": "smile" }
```

<!--
An icon property should be specified to make it easier to identify a block. These can be any of WordPress' Dashicons (slug serving also as a fallback in non-js contexts).
 -->
ブロックを識別しやすくするために icon プロパティを指定してください。任意の WordPress Dashicons を指定できます。またスラッグは 非 js コンテキストでのフォールバックとなります。

<!--
**Note:** It's also possible to override this property on the client-side with the source of the SVG element. In addition, this property can be defined with JavaScript as an object containing background and foreground colors. This colors will appear with the icon when they are applicable e.g.: in the inserter. Custom SVG icons are automatically wrapped in the [wp.primitives.SVG](/packages/packages-primitives) component to add accessibility attributes (aria-hidden, role, and focusable).
 -->
**注意:** このプロパティはまた、クライアントサイドで、SVG 要素のソースで上書きすることもできます。加えて、このプロパティは背景色や前景色を含むオブジェクトとして、 JavaScript で定義できます。この色は、たとえばインサーター内で表示される場合にアイコンと一緒に使用されます。カスタム SVG アイコンは自動で [wp.primitives.SVG](https://github.com/WordPress/gutenberg/tree/trunk/packages/primitives) コンポーネントにラップされ、アクセシビリティ属性 (aria-hidden、role、focusable) が追加されます。

### Description

<!--
-   Type: `string`
-   Optional
-   Localized: Yes
-   Property: `description`
 -->
-   型: `string`
-   オプション
-   ローカライズ: 可能
-   プロパティ: `description`

```json
{
	"description": "Introduce new sections and organize content to help visitors"
}
```
<!--
This is a short description for your block, which can be translated with our translation functions. This will be shown in the block inspector.
 -->
ブロックの簡潔な説明です。翻訳関数で翻訳できます。ブロックインスペクターで表示されます。

### Keywords

<!--
-   Type: `string[]`
-   Optional
-   Localized: Yes
-   Property: `keywords`
-   Default: `[]`
 -->
-   型: `string[]`
-   オプション
-   ローカライズ: 可能
-   プロパティ: `keywords`
-   デフォルト: `[]`

```json
{ "keywords": [ "keyword1", "keyword2" ] }
```

<!--
Sometimes a block could have aliases that help users discover it while searching. For example, an image block could also want to be discovered by photo. You can do so by providing an array of unlimited terms (which are translated).
 -->
ブロックは、検索性の向上のため別名を持つことができます。たとえば、画像ブロックを「写真」でも検索できるようになります。語句は何個でも配列内に指定でき、翻訳の対象です。

### Version

<!--
-   Type: `string`
-   Optional
-   Localized: No
-   Property: `version`
-   Since: `WordPress 5.8.0`
 -->
-   型: `string`
-   オプション
-   ローカライズ: 不可
-   プロパティ: `version`
-   Since: `WordPress 5.8.0`

```json
{ "version": "1.0.3" }
```

<!--
The current version number of the block, such as 1.0 or 1.0.3. It's similar to how plugins are versioned. This field might be used with block assets to control cache invalidation, and when the block author omits it, then the installed version of WordPress is used instead.
 -->
ブロックの現在のバージョン番号。例: 1.0、1.0.3。プラグインのバージョン管理と同様です。このフィールドは、ブロックアセットでキャッシュの無効化の制御に使用される場合があり、ブロック作者がこれを省略すると、代わりにインストールされたWordPressのバージョンが使用されます。

### Text Domain

<!--
-   Type: `string`
-   Optional
-   Localized: No
-   Property: `textdomain`
-   Since: `WordPress 5.7.0`
 -->
-   型: `string`
-   オプション
-   ローカライズ: 不可
-   プロパティ: `textdomain`
-   Since: `WordPress 5.7.0`

```json
{ "textdomain": "my-plugin" }
```

<!--
The [gettext](https://www.gnu.org/software/gettext/) text domain of the plugin/block. More information can be found in the [Text Domain](https://developer.wordpress.org/plugins/internationalization/how-to-internationalize-your-plugin/#text-domains) section of the [How to Internationalize your Plugin](https://developer.wordpress.org/plugins/internationalization/how-to-internationalize-your-plugin/) page.
 -->
プラグインブロックの [gettext](https://www.gnu.org/software/gettext/) テキストドメイン。詳細については「[プラグインの国際化](https://developer.wordpress.org/plugins/internationalization/how-to-internationalize-your-plugin/)」の「[テキストドメイン](https://developer.wordpress.org/plugins/internationalization/how-to-internationalize-your-plugin/#text-domains)」セクションを参照してください。

### Attributes

<!--
-   Type: `object`
-   Optional
-   Localized: No
-   Property: `attributes`
-   Default: `{}`
 -->
-   型: `object`
-   オプション
-   ローカライズ: 不可
-   プロパティ: `attributes`
-   デフォルト: `{}`

```json
{
	"attributes": {
		"cover": {
			"type": "string",
			"source": "attribute",
			"selector": "img",
			"attribute": "src"
		},
		"author": {
			"type": "string",
			"source": "html",
			"selector": ".book-author"
		}
	}
}
```

<!--
Attributes provide the structured data needs of a block. They can exist in different forms when they are serialized, but they are declared together under a common interface.
 -->
attributes (属性) は、ブロックに必要な構造化データを提供します。シリアライズされる際には異なる形式で存在できますが、共通インターフェースの下で一緒に宣言されます。

<!--
See the [the attributes documentation](/docs/reference-guides/block-api/block-attributes.md) for more details.
 -->
詳細については、[属性のドキュメント](https://ja.wordpress.org/team/handbook/block-editor/reference-guides/block-api/block-attributes/) を参照してください。

### Provides Context

<!--
-   Type: `object`
-   Optional
-   Localized: No
-   Property: `providesContext`
-   Default: `{}`
 -->
-   型: `object`
-   オプション
-   ローカライズ: 不可
-   プロパティ: `providesContext`
-   デフォルト: `{}`

<!--
Context provided for available access by descendants of blocks of this type, in the form of an object which maps a context name to one of the block's own attribute.
 -->
このタイプのブロックの子孫ブロックによる、利用可能なアクセスのために提供されるコンテキスト。形式は、コンテキスト名をブロック自身の属性とマップするオブジェクト。

<!--
See [the block context documentation](/docs/reference-guides/block-api/block-context.md) for more details.
 -->
詳細については [ブロックコンテキストのドキュメント](https://ja.wordpress.org/team/handbook/block-editor/reference-guides/block-api/block-context/) を参照してください。

```json
{
	"providesContext": {
		"my-plugin/recordId": "recordId"
	}
}
```

### Context

<!--
-   Type: `string[]`
-   Optional
-   Localized: No
-   Property: `usesContext`
-   Default: `[]`
 -->
-   型: `string[]`
-   オプション
-   ローカライズ: 不可
-   プロパティ: `usesContext`
-   デフォルト: `[]`

<!--
Array of the names of context values to inherit from an ancestor provider.
 -->
先祖のプロバイダから継承するコンテキスト値の名前の配列

<!--
See [the block context documentation](/docs/reference-guides/block-api/block-context.md) for more details.
 -->
詳細については [ブロックコンテキストのドキュメント](https://ja.wordpress.org/team/handbook/block-editor/reference-guides/block-api/block-context/) を参照してください。

```json
{
	"usesContext": [ "message" ]
}
```

### Supports

<!--
-   Type: `object`
-   Optional
-   Localized: No
-   Property: `supports`
-   Default: `{}`
 -->
-   型: `object`
-   オプション
-   ローカライズ: 不可
-   プロパティ: `supports`
-   デフォルト: `{}`

<!--
It contains as set of options to control features used in the editor. See the [the supports documentation](/docs/reference-guides/block-api/block-supports.md) for more details.
 -->
エディターで使用される機能を制御するオプションのセットとして含みます。詳細については [サポートのドキュメント](https://ja.wordpress.org/team/handbook/block-editor/reference-guides/block-api/block-supports/)) を参照してください。


### Block Styles

<!--
-   Type: `array`
-   Optional
-   Localized: Yes (`label` only)
-   Property: `styles`
-   Default: `[]`
 -->
-   型: `array`
-   オプション
-   ローカライズ: 可能 (`label` のみ)
-   プロパティ: `styles`
-   デフォルト: `[]`

```json
{
	"styles": [
		{ "name": "default", "label": "Default", "isDefault": true },
		{ "name": "other", "label": "Other" }
	]
}
```

<!--
Block styles can be used to provide alternative styles to block. It works by adding a class name to the block's wrapper. Using CSS, a theme developer can target the class name for the block style if it is selected.
 -->
ブロックスタイルを使用すると、ブロックに代替のスタイルを与えられます。ブロックのラッパーにクラス名が追加されます。テーマ開発者は CSS を使用して、選択された際のブロックスタイルのターゲットにこのクラス名を指定できます。

<!--
Plugins and Themes can also register [custom block style](/docs/reference-guides/filters/block-filters.md#block-styles) for existing blocks.
 -->
プラグインやテーマはまた既存のブロックに対して、[カスタムブロックスタイル](https://developer.wordpress.org/block-editor/developers/filters/block-filters/#block-styles) を登録できます。


### Example

<!--
-   Type: `object`
-   Optional
-   Localized: No
-   Property: `example`
 -->
-   型: `object`
-   オプション
-   ローカライズ: 不可
-   プロパティ: `example`

```json
{
	"example": {
		"attributes": {
			"message": "This is a notice!"
		}
	}
}
```

<!--
It provides structured example data for the block. This data is used to construct a preview for the block to be shown in the Inspector Help Panel when the user mouses over the block.
 -->
ブロックに構造化されたサンプルデータを提供します。このデータはブロックのプレビューを構築する際に使用され、インスペクターヘルプパネルでユーザーがブロックの上にマウスを移動すると表示されます。

<!--
See the [the example documentation](/docs/reference-guides/block-api/block-registration.md#example-optional) for more details.
 -->
詳細については [ドキュメントの「example (オプション)」セクション](https://ja.wordpress.org/team/handbook/block-editor/reference-guides/block-api/block-registration/) を参照してください。

### Variations

<<<<<<< HEAD
<!-- 
- Type: `object[]`
- Optional
- Localized: Yes (`title`, `description`, and `keywords` of each variation only)
- Property: `variations`
- Since: `WordPress 5.9.0`
 -->
- 型: `object[]`
- オプション
- ローカライズ: 可 (`title`, `description`, `keywords` それぞれのバリエーションのみ)
- プロパティ: `variations`
- Since: `WordPress 5.9.0`
=======
-   Type: `object[]`
-   Optional
-   Localized: Yes (`title`, `description`, and `keywords` of each variation only)
-   Property: `variations`
-   Since: `WordPress 5.9.0`
>>>>>>> a029cb3d

```json
{
	"variations": [
		{
			"name": "example",
			"title": "Example",
			"attributes": {
				"level": 2,
				"message": "This is an example!"
			},
			"scope": [ "block" ],
			"isActive": [ "level" ]
		}
	]
}
```
<!-- 
Block Variations is the API that allows a block to have similar versions of it, but all these versions share some common functionality. Each block variation is differentiated from the others by setting some initial attributes or inner blocks. Then at the time when a block is inserted these attributes and/or inner blocks are applied.

_Note: In JavaScript you can provide a function for the `isActive` property, and a React element for the `icon`. In the `block.json` file both only support strings_

See the [the variations documentation](/docs/reference-guides/block-api/block-variations.md) for more details.
 -->
ブロックバリエーションは、あるブロックに類似のバージョンを持たせられる API ですが、これらのバージョンはすべて、共通の機能を共有します。各ブロックバリエーションは、いくつかの初期属性やインナーブロックの設定により、他のブロックと区別されます。ブロックを挿入すると、これらの属性やインナーブロックが適用されます。

_注: JavaScriptでは、`isActive`プロパティに関数を、`icon` に React 要素を指定できます。`block.json` ファイルでは、どちらも文字列のみをサポートします。_

詳細は[ドキュメントのバリエーション](https://ja.wordpress.org/team/handbook/block-editor/reference-guides/block-api/block-variations/) を参照してください。

### Editor Script

<<<<<<< HEAD
<!--
-   Type: `WPDefinedAsset` ([learn more](#wpdefinedasset))
=======
-   Type: `WPDefinedAsset`|`WPDefinedAsset[]` ([learn more](#wpdefinedasset))
>>>>>>> a029cb3d
-   Optional
-   Localized: No
-   Property: `editorScript`
 -->
-   型: `WPDefinedAsset` ([詳細](https://ja.wordpress.org/team/handbook/block-editor/reference-guides/block-api/block-metadata/#wpdefinedasset))
-   オプション
-   ローカライズ: 不可
-   プロパティ: `editorScript`

```json
{ "editorScript": "file:./index.js" }
```

<<<<<<< HEAD
<!--
Block type editor script definition. It will only be enqueued in the context of the editor.
 -->
ブロックタイプエディタースクリプト定義。エディターのコンテキスト内でのみエンキューされます。

### Script

<!--
-   Type: `WPDefinedAsset` ([learn more](#wpdefinedasset))
=======
Block type editor scripts definition. They will only be enqueued in the context of the editor.

It's possible to pass a script handle registered with the [`wp_register_script`](https://developer.wordpress.org/reference/functions/wp_register_script/) function, a path to a JavaScript file relative to the `block.json` file, or a list with a mix of both ([learn more](#wpdefinedasset)).

_Note: An option to pass also an array of editor scripts exists since WordPress `6.1.0`._

### Script

-   Type: `WPDefinedAsset`|`WPDefinedAsset[]` ([learn more](#wpdefinedasset))
>>>>>>> a029cb3d
-   Optional
-   Localized: No
-   Property: `script`
 -->
-   型: `WPDefinedAsset` ([詳細](https://ja.wordpress.org/team/handbook/block-editor/reference-guides/block-api/block-metadata/#wpdefinedasset))
-   オプション
-   ローカライズ: 不可
-   プロパティ: `script`

```json
{ "script": "file:./script.js" }
```

<<<<<<< HEAD
<!--
Block type frontend and editor script definition. It will be enqueued both in the editor and when viewing the content on the front of the site.
 -->
ブロックタイプフロントエンド、および、エディタースクリプト定義。エディター内、および、サイトのフロントエンドでコンテンツが表示される際の両方でエンキューされます。
=======
Block type frontend and editor scripts definition. They will be enqueued both in the editor and when viewing the content on the front of the site.

It's possible to pass a script handle registered with the [`wp_register_script`](https://developer.wordpress.org/reference/functions/wp_register_script/) function, a path to a JavaScript file relative to the `block.json` file, or a list with a mix of both ([learn more](#wpdefinedasset)).

_Note: An option to pass also an array of scripts exists since WordPress `6.1.0`._
>>>>>>> a029cb3d

### View Script

<!-- 
-   Type: `WPDefinedAsset`|`WPDefinedAsset[]` ([learn more](#wpdefinedasset))
-   Optional
-   Localized: No
-   Property: `viewScript`
-   Since: `WordPress 5.9.0`
 -->
-   型: `WPDefinedAsset`|`WPDefinedAsset[]` ([詳細](https://ja.wordpress.org/team/handbook/block-editor/reference-guides/block-api/block-metadata/#wpdefinedasset))
-   オプション
-   ローカライズ: 不可
-   プロパティ: `viewScript`
-   Since: `WordPress 5.9.0`

```json
{ "viewScript": [ "file:./view.js", "example-shared-view-script" ] }
```

<<<<<<< HEAD
<!-- 
Block type frontend script definition. It will be enqueued only when viewing the content on the front of the site.
 -->
ブロックタイプフロントエンド定義。サイトのフロントでコンテンツを表示するときのみ、エンキューされます。
=======
Block type frontend scripts definition. They will be enqueued only when viewing the content on the front of the site.

It's possible to pass a script handle registered with the [`wp_register_script`](https://developer.wordpress.org/reference/functions/wp_register_script/) function, a path to a JavaScript file relative to the `block.json` file, or a list with a mix of both ([learn more](#wpdefinedasset)).
>>>>>>> a029cb3d

<!-- 
_Note: An option to pass also an array of view scripts exists since WordPress `6.1.0`._
 -->
_注意: WordPress `6.1.0` からは、ビュースクリプトの配列を渡すことができるオプションもあります。_

### Editor Style

<!--
-   Type: `WPDefinedAsset`|`WPDefinedAsset[]` ([learn more](#wpdefinedasset))
-   Optional
-   Localized: No
-   Property: `editorStyle`
 -->
-   型: `WPDefinedAsset`|`WPDefinedAsset[]` ([詳細](https://ja.wordpress.org/team/handbook/block-editor/reference-guides/block-api/block-metadata/#wpdefinedasset))
-   オプション
-   ローカライズ: 不可
-   プロパティ: `editorStyle`

```json
{ "editorStyle": "file:./index.css" }
```

<<<<<<< HEAD
<!--
Block type editor style definition. It will only be enqueued in the context of the editor.
 -->
ブロックタイプエディタースタイル定義。エディターのコンテキスト内でのみエンキューされます。
=======
Block type editor styles definition. They will only be enqueued in the context of the editor.

It's possible to pass a style handle registered with the [`wp_register_style`](https://developer.wordpress.org/reference/functions/wp_register_style/) function, a path to a CSS file relative to the `block.json` file, or a list with a mix of both ([learn more](#wpdefinedasset)).
>>>>>>> a029cb3d

_Note: An option to pass also an array of editor styles exists since WordPress `5.9.0`._

### Style

<!--
-   Type: `WPDefinedAsset`|`WPDefinedAsset[]` ([learn more](#wpdefinedasset))
-   Optional
-   Localized: No
-   Property: `style`
 -->
-   型: `WPDefinedAsset`|`WPDefinedAsset[]` ([詳細](https://ja.wordpress.org/team/handbook/block-editor/reference-guides/block-api/block-metadata/#wpdefinedasset))
-   オプション
-   ローカライズ: 不可
-   プロパティ: `style`

```json
{ "style": [ "file:./style.css", "example-shared-style" ] }
```

<<<<<<< HEAD
<!--
Block type frontend and editor style definition. It will be enqueued both in the editor and when viewing the content on the front of the site.
 -->
ブロックタイプフロントエンド、およびエディタースタイル定義。エディター内、および、サイトのフロントエンドでコンテンツが表示される際の両方でエンキューされます。
=======
Block type frontend and editor styles definition. They will be enqueued both in the editor and when viewing the content on the front of the site.

It's possible to pass a style handle registered with the [`wp_register_style`](https://developer.wordpress.org/reference/functions/wp_register_style/) function, a path to a CSS file relative to the `block.json` file, or a list with a mix of both ([learn more](#wpdefinedasset)).
>>>>>>> a029cb3d

<!-- 
_Note: An option to pass also an array of styles exists since WordPress `5.9.0`._
 -->
_注意: スタイルの配列を渡すオプションもあります。 WordPress `5.9.0` 以降。_

<<<<<<< HEAD
<!--
=======
### Render

-   Type: `WPDefinedPath` ([learn more](#wpdefinedpath))
-   Optional
-   Localized: No
-   Property: `render`
-   Since: `WordPress 6.1.0`

```json
{ "render": "file:./render.php" }
```

PHP file to use when rendering the block type on the server to show on the front end. The following variables are exposed to the file:

-   `$attributes` (`array`): The block attributes.
-   `$content` (`string`): The block default content.
-   `$block` (`WP_Block`): The block instance.

>>>>>>> a029cb3d
## Assets
 -->
## アセット

<<<<<<< HEAD
<!--
### `WPDefinedAsset`
 -->
### WPDefinedAsset

<!--
The `WPDefinedAsset` type is a subtype of string, where the value represents a path to a JavaScript or CSS file relative to where `block.json` file is located. The path provided must be prefixed with `file:`. This approach is based on how npm handles [local paths](https://docs.npmjs.com/files/package.json#local-paths) for packages.

An alternative would be a script or style handle name referencing an already registered asset using WordPress helpers.
 -->
`WPDefinedAsset` タイプは string のサブタイプです。値は、`block.json` ファイルの場所から JavaScript ファイルや CSS ファイルへの相対パスで表します。提供されるパスには、接頭辞 `file:` を付ける必要があります。この方法は npm のパッケージの[ローカルパス](https://docs.npmjs.com/files/package.json#local-paths) を扱う方法に基づいています。
=======
### `WPDefinedPath`

The `WPDefinedPath` type is a subtype of string, where the value represents a path to a JavaScript, CSS or PHP file relative to where `block.json` file is located. The path provided must be prefixed with `file:`. This approach is based on how npm handles [local paths](https://docs.npmjs.com/files/package.json#local-paths) for packages.

**Example:**

In `block.json`:

```json
{
	"render": "file:./render.php"
}
```

### `WPDefinedAsset`

It extends `WPDefinedPath` for JavaScript and CSS files. An alternative to the file path would be a script or style handle name referencing an already registered asset using WordPress helpers.
>>>>>>> a029cb3d

代わりに WordPress ヘルパーを使用してすでに登録されたアセットを参照する、スクリプトハンドル名やスタイルハンドル名も使用できます。
<!--
**Example:**
 -->
**例:**

<!--
In `block.json`:
 -->
`block.json` 内

```json
{
	"editorScript": "file:./index.js",
	"script": "file:./script.js",
	"viewScript": [ "file:./view.js", "example-shared-view-script" ],
	"editorStyle": "file:./index.css",
	"style": [ "file:./style.css", "example-shared-style" ]
}
```

<!--
In the context of WordPress, when a block is registered with PHP, it will automatically register all scripts and styles that are found in the `block.json` file and use file paths rather than asset handles.
 -->
WordPress のコンテキストで、PHP でブロックを登録すると、`block.json` ファイル内に見つかるすべてのスクリプトとスタイルは自動的に登録され、アセットハンドルでなくファイルパスが使用されます。

<!--
That's why, the `WPDefinedAsset` type has to offer a way to mirror also the shape of params necessary to register scripts and styles using [`wp_register_script`](https://developer.wordpress.org/reference/functions/wp_register_script/) and [`wp_register_style`](https://developer.wordpress.org/reference/functions/wp_register_style/), and then assign these as handles associated with your block using the `script`, `style`, `editor_script`, and `editor_style` block type registration settings.
 -->
`WPDefinedAsset` タイプがミラーする方法だけでなく、[`wp_register_script`](https://developer.wordpress.org/reference/functions/wp_register_script/) と [`wp_register_style`](https://developer.wordpress.org/reference/functions/wp_register_style/) を使用してスクリプトとスタイルを登録する際に必要なパラメータも提供する必要があるのはこのためです。ブロックタイプ登録設定 `script`、`style`、`editor_script`、`editor_style` を使用して、ブロックに関連付けられたハンドルとして割り当てます。

<!--
It's possible to provide an object which takes the following shape:
 -->
次の形式を取るオブジェクトを提供することができます。

<!--
-   `handle` (`string`) - the name of the script. If omitted, it will be auto-generated.
-   `dependencies` (`string[]`) - an array of registered script handles this script depends on. Default value: `[]`.
-   `version` (`string`|`false`|`null`) - string specifying the script version number, if it has one, which is added to the URL as a query string for cache busting purposes. If the version is set to `false`, a version number is automatically added equal to current installed WordPress version. If set to `null`, no version is added. Default value: `false`.
 -->
-   `handle` (`string`) - スクリプトの名前。省略すると、自動的に生成される。
-   `dependencies` (`string[]`) - このスクリプトが依存する、登録されたスクリプトのハンドルの配列。デフォルト値: `[]`。
-   `version` (`string`|`false`|`null`) - スクリプトのバージョン番号を指定する文字列。バージョンを指定すると、番号は URL にクエリ文字列として追加されます。これはキャッシュを避けるためです。`false` に設定すると、バージョン番号は自動的に、現在インストールされている WordPress のバージョンが追加されます。`null` に設定すると、バージョンは追加されません。デフォルト値: `false`。

<!--
The definition is stored inside separate PHP file which ends with `.asset.php` and is located next to the JS/CSS file listed in `block.json`. WordPress will automatically detect this file through pattern matching. This option is the preferred one as it is expected it will become an option to auto-generate those asset files with `@wordpress/scripts` package.
 -->
定義は、個別の PHP ファイル内に保存されます。ファイル名の最後は `.asset.php` で、`block.json` にリストされた JavaScript や CSS ファイルの隣に配置されます。WordPress は自動的にこのファイルをパターンマッチで検知します。`@wordpress/scripts` パッケージでこれらのアセットファイルを自動生成するオプションになると期待されるため、このオプションが好まれます。

<!--
**Example:**
 -->
**例:**

```
build/
├─ block.json
├─ index.js
└─ index.asset.php
```

<!--
In `block.json`:
 -->
`block.json` 内

```json
{ "editorScript": "file:./index.js" }
```

<!--
In `build/index.asset.php`:
 -->
`build/index.asset.php` 内

```php
<?php
return array(
	'dependencies' => array(
		'wp-blocks',
		'wp-element',
		'wp-i18n',
	),
	'version'      => '3be55b05081a63d8f9d0ecb466c42cfd',
);
```
<!-- 
### Frontend Enqueueing
 -->
### フロントエンドでのエンキュー

<!-- 
Starting in the WordPress 5.8 release, it is possible to instruct WordPress to enqueue scripts and styles for a block type only when rendered on the frontend. It applies to the following asset fields in the `block.json` file:
 -->
WordPress 5.8リリースから、フロントエンドでレンダーされるときにのみ、ブロックタイプのスクリプトとスタイルをエンキューするように WordPress に指示できます。これは、`block.json` ファイルの以下のアセットフィールドに適用されます。

<!-- 
-   `script`
-   `viewScript`
-   `style`
 -->
-   `script`
-   `viewScript` (PHP の登録時にブロックが `render_callback` を定義する場合、ブロックの作者はスクリプトをエンキューする責任があります。)
-   `style`

<!--
## Internationalization
 -->
## 国際化

<!--
WordPress string discovery automatically will translate fields marked in the documentation as translatable using the `textdomain` property when specified in the `block.json` file. In that case, localized properties will be automatically wrapped in `_x` function calls on the backend of WordPress when executing `register_block_type_from_metadata`. These translations are added as an inline script to the `wp-block-library` script handle in WordPress core or to the plugin's script handle.
 -->
<!--
WordPress 文字列ディスカバリは自動的に、翻訳可能とマークされたドキュメント内のフィールドを翻訳します。マークには `block.json` ファイル内の `textdomain` プロパティを使用します。このとき、ローカライズされるプロパティは、WordPress のバックエンドで`register_block_type_from_metadata` 実行時に、自動的に `_x` 関数でラップされます。これらの翻訳はインラインスクリプトとして WordPress コアの `wp-block-library` スクリプトハンドル、またはプラグインのスクリプトハンドルに追加されます。
 -->
<!--
WordPress string discovery system can automatically translate fields marked in this document as translatable. First, you need to set the `textdomain` property in the `block.json` file that provides block metadata.
 -->
WordPress 文字列ディスカバリシステムは、このドキュメントで翻訳可能とマークされたフィールドを自動的に翻訳します。まずブロックメタデータを提供する `block.json` ファイル内で `textdomain` プロパティを設定する必要があります。

<!--
**Example:**
 -->
**例:**

```json
{
	"title": "My block",
	"description": "My block is fantastic",
	"keywords": [ "fantastic" ],
	"textdomain": "my-plugin"
}
```

### PHP

<!--
In PHP, localized properties will be automatically wrapped in `_x` function calls on the backend of WordPress when executing `register_block_type`. These translations get added as an inline script to the plugin's script handle or to the `wp-block-library` script handle in WordPress core.
 -->
PHP では、ローカライズされるプロパティは、WordPress のバックエンドで `register_block_type` 実行時に、自動的に `_x` 関数でラップされます。これらの翻訳はインラインスクリプトとしてプラグインのスクリプトハンドル、または WordPress コアの `wp-block-library` スクリプトハンドルに追加されます。

<!--
The way `register_block_type` processes translatable values is roughly equivalent to the following code snippet:
 -->
`register_block_type` プロセスの働きにより、翻訳可能な値は、およそ次のコードスニペットのようになります。


```php
<?php
$metadata = array(
	'title'       => _x( 'My block', 'block title', 'my-plugin' ),
	'description' => _x( 'My block is fantastic!', 'block description', 'my-plugin' ),
	'keywords'    => array( _x( 'fantastic', 'block keyword', 'my-plugin' ) ),
);
```

<!--
Implementation follows the existing [get_plugin_data](https://codex.wordpress.org/Function_Reference/get_plugin_data) function which parses the plugin contents to retrieve the plugin’s metadata, and it applies translations dynamically.
 -->
実装は既存の [get_plugin_data](https://codex.wordpress.org/Function_Reference/get_plugin_data) 関数に従い、プラグインのコンテンツをパースしてプラグインのメタデータを取得し、動的に翻訳を適用します。

### JavaScript

<!--
In JavaScript, you can use `registerBlockType` method from `@wordpress/blocks` package and pass the metadata object loaded from `block.json` as the first param. All localized properties get automatically wrapped in `_x` (from `@wordpress/i18n` package) function calls similar to how it works in PHP.
 -->
JavaScript では `@wordpress/blocks` パッケージから `registerBlockType` を使用し、第1引数に `block.json` からロードされたブロックメタデータオブジェクトを渡すことができます。すべてのローカライズされたプロパティは自動的に `@wordpress/i18n` パッケージの `_x` 関数呼び出しでラップされます。これは PHP での動作と同様です。

<!--
**Example:**
 -->
**例:**

```js
import { registerBlockType } from '@wordpress/blocks';
import Edit from './edit';
import metadata from './block.json';

registerBlockType( metadata, {
	edit: Edit,
	// ...other client-side settings
} );
```

<!--
## Backward Compatibility
 -->
## 後方互換性

<!--
The existing registration mechanism (both server side and frontend) will continue to work, it will serve as low-level implementation detail for the `block.json` based registration.

Once all details are ready, Core Blocks will be migrated iteratively and third-party blocks will see warnings appearing in the console to encourage them to refactor the block registration API used.

The following properties are going to be supported for backward compatibility reasons on the client-side only. Some of them might be replaced with alternative APIs in the future:
 -->
既存の登録方式は、サイバーサイド、フロントエンドの両方で引き続き動作します。`block.json` ベース登録の、ローレベルな実装詳細として機能します。

すべての詳細が準備できたら、コアブロックが徐々に移行される予定です。また、サードパーティ製のブロックはコンソールに警告が表示され、使用中のブロック登録 API をリファクタリングするよう促されます。

次のプロパティは後方互換性のため、クライアントサイドのみでサポートされる予定です。将来的にはこのうちのいくつかが代替の API で置換されるかもしれません。

<!--
-   `edit` - see the [Edit and Save](/docs/reference-guides/block-api/block-edit-save.md) documentation for more details.
-   `save` - see the [Edit and Save](/docs/reference-guides/block-api/block-edit-save.md) documentation for more details.
-   `transforms` - see the [Transforms](/docs/reference-guides/block-api/block-registration.md#transforms-optional) documentation for more details.
-   `deprecated` - see the [Deprecated Blocks](/docs/reference-guides/block-api/block-deprecation.md) documentation for more details.
-   `merge` - undocumented as of today. Its role is to handle merging multiple blocks into one.
-   `getEditWrapperProps` - undocumented as well. Its role is to inject additional props to the block edit's component wrapper.
 -->
-   `edit` - 詳細についてはドキュメント「[edit と save](https://ja.wordpress.org/team/handbook/block-editor/reference-guides/block-api/block-edit-save/)」を参照してください。
-   `save` - 詳細についてはドキュメント「[edit と save](https://ja.wordpress.org/team/handbook/block-editor/reference-guides/block-api/block-edit-save/)」を参照してください。
-   `transforms` - 詳細についてはドキュメント「[transforms](https://ja.wordpress.org/team/handbook/block-editor/reference-guides/block-api/block-registration/)」を参照してください。
-   `deprecated` - 詳細についてはドキュメント「[非推奨にするブロック](https://ja.wordpress.org/team/handbook/block-editor/reference-guides/block-api/block-deprecation/)」を参照してください。
-   `merge` - 今日現在、ドキュメントされていません。役割としては、複数のブロックを1つにマージ処理します。
-   `getEditWrapperProps` - 同様に、ドキュメントされていません。役割としては、ブロック編集のコンポーネントラッパーに追加の props を注入します。

<!--
**Example**:
 -->
**例**:

```js
import { registerBlockType } from '@wordpress/blocks';

registerBlockType( 'my-plugin/block-name', {
	edit: function () {
		// Edit definition goes here.
	},
	save: function () {
		// Save definition goes here.
	},
	getEditWrapperProps: function () {
		// Implementation goes here.
	},
} );
```

<!--
In the case of [dynamic blocks](/docs/how-to-guides/block-tutorial/creating-dynamic-blocks.md) supported by WordPress, it should be still possible to register `render_callback` property using both [`register_block_type`](https://developer.wordpress.org/reference/functions/register_block_type/) and `register_block_type_from_metadata` functions on the server.
In the case of [dynamic blocks](/docs/how-to-guides/block-tutorial/creating-dynamic-blocks.md) supported by WordPress, it should be still possible to register `render_callback` property using both [`register_block_type`](https://developer.wordpress.org/reference/functions/register_block_type/) function on the server.
 -->
WordPress にサポートされる [ダイナミックブロック](https://ja.wordpress.org/team/handbook/block-editor/how-to-guides/block-tutorial/creating-dynamic-blocks/) の場合、サーバー上で [`register_block_type`](https://developer.wordpress.org/reference/functions/register_block_type/) 関数を使用して `render_callback` プロパティを登録することは変わらず可能です。

[原文](https://github.com/WordPress/gutenberg/blob/trunk/docs/reference-guides/block-api/block-metadata.md)
<|MERGE_RESOLUTION|>--- conflicted
+++ resolved
@@ -156,15 +156,12 @@
 <!--
 -   `$block_type` (`string`) – path to the folder where the `block.json` file is located or full path to the metadata file if named differently.
 -   `$args` (`array`) – an optional array of block type arguments. Default value: `[]`. Any arguments may be defined. However, the one described below is supported by default:
-<<<<<<< HEAD
     -   `$render_callback` (`callable`) – callback used to render blocks of this block type.
+    -   `$render_callback` (`callable`) – callback used to render blocks of this block type, it's an alternative to the `render` field in `block.json`.
  -->
 -   `$block_type` (`string`) – `block.json` ファイルのあるフォルダーへのパス、または、名前が異なる場合、メタデータファイルへのフルパス。
 -   `$args` (`array`) – ブロックタイプ引数のオプション配列。デフォルト値は `[]`。任意の引数を定義可。ただし、以下はデフォルトでサポートされる。
-    -   `$render_callback` (`callable`) – このブロックタイプのブロックをレンダーする際に使用されるコールバック。
-=======
-    -   `$render_callback` (`callable`) – callback used to render blocks of this block type, it's an alternative to the `render` field in `block.json`.
->>>>>>> a029cb3d
+    -   `$render_callback` (`callable`) – このブロックタイプのブロックをレンダーする際に使用されるコールバック。これは `block.json` 内の `render` フィールドの代替。
 
 <!--
 It returns the registered block type (`WP_Block_Type`) on success or `false` on failure.
@@ -744,26 +741,19 @@
 
 ### Variations
 
-<<<<<<< HEAD
-<!-- 
-- Type: `object[]`
-- Optional
-- Localized: Yes (`title`, `description`, and `keywords` of each variation only)
-- Property: `variations`
-- Since: `WordPress 5.9.0`
+<!-- 
+-   Type: `object[]`
+-   Optional
+-   Localized: Yes (`title`, `description`, and `keywords` of each variation only)
+-   Property: `variations`
+-   Since: `WordPress 5.9.0`
  -->
 - 型: `object[]`
 - オプション
 - ローカライズ: 可 (`title`, `description`, `keywords` それぞれのバリエーションのみ)
 - プロパティ: `variations`
 - Since: `WordPress 5.9.0`
-=======
--   Type: `object[]`
--   Optional
--   Localized: Yes (`title`, `description`, and `keywords` of each variation only)
--   Property: `variations`
--   Since: `WordPress 5.9.0`
->>>>>>> a029cb3d
+
 
 ```json
 {
@@ -796,71 +786,68 @@
 
 ### Editor Script
 
-<<<<<<< HEAD
+<!--
+-   Type: `WPDefinedAsset`|`WPDefinedAsset[]` ([learn more](#wpdefinedasset))
+-   Optional
+-   Localized: No
+-   Property: `editorScript`
+ -->
+-   型: `WPDefinedAsset`|`WPDefinedAsset[]` ([詳細](https://ja.wordpress.org/team/handbook/block-editor/reference-guides/block-api/block-metadata/#wpdefinedasset))
+-   オプション
+-   ローカライズ: 不可
+-   プロパティ: `editorScript`
+
+```json
+{ "editorScript": "file:./index.js" }
+```
+
+<!--
+Block type editor scripts definition. They will only be enqueued in the context of the editor.
+ -->
+ブロックタイプエディタースクリプト定義。エディターのコンテキスト内でのみエンキューされます。
+
+<!-- 
+It's possible to pass a script handle registered with the [`wp_register_script`](https://developer.wordpress.org/reference/functions/wp_register_script/) function, a path to a JavaScript file relative to the `block.json` file, or a list with a mix of both ([learn more](#wpdefinedasset)).
+ -->
+渡せるものは、[`wp_register_script`](https://developer.wordpress.org/reference/functions/wp_register_script/) 関数で登録されたスクリプトハンドル、`block.json` ファイルからの JavaScript ファイルへの相対パス、または2つを混ぜ合わせたリストです ([詳細](https://ja.wordpress.org/team/handbook/block-editor/reference-guides/block-api/block-metadata/#wpdefinedasset))。
+
+<!-- 
+_Note: An option to pass also an array of editor scripts exists since WordPress `6.1.0`._
+ -->
+_注意: WordPress `6.1.0` からは、エディタースクリプトの配列を渡すオプションもあります。_
+
+### Script
+
 <!--
 -   Type: `WPDefinedAsset` ([learn more](#wpdefinedasset))
-=======
 -   Type: `WPDefinedAsset`|`WPDefinedAsset[]` ([learn more](#wpdefinedasset))
->>>>>>> a029cb3d
--   Optional
--   Localized: No
--   Property: `editorScript`
- -->
--   型: `WPDefinedAsset` ([詳細](https://ja.wordpress.org/team/handbook/block-editor/reference-guides/block-api/block-metadata/#wpdefinedasset))
--   オプション
--   ローカライズ: 不可
--   プロパティ: `editorScript`
-
-```json
-{ "editorScript": "file:./index.js" }
-```
-
-<<<<<<< HEAD
-<!--
-Block type editor script definition. It will only be enqueued in the context of the editor.
- -->
-ブロックタイプエディタースクリプト定義。エディターのコンテキスト内でのみエンキューされます。
-
-### Script
-
-<!--
--   Type: `WPDefinedAsset` ([learn more](#wpdefinedasset))
-=======
-Block type editor scripts definition. They will only be enqueued in the context of the editor.
-
+-   Optional
+-   Localized: No
+-   Property: `script`
+ -->
+-   型: `WPDefinedAsset`|`WPDefinedAsset[]` ([詳細](https://ja.wordpress.org/team/handbook/block-editor/reference-guides/block-api/block-metadata/#wpdefinedasset))
+-   オプション
+-   ローカライズ: 不可
+-   プロパティ: `script`
+
+```json
+{ "script": "file:./script.js" }
+```
+
+<!--
+Block type frontend and editor scripts definition. They will be enqueued both in the editor and when viewing the content on the front of the site.
+ -->
+ブロックタイプフロントエンド、および、エディタースクリプト定義。エディター内、および、サイトのフロントエンドでコンテンツが表示される際の両方でエンキューされます。
+
+<!-- 
 It's possible to pass a script handle registered with the [`wp_register_script`](https://developer.wordpress.org/reference/functions/wp_register_script/) function, a path to a JavaScript file relative to the `block.json` file, or a list with a mix of both ([learn more](#wpdefinedasset)).
-
-_Note: An option to pass also an array of editor scripts exists since WordPress `6.1.0`._
-
-### Script
-
--   Type: `WPDefinedAsset`|`WPDefinedAsset[]` ([learn more](#wpdefinedasset))
->>>>>>> a029cb3d
--   Optional
--   Localized: No
--   Property: `script`
- -->
--   型: `WPDefinedAsset` ([詳細](https://ja.wordpress.org/team/handbook/block-editor/reference-guides/block-api/block-metadata/#wpdefinedasset))
--   オプション
--   ローカライズ: 不可
--   プロパティ: `script`
-
-```json
-{ "script": "file:./script.js" }
-```
-
-<<<<<<< HEAD
-<!--
-Block type frontend and editor script definition. It will be enqueued both in the editor and when viewing the content on the front of the site.
- -->
-ブロックタイプフロントエンド、および、エディタースクリプト定義。エディター内、および、サイトのフロントエンドでコンテンツが表示される際の両方でエンキューされます。
-=======
-Block type frontend and editor scripts definition. They will be enqueued both in the editor and when viewing the content on the front of the site.
-
-It's possible to pass a script handle registered with the [`wp_register_script`](https://developer.wordpress.org/reference/functions/wp_register_script/) function, a path to a JavaScript file relative to the `block.json` file, or a list with a mix of both ([learn more](#wpdefinedasset)).
-
+ -->
+渡せるものは、[`wp_register_script`](https://developer.wordpress.org/reference/functions/wp_register_script/) 関数で登録されたスクリプトハンドル、`block.json` ファイルからの JavaScript ファイルへの相対パス、または2つを混ぜ合わせたリストです ([詳細](https://ja.wordpress.org/team/handbook/block-editor/reference-guides/block-api/block-metadata/#wpdefinedasset))。
+
+<!-- 
 _Note: An option to pass also an array of scripts exists since WordPress `6.1.0`._
->>>>>>> a029cb3d
+ -->
+_注意: スクリプトの配列を渡すオプションもあります。 WordPress `6.1.0` 以降。_
 
 ### View Script
 
@@ -881,21 +868,20 @@
 { "viewScript": [ "file:./view.js", "example-shared-view-script" ] }
 ```
 
-<<<<<<< HEAD
-<!-- 
-Block type frontend script definition. It will be enqueued only when viewing the content on the front of the site.
+<!-- 
+Block type frontend scripts definition. They will be enqueued only when viewing the content on the front of the site.
  -->
 ブロックタイプフロントエンド定義。サイトのフロントでコンテンツを表示するときのみ、エンキューされます。
-=======
-Block type frontend scripts definition. They will be enqueued only when viewing the content on the front of the site.
-
+
+<!-- 
 It's possible to pass a script handle registered with the [`wp_register_script`](https://developer.wordpress.org/reference/functions/wp_register_script/) function, a path to a JavaScript file relative to the `block.json` file, or a list with a mix of both ([learn more](#wpdefinedasset)).
->>>>>>> a029cb3d
+ -->
+渡せるものは、[`wp_register_script`](https://developer.wordpress.org/reference/functions/wp_register_script/) 関数で登録されたスクリプトハンドル、`block.json` ファイルからの JavaScript ファイルへの相対パス、または2つを混ぜ合わせたリストです ([詳細](https://ja.wordpress.org/team/handbook/block-editor/reference-guides/block-api/block-metadata/#wpdefinedasset))。
 
 <!-- 
 _Note: An option to pass also an array of view scripts exists since WordPress `6.1.0`._
  -->
-_注意: WordPress `6.1.0` からは、ビュースクリプトの配列を渡すことができるオプションもあります。_
+_注意: ビュースクリプトの配列を渡すオプションもあります。 WordPress `6.1.0` 以降。_
 
 ### Editor Style
 
@@ -914,18 +900,20 @@
 { "editorStyle": "file:./index.css" }
 ```
 
-<<<<<<< HEAD
-<!--
-Block type editor style definition. It will only be enqueued in the context of the editor.
+<!--
+Block type editor styles definition. They will only be enqueued in the context of the editor.
  -->
 ブロックタイプエディタースタイル定義。エディターのコンテキスト内でのみエンキューされます。
-=======
-Block type editor styles definition. They will only be enqueued in the context of the editor.
-
-It's possible to pass a style handle registered with the [`wp_register_style`](https://developer.wordpress.org/reference/functions/wp_register_style/) function, a path to a CSS file relative to the `block.json` file, or a list with a mix of both ([learn more](#wpdefinedasset)).
->>>>>>> a029cb3d
-
+
+<!-- 
+It's possible to pass a script handle registered with the [`wp_register_script`](https://developer.wordpress.org/reference/functions/wp_register_script/) function, a path to a JavaScript file relative to the `block.json` file, or a list with a mix of both ([learn more](#wpdefinedasset)).
+ -->
+渡せるものは、[`wp_register_script`](https://developer.wordpress.org/reference/functions/wp_register_script/) 関数で登録されたスクリプトハンドル、`block.json` ファイルからの JavaScript ファイルへの相対パス、または2つを混ぜ合わせたリストです ([詳細](https://ja.wordpress.org/team/handbook/block-editor/reference-guides/block-api/block-metadata/#wpdefinedasset))。
+
+<!-- 
 _Note: An option to pass also an array of editor styles exists since WordPress `5.9.0`._
+ -->
+_注意: エディタースクリプトの配列を渡すオプションもあります。 WordPress `5.9.0` 以降。_
 
 ### Style
 
@@ -944,66 +932,69 @@
 { "style": [ "file:./style.css", "example-shared-style" ] }
 ```
 
-<<<<<<< HEAD
-<!--
-Block type frontend and editor style definition. It will be enqueued both in the editor and when viewing the content on the front of the site.
+<!--
+Block type frontend and editor styles definition. They will be enqueued both in the editor and when viewing the content on the front of the site.
  -->
 ブロックタイプフロントエンド、およびエディタースタイル定義。エディター内、および、サイトのフロントエンドでコンテンツが表示される際の両方でエンキューされます。
-=======
-Block type frontend and editor styles definition. They will be enqueued both in the editor and when viewing the content on the front of the site.
-
-It's possible to pass a style handle registered with the [`wp_register_style`](https://developer.wordpress.org/reference/functions/wp_register_style/) function, a path to a CSS file relative to the `block.json` file, or a list with a mix of both ([learn more](#wpdefinedasset)).
->>>>>>> a029cb3d
+
+<!-- 
+It's possible to pass a script handle registered with the [`wp_register_script`](https://developer.wordpress.org/reference/functions/wp_register_script/) function, a path to a JavaScript file relative to the `block.json` file, or a list with a mix of both ([learn more](#wpdefinedasset)).
+ -->
+渡せるものは、[`wp_register_script`](https://developer.wordpress.org/reference/functions/wp_register_script/) 関数で登録されたスクリプトハンドル、`block.json` ファイルからの JavaScript ファイルへの相対パス、または2つを混ぜ合わせたリストです ([詳細](https://ja.wordpress.org/team/handbook/block-editor/reference-guides/block-api/block-metadata/#wpdefinedasset))。
 
 <!-- 
 _Note: An option to pass also an array of styles exists since WordPress `5.9.0`._
  -->
 _注意: スタイルの配列を渡すオプションもあります。 WordPress `5.9.0` 以降。_
 
-<<<<<<< HEAD
-<!--
-=======
 ### Render
-
+<!-- 
 -   Type: `WPDefinedPath` ([learn more](#wpdefinedpath))
 -   Optional
 -   Localized: No
 -   Property: `render`
 -   Since: `WordPress 6.1.0`
+ -->
+-   型: `WPDefinedPath` ([詳細](https://ja.wordpress.org/team/handbook/block-editor/reference-guides/block-api/block-metadata/#wpdefinedpath))
+-   オプション
+-   ローカライズ: 不可
+-   プロパティ: `render`
+-   Since: `WordPress 6.1.0`
 
 ```json
 { "render": "file:./render.php" }
 ```
 
+<!-- 
 PHP file to use when rendering the block type on the server to show on the front end. The following variables are exposed to the file:
-
+ -->
+フロントエンドに表示するブロックタイプをサーバでレンダリングする際に使用する PHP ファイル。次の変数がファイルに公開されます。
+
+<!-- 
 -   `$attributes` (`array`): The block attributes.
 -   `$content` (`string`): The block default content.
 -   `$block` (`WP_Block`): The block instance.
-
->>>>>>> a029cb3d
+ -->
+-   `$attributes` (`array`): ブロックの属性
+-   `$content` (`string`): ブロックのデフォルトコンテンツ
+-   `$block` (`WP_Block`): ブロックのインスタンス
+
+<!--
 ## Assets
  -->
 ## アセット
 
-<<<<<<< HEAD
-<!--
-### `WPDefinedAsset`
- -->
-### WPDefinedAsset
-
-<!--
-The `WPDefinedAsset` type is a subtype of string, where the value represents a path to a JavaScript or CSS file relative to where `block.json` file is located. The path provided must be prefixed with `file:`. This approach is based on how npm handles [local paths](https://docs.npmjs.com/files/package.json#local-paths) for packages.
-
-An alternative would be a script or style handle name referencing an already registered asset using WordPress helpers.
- -->
-`WPDefinedAsset` タイプは string のサブタイプです。値は、`block.json` ファイルの場所から JavaScript ファイルや CSS ファイルへの相対パスで表します。提供されるパスには、接頭辞 `file:` を付ける必要があります。この方法は npm のパッケージの[ローカルパス](https://docs.npmjs.com/files/package.json#local-paths) を扱う方法に基づいています。
-=======
-### `WPDefinedPath`
-
+### WPDefinedPath
+
+<!-- 
 The `WPDefinedPath` type is a subtype of string, where the value represents a path to a JavaScript, CSS or PHP file relative to where `block.json` file is located. The path provided must be prefixed with `file:`. This approach is based on how npm handles [local paths](https://docs.npmjs.com/files/package.json#local-paths) for packages.
-
+ -->
+`WPDefinedPath` タイプは string のサブタイプです。値は、`block.json` ファイルのある場所から JavaScript、CSS、PHP ファイルへの相対パスで表します。提供されるパスには、接頭辞 `file:` を付ける必要があります。この方法は npm のパッケージの[ローカルパス](https://docs.npmjs.com/files/package.json#local-paths) を扱う方法に基づいています。
+
+<!-- 
 **Example:**
+ -->
+**例:**
 
 In `block.json`:
 
@@ -1013,12 +1004,16 @@
 }
 ```
 
+<!--
 ### `WPDefinedAsset`
-
+ -->
+### WPDefinedAsset
+
+<!-- 
 It extends `WPDefinedPath` for JavaScript and CSS files. An alternative to the file path would be a script or style handle name referencing an already registered asset using WordPress helpers.
->>>>>>> a029cb3d
-
-代わりに WordPress ヘルパーを使用してすでに登録されたアセットを参照する、スクリプトハンドル名やスタイルハンドル名も使用できます。
+ -->
+JavaScript や CSS ファイル用に `WPDefinedPath` を拡張します。ファイルパスの代わりに、WordPress ヘルパーを使用して既に登録されているアセットを参照するスクリプトやスタイルハンドル名を使用できます。
+
 <!--
 **Example:**
  -->
@@ -1115,13 +1110,8 @@
  -->
 WordPress 5.8リリースから、フロントエンドでレンダーされるときにのみ、ブロックタイプのスクリプトとスタイルをエンキューするように WordPress に指示できます。これは、`block.json` ファイルの以下のアセットフィールドに適用されます。
 
-<!-- 
 -   `script`
 -   `viewScript`
--   `style`
- -->
--   `script`
--   `viewScript` (PHP の登録時にブロックが `render_callback` を定義する場合、ブロックの作者はスクリプトをエンキューする責任があります。)
 -   `style`
 
 <!--
