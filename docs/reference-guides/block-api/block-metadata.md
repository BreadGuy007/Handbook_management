<!--
# Metadata
 -->
# メタデータ

<!--
To register a new block type using metadata that can be shared between codebase that uses JavaScript and PHP, start by creating a `block.json` file. This file:
 -->
<!--
JavaScript コードと PHP コードベース間で共有可能なメタデータを使用して、新しいブロックタイプを登録できます。これにはまず `block.json` ファイルを作成します。`block.json` ファイルは、
 -->
<!--
-   Gives a name to the block type.
-   Defines some important metadata about the registered block type (title, category, icon, description, keywords).
-   Defines the attributes of the block type.
-   Registers all the scripts and styles for your block type.
 -->
<!--
-   ブロックタイプに名前を付与します。
-   登録されるブロックタイプの重要なメタデータを定義します。例: title、category、icon、description、keywords
-   ブロックタイプの属性を定義します。
-   ブロックタイプのすべてのスクリプトとスタイルを登録します。
 -->
<!--
Starting in WordPress 5.8 release, we encourage using the `block.json` metadata file as the canonical way to register block types. Here is an example `block.json` file that would define the metadata for a plugin create a notice block.
 -->
WordPress 5.8のリリースから、ブロックタイプを登録する標準の方法として、`block.json` メタデータファイルの使用が推奨されています。以下は、通知ブロックを作成するプラグインのメタデータを定義する `block.json` ファイルの例です。

<!--
**Example:**
 -->
**例:**

```json
{
	"$schema": "https://schemas.wp.org/trunk/block.json",
	"apiVersion": 2,
	"name": "my-plugin/notice",
	"title": "Notice",
	"category": "text",
	"parent": [ "core/group" ],
	"icon": "star",
	"description": "Shows warning, error or success notices…",
	"keywords": [ "alert", "message" ],
	"version": "1.0.3",
	"textdomain": "my-plugin",
	"attributes": {
		"message": {
			"type": "string",
			"source": "html",
			"selector": ".message"
		}
	},
	"providesContext": {
		"my-plugin/message": "message"
	},
	"usesContext": [ "groupId" ],
	"supports": {
		"align": true
	},
	"styles": [
		{ "name": "default", "label": "Default", "isDefault": true },
		{ "name": "other", "label": "Other" }
	],
	"example": {
		"attributes": {
			"message": "This is a notice!"
		}
	},
	"editorScript": "file:./build/index.js",
	"script": "file:./build/script.js",
	"viewScript": "file:./build/view.js",
	"editorStyle": "file:./build/index.css",
	"style": "file:./build/style.css"
}
```

<!--
The same file is also used when [submitting block to Block Directory](/docs/getting-started/tutorials/create-block/submitting-to-block-directory.md).
 -->
<!--
[ブロックディレクトリへブロックをサブミットする](https://ja.wordpress.org/team/handbook/block-editor/handbook/tutorials/create-block/submitting-to-block-directory/)際にも同じファイルが使用されます。
 -->
<!--
## Server-side registration
 -->
<!--
## サーバーサイドでの登録
 -->

<!--
## Benefits using the metadata file
 -->
## メタデータファイルの利点

<!--
The block definition allows code sharing between JavaScript, PHP, and other languages when processing block types stored as JSON, and registering blocks with the `block.json` metadata file provides multiple benefits on top of it.
 -->
ブロック定義は、JSON として格納されたブロックタイプを処理する際に、JavaScript や PHP などの言語間でのコードの共有を可能にします。さらに、メタデータファイル `block.json` を使用したブロックの登録には、以下のような複数のメリットがあります。

<!--
From a performance perspective, when themes support lazy loading assets, blocks registered with `block.json` will have their asset enqueuing optimized out of the box. The frontend CSS and JavaScript assets listed in the `style` or `script` properties will only be enqueued when the block is present on the page, resulting in reduced page sizes.
 -->
まずパフォーマンスの観点では、テーマが遅延ロードアセットをサポートする場合、`block.json` で登録されたブロックは、標準でアセットのエンキューが最適化されます。`style` や `script` プロパティにリストされたフロントエンドの CSS や JavaScript アセットは、ブロックがページ上に存在するときにのみエンキューされ、結果的にページサイズが小さくなります。

<!--
Furthermore, because the [Block Type REST API Endpoint](https://developer.wordpress.org/rest-api/reference/block-types/) can only list blocks registered on the server, registering blocks server-side is recommended; using the `block.json` file simplifies this registration.
 -->
さらに、[ブロックタイプ REST API エンドポイント](https://developer.wordpress.org/rest-api/reference/block-types/)では、サーバー上で登録されたブロックしか一覧できないため、サーバーサイドでブロックを登録することが推奨されます。`block.json`ファイルを使用すると、この登録が簡単になります。

<!--
The [WordPress Plugins Directory](https://wordpress.org/plugins/) can detect `block.json` files, highlight blocks included in plugins, and extract their metadata. If you wish to [submit your block(s) to the Block Directory](/docs/getting-started/create-block/submitting-to-block-directory.md), all blocks contained in your plugin must have a `block.json` file for the Block Directory to recognize them.
 -->
[WordPress プラグインディレクトリ](https://wordpress.org/plugins/)は、`block.json` ファイルを検出し、プラグインに含まれるブロックをハイライトし、そのメタデータを抽出できます。[ブロックディレクトリに自分のブロックを登録する](https://ja.wordpress.org/team/handbook/block-editor/getting-started/create-block/submitting-to-block-directory/)場合、ブロックディレクトリに認識させるには、プラグインに含まれるすべてのブロックに `block.json` ファイルが必要です。

<!-- 
Development is improved by using a defined schema definition file. Supported editors can provide help like tooltips, autocomplete, and schema validation. To use the schema, add the following to the top of the `block.json`.
 -->
定義されたスキーマ定義ファイルを使用することで、開発効率が向上します。これに対応するエディタでは、ツールチップやオートコンプリート、スキーマの検証などの支援機能を提供できます。スキーマを使用するには、`block.json`の先頭に以下を追加します。

```json
"$schema": "https://schemas.wp.org/trunk/block.json"
```

<!--
## Block registration
 -->
## ブロックの登録

<!--
### PHP (server-side)
 -->
### PHP (サーバー側)

<!--
The [`register_block_type`](https://developer.wordpress.org/reference/functions/register_block_type/) function that aims to simplify the block type registration on the server, can read metadata stored in the `block.json` file.
 -->
[`register_block_type`](https://developer.wordpress.org/reference/functions/register_block_type/) 関数を使用すると、サーバーで `block.json` ファイル内に保存されたメタデータから簡単にブロックタイプを登録できます。

<!--
This function takes two params relevant in this context (`$block_type` accepts more types and variants):
 -->
この関数は、このコンテキストに関連する2つのパラメータを取ります (`$block_type` は、より多くのタイプやバリアントを受け入れます）。

<!--
-   `$block_type` (`string`) – path to the folder where the `block.json` file is located or full path to the metadata file if named differently.
-   `$args` (`array`) – an optional array of block type arguments. Default value: `[]`. Any arguments may be defined. However, the one described below is supported by default:
    -   `$render_callback` (`callable`) – callback used to render blocks of this block type.
 -->
-   `$block_type` (`string`) – `block.json` ファイルのあるフォルダーへのパス、または、名前が異なる場合、メタデータファイルへのフルパス。
-   `$args` (`array`) – ブロックタイプ引数のオプション配列。デフォルト値は `[]`。任意の引数を定義可。ただし、以下はデフォルトでサポートされる。
    -   `$render_callback` (`callable`) – このブロックタイプのブロックをレンダーする際に使用されるコールバック。

<!--
It returns the registered block type (`WP_Block_Type`) on success or `false` on failure.
 -->
関数は、成功すると登録されたブロックタイプ (`WP_Block_Type`)、失敗すると `false` を返します。

<!--
**Example:**
 -->
**例:**

```php
register_block_type(
	__DIR__ . '/notice',
	array(
		'render_callback' => 'render_block_core_notice',
	)
);
```

<!--
### JavaScript (client-side)
 -->
### JavaScript (クライアント側)

<!--
When the block is registered on the server, you only need to register the client-side settings on the client using the same block’s name.
 -->
サーバーでブロックを登録した場合、クライアントではクライアント側設定を同じブロック名で登録するだけで構いません。

<!--
**Example:**
 -->
**例:**

```js
registerBlockType( 'my-plugin/notice', {
	edit: Edit,
	// ...other client-side settings
} );
```

<!--
Although registering the block also on the server with PHP is still recommended for the reasons above, if you want to register it only client-side you can now use `registerBlockType` method from `@wordpress/blocks` package to register a block type using the metadata loaded from `block.json` file.
 -->
上述の理由により、PHP を使用してサーバー上にもブロックを登録することが推奨されていますが、クライアントサイドだけでブロックを登録する場合は、`@wordpress/blocks` パッケージの `registerBlockType` メソッドを使用して、`block.json` ファイルから読み込んだメタデータでブロックタイプを登録できます。

<!--
The function takes two params:
 -->
関数は2つの引数を取ります。

<!--
-   `$blockNameOrMetadata` (`string`|`Object`) – block type name (supported previously) or the metadata object loaded from the `block.json` file with a bundler (e.g., webpack) or a custom Babel plugin.
-   `$settings` (`Object`) – client-side block settings.
 -->
-   `$blockNameOrMetadata` (`string`|`Object`) – ブロックタイプ名 (以前からサポート済み)、または、webpack などのバンドラーやカスタム Babel プラグインで、`block.json`ファイルからロードされたメタデータオブジェクトです。
-   `$settings` (`Object`) – クライアント側のブロックの設定。

<!--
It returns the registered block type (`WPBlock`) on success or `undefined` on failure.
 -->
関数は、成功すると登録されたブロックタイプ (`WPBlock`)、失敗すると `undefined` を返します。

<!--
**Example:**
 -->
**例:**

```js
import { registerBlockType } from '@wordpress/blocks';
import Edit from './edit';
import metadata from './block.json';

registerBlockType( metadata, {
	edit: Edit,
	// ...other client-side settings
} );
```
<!--
## Block API
 -->
## ブロック API

<!--
This section describes all the properties that can be added to the `block.json` file to define the behavior and metadata of block types.
 -->
このセクションでは、`block.json` ファイルに追加可能な、ブロックタイプの振る舞いとメタデータを定義するすべてのプロパティを紹介します。

### API Version

<!--
-   Type: `number`
-   Optional
-   Localized: No
-   Property: `apiVersion`
-   Default: `1`
 -->
-   型: `number`
-   オプション
-   ローカライズ: 不可
-   プロパティ: `apiVersion`
-   デフォルト: `1`

```json
{ "apiVersion": 2 }
```

<!--
The version of the Block API used by the block. The most recent version is `2` and it was introduced in WordPress 5.6.
 -->
ブロックが使用するBlock APIのバージョン。最新のバージョンは `2` で、WordPress 5.6 で導入されました。

<!--
See the [the API versions documentation](/docs/reference-guides/block-api/block-api-versions.md) for more details.
 -->
詳細については [API バージョンのドキュメント](/docs/reference-guides/block-api/block-api-versions.md) を参照してください。

### Name

<!--
-   Type: `string`
-   Required
-   Localized: No
-   Property: `name`
 -->
-   型: `string`
-   必須
-   ローカライズ: 不可
-   プロパティ: `name`

```json
{ "name": "core/heading" }
```

<!--
The name for a block is a unique string that identifies a block. Names have to be structured as `namespace/block-name`, where namespace is the name of your plugin or theme.

**Note:** A block name can only contain lowercase alphanumeric characters, dashes, and at most one forward slash to designate the plugin-unique namespace prefix. It must begin with a letter.

**Note:** This name is used on the comment delimiters as `<!-- wp:my-plugin/book ->`. Block types in the `core` namespace do not include a namespace when serialized.
 -->
ブロック名は、ブロックを識別する固有の文字列です。名前の構造は `namespace/block-name` で、namespace はプラグインやテーマの名前です。

**注意:** ブロック名には、英数小文字、ダッシュ (`-`)、プラグイン固有の名前空間プレフィックスを表す最大1つのスラッシュ (`/`) のみを含められます。文字で始める必要があります。

**注意:** この名前はまた、コメントデリミッタとしても `<!-- wp:my-plugin/book -->` のように使用されます。なお、`core` 名前空間のブロックタイプは、シリアライズされる際に名前空間を含みません。

### Title

<!--
-   Type: `string`
-   Required
-   Localized: Yes
-   Property: `title`
 -->
-   型: `string`
-   必須
-   ローカライズ: 可能
-   プロパティ: `title`

```json
{ "title": "Heading" }
```

<<<<<<< HEAD
<!--
This is the display title for your block, which can be translated with our translation functions. The block inserter will show this name.
 -->
ブロックの表示タイトルです。翻訳関数で翻訳できます。ブロックインサーターはこの名前を表示します。
=======
This is the display title for your block, which can be translated with our translation functions. The title will display in the Inserter and in other areas of the editor.

**Note:** To keep your block titles readable and accessible in the UI, try to avoid very long titles.
>>>>>>> a5b79142

### Category

<!--
-   Type: `string`
-   Optional
-   Localized: No
-   Property: `category`
 -->
-   型: `string`
-   オプション
-   ローカライズ: 不可
-   プロパティ: `category`

```json
{ "category": "text" }
```
<!--
Blocks are grouped into categories to help users browse and discover them.
 -->
ブロックは、ユーザーの視認性と検索のしやすさのため、カテゴリーにグループ分けできます。

<!--
The core provided categories are:
 -->
コアの提供するカテゴリーは以下です。

-   text
-   media
-   design
-   widgets
-   theme
-   embed

<!--
Plugins and Themes can also register [custom block categories](/docs/reference-guides/filters/block-filters.md#managing-block-categories).

An implementation should expect and tolerate unknown categories, providing some reasonable fallback behavior (e.g. a "text" category).
 -->
プラグインとテーマはまた、[カスタムブロックカテゴリー](https://developer.wordpress.org/block-editor/developers/filters/block-filters/#managing-block-categories)を登録できます。

実装は、未知のカテゴリーを予想し、合理的なフォールバック (例: text カテゴリー) を提供する必要があります。

### Parent

<!--
-   Type: `string[]`
-   Optional
-   Localized: No
-   Property: `parent`
 -->
-   型: `string[]`
-   オプション
-   ローカライズ: 不可
-   プロパティ: `parent`

```json
{ "parent": [ "my-block/product" ] }
```

`parent` を設定すると、ブロックは、指定したブロック内にネストされた場合のみ利用可能になります。たとえば、「カートに追加」ブロックを、「商品」ブロック内でのみ利用可能にすることができます。

### Icon

<!--
-   Type: `string`
-   Optional
-   Localized: No
-   Property: `icon`
 -->
-   型: `string`
-   オプション
-   ローカライズ: 不可
-   プロパティ: `icon`

```json
{ "icon": "smile" }
```

<!--
An icon property should be specified to make it easier to identify a block. These can be any of WordPress' Dashicons (slug serving also as a fallback in non-js contexts).
 -->
ブロックを識別しやすくするために icon プロパティを指定してください。任意の WordPress Dashicons を指定できます。またスラッグは 非 js コンテキストでのフォールバックとなります。

<!--
**Note:** It's also possible to override this property on the client-side with the source of the SVG element. In addition, this property can be defined with JavaScript as an object containing background and foreground colors. This colors will appear with the icon when they are applicable e.g.: in the inserter. Custom SVG icons are automatically wrapped in the [wp.primitives.SVG](/packages/primitives/src/svg/README.md) component to add accessibility attributes (aria-hidden, role, and focusable).
 -->
**注意:** このプロパティはまた、クライアントサイドで、SVG 要素のソースで上書きすることもできます。加えて、このプロパティは背景色や前景色を含むオブジェクトとして、 JavaScript で定義できます。この色は、たとえばインサーター内で表示される場合にアイコンと一緒に使用されます。カスタム SVG アイコンは自動で [wp.primitives.SVG](/packages/primitives/src/svg/README.md) コンポーネントにラップされ、アクセシビリティ属性 (aria-hidden、role、focusable) が追加されます。

### Description

<!--
-   Type: `string`
-   Optional
-   Localized: Yes
-   Property: `description`
 -->
-   型: `string`
-   オプション
-   ローカライズ: 可能
-   プロパティ: `description`

```json
{
	"description": "Introduce new sections and organize content to help visitors"
}
```
<!--
This is a short description for your block, which can be translated with our translation functions. This will be shown in the block inspector.
 -->
ブロックの簡潔な説明です。翻訳関数で翻訳できます。ブロックインスペクターで表示されます。

### Keywords

<!--
-   Type: `string[]`
-   Optional
-   Localized: Yes
-   Property: `keywords`
-   Default: `[]`
 -->
-   型: `string[]`
-   オプション
-   ローカライズ: 可能
-   プロパティ: `keywords`
-   デフォルト: `[]`

```json
{ "keywords": [ "keyword1", "keyword2" ] }
```

<!--
Sometimes a block could have aliases that help users discover it while searching. For example, an image block could also want to be discovered by photo. You can do so by providing an array of unlimited terms (which are translated).
 -->
ブロックは、検索性の向上のため別名を持つことができます。たとえば、画像ブロックを「写真」でも検索できるようになります。語句は何個でも配列内に指定でき、翻訳の対象です。

### Version

<!--
-   Type: `string`
-   Optional
-   Localized: No
-   Property: `version`
-   Since: `WordPress 5.8.0`
 -->
-   型: `string`
-   オプション
-   ローカライズ: 不可
-   プロパティ: `version`
-   Since: `WordPress 5.8.0`

```json
{ "version": "1.0.3" }
```

<!--
The current version number of the block, such as 1.0 or 1.0.3. It's similar to how plugins are versioned. This field might be used with block assets to control cache invalidation, and when the block author omits it, then the installed version of WordPress is used instead.
 -->
ブロックの現在のバージョン番号。例: 1.0、1.0.3。プラグインのバージョン管理と同様です。このフィールドは、ブロックアセットでキャッシュの無効化の制御に使用される場合があり、ブロック作者がこれを省略すると、代わりにインストールされたWordPressのバージョンが使用されます。

### Text Domain

<!--
-   Type: `string`
-   Optional
-   Localized: No
-   Property: `textdomain`
-   Since: `WordPress 5.7.0`
 -->
-   型: `string`
-   オプション
-   ローカライズ: 不可
-   プロパティ: `textdomain`
-   Since: `WordPress 5.7.0`

```json
{ "textdomain": "my-plugin" }
```

<!--
The [gettext](https://www.gnu.org/software/gettext/) text domain of the plugin/block. More information can be found in the [Text Domain](https://developer.wordpress.org/plugins/internationalization/how-to-internationalize-your-plugin/#text-domains) section of the [How to Internationalize your Plugin](https://developer.wordpress.org/plugins/internationalization/how-to-internationalize-your-plugin/) page.
 -->
プラグインブロックの [gettext](https://www.gnu.org/software/gettext/) テキストドメイン。詳細については「[プラグインの国際化](https://developer.wordpress.org/plugins/internationalization/how-to-internationalize-your-plugin/)」の「[テキストドメイン](https://developer.wordpress.org/plugins/internationalization/how-to-internationalize-your-plugin/#text-domains)」セクションを参照してください。

### Attributes

<!--
-   Type: `object`
-   Optional
-   Localized: No
-   Property: `attributes`
-   Default: `{}`
 -->
-   型: `object`
-   オプション
-   ローカライズ: 不可
-   プロパティ: `attributes`
-   デフォルト: `{}`

```json
{
	"attributes": {
		"cover": {
			"type": "string",
			"source": "attribute",
			"selector": "img",
			"attribute": "src"
		},
		"author": {
			"type": "string",
			"source": "html",
			"selector": ".book-author"
		}
	}
}
```

<!--
Attributes provide the structured data needs of a block. They can exist in different forms when they are serialized, but they are declared together under a common interface.
 -->
attributes (属性) は、ブロックに必要な構造化データを提供します。シリアライズされる際には異なる形式で存在できますが、共通インターフェースの下で一緒に宣言されます。

<!--
See the [the attributes documentation](/docs/reference-guides/block-api/block-attributes.md) for more details.
 -->
詳細については、[属性のドキュメント](https://ja.wordpress.org/team/handbook/block-editor/reference-guides/block-api/block-attributes/) を参照してください。

### Provides Context

<!--
-   Type: `object`
-   Optional
-   Localized: No
-   Property: `providesContext`
-   Default: `{}`
 -->
-   型: `object`
-   オプション
-   ローカライズ: 不可
-   プロパティ: `providesContext`
-   デフォルト: `{}`

<!--
Context provided for available access by descendants of blocks of this type, in the form of an object which maps a context name to one of the block's own attribute.
 -->
このタイプのブロックの子孫ブロックによる、利用可能なアクセスのために提供されるコンテキスト。形式は、コンテキスト名をブロック自身の属性とマップするオブジェクト。

<!--
See [the block context documentation](/docs/reference-guides/block-api/block-context.md) for more details.
 -->
詳細については [ブロックコンテキストのドキュメント](https://ja.wordpress.org/team/handbook/block-editor/reference-guides/block-api/block-context/) を参照してください。

```json
{
	"providesContext": {
		"my-plugin/recordId": "recordId"
	}
}
```

### Context

<!--
-   Type: `string[]`
-   Optional
-   Localized: No
-   Property: `usesContext`
-   Default: `[]`
 -->
-   型: `string[]`
-   オプション
-   ローカライズ: 不可
-   プロパティ: `usesContext`
-   デフォルト: `[]`

<!--
Array of the names of context values to inherit from an ancestor provider.
 -->
先祖のプロバイダから継承するコンテキスト値の名前の配列

<!--
See [the block context documentation](/docs/reference-guides/block-api/block-context.md) for more details.
 -->
詳細については [ブロックコンテキストのドキュメント](https://ja.wordpress.org/team/handbook/block-editor/reference-guides/block-api/block-context/) を参照してください。

```json
{
	"usesContext": [ "message" ]
}
```

### Supports

<!--
-   Type: `object`
-   Optional
-   Localized: No
-   Property: `supports`
-   Default: `{}`
 -->
-   型: `object`
-   オプション
-   ローカライズ: 不可
-   プロパティ: `supports`
-   デフォルト: `{}`

<!--
It contains as set of options to control features used in the editor. See the [the supports documentation](/docs/reference-guides/block-api/block-supports.md) for more details.
 -->
エディターで使用される機能を制御するオプションのセットとして含みます。詳細については [サポートのドキュメント](https://ja.wordpress.org/team/handbook/block-editor/reference-guides/block-api/block-supports/)) を参照してください。


### Block Styles

<!--
-   Type: `array`
-   Optional
-   Localized: Yes (`label` only)
-   Property: `styles`
-   Default: `[]`
 -->
-   型: `array`
-   オプション
-   ローカライズ: 可能 (`label` のみ)
-   プロパティ: `styles`
-   デフォルト: `[]`

```json
{
	"styles": [
		{ "name": "default", "label": "Default", "isDefault": true },
		{ "name": "other", "label": "Other" }
	]
}
```

<!--
Block styles can be used to provide alternative styles to block. It works by adding a class name to the block's wrapper. Using CSS, a theme developer can target the class name for the block style if it is selected.
 -->
ブロックスタイルを使用すると、ブロックに代替のスタイルを与えられます。ブロックのラッパーにクラス名が追加されます。テーマ開発者は CSS を使用して、選択された際のブロックスタイルのターゲットにこのクラス名を指定できます。

<!--
Plugins and Themes can also register [custom block style](/docs/reference-guides/filters/block-filters.md#block-styles) for existing blocks.
 -->
プラグインやテーマはまた既存のブロックに対して、[カスタムブロックスタイル](https://developer.wordpress.org/block-editor/developers/filters/block-filters/#block-styles) を登録できます。


### Example

<!--
-   Type: `object`
-   Optional
-   Localized: No
-   Property: `example`
 -->
-   型: `object`
-   オプション
-   ローカライズ: 不可
-   プロパティ: `example`

```json
{
	"example": {
		"attributes": {
			"message": "This is a notice!"
		}
	}
}
```

<!--
It provides structured example data for the block. This data is used to construct a preview for the block to be shown in the Inspector Help Panel when the user mouses over the block.
 -->
ブロックに構造化されたサンプルデータを提供します。このデータはブロックのプレビューを構築する際に使用され、インスペクターヘルプパネルでユーザーがブロックの上にマウスを移動すると表示されます。

<!--
See the [the example documentation](/docs/reference-guides/block-api/block-registration.md#example-optional) for more details.
 -->
詳細については [ドキュメントの「example (オプション)」セクション](https://ja.wordpress.org/team/handbook/block-editor/reference-guides/block-api/block-registration/) を参照してください。

### Editor Script

<!--
-   Type: `WPDefinedAsset` ([learn more](#wpdefinedasset))
-   Optional
-   Localized: No
-   Property: `editorScript`
 -->
-   型: `WPDefinedAsset` ([詳細](#wpdefinedasset))
-   オプション
-   ローカライズ: 不可
-   プロパティ: `editorScript`

```json
{ "editorScript": "file:./build/index.js" }
```

<!--
Block type editor script definition. It will only be enqueued in the context of the editor.
 -->
ブロックタイプエディタースクリプト定義。エディターのコンテキスト内でのみエンキューされます。

### Script

<!--
-   Type: `WPDefinedAsset` ([learn more](#wpdefinedasset))
-   Optional
-   Localized: No
-   Property: `script`
 -->
-   型: `WPDefinedAsset` ([詳細](#wpdefinedasset))
-   オプション
-   ローカライズ: 不可
-   プロパティ: `script`

```json
{ "script": "file:./build/script.js" }
```

<!--
Block type frontend and editor script definition. It will be enqueued both in the editor and when viewing the content on the front of the site.
 -->
ブロックタイプフロントエンド、および、エディタースクリプト定義。エディター内、および、サイトのフロントエンドでコンテンツが表示される際の両方でエンキューされます。

### View Script

<!-- 
-   Type: `WPDefinedAsset` ([learn more](#wpdefinedasset))
-   Optional
-   Localized: No
-   Property: `viewScript`
-   Since: `WordPress 5.9.0`
 -->
-   型: `WPDefinedAsset` ([詳細](#wpdefinedasset))
-   オプション
-   ローカライズ: 不可
-   プロパティ: `viewScript`
-   Since: `WordPress 5.9.0`

```json
{ "viewScript": "file:./build/view.js" }
```

<!-- 
Block type frontend script definition. It will be enqueued only when viewing the content on the front of the site.
 -->
ブロックタイプフロントエンド定義。サイトのフロントでコンテンツを表示するときのみ、エンキューされます。

### Editor Style

<!--
-   Type: `WPDefinedAsset`|`WPDefinedAsset[]` ([learn more](#wpdefinedasset))
-   Optional
-   Localized: No
-   Property: `editorStyle`
 -->
-   型: `WPDefinedAsset`|`WPDefinedAsset[]` ([詳細](#wpdefinedasset))
-   オプション
-   ローカライズ: 不可
-   プロパティ: `editorStyle`

```json
{ "editorStyle": "file:./build/index.css" }
```

<!--
Block type editor style definition. It will only be enqueued in the context of the editor.
 -->
ブロックタイプエディタースタイル定義。エディターのコンテキスト内でのみエンキューされます。

_Note: An option to pass also an array of editor styles exists since WordPress `5.9.0`._

### Style

<!--
-   Type: `WPDefinedAsset`|`WPDefinedAsset[]` ([learn more](#wpdefinedasset))
-   Optional
-   Localized: No
-   Property: `style`
 -->
-   型: `WPDefinedAsset`|`WPDefinedAsset[]` ([詳細](#wpdefinedasset))
-   オプション
-   ローカライズ: 不可
-   プロパティ: `style`

```json
{ "style": "file:./build/style.css" }
```

<!--
Block type frontend and editor style definition. It will be enqueued both in the editor and when viewing the content on the front of the site.
 -->
ブロックタイプフロントエンド、およびエディタースタイル定義。エディター内、および、サイトのフロントエンドでコンテンツが表示される際の両方でエンキューされます。

<!-- 
_Note: An option to pass also an array of styles exists since WordPress `5.9.0`._
 -->
_注意: スタイルの配列を渡すオプションもあります。 WordPress `5.9.0` 以降。_

<!--
## Assets
 -->
## アセット

<!--
### `WPDefinedAsset`
 -->
### WPDefinedAsset

<!--
The `WPDefinedAsset` type is a subtype of string, where the value represents a path to a JavaScript or CSS file relative to where `block.json` file is located. The path provided must be prefixed with `file:`. This approach is based on how npm handles [local paths](https://docs.npmjs.com/files/package.json#local-paths) for packages.

An alternative would be a script or style handle name referencing an already registered asset using WordPress helpers.
 -->
`WPDefinedAsset` タイプは string のサブタイプです。値は、`block.json` ファイルの場所から JavaScript ファイルや CSS ファイルへの相対パスで表します。提供されるパスには、接頭辞 `file:` を付ける必要があります。この方法は npm のパッケージの[ローカルパス](https://docs.npmjs.com/files/package.json#local-paths) を扱う方法に基づいています。

代わりに WordPress ヘルパーを使用してすでに登録されたアセットを参照する、スクリプトハンドル名やスタイルハンドル名も使用できます。
<!--
**Example:**
 -->
**例:**

<!--
In `block.json`:
 -->
`block.json` 内

```json
{
	"editorScript": "file:./index.js",
	"script": "my-script-handle",
	"viewScript": "file:./view.js",
	"editorStyle": "my-editor-style-handle",
	"style": [ "file:./style.css", "my-style-handle" ]
}
```

<!--
In the context of WordPress, when a block is registered with PHP, it will automatically register all scripts and styles that are found in the `block.json` file and use file paths rather than asset handles.
 -->
WordPress のコンテキストで、PHP でブロックを登録すると、`block.json` ファイル内に見つかるすべてのスクリプトとスタイルは自動的に登録され、アセットハンドルでなくファイルパスが使用されます。

<!--
That's why, the `WPDefinedAsset` type has to offer a way to mirror also the shape of params necessary to register scripts and styles using [`wp_register_script`](https://developer.wordpress.org/reference/functions/wp_register_script/) and [`wp_register_style`](https://developer.wordpress.org/reference/functions/wp_register_style/), and then assign these as handles associated with your block using the `script`, `style`, `editor_script`, and `editor_style` block type registration settings.
 -->
`WPDefinedAsset` タイプがミラーする方法だけでなく、[`wp_register_script`](https://developer.wordpress.org/reference/functions/wp_register_script/) と [`wp_register_style`](https://developer.wordpress.org/reference/functions/wp_register_style/) を使用してスクリプトとスタイルを登録する際に必要なパラメータも提供する必要があるのはこのためです。ブロックタイプ登録設定 `script`、`style`、`editor_script`、`editor_style` を使用して、ブロックに関連付けられたハンドルとして割り当てます。

<!--
It's possible to provide an object which takes the following shape:
 -->
次の形式を取るオブジェクトを提供することができます。

<!--
-   `handle` (`string`) - the name of the script. If omitted, it will be auto-generated.
-   `dependencies` (`string[]`) - an array of registered script handles this script depends on. Default value: `[]`.
-   `version` (`string`|`false`|`null`) - string specifying the script version number, if it has one, which is added to the URL as a query string for cache busting purposes. If the version is set to `false`, a version number is automatically added equal to current installed WordPress version. If set to `null`, no version is added. Default value: `false`.
 -->
-   `handle` (`string`) - スクリプトの名前。省略すると、自動的に生成される。
-   `dependencies` (`string[]`) - このスクリプトが依存する、登録されたスクリプトのハンドルの配列。デフォルト値: `[]`。
-   `version` (`string`|`false`|`null`) - スクリプトのバージョン番号を指定する文字列。バージョンを指定すると、番号は URL にクエリ文字列として追加されます。これはキャッシュを避けるためです。`false` に設定すると、バージョン番号は自動的に、現在インストールされている WordPress のバージョンが追加されます。`null` に設定すると、バージョンは追加されません。デフォルト値: `false`。

<!--
The definition is stored inside separate PHP file which ends with `.asset.php` and is located next to the JS/CSS file listed in `block.json`. WordPress will automatically detect this file through pattern matching. This option is the preferred one as it is expected it will become an option to auto-generate those asset files with `@wordpress/scripts` package.
 -->
定義は、個別の PHP ファイル内に保存されます。ファイル名の最後は `.asset.php` で、`block.json` にリストされた JavaScript や CSS ファイルの隣に配置されます。WordPress は自動的にこのファイルをパターンマッチで検知します。`@wordpress/scripts` パッケージでこれらのアセットファイルを自動生成するオプションになると期待されるため、このオプションが好まれます。

<!--
**Example:**
 -->
**例:**

```
block.json
build/
├─ index.js
└─ index.asset.php
```

<!--
In `block.json`:
 -->
`block.json` 内

```json
{ "editorScript": "file:./build/index.js" }
```

<!--
In `build/index.asset.php`:
 -->
`build/index.asset.php` 内

```php
<?php
return array(
	'dependencies' => array(
		'wp-blocks',
		'wp-element',
		'wp-i18n',
	),
	'version'      => '3be55b05081a63d8f9d0ecb466c42cfd',
);
```
<!-- 
### Frontend Enqueueing
 -->
### フロントエンドでのエンキュー

<!-- 
Starting in the WordPress 5.8 release, it is possible to instruct WordPress to enqueue scripts and styles for a block type only when rendered on the frontend. It applies to the following asset fields in the `block.json` file:
 -->
WordPress 5.8リリースから、フロントエンドでレンダーされるときにのみ、ブロックタイプのスクリプトとスタイルをエンキューするように WordPress に指示できます。これは、`block.json` ファイルの以下のアセットフィールドに適用されます。

<!-- 
-   `script`
-   `viewScript` (when the block defines `render_callback` during registration in PHP, then the block author is responsible for enqueuing the script)
-   `style`
 -->
-   `script`
-   `viewScript` (PHP の登録時にブロックが `render_callback` を定義する場合、ブロックの作者はスクリプトをエンキューする責任があります。)
-   `style`

<!--
## Internationalization
 -->
## 国際化

<!--
WordPress string discovery automatically will translate fields marked in the documentation as translatable using the `textdomain` property when specified in the `block.json` file. In that case, localized properties will be automatically wrapped in `_x` function calls on the backend of WordPress when executing `register_block_type_from_metadata`. These translations are added as an inline script to the `wp-block-library` script handle in WordPress core or to the plugin's script handle.
 -->
<!--
WordPress 文字列ディスカバリは自動的に、翻訳可能とマークされたドキュメント内のフィールドを翻訳します。マークには `block.json` ファイル内の `textdomain` プロパティを使用します。このとき、ローカライズされるプロパティは、WordPress のバックエンドで`register_block_type_from_metadata` 実行時に、自動的に `_x` 関数でラップされます。これらの翻訳はインラインスクリプトとして WordPress コアの `wp-block-library` スクリプトハンドル、またはプラグインのスクリプトハンドルに追加されます。
 -->
<!--
WordPress string discovery system can automatically translate fields marked in this document as translatable. First, you need to set the `textdomain` property in the `block.json` file that provides block metadata.
 -->
WordPress 文字列ディスカバリシステムは、このドキュメントで翻訳可能とマークされたフィールドを自動的に翻訳します。まずブロックメタデータを提供する `block.json` ファイル内で `textdomain` プロパティを設定する必要があります。

<!--
**Example:**
 -->
**例:**

```json
{
	"title": "My block",
	"description": "My block is fantastic",
	"keywords": [ "fantastic" ],
	"textdomain": "my-plugin"
}
```

### PHP

<!--
In PHP, localized properties will be automatically wrapped in `_x` function calls on the backend of WordPress when executing `register_block_type`. These translations get added as an inline script to the plugin's script handle or to the `wp-block-library` script handle in WordPress core.
 -->
PHP では、ローカライズされるプロパティは、WordPress のバックエンドで `register_block_type` 実行時に、自動的に `_x` 関数でラップされます。これらの翻訳はインラインスクリプトとしてプラグインのスクリプトハンドル、または WordPress コアの `wp-block-library` スクリプトハンドルに追加されます。

<!--
The way `register_block_type` processes translatable values is roughly equivalent to the following code snippet:
 -->
`register_block_type` プロセスの働きにより、翻訳可能な値は、およそ次のコードスニペットのようになります。


```php
<?php
$metadata = array(
	'title'       => _x( 'My block', 'block title', 'my-plugin' ),
	'description' => _x( 'My block is fantastic!', 'block description', 'my-plugin' ),
	'keywords'    => array( _x( 'fantastic', 'block keyword', 'my-plugin' ) ),
);
```

<!--
Implementation follows the existing [get_plugin_data](https://codex.wordpress.org/Function_Reference/get_plugin_data) function which parses the plugin contents to retrieve the plugin’s metadata, and it applies translations dynamically.
 -->
実装は既存の [get_plugin_data](https://codex.wordpress.org/Function_Reference/get_plugin_data) 関数に従い、プラグインのコンテンツをパースしてプラグインのメタデータを取得し、動的に翻訳を適用します。

### JavaScript

<!--
In JavaScript, you can use `registerBlockType` method from `@wordpress/blocks` package and pass the metadata object loaded from `block.json` as the first param. All localized properties get automatically wrapped in `_x` (from `@wordpress/i18n` package) function calls similar to how it works in PHP.
 -->
JavaScript では `@wordpress/blocks` パッケージから `registerBlockType` を使用し、第1引数に `block.json` からロードされたブロックメタデータオブジェクトを渡すことができます。すべてのローカライズされたプロパティは自動的に `@wordpress/i18n` パッケージの `_x` 関数呼び出しでラップされます。これは PHP での動作と同様です。

<!--
**Example:**
 -->
**例:**

```js
import { registerBlockType } from '@wordpress/blocks';
import Edit from './edit';
import metadata from './block.json';

registerBlockType( metadata, {
	edit: Edit,
	// ...other client-side settings
} );
```

<!--
## Backward Compatibility
 -->
## 後方互換性

<!--
The existing registration mechanism (both server side and frontend) will continue to work, it will serve as low-level implementation detail for the `block.json` based registration.

Once all details are ready, Core Blocks will be migrated iteratively and third-party blocks will see warnings appearing in the console to encourage them to refactor the block registration API used.

The following properties are going to be supported for backward compatibility reasons on the client-side only. Some of them might be replaced with alternative APIs in the future:
 -->
既存の登録方式は、サイバーサイド、フロントエンドの両方で引き続き動作します。`block.json` ベース登録の、ローレベルな実装詳細として機能します。

すべての詳細が準備できたら、コアブロックが徐々に移行される予定です。また、サードパーティ製のブロックはコンソールに警告が表示され、使用中のブロック登録 API をリファクタリングするよう促されます。

次のプロパティは後方互換性のため、クライアントサイドのみでサポートされる予定です。将来的にはこのうちのいくつかが代替の API で置換されるかもしれません。

<!--
-   `edit` - see the [Edit and Save](/docs/reference-guides/block-api/block-edit-save.md) documentation for more details.
-   `save` - see the [Edit and Save](/docs/reference-guides/block-api/block-edit-save.md) documentation for more details.
-   `transforms` - see the [Transforms](/docs/reference-guides/block-api/block-registration.md#transforms-optional) documentation for more details.
-   `deprecated` - see the [Deprecated Blocks](/docs/reference-guides/block-api/block-deprecation.md) documentation for more details.
-   `merge` - undocumented as of today. Its role is to handle merging multiple blocks into one.
-   `getEditWrapperProps` - undocumented as well. Its role is to inject additional props to the block edit's component wrapper.
 -->
-   `edit` - 詳細についてはドキュメント「[edit と save](https://ja.wordpress.org/team/handbook/block-editor/reference-guides/block-api/block-edit-save/)」を参照してください。
-   `save` - 詳細についてはドキュメント「[edit と save](https://ja.wordpress.org/team/handbook/block-editor/reference-guides/block-api/block-edit-save/)」を参照してください。
-   `transforms` - 詳細についてはドキュメント「[transforms](https://ja.wordpress.org/team/handbook/block-editor/reference-guides/block-api/block-registration/)」を参照してください。
-   `deprecated` - 詳細についてはドキュメント「[非推奨にするブロック](https://ja.wordpress.org/team/handbook/block-editor/reference-guides/block-api/block-deprecation/)」を参照してください。
-   `merge` - 今日現在、ドキュメントされていません。役割としては、複数のブロックを1つにマージ処理します。
-   `getEditWrapperProps` - 同様に、ドキュメントされていません。役割としては、ブロック編集のコンポーネントラッパーに追加の props を注入します。

<!--
**Example**:
 -->
**例**:

```js
import { registerBlockType } from '@wordpress/blocks';

registerBlockType( 'my-plugin/block-name', {
	edit: function () {
		// Edit definition goes here.
	},
	save: function () {
		// Save definition goes here.
	},
	getEditWrapperProps: function () {
		// Implementation goes here.
	},
} );
```

<!--
In the case of [dynamic blocks](/docs/how-to-guides/block-tutorial/creating-dynamic-blocks.md) supported by WordPress, it should be still possible to register `render_callback` property using both [`register_block_type`](https://developer.wordpress.org/reference/functions/register_block_type/) and `register_block_type_from_metadata` functions on the server.
In the case of [dynamic blocks](/docs/how-to-guides/block-tutorial/creating-dynamic-blocks.md) supported by WordPress, it should be still possible to register `render_callback` property using both [`register_block_type`](https://developer.wordpress.org/reference/functions/register_block_type/) function on the server.
 -->
WordPress にサポートされる [ダイナミックブロック](https://ja.wordpress.org/team/handbook/block-editor/how-to-guides/block-tutorial/creating-dynamic-blocks/) の場合、サーバー上で [`register_block_type`](https://developer.wordpress.org/reference/functions/register_block_type/) 関数を使用して `render_callback` プロパティを登録することは変わらず可能です。

[原文](https://github.com/WordPress/gutenberg/blob/trunk/docs/reference-guides/block-api/block-metadata.md)
<|MERGE_RESOLUTION|>--- conflicted
+++ resolved
@@ -315,16 +315,14 @@
 { "title": "Heading" }
 ```
 
-<<<<<<< HEAD
-<!--
-This is the display title for your block, which can be translated with our translation functions. The block inserter will show this name.
- -->
-ブロックの表示タイトルです。翻訳関数で翻訳できます。ブロックインサーターはこの名前を表示します。
-=======
+<!--
 This is the display title for your block, which can be translated with our translation functions. The title will display in the Inserter and in other areas of the editor.
-
+ -->
+ブロックの表示タイトルです。翻訳関数で翻訳できます。ブロックインサーターやエディターの他の領域は、このタイトルを表示します。
+<!-- 
 **Note:** To keep your block titles readable and accessible in the UI, try to avoid very long titles.
->>>>>>> a5b79142
+ -->
+**注意:** UIで読みやすく、アクセスしやすいブロックタイトルにするには、長過ぎるタイトルは避けてください。
 
 ### Category
 
