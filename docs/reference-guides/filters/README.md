--- conflicted
+++ resolved
@@ -1,13 +1,9 @@
-<<<<<<< HEAD
 <!-- 
-# Filter Reference
+# Hooks Reference
  -->
-# フィルターリファレンス
+# フックリファレンス
+
 <!-- 
-=======
-# Hooks Reference
-
->>>>>>> ef6a1245
 [Hooks](https://developer.wordpress.org/plugins/hooks/) are a way for one piece of code to interact/modify another piece of code. They provide one way for plugins and themes to interact with the editor, but they’re also used extensively by WordPress Core itself.
 
 There are two types of hooks: [Actions](https://developer.wordpress.org/plugins/hooks/actions/) and [Filters](https://developer.wordpress.org/plugins/hooks/filters/). In addition to PHP actions and filters, WordPress also provides a mechanism for registering and executing hooks in JavaScript. This functionality is also available on npm as the [@wordpress/hooks](https://www.npmjs.com/package/@wordpress/hooks) package, for general purpose use.
