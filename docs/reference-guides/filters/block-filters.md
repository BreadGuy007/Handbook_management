--- conflicted
+++ resolved
@@ -313,24 +313,7 @@
 } );
 ```
 
-<<<<<<< HEAD
-**Plain**
-<!-- 
-{% Plain %}
- -->
-```js
-// my-plugin.js
-wp.domReady( function () {
-	wp.blocks.unregisterBlockType( 'core/verse' );
-} );
-```
-<!-- 
-{% end %}
- -->
 <!--
-=======
-
->>>>>>> f09e3b56
 and load this script in the Editor
  -->
 次に、このスクリプトをエディターで読み込みます。
