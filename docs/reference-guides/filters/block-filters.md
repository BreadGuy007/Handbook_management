--- conflicted
+++ resolved
@@ -352,22 +352,19 @@
 } );
 ```
 
-<<<<<<< HEAD
-**ES5**
-{% ES5 %}
-=======
+**Plain**
+<!-- 
 {% Plain %}
->>>>>>> 6dc0d6b0
-
+ -->
 ```js
 // my-plugin.js
 wp.domReady( function () {
 	wp.blocks.unregisterBlockType( 'core/verse' );
 } );
 ```
-
+<!-- 
 {% end %}
-
+ -->
 <!--
 and load this script in the Editor
  -->
