--- conflicted
+++ resolved
@@ -12,17 +12,13 @@
 
 JavaScript packages are available as a registered script in WordPress and can be accessed using the `wp` global variable.
 
-<<<<<<< HEAD
-If you wanted to use the `PlainText` component from the editor module, first you would specify `wp-editor` as a dependency when you enqueue your script:
+If you wanted to use the `PlainText` component from the block editor module, first you would specify `wp-block-editor` as a dependency when you enqueue your script:
 -->
 ## WordPress グローバルからのパッケージの使用
 
 JavaScript パッケージは WordPress 内で登録済みスクリプトとして利用可能で、`wp` グローバル変数を使用してアクセスできます。
 
-たとえばエディターモジュールから `PlainText` コンポーネントを使用する場合、スクリプトをエンキューする際に依存として `wp-editor` を指定します。
-=======
-If you wanted to use the `PlainText` component from the block editor module, first you would specify `wp-block-editor` as a dependency when you enqueue your script:
->>>>>>> 97dcff56
+たとえばブロックエディターモジュールから `PlainText` コンポーネントを使用する場合、スクリプトをエンキューする際に依存として `wp-block-editor` を指定します。
 
 ```php
 wp_enqueue_script(
@@ -67,8 +63,33 @@
 ```js
 import { PlainText } from '@wordpress/block-editor';
 ```
+<!-- 
+## Testing JavaScript code from a specific major WordPress version
+ -->
+## WordPress の特定のメジャーバージョンでの JavaScript コードのテスト
 
-<<<<<<< HEAD
+<!-- 
+There is a way to quickly install a version of the individual WordPress package used with a given WordPress major version using [npm distribution tags](https://docs.npmjs.com/cli/v8/commands/npm-dist-tag) (example for WordPress `5.8.x`):
+ -->
+ある WordPress のメジャーバージョンで使用されている、個々の WordPress パッケージのバージョンを素早くインストールする方法があります。これには、[npm distribution tags](https://docs.npmjs.com/cli/v8/commands/npm-dist-tag) を使用します。WordPress `5.8.x` の例です。
+
+```bash
+npm install @wordpress/block-editor@wp-5.8
+```
+<!-- 
+It’s also possible to update all existing WordPress packages in the project with a single command:
+ -->
+It’s also possible to update all existing WordPress packages in the project with a single command:
+また、プロジェクト内の既存のすべての WordPress パッケージを1つのコマンドで更新できます。
+
+```bash
+npx @wordpress/scripts packages-update --dist-tag=wp-5.8
+```
+<!-- 
+All major WordPress versions starting from `5.7.x` are supported (e.g., `wp-5.7` or `wp-6.0`). Each individual dist-tag always points to the latest bug fix release for that major version line.
+ -->
+`5.7.x` から始まるすべての WordPress のメジャーバージョンがサポートされています (例: `wp-5.7` や `wp-6.0` など)。個々の dist-tag は、常にそのメジャーバージョンの最新のバグフィックスリリースを指します。
+
 ## パッケージ一覧 (翻訳のあるもの)
 
 - [create-block](https://ja.wordpress.org/team/handbook/block-editor/reference-guides/packages/packages-create-block/)
@@ -79,21 +100,4 @@
 
 https://developer.wordpress.org/block-editor/packages/
 
-[原文](https://github.com/WordPress/gutenberg/blob/trunk/docs/reference-guides/packages.md)
-=======
-## Testing JavaScript code from a specific major WordPress version
-
-There is a way to quickly install a version of the individual WordPress package used with a given WordPress major version using [npm distribution tags](https://docs.npmjs.com/cli/v8/commands/npm-dist-tag) (example for WordPress `5.8.x`):
-
-```bash
-npm install @wordpress/block-editor@wp-5.8
-```
-
-It’s also possible to update all existing WordPress packages in the project with a single command:
-
-```bash
-npx @wordpress/scripts packages-update --dist-tag=wp-5.8
-```
-
-All major WordPress versions starting from `5.7.x` are supported (e.g., `wp-5.7` or `wp-6.0`). Each individual dist-tag always points to the latest bug fix release for that major version line.
->>>>>>> 97dcff56
+[原文](https://github.com/WordPress/gutenberg/blob/trunk/docs/reference-guides/packages.md)