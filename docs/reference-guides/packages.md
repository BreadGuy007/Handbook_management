<!--
# Package Reference

WordPress exposes a list of JavaScript packages and tools for WordPress development.
-->
# パッケージリファレンス

<<<<<<< HEAD
WordPress は開発用に JavaScript のパッケージとツールをエクスポーズします。

<!--
## Using the Packages via WordPress Global
=======
## Using the packages via WordPress global
>>>>>>> e09412eb

JavaScript packages are available as a registered script in WordPress and can be accessed using the `wp` global variable.

If you wanted to use the `PlainText` component from the block editor module, first you would specify `wp-block-editor` as a dependency when you enqueue your script:
-->
## WordPress グローバルからのパッケージの使用

JavaScript パッケージは WordPress 内で登録済みスクリプトとして利用可能で、`wp` グローバル変数を使用してアクセスできます。

たとえばブロックエディターモジュールから `PlainText` コンポーネントを使用する場合、スクリプトをエンキューする際に依存として `wp-block-editor` を指定します。

```php
wp_enqueue_script(
	'my-custom-block',
	plugins_url( $block_path, __FILE__ ),
	array( 'react', 'wp-blocks', 'wp-block-editor', 'wp-i18n' )
);
```

<!--
After the dependency is declared, you can access the module in your JavaScript code using the global `wp` like so:
-->
依存の定義後は、JavaScript コードの中からグローバル変数 `wp` を使用して以下のようにモジュールにアクセスできます。

```js
const { PlainText } = wp.blockEditor;
```

<<<<<<< HEAD
<!--
## Using the Packages via npm
=======
## Using the packages via npm
>>>>>>> e09412eb

All the packages are also available on [npm](https://www.npmjs.com/org/wordpress) if you want to bundle them in your code.

Using the same `PlainText` example, you would install the block editor module with npm:

-->
## npm 経由のパッケージの使用

すべてのパッケージは [npm](https://www.npmjs.com/org/wordpress) で利用可能です。コード内にパッケージをバンドルできます。

同じ `PlainText` の例を使用すると、npm を使用して次のようにブロックエディターモジュールをインストールできます。

```bash
npm install @wordpress/block-editor --save
```

<!--
Once installed, you can access the component in your code using:
-->
一度インストールすれば、コード内で次のようにコンポーネントにアクセスできます。

```js
import { PlainText } from '@wordpress/block-editor';
```
<!-- 
## Testing JavaScript code from a specific major WordPress version
 -->
## WordPress の特定のメジャーバージョンでの JavaScript コードのテスト

<!-- 
There is a way to quickly install a version of the individual WordPress package used with a given WordPress major version using [npm distribution tags](https://docs.npmjs.com/cli/v8/commands/npm-dist-tag) (example for WordPress `5.8.x`):
 -->
ある WordPress のメジャーバージョンで使用されている、個々の WordPress パッケージのバージョンを素早くインストールする方法があります。これには、[npm distribution tags](https://docs.npmjs.com/cli/v8/commands/npm-dist-tag) を使用します。WordPress `5.8.x` の例です。

```bash
npm install @wordpress/block-editor@wp-5.8
```
<!-- 
It’s also possible to update all existing WordPress packages in the project with a single command:
 -->
It’s also possible to update all existing WordPress packages in the project with a single command:
また、プロジェクト内の既存のすべての WordPress パッケージを1つのコマンドで更新できます。

```bash
npx @wordpress/scripts packages-update --dist-tag=wp-5.8
```
<!-- 
All major WordPress versions starting from `5.7.x` are supported (e.g., `wp-5.7` or `wp-6.0`). Each individual dist-tag always points to the latest bug fix release for that major version line.
 -->
`5.7.x` から始まるすべての WordPress のメジャーバージョンがサポートされています (例: `wp-5.7` や `wp-6.0` など)。個々の dist-tag は、常にそのメジャーバージョンの最新のバグフィックスリリースを指します。

## パッケージ一覧 (翻訳のあるもの)

- [create-block](https://ja.wordpress.org/team/handbook/block-editor/reference-guides/packages/packages-create-block/)
- [env](https://ja.wordpress.org/team/handbook/block-editor/reference-guides/packages/packages-env/)
- [i18n](https://ja.wordpress.org/team/handbook/block-editor/reference-guides/packages/packages-i18n/)

完全なパッケージ一覧は原文およびその下のページを参照してください。

https://developer.wordpress.org/block-editor/packages/

[原文](https://github.com/WordPress/gutenberg/blob/trunk/docs/reference-guides/packages.md)<|MERGE_RESOLUTION|>--- conflicted
+++ resolved
@@ -5,14 +5,10 @@
 -->
 # パッケージリファレンス
 
-<<<<<<< HEAD
 WordPress は開発用に JavaScript のパッケージとツールをエクスポーズします。
 
 <!--
-## Using the Packages via WordPress Global
-=======
 ## Using the packages via WordPress global
->>>>>>> e09412eb
 
 JavaScript packages are available as a registered script in WordPress and can be accessed using the `wp` global variable.
 
@@ -41,12 +37,8 @@
 const { PlainText } = wp.blockEditor;
 ```
 
-<<<<<<< HEAD
 <!--
-## Using the Packages via npm
-=======
 ## Using the packages via npm
->>>>>>> e09412eb
 
 All the packages are also available on [npm](https://www.npmjs.com/org/wordpress) if you want to bundle them in your code.
 
