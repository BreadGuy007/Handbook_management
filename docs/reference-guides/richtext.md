--- conflicted
+++ resolved
@@ -240,8 +240,9 @@
 ### プレースホルダーコンテンツが入力域と別の場所に表示される
 
 RichText のプレースホルダーコンテンツが表示したい入力域とは別の場所に表示される場合があります。おそらく以下の2つのどちらかが原因でしょう。
-
+<!-- 
 1. [インライン HTML 要素](https://developer.mozilla.org/en-US/docs/Web/HTML/Inline_elements) を RichText コンポーネントとして使用することはできません。`tagName` プロパティが `span`、`a`、`code` などのインライン要素を使用する場合は、[ブロックレベル要素](https://developer.mozilla.org/en-US/docs/Web/HTML/Block-level_elements)に変更する必要があります。
+ -->
 1. CSS `display` プロパティが `inline` に設定された要素を持つことはできません。`inline-block` は他の値を設定する必要があります。
 2. 要素の `position` CSS プロパティ値は編集画面内で `relative` または `absolute` に設定する必要があります。style.css または editor.css 内のスタイルがこの要素の `position` プロパティ値を変更すると、表示時に問題が発生する可能性があります。
 
@@ -259,7 +260,6 @@
 
 Before moving forward, consider if using the RichText component makes sense at all. Would it be better to use a basic `input` or `textarea` element? If you don't think any formatting should be possible, these HTML tags may make more sense.
 
-<<<<<<< HEAD
 If you'd still like to use RichText, you can eliminate all of the formatting options by specifying the `formattingControls` property as `formattingControls={ [] }` (ESNext). It's possible you'll continue to see formatting options for adding code, an inline image or other formatting. Don't worry, you've found an existing bug that should be fixed soon.
 If you'd still like to use RichText, you can eliminate all of the formatting options by specifying the `withoutInteractiveFormatting` property.
  -->
@@ -269,19 +269,28 @@
 
 それでも RichText が使いたければ、`withoutInteractiveFormatting` プロパティを指定することですべてのフォーマットオプションを削除できます。
 
-[原文](https://github.com/WordPress/gutenberg/blob/trunk/docs/reference-guides/richtext.md)
-=======
-If you'd still like to use RichText, you can eliminate all of the formatting options by specifying the `withoutInteractiveFormatting` property.
-
+<!-- 
 If you want to limit the formats allowed, you can specify using `allowedFormats` property in your code, see the example above or [the component documentation](https://github.com/WordPress/gutenberg/blob/HEAD/packages/block-editor/src/components/rich-text/README.md#allowedformats-array) for details.
-
+ -->
+利用可能なフォーマットを制限するには、コード内で `allowedFormats` プロパティを使用して指定してください。サンプルについては上の例、または詳細について [コンポーネントのドキュメント](https://github.com/WordPress/gutenberg/blob/HEAD/packages/block-editor/src/components/rich-text/README.md#allowedformats-array) を参照してください。
+
+<!-- 
 ### Disable Specific Format Types in Editor
-
+ -->
+### エディター内で特定のフォーマットを無効化する
+
+<!-- 
 The RichText component uses formats to display inline elements, for example images within the paragraph block.  If you just want to disable a format from the editor, you can use the `unregisterFormatType` function.  For example to disable inline images, use:
+ -->
+RichText コンポーネントはフォーマットを使用してインライン要素を表示します。例: 段落ブロック内の画像。エディターから単にフォーマットを無効化する場合は、`unregisterFormatType` 関数を使えます。たとえばインライン画像を無効化するには、
 
 ```
 wp.richText.unregisterFormatType( 'core/image' );
 ```
 
+<!-- 
 To apply, you would need to enqueue the above script in your plugin or theme. See the JavaScript tutorial for [how to load JavaScript in WordPress](https://developer.wordpress.org/block-editor/tutorials/javascript/loading-javascript/).
->>>>>>> efaf0ec7
+ -->
+適用するには、プラグインやテーマで上のスクリプトをエンキューする必要があります。JavaScript チュートリアルの「[WordPress で JavaScript をロードする方法](https://ja.wordpress.org/team/handbook/block-editor/how-to-guides/javascript/loading-javascript/)」を参照してください。
+
+[原文](https://github.com/WordPress/gutenberg/blob/trunk/docs/reference-guides/richtext.md)