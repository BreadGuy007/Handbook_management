<!-- 
# Theme.json Reference
 -->
# theme.json リファレンス

<!-- 
This reference guide lists the settings and style properties defined in the theme.json schema. See the [theme.json how to guide](/docs/how-to-guides/themes/theme-json.md) for examples and guide on how to use the theme.json file in your theme.
 -->
このリファレンスガイドは、theme.json スキーマで定義された設定 (settings) とスタイル (styles) プロパティの一覧です。theme.jsonの使用方法については、[theme.json ガイド](https://ja.wordpress.org/team/handbook/block-editor/how-to-guides/themes/theme-json) を参照してください。

<!-- 
-   [Version 2 (living reference)](/docs/reference-guides/theme-json-reference/theme-json-living.md)
<<<<<<< HEAD
 -->
-   [バージョン 2 (現在のリファレンス)](https://ja.wordpress.org/team/handbook/block-editor/reference-guides/theme-json-reference/theme-json-living/)
<!-- 
## Older Versions
 -->
## 旧バージョン
<!-- 
=======

## Older versions

>>>>>>> e09412eb
-   [Migrating to Newer Theme.json Versions](/docs/reference-guides/theme-json-reference/theme-json-migrations.md)
-   [Version 1](/docs/reference-guides/theme-json-reference/theme-json-v1.md)
 -->
-   [新しい theme.json バージョンへの移行](https://ja.wordpress.org/team/handbook/block-editor/reference-guides/theme-json-reference/theme-json-migrations/)
-   [バージョン 1](https://ja.wordpress.org/team/handbook/block-editor/reference-guides/theme-json-reference/theme-json-v1/)

[原文](https://github.com/WordPress/gutenberg/blob/trunk/docs/reference-guides/theme-json-reference/README.md)<|MERGE_RESOLUTION|>--- conflicted
+++ resolved
@@ -10,19 +10,15 @@
 
 <!-- 
 -   [Version 2 (living reference)](/docs/reference-guides/theme-json-reference/theme-json-living.md)
-<<<<<<< HEAD
  -->
 -   [バージョン 2 (現在のリファレンス)](https://ja.wordpress.org/team/handbook/block-editor/reference-guides/theme-json-reference/theme-json-living/)
+
 <!-- 
-## Older Versions
+## Older versions
  -->
 ## 旧バージョン
+
 <!-- 
-=======
-
-## Older versions
-
->>>>>>> e09412eb
 -   [Migrating to Newer Theme.json Versions](/docs/reference-guides/theme-json-reference/theme-json-migrations.md)
 -   [Version 1](/docs/reference-guides/theme-json-reference/theme-json-v1.md)
  -->
