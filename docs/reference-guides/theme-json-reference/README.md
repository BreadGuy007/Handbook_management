--- conflicted
+++ resolved
@@ -3,14 +3,10 @@
  -->
 # theme.json リファレンス
 
-<<<<<<< HEAD
 <!-- 
-This reference guide lists the settings and style properties defined in the theme.json schema. See the [theme.json how to guide](/docs/how-to-guides/themes/theme-json.md) for examples and guide on how to use the theme.json file in your theme.
+This reference guide lists the settings and style properties defined in the theme.json schema. See the [theme.json how to guide](/docs/how-to-guides/themes/global-settings-and-styles.md) for examples and guide on how to use the theme.json file in your theme.
  -->
-このリファレンスガイドは、theme.json スキーマで定義された設定 (settings) とスタイル (styles) プロパティの一覧です。theme.jsonの使用方法については、[theme.json ガイド](https://ja.wordpress.org/team/handbook/block-editor/how-to-guides/themes/theme-json) を参照してください。
-=======
-This reference guide lists the settings and style properties defined in the theme.json schema. See the [theme.json how to guide](/docs/how-to-guides/themes/global-settings-and-styles.md) for examples and guide on how to use the theme.json file in your theme.
->>>>>>> d44800e6
+このリファレンスガイドは、theme.json スキーマで定義された設定 (settings) とスタイル (styles) プロパティの一覧です。theme.jsonの使用方法については、[theme.json ガイド](https://ja.wordpress.org/team/handbook/block-editor/how-to-guides/themes/global-settings-and-styles) を参照してください。
 
 <!-- 
 -   [Version 2 (living reference)](/docs/reference-guides/theme-json-reference/theme-json-living.md)
