/**
<<<<<<< HEAD
=======
 * WordPress dependencies
 */
import { switchChildrenNodeName } from 'element';
import { Toolbar } from 'components';

/**
>>>>>>> 88ad4e8f
 * Internal dependencies
 */
import './style.scss';
import { registerBlockType, createBlock, query as hpq } from '../../api';
import AlignmentToolbar from '../../alignment-toolbar';
import BlockControls from '../../block-controls';
import Editable from '../../editable';

const { children, query } = hpq;

registerBlockType( 'core/quote', {
	title: wp.i18n.__( 'Quote' ),
	icon: 'format-quote',
	category: 'common',

	attributes: {
		value: query( 'blockquote > p', children() ),
		citation: children( 'footer' ),
	},

	transforms: {
		from: [
			{
				type: 'block',
				blocks: [ 'core/text' ],
				transform: ( { content } ) => {
					return createBlock( 'core/quote', {
						value: content,
					} );
				},
			},
			{
				type: 'block',
				blocks: [ 'core/heading' ],
				transform: ( { content } ) => {
					return createBlock( 'core/quote', {
						value: content,
					} );
				},
			},
		],
		to: [
			{
				type: 'block',
				blocks: [ 'core/text' ],
				transform: ( { value, citation } ) => {
					return createBlock( 'core/text', {
						content: wp.element.concatChildren( value, citation ),
					} );
				},
			},
			{
				type: 'block',
				blocks: [ 'core/heading' ],
				transform: ( { value, citation, ...attrs } ) => {
					if ( Array.isArray( value ) || citation ) {
						const heading = createBlock( 'core/heading', {
							content: Array.isArray( value ) ? value[ 0 ] : value,
						} );
						const quote = createBlock( 'core/quote', {
							...attrs,
							citation,
							value: Array.isArray( value ) ? value.slice( 1 ) : '',
						} );

						return [ heading, quote ];
					}
					return createBlock( 'core/heading', {
						content: value,
					} );
				},
			},
		],
	},

	edit( { attributes, setAttributes, focus, setFocus, mergeBlocks } ) {
		const { align, value, citation, style = 1 } = attributes;
		const focusedEditable = focus ? focus.editable || 'value' : null;

		return [
			focus && (
				<BlockControls key="controls">
					<Toolbar controls={ [ 1, 2 ].map( ( variation ) => ( {
						icon: 'format-quote',
						title: wp.i18n.sprintf( wp.i18n.__( 'Quote style %d' ), variation ),
						isActive: Number( style ) === variation,
						onClick() {
							setAttributes( { style: variation } );
						},
						subscript: variation,
					} ) ) } />
					<AlignmentToolbar
						value={ align }
						onChange={ ( nextAlign ) => {
							setAttributes( { align: nextAlign } );
						} }
					/>
				</BlockControls>
			),
			<blockquote
				key="quote"
				className={ `blocks-quote blocks-quote-style-${ style }` }
			>
				<Editable
					value={ value }
					onChange={
						( nextValue ) => setAttributes( {
							value: nextValue,
						} )
					}
					focus={ focusedEditable === 'value' ? focus : null }
					onFocus={ ( props ) => setFocus( { ...props, editable: 'value' } ) }
					onMerge={ mergeBlocks }
					style={ { textAlign: align } }
				/>
				{ ( ( citation && citation.length > 0 ) || !! focus ) && (
					<Editable
						tagName="footer"
						value={ citation }
						placeholder={ wp.i18n.__( '— Add citation…' ) }
						onChange={
							( nextCitation ) => setAttributes( {
								citation: nextCitation,
							} )
						}
						focus={ focusedEditable === 'citation' ? focus : null }
						onFocus={ ( props ) => setFocus( { ...props, editable: 'citation' } ) }
						inline
					/>
				) }
			</blockquote>,
		];
	},

	save( { attributes } ) {
		const { align, value, citation, style = 1 } = attributes;

		return (
			<blockquote className={ `blocks-quote-style-${ style }` }>
				{ value && value.map( ( paragraph, i ) => (
					<p
						key={ i }
						style={ { textAlign: align ? align : null } }
					>
						{ paragraph }
					</p>
				) ) }
				{ citation && citation.length > 0 && (
					<footer>{ citation }</footer>
				) }
			</blockquote>
		);
	},
} );<|MERGE_RESOLUTION|>--- conflicted
+++ resolved
@@ -1,13 +1,9 @@
 /**
-<<<<<<< HEAD
-=======
  * WordPress dependencies
  */
-import { switchChildrenNodeName } from 'element';
 import { Toolbar } from 'components';
 
 /**
->>>>>>> 88ad4e8f
  * Internal dependencies
  */
 import './style.scss';
