--- conflicted
+++ resolved
@@ -2,13 +2,9 @@
 /**
  * Internal dependencies
  */
-<<<<<<< HEAD
 import './style.scss';
-import { registerBlock, query, setUnknownTypeHandler } from '../../api';
+import { registerBlockType, query, setUnknownTypeHandler } from '../../api';
 import FreeformBlock from './freeform-block';
-=======
-import { registerBlockType, query, setUnknownTypeHandler } from '../../api';
->>>>>>> f7389852
 
 const { children } = query;
 
