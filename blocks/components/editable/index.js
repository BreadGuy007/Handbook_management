/**
 * External dependencies
 */
import classnames from 'classnames';
import { last, isEqual, capitalize, omitBy, forEach, merge } from 'lodash';
import { nodeListToReact } from 'dom-react';
import { Fill } from 'react-slot-fill';
import 'element-closest';

/**
 * Internal dependencies
 */
import './style.scss';
import FormatToolbar from './format-toolbar';
import TinyMCE from './tinymce';
 // TODO: We mustn't import by relative path traversing from blocks to editor
 // as we're doing here; instead, we should consider a common components path.
import Toolbar from '../../../editor/components/toolbar';

const KEYCODE_BACKSPACE = 8;

const alignmentMap = {
	alignleft: 'left',
	alignright: 'right',
	aligncenter: 'center'
};

const ALIGNMENT_CONTROLS = [
	{
		icon: 'editor-alignleft',
		title: wp.i18n.__( 'Align left' ),
		align: 'left'
	},
	{
		icon: 'editor-aligncenter',
		title: wp.i18n.__( 'Align center' ),
		align: 'center'
	},
	{
		icon: 'editor-alignright',
		title: wp.i18n.__( 'Align right' ),
		align: 'right'
	}
];

function createElement( type, props, ...children ) {
	if ( props[ 'data-mce-bogus' ] === 'all' ) {
		return null;
	}

	if ( props.hasOwnProperty( 'data-mce-bogus' ) ) {
		return children;
	}

	return wp.element.createElement(
		type,
		omitBy( props, ( value, key ) => key.indexOf( 'data-mce-' ) === 0 ),
		...children
	);
}

export default class Editable extends wp.element.Component {
	constructor() {
		super( ...arguments );

		this.onInit = this.onInit.bind( this );
		this.onSetup = this.onSetup.bind( this );
		this.onChange = this.onChange.bind( this );
		this.onNewBlock = this.onNewBlock.bind( this );
		this.onFocus = this.onFocus.bind( this );
		this.onNodeChange = this.onNodeChange.bind( this );
		this.onKeyDown = this.onKeyDown.bind( this );
		this.changeFormats = this.changeFormats.bind( this );
		this.state = {
			formats: {},
			alignment: null,
			bookmark: null
		};
	}

	onSetup( editor ) {
		this.editor = editor;
		editor.on( 'init', this.onInit );
		editor.on( 'focusout', this.onChange );
		editor.on( 'NewBlock', this.onNewBlock );
		editor.on( 'focusin', this.onFocus );
		editor.on( 'nodechange', this.onNodeChange );
		editor.on( 'keydown', this.onKeyDown );
	}

	onInit() {
		this.focus();
	}

	onFocus() {
		if ( ! this.props.onFocus ) {
			return;
		}

		// TODO: We need a way to save the focus position ( bookmark maybe )
		this.props.onFocus();
	}

	onChange() {
		if ( ! this.editor.isDirty() ) {
			return;
		}

		this.savedContent = this.getContent();
		this.editor.save();
		this.props.onChange( this.savedContent );
	}

	getRelativePosition( node ) {
		const editorPosition = this.editor.getBody().closest( '.editor-visual-editor__block' ).getBoundingClientRect();
		const position = node.getBoundingClientRect();
		return {
			top: position.top - editorPosition.top + 40 + ( position.height ),
			left: position.left - editorPosition.left - 157
		};
	}

	isStartOfEditor() {
		const range = this.editor.selection.getRng();
		if ( range.startOffset !== 0 || ! range.collapsed ) {
			return false;
		}
		const start = range.startContainer;
		const body = this.editor.getBody();
		let element = start;
		while ( element !== body ) {
			const child = element;
			element = element.parentNode;
			if ( element.firstChild !== child ) {
				return false;
			}
		}
		return true;
	}

	onKeyDown( event ) {
		if ( this.props.onMerge && event.keyCode === KEYCODE_BACKSPACE && this.isStartOfEditor() ) {
			this.onChange();
			this.props.onMerge( this.editor.getContent() );
			event.preventDefault();
			event.stopImmediatePropagation();
		}
	}

	onNewBlock() {
		if ( this.props.tagName || ! this.props.onSplit ) {
			return;
		}

		// Getting the content before and after the cursor
		const childNodes = Array.from( this.editor.getBody().childNodes );
		let selectedChild = this.editor.selection.getStart();
		while ( childNodes.indexOf( selectedChild ) === -1 && selectedChild.parentNode ) {
			selectedChild = selectedChild.parentNode;
		}
		const splitIndex = childNodes.indexOf( selectedChild );
		if ( splitIndex === -1 ) {
			return;
		}
		const beforeNodes = childNodes.slice( 0, splitIndex );
		const lastNodeBeforeCursor = last( beforeNodes );
		// Avoid splitting on single enter
		if (
			! lastNodeBeforeCursor ||
			beforeNodes.length < 2 ||
			!! lastNodeBeforeCursor.textContent
		) {
			return;
		}

		const before = beforeNodes.slice( 0, beforeNodes.length - 1 );

		// Removing empty nodes from the beginning of the "after"
		// avoids empty paragraphs at the beginning of newly created blocks.
		const after = childNodes.slice( splitIndex ).reduce( ( memo, node ) => {
			if ( ! memo.length && ! node.textContent ) {
				return memo;
			}

			memo.push( node );
			return memo;
		}, [] );

		// Splitting into two blocks
		this.setContent( this.props.value );

		this.props.onSplit(
			nodeListToReact( before, createElement ),
			nodeListToReact( after, createElement )
		);
	}

	onNodeChange( { element, parents } ) {
		const formats = {};
		parents.forEach( ( node ) => {
			const tag = node.nodeName.toLowerCase();
			if ( tag === 'a' ) {
				formats.link = { value: node.getAttribute( 'href' ), node };
			}
		} );
		const activeFormats = this.editor.formatter.matchAll( [	'bold', 'italic', 'strikethrough' ] );
		activeFormats.forEach( ( activeFormat ) => formats[ activeFormat ] = true );
		const alignments = this.editor.formatter.matchAll( [ 'alignleft', 'aligncenter', 'alignright' ] );
		const alignment = alignments.length > 0 ? alignmentMap[ alignments[ 0 ] ] : null;

		const focusPosition = this.getRelativePosition( element );
		const bookmark = this.editor.selection.getBookmark( 2, true );
		this.setState( { alignment, bookmark, formats, focusPosition } );
	}

	updateContent() {
		const bookmark = this.editor.selection.getBookmark( 2, true );
		this.savedContent = this.props.value;
		this.setContent( this.savedContent );
		this.editor.selection.moveToBookmark( bookmark );
		// Saving the editor on updates avoid unecessary onChanges calls
		// These calls can make the focus jump

		this.editor.save();
	}

	setContent( content ) {
		if ( ! content ) {
			content = '';
		}

		content = wp.element.renderToString( content );
		this.editor.setContent( content );
	}

	getContent() {
		return nodeListToReact( this.editor.getBody().childNodes || [], createElement );
	}

	focus() {
		const { focus } = this.props;
		if ( focus ) {
			this.editor.focus();
			// Offset = -1 means we should focus the end of the editable
			if ( focus.offset === -1 ) {
				this.editor.selection.select( this.editor.getBody(), true );
				this.editor.selection.collapse( false );
			}
		}
	}

<<<<<<< HEAD
	componentWillUpdate( nextProps ) {
		if ( this.editor && this.props.tagName !== nextProps.tagName ) {
			this.onChange();
			this.editor.destroy();
		}
	}

=======
>>>>>>> d0c34b61
	componentWillUnmount() {
		this.onChange();
	}

	componentDidUpdate( prevProps ) {
		if ( !! this.props.focus && ! prevProps.focus ) {
			this.focus();
		}

		// The savedContent var allows us to avoid updating the content right after an onChange call
		if (
			this.props.tagName === prevProps.tagName &&
			this.props.value !== prevProps.value &&
			this.props.value !== this.savedContent &&
			! isEqual( this.props.value, prevProps.value ) &&
			! isEqual( this.props.value, this.savedContent )
		) {
			this.updateContent();
		}
	}

	isFormatActive( format ) {
		return !! this.state.formats[ format ];
	}

	changeFormats( formats ) {
		if ( this.state.bookmark ) {
			this.editor.selection.moveToBookmark( this.state.bookmark );
		}

		forEach( formats, ( formatValue, format ) => {
			if ( format === 'link' ) {
				if ( formatValue !== undefined ) {
					const anchor = this.editor.dom.getParent( this.editor.selection.getNode(), 'a' );
					if ( ! anchor ) {
						this.editor.formatter.remove( 'link' );
					}
					this.editor.formatter.apply( 'link', { href: formatValue.value }, anchor );
				} else {
					this.editor.execCommand( 'Unlink' );
				}
			} else {
				const isActive = this.isFormatActive( format );
				if ( isActive && ! formatValue ) {
					this.editor.formatter.remove( format );
				} else if ( ! isActive && formatValue ) {
					this.editor.formatter.apply( format );
				}
			}
		} );

		this.setState( {
			formats: merge( {}, this.state.formats, formats )
		} );
	}

	isAlignmentActive( align ) {
		return this.state.alignment === align;
	}

	toggleAlignment( align ) {
		this.editor.focus();

		if ( this.isAlignmentActive( align ) ) {
			this.editor.execCommand( 'JustifyNone' );
		} else {
			this.editor.execCommand( 'Justify' + capitalize( align ) );
		}
	}

	render() {
		const { tagName, style, value, focus, className, showAlignments = false, formattingControls } = this.props;
		const classes = classnames( 'blocks-editable', className );

		// Generating a key that includes `tagName` ensures that if the tag
		// changes, we unmount (+ destroy) the previous TinyMCE element, then
		// mount (+ initialize) a new child element in its place.
		const key = [ 'editor', tagName ].join();

		let element = (
			<TinyMCE
				tagName={ tagName }
				onSetup={ this.onSetup }
				style={ style }
				className={ classes }
				defaultValue={ value }
				key={ key } />
		);

		if ( focus ) {
			element = [
				<Fill name="Formatting.Toolbar" key="fill">
					{ showAlignments &&
						<Toolbar
							controls={ ALIGNMENT_CONTROLS.map( ( control ) => ( {
								...control,
								onClick: () => this.toggleAlignment( control.align ),
								isActive: this.isAlignmentActive( control.align )
							} ) ) } />
					}
					<FormatToolbar
						focusPosition={ this.state.focusPosition }
						formats={ this.state.formats }
						onChange={ this.changeFormats }
						enabledControls={ formattingControls }
					/>
				</Fill>,
				element
			];
		}

		return element;
	}
}<|MERGE_RESOLUTION|>--- conflicted
+++ resolved
@@ -249,16 +249,6 @@
 		}
 	}
 
-<<<<<<< HEAD
-	componentWillUpdate( nextProps ) {
-		if ( this.editor && this.props.tagName !== nextProps.tagName ) {
-			this.onChange();
-			this.editor.destroy();
-		}
-	}
-
-=======
->>>>>>> d0c34b61
 	componentWillUnmount() {
 		this.onChange();
 	}
