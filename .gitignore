--- conflicted
+++ resolved
@@ -1,9 +1,5 @@
 node_modules
 build
-<<<<<<< HEAD
-*.log
-yarn.lock
-=======
 .vscode
 *.log
->>>>>>> 0c5e390e
+yarn.lock