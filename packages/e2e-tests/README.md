--- conflicted
+++ resolved
@@ -21,13 +21,15 @@
 ```bash
 npm install @wordpress/e2e-tests --save-dev
 ```
+<!--
+## Running tests
+ -->
+## テストの実行
 
-<<<<<<< HEAD
 <!--
-=======
-## Running tests
-
 The following commands are available on the Gutenberg repo:
+ -->
+Gutenberg リポジトリでは、以下のコマンドを実行できます。
 
 ```json
 {
@@ -36,33 +38,67 @@
 	"test-e2e:watch": "npm run test-e2e -- --watch",
 }
 ```
+<!--
+### Run all available tests
+ -->
+### すべての実行可能なテストを実行
 
-### Run all available tests
 ```bash
 npm run test-e2e
 ```
+<!--
 ### Run all available tests and listen for changes.
+ -->
+### すべての実行可能なテストを実行し、変更を監視
+
 ```bash
 npm run test-e2e:watch
 ```
+<!--
+### Run a specific test file
+ -->
+### 特定のテストファイルを実行
 
-### Run a specific test file
+<!--
 ```bash
 npm run test-e2e -- packages/e2e-test/<path_to_test_file>
 # Or, in order to watch for changes:
 npm run test-e2e:watch -- packages/e2e-test/<path_to_test_file>
 ```
+ -->
+```bash
+npm run test-e2e -- packages/e2e-test/<path_to_test_file>
+# または、変更を監視するには
+npm run test-e2e:watch -- packages/e2e-test/<path_to_test_file>
+```
+
+<!--
 ### Debugging
+ -->
+### デバッグ
 
+<!--
 Makes e2e tests available to debug in a Chrome Browser.
+ -->
+e2e テストを Chrome ブラウザでデバッグできるようにします。
+
 ```bash
 npm run test-e2e:debug
 ```
+<!--
 After running the command, tests will be available for debugging in Chrome by going to chrome://inspect/#devices and clicking `inspect` under the path to `/test-e2e.js`.
+ -->
+コマンドの実行後、chrome://inspect/#devices にアクセスし、パス `/test-e2e.js` の下にある `inspect` をクリックすると、テストがChromeでデバッグできるようになります。
 
+<!--
 #### Debugging in `vscode`
+ -->
+#### vscode でのデバッグ
 
+<!--
 Debugging in a Chrome browser can be replaced with `vscode`'s debugger by adding the following configuration to `.vscode/launch.json`:
+ -->
+以下の設定を`.vscode/launch.json` に追加することで、Chrome ブラウザでのデバッグを、`vscode` のデバッガに置き換えられます。
 
 ```json
 {
@@ -84,10 +120,12 @@
 		}
 ```
 
+<!--
 This will run jest, targetting the spec file currently open in the editor. `vscode`'s debugger can now be used to add breakpoints and inspect tests as you would in Chrome DevTools.
+ -->
+これにより、エディタで現在開いている spec ファイルをターゲットにして、jest が実行されます。`vscode` デバッガーを使用して、Chrome DevTools のようにブレークポイントを追加したり、テストをチェックできます。
 
-
->>>>>>> 7ab53a9b
+<!--
 **Note**: This package requires Node.js 12.0.0 or later. It is not compatible with older versions.
  -->
 **注意**: このパッケージは Node.js 12.0.0 以降が必要です。古いバージョンと互換性はありません。
