--- conflicted
+++ resolved
@@ -132,14 +132,10 @@
  -->
 これにより、エディタで現在開いている spec ファイルをターゲットにして、jest が実行されます。`vscode` デバッガーを使用して、Chrome DevTools のようにブレークポイントを追加したり、テストをチェックできます。
 
-<<<<<<< HEAD
 <!--
 **Note**: This package requires Node.js 12.0.0 or later. It is not compatible with older versions.
  -->
-**注意**: このパッケージは Node.js 12.0.0 以降が必要です。古いバージョンと互換性はありません。
-=======
-**Note**: This package requires Node.js 14.0.0 or later. It is not compatible with older versions.
->>>>>>> ef6a1245
+**注意**: このパッケージは Node.js 14.0.0 以降が必要です。古いバージョンと互換性はありません。
 
 <!-- 
 ## Contributing to this package
