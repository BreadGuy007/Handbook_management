--- conflicted
+++ resolved
@@ -64,14 +64,17 @@
 
 <br/><br/><p align="center"><img src="https://s.w.org/style/images/codeispoetry.png?1" alt="Code is Poetry." /></p>
 
-<<<<<<< HEAD
 <!--
-=======
 ## Docs & examples
+ -->
+## ドキュメント & サンプル
 
+<!--
 You can browse the components docs and examples at https://wordpress.github.io/gutenberg/
+ -->
+コンポーネントのドキュメントとサンプルは https://wordpress.github.io/gutenberg/ で参照できます。
 
->>>>>>> c3d3d05e
+<!--
 ## Contributing
  -->
 ## コントリビューティング
