--- conflicted
+++ resolved
@@ -1,13 +1,9 @@
 <!--
 # Component Reference
 
-<<<<<<< HEAD
-This packages includes a library of generic WordPress components to be used for creating common UI elements shared between screens and features of the WordPress dashboard.
+This package includes a library of generic WordPress components to be used for creating common UI elements shared between screens and features of the WordPress dashboard.
 -->
 # コンポーネントリファレンス
-=======
-This package includes a library of generic WordPress components to be used for creating common UI elements shared between screens and features of the WordPress dashboard.
->>>>>>> 67428661
 
 このパッケージには、汎用 WordPress コンポーネントライブラリーが含まれています。このコンポーネントを使用すると、画面とWordPress ダッシュボード機能との間で共有される共通 UI 要素を作成できます。
 
