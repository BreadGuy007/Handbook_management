<!-- 
# `wp-env`

`wp-env` lets you easily set up a local WordPress environment for building and testing plugins and themes. It's simple to install and requires no configuration.

## Quick (tl;dr) instructions

Ensure that Docker is running, then:
 -->
# `@wordpress/env`

`wp-env` を使用してプラグインやテーマのビルド用とテスト用の WordPress ローカル環境を簡単にセットアップできます。シンプルにインストールできて構成する必要もありません。

## クイック (tl;dr) インストラクション

Docker が動作していることを確認し、以下のコマンドを実行してください。

```sh
$ cd /path/to/a/wordpress/plugin
$ npm -g i @wordpress/env
$ wp-env start
```

<!-- 
The local environment will be available at http://localhost:8888 (Username: `admin`, Password: `password`).

## Prerequisites

`wp-env` requires Docker to be installed. There are instructions available for installing Docker on [Windows 10 Pro](https://docs.docker.com/docker-for-windows/install/), [all other versions of Windows](https://docs.docker.com/toolbox/toolbox_install_windows/), [macOS](https://docs.docker.com/docker-for-mac/install/), and [Linux](https://docs.docker.com/v17.12/install/linux/docker-ce/ubuntu/#install-using-the-convenience-script).

Node.js and NPM are required. The latest LTS version of Node.js is used to develop `wp-env` and is recommended.
 -->
http://localhost:8888 (ユーザー名: `admin`、パスワード: `password`) でローカル環境が利用できます。

## 前提ソフトウエア

`wp-env` を使用するにはまず Docker をインストールしてください。インストールの詳細については以下の OS ごとのドキュメントを参照してください。[Windows 10 Pro](https://docs.docker.com/docker-for-windows/install/)、[Windows の他のバージョン](https://docs.docker.com/toolbox/toolbox_install_windows/), [macOS](https://docs.docker.com/docker-for-mac/install/)、[Linux](https://docs.docker.com/v17.12/install/linux/docker-ce/ubuntu/#install-using-the-convenience-script)

Node.js と NPM も必要です。`wp-env` の開発には最新の LTS バージョンの Node.js を使用しているため、これを推奨します。

<!-- 
## Installation

### Installation as a global package

After confirming that the prerequisites are installed, you can install `wp-env` globally like so:
 -->
## インストール

### グローバルパッケージとしてのインストール

前提ソフトウエアをインストールを確認できたら、グローバルに `wp-env` をインストールできます。

```sh
$ npm -g i @wordpress/env
```
<!-- 
You're now ready to use `wp-env`!
-->
これで `wp-env` を使うことができます !

<!-- 
### Installation as a local package

If your project already has a package.json, it's also possible to use `wp-env` as a local package. First install `wp-env` locally as a dev dependency:
 -->
### ローカルパッケージとしてのインストール

プロジェクトにすでに package.json がある場合、`wp-env` をローカルパッケージとして使用することもできます。まず `wp-env` を開発依存としてローカルにインストールします。

```sh
$ npm i @wordpress/env --save-dev
```
<!-- 
Then modify your package.json and add an extra command to npm `scripts` (https://docs.npmjs.com/misc/scripts):
 -->
次に package.json を変更し、npm `scripts` (https://docs.npmjs.com/misc/scripts) にコマンドを追加します。

```json
"scripts": {
	"wp-env": "wp-env"
}
```
<!-- 
When installing `wp-env` in this way, all `wp-env` commands detailed in these docs must be prefixed with `npm run`, for example:
 -->
この方法で `wp-env` をインストールした場合、この文書で説明するすべての `wp-env` コマンドの前に `npm run` を追加してください。たとえば

<!-- 
```sh
# You must add another dash to pass the "update" flag to wp-env
$ npm run wp-env start -- --update
```
 -->
```sh
# wp-env に "update" を渡すには別のダッシュ(-)を追加する必要があります。
$ npm run wp-env start -- --update
```

<!-- 
instead of:
 -->
と実行します。以後は次のような形式のみ記述します。

```sh
$ wp-env start --update
```
<!--
## Usage

### Starting the environment

First, ensure that Docker is running. You can do this by clicking on the Docker icon in the system tray or menu bar.

Then, change to a directory that contains a WordPress plugin or theme:
 -->
## 使用方法

### 環境の開始

まず Docker が実行されていることを確認してください。確認するにはシステムトレイ、またはメニューバーの Docker アイコンをクリックします。

次に WordPress プラグインやテーマを含むディレクトリーに移動してください。

```sh
$ cd ~/gutenberg
```
<!-- 
Then, start the local environment:
 -->
ローカル環境を開始します。

```sh
$ wp-env start
```
<!--
Finally, navigate to http://localhost:8888 in your web browser to see WordPress running with the local WordPress plugin or theme running and activated. Default login credentials are username: `admin` password: `password`.

### Stopping the environment

To stop the local environment:
 -->
Web ブラウザーで http://localhost:8888 を開きます。ローカルのプラグインやテーマがインストール、有効化された状態で WordPress が表示されます。デフォルトのログインアカウントはユーザー名 `admin`、パスワード `password` です。

### 環境の停止

ローカル環境を停止するには以下を実行します。

```sh
$ wp-env stop
```

<!-- 
## Troubleshooting common problems

Many common problems can be fixed by running through the following troubleshooting steps in order:

### 1. Check that `wp-env` is running

First, check that `wp-env` is running. One way to do this is to have Docker print a table with the currently running containers:
 -->
## 一般的な問題のトラブルシューティング

以下のトラブルシューティングを順に実行することで多くの一般的な問題を解決できます。

### 1. `wp-env` が動作していることの確認

まず `wp-env` が動作していることを確認します。現在実行中の Docker コンテナ一覧を出力します。

```sh
$ docker ps
```
<!-- 
In this table, by default, you should see three entries: `wordpress` with port 8888, `tests-wordpress` with port 8889 and `mariadb` with port 3306.

### 2. Check the port number

By default `wp-env` uses port 8888, meaning that the local environment will be available at http://localhost:8888.

You can configure the port that `wp-env` uses so that it doesn't clash with another server by specifying the `WP_ENV_PORT` environment variable when starting `wp-env`:
 -->
リストに3つのエントリーが表示されます。ポート 8888 の `wordpress`、ポート 8889 の `tests-wordpress`、ポート 3306 の `mariadb` です。

### 2. ポート番号の確認

デフォルトでは `wp-env` はポート 8888 を使用し、ローカル環境が http://localhost:8888 で利用可能になります。

別のサーバーと衝突しないように `wp-env` の使用するポートを構成できます。`wp-env` を開始する際に `WP_ENV_PORT` 環境変数を指定してください。

```sh
$ WP_ENV_PORT=3333 wp-env start
```

<!-- 
Running `docker ps` and inspecting the `PORTS` column allows you to determine which port `wp-env` is currently using.

You may also specify the port numbers in your `.wp-env.json` file, but the environment variables take precedent.

### 3. Restart `wp-env`

Restarting `wp-env` will restart the underlying Docker containers which can fix many issues.

To restart `wp-env`:
 -->
`docker ps` を実行し `PORTS` 列を参照すると、現在 `wp-env` がどのポートを使用しているかを調べることができます。

`.wp-env.json` ファイル内にポート番号を指定することもできますが、環境変数が指定されるとそちらが優先されます。

### 3. `wp-env` の再起動

`wp-env` を再起動すると、内部で使用される Docker コンテナが再起動され、多くの問題を解消します。

`wp-env` を再起動するには、

```sh
$ wp-env stop
$ wp-env start
```

<!-- 
### 4. Restart Docker

Restarting Docker will restart the underlying Docker containers and volumes which can fix many issues.

To restart Docker:

1. Click on the Docker icon in the system tray or menu bar.
2. Select _Restart_.

Once restarted, start `wp-env` again:
 -->
### 4. Docker の再起動

Docker を再起動すると、内部で使用する Docker コンテナとボリュームが再起動され、多くの問題を解消します。

Docker を再起動するには

1. システムトレイ、または、メニューバーの Docker アイコンをクリックする。
2. _Restart_ を選択する。

Docker の再起動後、`wp-env` を起動します。

```sh
$ wp-env start
```

<!-- 
### 5. Reset the database

Resetting the database which the local environment uses can fix many issues, especially when they are related to the WordPress installation.

To reset the database:

**⚠️ WARNING: This will permanently delete any posts, pages, media, etc. in the local WordPress installation.**
 -->
### 5. データベースのリセット

ローカル環境の使用するデータベースをリセットすると、多くの問題、特に WordPress のインストールに関する問題が解消します。

データベースをリセットするには

**⚠️ 警告: 次のコマンドは、ローカル WordPress 環境内の投稿、ページ、メディア等を完全に削除します。**

```sh
$ wp-env clean all
$ wp-env start
```
<!-- 
### 6. Nuke everything and start again 🔥

When all else fails, you can use `wp-env destroy` to forcibly remove all of the underlying Docker containers and volumes. This will allow you to start from scratch.

To nuke everything:

**⚠️ WARNING: This will permanently delete any posts, pages, media, etc. in the local WordPress installation.**
 -->
### 6. すべてを破壊して、最初からやり直す 🔥

上のすべてがうまくいかない場合、ローカルの Docker コンテナとボリューム、WordPress ディレクトリーを強制的に削除して、ゼロからやり直してみてください。

すべてを破壊するには

**⚠️ 警告: 次のコマンドは、ローカル WordPress 環境内の投稿、ページ、メディア等を完全に削除します。**

```sh
$ wp-env destroy
$ wp-env start
```
<!-- 
### 7. Debug mode and inspecting the generated dockerfile.
 -->
### 7. デバッグモードと生成された docker ファイルの確認
<!-- 
`wp-env` uses docker behind the scenes. Inspecting the generated docker-compose file can help to understand what's going on.

Start `wp-env` in debug mode
 -->
`wp-env` は裏側で docker を使用しています。生成された docker-compose ファイルを調べると何が起きているかを理解できます。

`wp-env` をデバッグモードで開始します。

```sh
wp-env start --debug
```
<<<<<<< HEAD
<!-- 
`wp-env` will output its config which includes `dockerComposeConfigPath`. 
 -->
`wp-env` `dockerComposeConfigPath` を含む構成情報を出力します。 
=======

`wp-env` will output its config which includes `dockerComposeConfigPath`.
>>>>>>> 56de8339

```sh
ℹ Config:
	...
	"dockerComposeConfigPath": "/Users/$USERNAME/.wp-env/5a619d332a92377cd89feb339c67b833/docker-compose.yml",
	...
```

<!-- 
## Command reference

`wp-env` creates generated files in the `wp-env` home directory. By default, this is `~/.wp-env`. The exception is Linux, where files are placed at `~/wp-env` [for compatibility with Snap Packages](https://github.com/WordPress/gutenberg/issues/20180#issuecomment-587046325). The `wp-env` home directory contains a subdirectory for each project named `/$md5_of_project_path`. To change the `wp-env` home directory, set the `WP_ENV_HOME` environment variable. For example, running `WP_ENV_HOME="something" wp-env start` will download the project files to the directory `./something/$md5_of_project_path` (relative to the current directory).
 -->
## コマンドリファレンス

`wp-env` は生成したファイルを `wp-env` ホームディレクトリー、デフォルトでは `~/.wp-env` に置きます。例外は Linux で [Snap パッケージの互換性のため](https://github.com/WordPress/gutenberg/issues/20180#issuecomment-587046325)、ファイルは `~/wp-env` に置かれます。`wp-env` ホームディレクトリーには各プロジェクトのサブディレクトリーが `/$md5_of_project_path` として作成されます。`wp-env` ホームディレクトリーを変更するには、`WP_ENV_HOME` 環境変数を設定してください。例えば `WP_ENV_HOME="something" wp-env start` と実行すると、プロジェクトファイルは現行ディレクトリーからの相対パスでディレクトリー `./something/$md5_of_project_path` にダウンロードされます。

<!-- 
### `wp-env start`

<<<<<<< HEAD
The start command installs and initalizes the WordPress environment, which includes downloading any specified remote sources. By default, `wp-env` will not update or re-configure the environment except when the configuration file changes. Tell `wp-env` to update sources and apply the configuration options again with `wp-env start --update`. This will not overrwrite any existing content.
 -->
### wp-env start

start コマンドは WordPress 環境をインストールし初期化します。これには指定された任意のリモートのソースのダウンロードも含まれます。`wp-env` はデフォルトでは構成ファイルが変更されない限り、環境を更新も再考性もしません。ソースを更新し、構成オプションを再度適用するには `wp-env start --update` を使用してください。既存のコンテンツは上書きされません。
=======
The start command installs and initializes the WordPress environment, which includes downloading any specified remote sources. By default, `wp-env` will not update or re-configure the environment except when the configuration file changes. Tell `wp-env` to update sources and apply the configuration options again with `wp-env start --update`. This will not overwrite any existing content.
>>>>>>> 56de8339

<!--
```sh
wp-env start

Starts WordPress for development on port 8888 (override with WP_ENV_PORT) and
tests on port 8889 (override with WP_ENV_TESTS_PORT). The current working
directory must be a WordPress installation, a plugin, a theme, or contain a
.wp-env.json file. After first install, use the '--update' flag to download updates
to mapped sources and to re-apply WordPress configuration options.

Options:
  --update   Download source updates and apply WordPress configuration.
                                                      [boolean] [default: false]
```
 -->
```sh
wp-env start

WordPress 開発環境をポート 8888 (​http://localhost:8888​) で (ポートは WP_ENV_PORT で指定可)、
テスト環境を 8889 (​http://localhost:8889​) で (ポートは WP_ENV_TESTS_PORT で指定可) 開始します。
コマンドは WordPress インストールディレクトリー、プラグインやテーマのディレクトリー、
または .wp-env.json ファイルのあるディレクトリーで実行する必要があります。最初のインストール後、
'--update' フラグを使用して更新をマップされたソースにダウンロードし、WordPress 構成オプションに
再適用します。

引数:
  --update   ソースの更新をダウンロードし、WordPress 構成に適用する
                                                      [boolean] [デフォルト: false]
```

<!-- 
### `wp-env stop`

```sh
wp-env stop

Stops running WordPress for development and tests and frees the ports.
```
 -->
### wp-env stop

```sh
wp-env stop

実行中の WordPress 開発環境、テスト環境を停止し、ポートを解放します。
```

<!-- 
### `wp-env clean [environment]`

```sh
wp-env clean [environment]

Cleans the WordPress databases.

Positionals:
  environment  Which environments' databases to clean.
            [string] [choices: "all", "development", "tests"] [default: "tests"]
```
 -->
### wp-env clean

```sh
wp-env clean [environment]

WordPress データベースをクリアします。

引数:
  environment  どの環境のデータベースをクリアするか。
            [string] [選択: "all", "development", "tests"] [デフォルト: "tests"]
```

<!-- 
### `wp-env run [container] [command]`

```sh
wp-env run <container> [command..]

Runs an arbitrary command in one of the underlying Docker containers. The
"container" param should reference one of the underlying Docker services like
"development", "tests", or "cli". To run a wp-cli command, use the "cli" or
"tests-cli" service. You can also use this command to open shell sessions like
bash and the WordPress shell in the WordPress instance. For example, `wp-env run
cli bash` will open bash in the development WordPress instance. When using long
commands with arguments and quotation marks, you need to wrap the "command"
param in quotation marks. For example: `wp-env run tests-cli "wp post create
--post_type=page --post_title='Test'"` will create a post on the tests WordPress
instance.

Positionals:
  container  The container to run the command on.            [string] [required]
  command    The command to run.                           [array] [default: []]

Options:
  --help     Show help                                                 [boolean]
  --version  Show version number                                       [boolean]
  --debug    Enable debug output.                     [boolean] [default: false]
```

For example:
 -->
### wp-env run

#### Displaying the users on the development instance:

```sh
wp-env run <container> [command..]

動作している Docker コンテナの任意のコマンドを実行します。たとえば wp cli コマンドを実行する際に便利です。
また bash のようなシェルセッションや、WordPress インスタンス内の WordPress シェルを開くためにも
使用できます。たとえば `wp-env run cli bash` は開発 WordPress インスタンス内で bash を開きます。

引数:
  container  コマンドを実行するコンテナ        [string] [必須]
  command    実行するコマンド                [array] [デフォルト: []]

オプション:
  --help     ヘルプの表示                                              [boolean]
  --version  バージョン番号の表示                                       [boolean]
  --debug    デバッグ出力の有効化                     [boolean] [でファルト: false]
```

例:
```sh
wp-env run cli wp user list
⠏ Running `wp user list` in 'cli'.

ID      user_login      display_name    user_email      user_registered roles
1       admin   admin   wordpress@example.com   2020-03-05 10:45:14     administrator

✔ Ran `wp user list` in 'cli'. (in 2s 374ms)
```

#### Creating a post on the tests instance:

```sh
wp-env run tests-cli "wp post create --post_type=page --post_title='Ready'"

ℹ Starting 'wp post create --post_type=page --post_title='Ready'' on the tests-cli container.

Success: Created post 5.
✔ Ran `wp post create --post_type=page --post_title='Ready'` in 'tests-cli'. (in 3s 293ms)
```

#### Opening the WordPress shell on the tests instance and running PHP commands:

```sh
wp-env run tests-cli wp shell
ℹ Starting 'wp shell' on the tests-cli container. Exit the WordPress shell with ctrl-c.

Starting 31911d623e75f345e9ed328b9f48cff6_mysql_1 ... done
Starting 31911d623e75f345e9ed328b9f48cff6_tests-wordpress_1 ... done
wp> echo( 'hello world!' );
hello world!
wp> ^C
✔ Ran `wp shell` in 'tests-cli'. (in 16s 400ms)
```

<!--
### `wp-env destroy`

```sh
wp-env destroy

Destroy the WordPress environment. Deletes docker containers, volumes, and
networks associated with the WordPress environment and removes local files.
```
 -->
### wp-env destroy

```sh
wp-env destroy

WordPress 環境を破壊します。WordPress 環境と関連する Docker コンテナ、ボリューム、
ネットワークを削除し、ローカルファイルを削除します。
```
<!-- 
### `wp-env logs [environment]`

```sh
wp-env logs

displays PHP and Docker logs for given WordPress environment.

Positionals:
  environment  Which environment to display the logs from.
      [string] [choices: "development", "tests", "all"] [default: "development"]

Options:
  --help     Show help                                                 [boolean]
  --version  Show version number                                       [boolean]
  --debug    Enable debug output.                     [boolean] [default: false]
  --watch    Watch for logs as they happen.            [boolean] [default: true]
```
 -->
### wp-env logs

```sh
wp-env logs [environment]

指定した WordPress 環境の PHP と Docker のログを表示します。

引数:
  environment  どの環境のログを出力するか
      [string] [選択: "development", "tests", "all"] [デフォルト: "development"]

オプション:
  --help     ヘルプの表示                [boolean]
  --version  バージョン番号の表示         [boolean]
  --debug    デバッグ出力の有効化         [boolean] [デフォルト: false]
  --watch    ログをウオッチする          [boolean] [デフォルト: true]
```

<!--
## .wp-env.json

You can customize the WordPress installation, plugins and themes that the development environment will use by specifying a `.wp-env.json` file in the directory that you run `wp-env` from.

`.wp-env.json` supports six fields for options applicable to both the tests and development instances.
 -->
## .wp-env.json

WordPress のインストールや開発環境で使用するプラグインやテーマをカスタマイズできます。`.wp-env.json` ファイルに指定し、同じディレクトリーで `wp-env` を実行してください。

<<<<<<< HEAD
`.wp-env.json` はテストと開発の両方のインスタンスに適用可能なオプションとして、6つのフィールドをサポートします。

<!-- 
| Field        | Type           | Default                                | Description                                                                                                                |
| ------------ | -------------- | -------------------------------------- | -------------------------------------------------------------------------------------------------------------------------- |
| `"core"`     | `string\|null` | `null`                                 | The WordPress installation to use. If `null` is specified, `wp-env` will use the latest production release of WordPress.   |
| `"plugins"`  | `string[]`     | `[]`                                   | A list of plugins to install and activate in the environment.                                                              |
| `"themes"`   | `string[]`     | `[]`                                   | A list of themes to install in the environment. The first theme in the list will be activated.                             |
| `"port"`     | `integer`      | `8888` (`8889` for the tests instance) | The primary port number to use for the installation. You'll access the instance through the port: 'http://localhost:8888'. |
| `"config"`   | `Object`       | See below.                             | Mapping of wp-config.php constants to their desired values.                                                                |
| `"mappings"` | `Object`       | `"{}"`                                 | Mapping of WordPress directories to local directories to be mounted in the WordPress instance.                             |
 -->
| フィールド      | タイプ         | デフォルト                                   | 説明                                                                                                               |
| ------------- | ------------- | ------------------------------------------ | ------------------------------------------------------------------------------------------------------------------------- |
| `"core"`      | `string|null` | `null`                                     | 使用する WordPress のバージョンまたはビルド。`null` の場合、最新リリース版 |
| `"plugins"`   | `string[]`    | `[]`                                       | 環境にインストール、有効化するプラグインのリスト                                                             |
| `"themes"`    | `string[]`    | `[]`                                       | 環境にインストールするテーマのリスト。最初のテーマが有効化される                            |
| `"port"`      | `integer`      | `8888` (テストインスタンスでは `8889`)        | インストールに使用するポート番号。インスタンスには 'http://localhost:8888' でアクセスできる |
| `"config"`    | `Object`      | `"{ WP_DEBUG: true, SCRIPT_DEBUG: true }"` | wp-config.php の定数とその値                                                               |
| `"mappings"`  | `Object`       | `"{}"`                                     | WordPress インスタンス内にマウントされるローカルディレクトリと WordPress ディレクトリのマッピング                                      |

<!--
=======
| Field          | Type           | Default                                | Description                                                                                                                      |
| -------------- | -------------- | -------------------------------------- | -------------------------------------------------------------------------------------------------------------------------------- |
| `"core"`       | `string\|null` | `null`                                 | The WordPress installation to use. If `null` is specified, `wp-env` will use the latest production release of WordPress.         |
| `"phpVersion"` | `string\|null` | `null`                                 | The PHP version to use. If `null` is specified, `wp-env` will use the default version used with production release of WordPress. |
| `"plugins"`    | `string[]`     | `[]`                                   | A list of plugins to install and activate in the environment.                                                                    |
| `"themes"`     | `string[]`     | `[]`                                   | A list of themes to install in the environment.                                                                                  |
| `"port"`       | `integer`      | `8888` (`8889` for the tests instance) | The primary port number to use for the installation. You'll access the instance through the port: 'http://localhost:8888'.       |
| `"config"`     | `Object`       | See below.                             | Mapping of wp-config.php constants to their desired values.                                                                      |
| `"mappings"`   | `Object`       | `"{}"`                                 | Mapping of WordPress directories to local directories to be mounted in the WordPress instance.                                   |

>>>>>>> 56de8339
_Note: the port number environment variables (`WP_ENV_PORT` and `WP_ENV_TESTS_PORT`) take precedent over the .wp-env.json values._

Several types of strings can be passed into the `core`, `plugins`, `themes`, and `mappings` fields.
 -->
_注意: ポート番号に関する環境変数 (`WP_ENV_PORT` と `WP_ENV_TESTS_PORT`) は .wp-env.json の値に優先します。_

`core`、`plugins`、`themes`、`mappings` フィールドに指定できる文字列のタイプを以下に示します。

<!-- 
| Type              | Format                        | Example(s)                                               |
| ----------------- | ----------------------------- | -------------------------------------------------------- |
| Relative path     | `.<path>\|~<path>`            | `"./a/directory"`, `"../a/directory"`, `"~/a/directory"` |
| Absolute path     | `/<path>\|<letter>:\<path>`   | `"/a/directory"`, `"C:\\a\\directory"`                   |
| GitHub repository | `<owner>/<repo>[#<ref>]`      | `"WordPress/WordPress"`, `"WordPress/gutenberg#master"`  |
| ZIP File          | `http[s]://<host>/<path>.zip` | `"https://wordpress.org/wordpress-5.4-beta2.zip"`        |
 -->
| タイプ             | 形式                           | 例                                                       |
| ----------------- | ----------------------------- | -------------------------------------------------------- |
| 相対パス     | `.<path>|~<path>`             | `"./a/directory"`, `"../a/directory"`, `"~/a/directory"` |
| 絶対パス     | `/<path>|<letter>:\<path>`    | `"/a/directory"`, `"C:\\a\\directory"`                   |
| GitHub リポジトリ | `<owner>/<repo>[#<ref>]`      | `"WordPress/WordPress"`, `"WordPress/gutenberg#master"`  |
| ZIP ファイル          | `http[s]://<host>/<path>.zip` | `"https://wordpress.org/wordpress-5.4-beta2.zip"`        |

<!-- 
Remote sources will be downloaded into a temporary directory located in `~/.wp-env`.
 -->
リモートのソースは `~/.wp-env` 内の一時ディレクトリーにダウンロードされます。

<!-- 
Additionally, the key `env` is available to override any of the above options on an individual-environment basis. For example, take the following `.wp-env.json` file:
 -->
さらにキー `env` は上の任意のオプションを個々の環境ごとに上書きできます。たとえば次の `.wp-env.json` ファイルでは

```json
{
	"plugins": [ "." ],
	"config": {
		"KEY_1": true,
		"KEY_2": false
	},
	"env": {
		"development": {
			"themes": [ "./one-theme" ]
		},
		"tests": {
			"config": {
				"KEY_1": false
			},
			"port": 3000
		}
	}
}
```
<!-- 
On the development instance, `cwd` will be mapped as a plugin, `one-theme` will be mapped as a theme, KEY_1 will be set to true, and KEY_2 will be set to false. Also note that the default port, 8888, will be used as well.
 -->
development インスタンスでは、`cwd` がプラグインに、`one-theme` がテーマにマップされ、KEY_1 が true に、KEY_2 が false に設定されます。デフォルトのポートは引き続き 8888 が使用されます。

<<<<<<< HEAD
<!-- 
On the tests instance, `cwd` is still mapped as a plugin, but no theme is mapped. Additionaly, while KEY_2 is still set to false, KEY_1 is overriden and set to false. 3000 overrides the default port as well.

This gives you a lot of power to change the options appliciable to each environment.
 -->
tests インスタンスでは、`cwd` がプラグインマップされますがテーマのマップはありません。また KEY_2 は false のままですが、KEY_1 は false で、デフォルトのポートは 3000 で上書きされます。
=======
On the tests instance, `cwd` is still mapped as a plugin, but no theme is mapped. Additionally, while KEY_2 is still set to false, KEY_1 is overridden and set to false. 3000 overrides the default port as well.

This gives you a lot of power to change the options applicable to each environment.
>>>>>>> 56de8339

この強力な機能により環境ごとにオプションを変更できます。

## .wp-env.override.json
<!-- 
Any fields here will take precedence over .wp-env.json. This file is useful when ignored from version control, to persist local development overrides. Note that options like `plugins` and `themes` are not merged. As a result, if you set `plugins` in your override file, this will override all of the plugins listed in the base-level config. The only keys which are merged are `config` and `mappings`. This means that you can set your own wp-config values without losing any of the default values.
 -->
このファイルのフィールド値は、.wp-env.json の値よりも優先されます。このファイルをバージョンコントロールの対象外とすると、常に希望のローカル環境で上書きできて便利です。注意: `plugins` や `themes` などのオプションはマージされません。結果として .wp-env.override.json ファイル内で `plugins` を設定すると、ベースレベルの構成でリストされたすべてのプラウグインを上書きします。マージされるキーは `config` と `mappings` のみです。すなわちデフォルト値を失うこと無く自身の wp-config 値を設定できます。

<!-- 
## Default wp-config values.
 -->
## デフォルト wp-config 値

<!-- 
On the development instance, these wp-config values are defined by default:
 -->
development インスタンスでは次の wp-config 値がデフォルトとして定義されます。

```
WP_DEBUG: true,
SCRIPT_DEBUG: true,
WP_PHP_BINARY: 'php',
WP_TESTS_EMAIL: 'admin@example.org',
WP_TESTS_TITLE: 'Test Blog',
WP_TESTS_DOMAIN: 'http://localhost',
WP_SITEURL: 'http://localhost',
WP_HOME: 'http://localhost',
```
<!-- 
On the test instance, all of the above are still defined, but `WP_DEBUG` and `SCRIPT_DEBUG` are set to false.

Additionally, the values referencing a URL include the specified port for the given environment. So if you set `testsPort: 3000, port: 2000`, `WP_HOME` (for example) will be `http://localhost:3000` on the tests instance and `http://localhost:2000` on the development instance.
 -->
tests インスタンスでは同じすべての値が定義されますが、`WP_DEBUG` と `SCRIPT_DEBUG` は false に設定されます。

また URL を参照する値には環境で指定されたポート番号が含まれます。たとえば `testsPort: 3000, port: 2000` を設定すると、`WP_HOME` は tests インスタンスでは `http://localhost:3000`、development インスタンスでは `http://localhost:2000` になります。

<!-- 
### Examples

#### Latest production WordPress + current directory as a plugin

This is useful for plugin development.
 -->
### 例

#### 最新のリリース版 WordPress + 現行ディレクトリーのプラグインをインストールし有効化

この設定はプラグイン開発時に便利です。

```json
{
	"core": null,
	"plugins": [ "." ]
}
```

<!-- 
#### Latest development WordPress + current directory as a plugin

This is useful for plugin development when upstream Core changes need to be tested.
 -->
#### 最新の開発版 WordPress + 現行ディレクトリーのプラグインをインストール

この設定はプラグイン開発時に、最新のコアの変更の影響を見る上で便利です。

```json
{
	"core": "WordPress/WordPress#master",
	"plugins": [ "." ]
}
```
<!-- 
#### Local `wordpress-develop` + current directory as a plugin

This is useful for working on plugins and WordPress Core at the same time.
 -->
#### ローカルの `wordpress-develop` + 現行ディレクトリーのプラグインをインストール

プラグインと WordPress コアで同時に作業する場合に便利です。

```json
{
	"core": "../wordpress-develop/build",
	"plugins": [ "." ]
}
```
<!-- 
#### A complete testing environment

This is useful for integration testing: that is, testing how old versions of WordPress and different combinations of plugins and themes impact each other.
 -->
#### 完全なテスト環境

インテグレショーンテストで便利です。古いバージョンの WordPress と異なるプラグインの組み合わせで互いに与える影響をテストできます。

```json
{
	"core": "WordPress/WordPress#5.2.0",
	"plugins": [ "WordPress/wp-lazy-loading", "WordPress/classic-editor" ],
	"themes": [ "WordPress/theme-experiments" ]
}
```
<!-- 
#### Add mu-plugins and other mapped directories

<<<<<<< HEAD
You can add mu-plugins via the mapping config. The mapping config also allows you to mount a directory to any location in the wordpress install, so you could even mount a subdirectory. Note here that theme-1, will not be activated, despite being the "first" mapped theme.
 -->
#### mu-plugins とマッピングディレクトリの追加

マッピング構成を使用して mu-plugins を追加できます。マッピング構成を使用すると、WordPress インストール内の任意の場所にディレクトリをマウントできます。サブディレクトリにマウントすることも可能です。ただし以下の例で theme-1 は「最初」のマップされたテーマですが、有効化されないことに注意してください。
=======
You can add mu-plugins via the mapping config. The mapping config also allows you to mount a directory to any location in the wordpress install, so you could even mount a subdirectory. Note here that theme-1, will not be activated.
>>>>>>> 56de8339

```json
{
	"plugins": [ "." ],
	"mappings": {
		"wp-content/mu-plugins": "./path/to/local/mu-plugins",
		"wp-content/themes": "./path/to/local/themes",
		"wp-content/themes/specific-theme": "./path/to/local/theme-1"
	}
}
```
<!-- 
#### Avoid activating plugins or themes on the instance

<<<<<<< HEAD
Since all plugins in the `plugins` key are activated by default, you should use the `mappings` key to avoid this behavior. This might be helpful if you have a test plugin that should not be activated all the time. The same applies for a theme which should not be activated.
 -->
#### インスタンスのプラグインやテーマを有効化しない

デフォルトでは `plugins` キーのすべてのプラグインは有効化されます。この動きを避けるには `mappings` キーを使用してください。この方法は常には有効化すべきでない、テスト用のプラグインがある場合に便利です。同じことは有効化すべきでないテーマにも当てはまります。
=======
Since all plugins in the `plugins` key are activated by default, you should use the `mappings` key to avoid this behavior. This might be helpful if you have a test plugin that should not be activated all the time.
>>>>>>> 56de8339

```json
{
	"plugins": [ "." ],
	"mappings": {
		"wp-content/plugins/my-test-plugin": "./path/to/test/plugin"
	}
}
```

<!-- 
#### Map a plugin only in the tests environment

If you need a plugin active in one environment but not the other, you can use `env.<envName>` to set options specific to one environment. Here, we activate cwd and a test plugin on the tests instance. This plugin is not activated on any other instances.
 -->
#### テスト環境にのみプラグインをマップする

1つの環境でのみプラグインを有効化し、他の環境では有効化しない場合、`env.<envName>` を使用して1つの環境でのみオプションを設定できます。ここではテストインスタンスでのみ現行ディレクトリとテストプラグインを有効化しています。他のインスタンスではプラグインは有効化されません。

```json
{
	"plugins": [ "." ],
	"env": {
		"tests": {
			"plugins": [ ".", "path/to/test/plugin" ]
		}
	}
}
```

<!--
#### Custom Port Numbers

You can tell `wp-env` to use a custom port number so that your instance does not conflict with other `wp-env` instances.
 -->
#### カスタムポート番号

`wp-env` にカスタムポート番号を指定することで、他の `wp-env` インスタンスとの衝突を避けられます。

```json
{
	"plugins": [ "." ],
	"port": 4013,
	"env": {
		"tests": {
			"port": 4012
		}
	}
}
```

<<<<<<< HEAD
[原文](https://github.com/WordPress/gutenberg/blob/master/packages/env/README.md)
=======
#### Specific PHP Version

You can tell `wp-env` to use a specific PHP version for compatibility and testing. This can also be set via the environment variable `WP_ENV_PHP_VERSION`.

```json
{
	"phpVersion": "7.2",
	"plugins": [ "." ]
}
```
>>>>>>> 56de8339

<br/><br/><p align="center"><img src="https://s.w.org/style/images/codeispoetry.png?1" alt="Code is Poetry." /></p><|MERGE_RESOLUTION|>--- conflicted
+++ resolved
@@ -179,7 +179,7 @@
 
 You can configure the port that `wp-env` uses so that it doesn't clash with another server by specifying the `WP_ENV_PORT` environment variable when starting `wp-env`:
  -->
-リストに3つのエントリーが表示されます。ポート 8888 の `wordpress`、ポート 8889 の `tests-wordpress`、ポート 3306 の `mariadb` です。
+リストにはデフォルトで3つのエントリーが表示されます。ポート 8888 の `wordpress`、ポート 8889 の `tests-wordpress`、ポート 3306 の `mariadb` です。
 
 ### 2. ポート番号の確認
 
@@ -276,7 +276,7 @@
  -->
 ### 6. すべてを破壊して、最初からやり直す 🔥
 
-上のすべてがうまくいかない場合、ローカルの Docker コンテナとボリューム、WordPress ディレクトリーを強制的に削除して、ゼロからやり直してみてください。
+上のすべてがうまくいかない場合、`wp-env destroy` を使用してローカルの Docker コンテナとボリュームを強制的に削除できます。ゼロからやり直すことができます。
 
 すべてを破壊するには
 
@@ -302,15 +302,10 @@
 ```sh
 wp-env start --debug
 ```
-<<<<<<< HEAD
-<!-- 
-`wp-env` will output its config which includes `dockerComposeConfigPath`. 
+<!-- 
+`wp-env` will output its config which includes `dockerComposeConfigPath`.
  -->
 `wp-env` `dockerComposeConfigPath` を含む構成情報を出力します。 
-=======
-
-`wp-env` will output its config which includes `dockerComposeConfigPath`.
->>>>>>> 56de8339
 
 ```sh
 ℹ Config:
@@ -331,15 +326,11 @@
 <!-- 
 ### `wp-env start`
 
-<<<<<<< HEAD
-The start command installs and initalizes the WordPress environment, which includes downloading any specified remote sources. By default, `wp-env` will not update or re-configure the environment except when the configuration file changes. Tell `wp-env` to update sources and apply the configuration options again with `wp-env start --update`. This will not overrwrite any existing content.
+The start command installs and initializes the WordPress environment, which includes downloading any specified remote sources. By default, `wp-env` will not update or re-configure the environment except when the configuration file changes. Tell `wp-env` to update sources and apply the configuration options again with `wp-env start --update`. This will not overwrite any existing content.
  -->
 ### wp-env start
 
 start コマンドは WordPress 環境をインストールし初期化します。これには指定された任意のリモートのソースのダウンロードも含まれます。`wp-env` はデフォルトでは構成ファイルが変更されない限り、環境を更新も再考性もしません。ソースを更新し、構成オプションを再度適用するには `wp-env start --update` を使用してください。既存のコンテンツは上書きされません。
-=======
-The start command installs and initializes the WordPress environment, which includes downloading any specified remote sources. By default, `wp-env` will not update or re-configure the environment except when the configuration file changes. Tell `wp-env` to update sources and apply the configuration options again with `wp-env start --update`. This will not overwrite any existing content.
->>>>>>> 56de8339
 
 <!--
 ```sh
@@ -444,14 +435,18 @@
  -->
 ### wp-env run
 
-#### Displaying the users on the development instance:
-
 ```sh
 wp-env run <container> [command..]
 
-動作している Docker コンテナの任意のコマンドを実行します。たとえば wp cli コマンドを実行する際に便利です。
+動作している Docker コンテナ内で任意のコマンドを実行します。
+"container" パラメータは Docker サービス "development"、"tests"、"cli"の1つを指定する必要が
+あります。wp-cli コマンドを実行するには "cli" または "tests-cli" サービスを使用してください。
 また bash のようなシェルセッションや、WordPress インスタンス内の WordPress シェルを開くためにも
 使用できます。たとえば `wp-env run cli bash` は開発 WordPress インスタンス内で bash を開きます。
+引数や引用符を含む長いコマンドを使用する場合には、"command" パラメータ全体を引用符で囲む必要が
+あります。例えば `wp-env run tests-cli "wp post create
+--post_type=page --post_title='Test'"` は  WordPress インスタンス "tests" に投稿を
+作成します。
 
 引数:
   container  コマンドを実行するコンテナ        [string] [必須]
@@ -464,6 +459,12 @@
 ```
 
 例:
+
+<!-- 
+#### Displaying the users on the development instance:
+ -->
+#### development インスタンス上のユーザーの表示
+
 ```sh
 wp-env run cli wp user list
 ⠏ Running `wp user list` in 'cli'.
@@ -473,8 +474,10 @@
 
 ✔ Ran `wp user list` in 'cli'. (in 2s 374ms)
 ```
-
+<!-- 
 #### Creating a post on the tests instance:
+ -->
+#### tests インスタンスで投稿を作成
 
 ```sh
 wp-env run tests-cli "wp post create --post_type=page --post_title='Ready'"
@@ -484,8 +487,10 @@
 Success: Created post 5.
 ✔ Ran `wp post create --post_type=page --post_title='Ready'` in 'tests-cli'. (in 3s 293ms)
 ```
-
+<!-- 
 #### Opening the WordPress shell on the tests instance and running PHP commands:
+ -->
+#### tests インスタンスで WordPress シェルを開き、PHP コマンドを実行
 
 ```sh
 wp-env run tests-cli wp shell
@@ -565,30 +570,12 @@
 
 WordPress のインストールや開発環境で使用するプラグインやテーマをカスタマイズできます。`.wp-env.json` ファイルに指定し、同じディレクトリーで `wp-env` を実行してください。
 
-<<<<<<< HEAD
+
+
+
 `.wp-env.json` はテストと開発の両方のインスタンスに適用可能なオプションとして、6つのフィールドをサポートします。
 
 <!-- 
-| Field        | Type           | Default                                | Description                                                                                                                |
-| ------------ | -------------- | -------------------------------------- | -------------------------------------------------------------------------------------------------------------------------- |
-| `"core"`     | `string\|null` | `null`                                 | The WordPress installation to use. If `null` is specified, `wp-env` will use the latest production release of WordPress.   |
-| `"plugins"`  | `string[]`     | `[]`                                   | A list of plugins to install and activate in the environment.                                                              |
-| `"themes"`   | `string[]`     | `[]`                                   | A list of themes to install in the environment. The first theme in the list will be activated.                             |
-| `"port"`     | `integer`      | `8888` (`8889` for the tests instance) | The primary port number to use for the installation. You'll access the instance through the port: 'http://localhost:8888'. |
-| `"config"`   | `Object`       | See below.                             | Mapping of wp-config.php constants to their desired values.                                                                |
-| `"mappings"` | `Object`       | `"{}"`                                 | Mapping of WordPress directories to local directories to be mounted in the WordPress instance.                             |
- -->
-| フィールド      | タイプ         | デフォルト                                   | 説明                                                                                                               |
-| ------------- | ------------- | ------------------------------------------ | ------------------------------------------------------------------------------------------------------------------------- |
-| `"core"`      | `string|null` | `null`                                     | 使用する WordPress のバージョンまたはビルド。`null` の場合、最新リリース版 |
-| `"plugins"`   | `string[]`    | `[]`                                       | 環境にインストール、有効化するプラグインのリスト                                                             |
-| `"themes"`    | `string[]`    | `[]`                                       | 環境にインストールするテーマのリスト。最初のテーマが有効化される                            |
-| `"port"`      | `integer`      | `8888` (テストインスタンスでは `8889`)        | インストールに使用するポート番号。インスタンスには 'http://localhost:8888' でアクセスできる |
-| `"config"`    | `Object`      | `"{ WP_DEBUG: true, SCRIPT_DEBUG: true }"` | wp-config.php の定数とその値                                                               |
-| `"mappings"`  | `Object`       | `"{}"`                                     | WordPress インスタンス内にマウントされるローカルディレクトリと WordPress ディレクトリのマッピング                                      |
-
-<!--
-=======
 | Field          | Type           | Default                                | Description                                                                                                                      |
 | -------------- | -------------- | -------------------------------------- | -------------------------------------------------------------------------------------------------------------------------------- |
 | `"core"`       | `string\|null` | `null`                                 | The WordPress installation to use. If `null` is specified, `wp-env` will use the latest production release of WordPress.         |
@@ -598,8 +585,18 @@
 | `"port"`       | `integer`      | `8888` (`8889` for the tests instance) | The primary port number to use for the installation. You'll access the instance through the port: 'http://localhost:8888'.       |
 | `"config"`     | `Object`       | See below.                             | Mapping of wp-config.php constants to their desired values.                                                                      |
 | `"mappings"`   | `Object`       | `"{}"`                                 | Mapping of WordPress directories to local directories to be mounted in the WordPress instance.                                   |
-
->>>>>>> 56de8339
+ -->
+| フィールド      | タイプ         | デフォルト                                   | 説明                                                                                                               |
+| ------------- | ------------- | ------------------------------------------ | ------------------------------------------------------------------------------------------------------------------------- |
+| `"core"`      | `string|null` | `null`                                     | 使用する WordPress のバージョンまたはビルド。`null` の場合、最新リリース版 |
+| `"phpVersion"` | `string\|null` | `null`                                 | 使用する PHP のバージョン。`null` が指定されると `wp-env` は WordPress の製品版リリースで使用されるデフォルトバージョンを使用する。|
+| `"plugins"`   | `string[]`    | `[]`                                       | 環境にインストール、有効化するプラグインのリスト                                                             |
+| `"themes"`    | `string[]`    | `[]`                                       | 環境にインストールするテーマのリスト                            |
+| `"port"`      | `integer`      | `8888` (テストインスタンスでは `8889`)        | インストールに使用するポート番号。インスタンスには 'http://localhost:8888' でアクセスできる |
+| `"config"`    | `Object`      | 以下を参照                                    | wp-config.php の定数とその値のマッピング                                                               |
+| `"mappings"`  | `Object`       | `"{}"`                                     | WordPress インスタンス内にマウントされるローカルディレクトリと WordPress ディレクトリのマッピング                                      |
+
+<!--
 _Note: the port number environment variables (`WP_ENV_PORT` and `WP_ENV_TESTS_PORT`) take precedent over the .wp-env.json values._
 
 Several types of strings can be passed into the `core`, `plugins`, `themes`, and `mappings` fields.
@@ -658,18 +655,14 @@
  -->
 development インスタンスでは、`cwd` がプラグインに、`one-theme` がテーマにマップされ、KEY_1 が true に、KEY_2 が false に設定されます。デフォルトのポートは引き続き 8888 が使用されます。
 
-<<<<<<< HEAD
-<!-- 
-On the tests instance, `cwd` is still mapped as a plugin, but no theme is mapped. Additionaly, while KEY_2 is still set to false, KEY_1 is overriden and set to false. 3000 overrides the default port as well.
-
-This gives you a lot of power to change the options appliciable to each environment.
+
+
+<!-- 
+On the tests instance, `cwd` is still mapped as a plugin, but no theme is mapped. Additionally, while KEY_2 is still set to false, KEY_1 is overridden and set to false. 3000 overrides the default port as well.
+
+This gives you a lot of power to change the options applicable to each environment.
  -->
 tests インスタンスでは、`cwd` がプラグインマップされますがテーマのマップはありません。また KEY_2 は false のままですが、KEY_1 は false で、デフォルトのポートは 3000 で上書きされます。
-=======
-On the tests instance, `cwd` is still mapped as a plugin, but no theme is mapped. Additionally, while KEY_2 is still set to false, KEY_1 is overridden and set to false. 3000 overrides the default port as well.
-
-This gives you a lot of power to change the options applicable to each environment.
->>>>>>> 56de8339
 
 この強力な機能により環境ごとにオプションを変更できます。
 
@@ -777,15 +770,11 @@
 <!-- 
 #### Add mu-plugins and other mapped directories
 
-<<<<<<< HEAD
-You can add mu-plugins via the mapping config. The mapping config also allows you to mount a directory to any location in the wordpress install, so you could even mount a subdirectory. Note here that theme-1, will not be activated, despite being the "first" mapped theme.
+You can add mu-plugins via the mapping config. The mapping config also allows you to mount a directory to any location in the wordpress install, so you could even mount a subdirectory. Note here that theme-1, will not be activated.
  -->
 #### mu-plugins とマッピングディレクトリの追加
 
-マッピング構成を使用して mu-plugins を追加できます。マッピング構成を使用すると、WordPress インストール内の任意の場所にディレクトリをマウントできます。サブディレクトリにマウントすることも可能です。ただし以下の例で theme-1 は「最初」のマップされたテーマですが、有効化されないことに注意してください。
-=======
-You can add mu-plugins via the mapping config. The mapping config also allows you to mount a directory to any location in the wordpress install, so you could even mount a subdirectory. Note here that theme-1, will not be activated.
->>>>>>> 56de8339
+マッピング構成を使用して mu-plugins を追加できます。マッピング構成を使用すると、WordPress インストール内の任意の場所にディレクトリをマウントできます。サブディレクトリにマウントすることも可能です。ただし theme-1 は有効化されないことに注意してください。
 
 ```json
 {
@@ -800,15 +789,11 @@
 <!-- 
 #### Avoid activating plugins or themes on the instance
 
-<<<<<<< HEAD
-Since all plugins in the `plugins` key are activated by default, you should use the `mappings` key to avoid this behavior. This might be helpful if you have a test plugin that should not be activated all the time. The same applies for a theme which should not be activated.
+Since all plugins in the `plugins` key are activated by default, you should use the `mappings` key to avoid this behavior. This might be helpful if you have a test plugin that should not be activated all the time.
  -->
 #### インスタンスのプラグインやテーマを有効化しない
 
-デフォルトでは `plugins` キーのすべてのプラグインは有効化されます。この動きを避けるには `mappings` キーを使用してください。この方法は常には有効化すべきでない、テスト用のプラグインがある場合に便利です。同じことは有効化すべきでないテーマにも当てはまります。
-=======
-Since all plugins in the `plugins` key are activated by default, you should use the `mappings` key to avoid this behavior. This might be helpful if you have a test plugin that should not be activated all the time.
->>>>>>> 56de8339
+デフォルトでは `plugins` キーのすべてのプラグインは有効化されます。この動きを避けるには `mappings` キーを使用してください。この方法は常には有効化すべきでない、テスト用のプラグインがある場合に便利です。
 
 ```json
 {
@@ -859,13 +844,15 @@
 	}
 }
 ```
-
-<<<<<<< HEAD
-[原文](https://github.com/WordPress/gutenberg/blob/master/packages/env/README.md)
-=======
+<!-- 
 #### Specific PHP Version
-
+ -->
+#### PHP バージョンの指定
+
+<!-- 
 You can tell `wp-env` to use a specific PHP version for compatibility and testing. This can also be set via the environment variable `WP_ENV_PHP_VERSION`.
+ -->
+互換性やテストのため、`wp-env` では特定の PHP バージョンを使用できます。これは環境変数 `WP_ENV_PHP_VERSION` からでも設定できます。
 
 ```json
 {
@@ -873,6 +860,7 @@
 	"plugins": [ "." ]
 }
 ```
->>>>>>> 56de8339
+
+[原文](https://github.com/WordPress/gutenberg/blob/master/packages/env/README.md)
 
 <br/><br/><p align="center"><img src="https://s.w.org/style/images/codeispoetry.png?1" alt="Code is Poetry." /></p>