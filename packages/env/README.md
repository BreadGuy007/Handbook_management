--- conflicted
+++ resolved
@@ -868,7 +868,10 @@
 
 プラグインと WordPress コアで同時に作業する場合に便利です。
 
+<!-- 
 If you are running a _build_ of `wordpress-develop`, point `core` to the `build` directory.
+ -->
+`wordpress-develop` の _build_ を実行している場合は、`core` を `build` ディレクトリに指定します。
 
 ```json
 {
@@ -876,11 +879,10 @@
 	"plugins": [ "." ]
 }
 ```
-<<<<<<< HEAD
-<!--
-=======
-
+<!-- 
 If you are running `wordpress-develop` in a dev mode (e.g. the watch command `dev` or the dev build `build:dev`), then point `core` to the `src` directory.
+ -->
+もし、`wordpress-develop` を dev モード（例: watch コマンド `dev` や dev ビルド `build:dev`）で実行している場合は、`core` を `src` ディレクトリに指定します。
 
 ```json
 {
@@ -889,7 +891,7 @@
 }
 ```
 
->>>>>>> f3b562d5
+<!--
 #### A complete testing environment
 
 This is useful for integration testing: that is, testing how old versions of WordPress and different combinations of plugins and themes impact each other.
