<!--
# `wp-env`

`wp-env` lets you easily set up a local WordPress environment for building and testing plugins and themes. It's simple to install and requires no configuration.

## Quick (tl;dr) instructions

Ensure that Docker is running, then:
 -->
# `@wordpress/env`

`wp-env` を使用してプラグインやテーマのビルド用とテスト用の WordPress ローカル環境を簡単にセットアップできます。シンプルにインストールできて構成する必要もありません。

## クイック (tl;dr) インストラクション

Docker が動作していることを確認し、以下のコマンドを実行してください。

```sh
$ cd /path/to/a/wordpress/plugin
$ npm -g i @wordpress/env
$ wp-env start
```

<!--
The local environment will be available at http://localhost:8888 (Username: `admin`, Password: `password`).

## Prerequisites

`wp-env` requires Docker to be installed. There are instructions available for installing Docker on [Windows 10 Pro](https://docs.docker.com/docker-for-windows/install/), [all other versions of Windows](https://docs.docker.com/toolbox/toolbox_install_windows/), [macOS](https://docs.docker.com/docker-for-mac/install/), and [Linux](https://docs.docker.com/v17.12/install/linux/docker-ce/ubuntu/#install-using-the-convenience-script).

Node.js and NPM are required. The latest LTS version of Node.js is used to develop `wp-env` and is recommended.
 -->
http://localhost:8888 (ユーザー名: `admin`、パスワード: `password`) でローカル環境が利用できます。

## 前提ソフトウエア

`wp-env` を使用するにはまず Docker をインストールしてください。インストールの詳細については以下の OS ごとのドキュメントを参照してください。[Windows 10 Pro](https://docs.docker.com/docker-for-windows/install/)、[Windows の他のバージョン](https://docs.docker.com/toolbox/toolbox_install_windows/), [macOS](https://docs.docker.com/docker-for-mac/install/)、[Linux](https://docs.docker.com/v17.12/install/linux/docker-ce/ubuntu/#install-using-the-convenience-script)

Node.js と NPM も必要です。`wp-env` の開発には最新の LTS バージョンの Node.js を使用しているため、これを推奨します。

<!--
## Installation

### Installation as a global package

After confirming that the prerequisites are installed, you can install `wp-env` globally like so:
 -->
## インストール

### グローバルパッケージとしてのインストール

前提ソフトウエアをインストールを確認できたら、グローバルに `wp-env` をインストールできます。

```sh
$ npm -g i @wordpress/env
```
<!--
You're now ready to use `wp-env`!
-->
これで `wp-env` を使うことができます !

<!--
### Installation as a local package

If your project already has a package.json, it's also possible to use `wp-env` as a local package. First install `wp-env` locally as a dev dependency:
 -->
### ローカルパッケージとしてのインストール

プロジェクトにすでに package.json がある場合、`wp-env` をローカルパッケージとして使用することもできます。まず `wp-env` を開発依存としてローカルにインストールします。

```sh
$ npm i @wordpress/env --save-dev
```
<!--
Then modify your package.json and add an extra command to npm `scripts` (https://docs.npmjs.com/misc/scripts):
 -->
次に package.json を変更し、npm `scripts` (https://docs.npmjs.com/misc/scripts) にコマンドを追加します。

```json
"scripts": {
	"wp-env": "wp-env"
}
```
<!--
When installing `wp-env` in this way, all `wp-env` commands detailed in these docs must be prefixed with `npm run`, for example:
 -->
この方法で `wp-env` をインストールした場合、この文書で説明するすべての `wp-env` コマンドの前に `npm run` を追加してください。たとえば

<!--
```sh
# You must add another double dash to pass the "update" flag to wp-env
$ npm run wp-env start -- --update
```
 -->
```sh
# wp-env に "update" を渡すには別の二重ダッシュ(-)を追加する必要があります。
$ npm run wp-env start -- --update
```

<!--
instead of:
 -->
と実行します。以後は次のような形式のみ記述します。

```sh
$ wp-env start --update
```
<!--
## Usage

### Starting the environment

First, ensure that Docker is running. You can do this by clicking on the Docker icon in the system tray or menu bar.

Then, change to a directory that contains a WordPress plugin or theme:
 -->
## 使用方法

### 環境の開始

まず Docker が実行されていることを確認してください。確認するにはシステムトレイ、またはメニューバーの Docker アイコンをクリックします。

次に WordPress プラグインやテーマを含むディレクトリーに移動してください。

```sh
$ cd ~/gutenberg
```
<!--
Then, start the local environment:
 -->
ローカル環境を開始します。

```sh
$ wp-env start
```
<!--
Finally, navigate to http://localhost:8888 in your web browser to see WordPress running with the local WordPress plugin or theme running and activated. Default login credentials are username: `admin` password: `password`.

### Stopping the environment

To stop the local environment:
 -->
Web ブラウザーで http://localhost:8888 を開きます。ローカルのプラグインやテーマがインストール、有効化された状態で WordPress が表示されます。デフォルトのログインアカウントはユーザー名 `admin`、パスワード `password` です。

### 環境の停止

ローカル環境を停止するには以下を実行します。

```sh
$ wp-env stop
```

<!--
## Troubleshooting common problems

Many common problems can be fixed by running through the following troubleshooting steps in order:

### 1. Check that `wp-env` is running

First, check that `wp-env` is running. One way to do this is to have Docker print a table with the currently running containers:
 -->
## 一般的な問題のトラブルシューティング

以下のトラブルシューティングを順に実行することで多くの一般的な問題を解決できます。

### 1. `wp-env` が動作していることの確認

まず `wp-env` が動作していることを確認します。現在実行中の Docker コンテナ一覧を出力します。

```sh
$ docker ps
```
<!--
In this table, by default, you should see three entries: `wordpress` with port 8888, `tests-wordpress` with port 8889 and `mariadb` with port 3306.

### 2. Check the port number

By default `wp-env` uses port 8888, meaning that the local environment will be available at http://localhost:8888.

You can configure the port that `wp-env` uses so that it doesn't clash with another server by specifying the `WP_ENV_PORT` environment variable when starting `wp-env`:
 -->
リストにはデフォルトで3つのエントリーが表示されます。ポート 8888 の `wordpress`、ポート 8889 の `tests-wordpress`、ポート 3306 の `mariadb` です。

### 2. ポート番号の確認

デフォルトでは `wp-env` はポート 8888 を使用し、ローカル環境が http://localhost:8888 で利用可能になります。

別のサーバーと衝突しないように `wp-env` の使用するポートを構成できます。`wp-env` を開始する際に `WP_ENV_PORT` 環境変数を指定してください。

```sh
$ WP_ENV_PORT=3333 wp-env start
```

<!--
Running `docker ps` and inspecting the `PORTS` column allows you to determine which port `wp-env` is currently using.

You may also specify the port numbers in your `.wp-env.json` file, but the environment variables take precedent.

### 3. Restart `wp-env`

Restarting `wp-env` will restart the underlying Docker containers which can fix many issues.

To restart `wp-env`:
 -->
`docker ps` を実行し `PORTS` 列を参照すると、現在 `wp-env` がどのポートを使用しているかを調べることができます。

`.wp-env.json` ファイル内にポート番号を指定することもできますが、環境変数が指定されるとそちらが優先されます。

### 3. `wp-env` の再起動

`wp-env` を再起動すると、内部で使用される Docker コンテナが再起動され、多くの問題を解消します。

`wp-env` を再起動するには、

```sh
$ wp-env stop
$ wp-env start
```

<!--
### 4. Restart Docker

Restarting Docker will restart the underlying Docker containers and volumes which can fix many issues.

To restart Docker:

1. Click on the Docker icon in the system tray or menu bar.
2. Select _Restart_.

Once restarted, start `wp-env` again:
 -->
### 4. Docker の再起動

Docker を再起動すると、内部で使用する Docker コンテナとボリュームが再起動され、多くの問題を解消します。

Docker を再起動するには

1. システムトレイ、または、メニューバーの Docker アイコンをクリックする。
2. _Restart_ を選択する。

Docker の再起動後、`wp-env` を起動します。

```sh
$ wp-env start
```

<!--
### 5. Reset the database

Resetting the database which the local environment uses can fix many issues, especially when they are related to the WordPress installation.

To reset the database:

**⚠️ WARNING: This will permanently delete any posts, pages, media, etc. in the local WordPress installation.**
 -->
### 5. データベースのリセット

ローカル環境の使用するデータベースをリセットすると、多くの問題、特に WordPress のインストールに関する問題が解消します。

データベースをリセットするには

**⚠️ 警告: 次のコマンドは、ローカル WordPress 環境内の投稿、ページ、メディア等を完全に削除します。**

```sh
$ wp-env clean all
$ wp-env start
```
<!--
### 6. Nuke everything and start again 🔥

When all else fails, you can use `wp-env destroy` to forcibly remove all of the underlying Docker containers and volumes. This will allow you to start from scratch.

To nuke everything:

**⚠️ WARNING: This will permanently delete any posts, pages, media, etc. in the local WordPress installation.**
 -->
### 6. すべてを破壊して、最初からやり直す 🔥

上のすべてがうまくいかない場合、`wp-env destroy` を使用してローカルの Docker コンテナとボリュームを強制的に削除できます。ゼロからやり直すことができます。

すべてを破壊するには

**⚠️ 警告: 次のコマンドは、ローカル WordPress 環境内の投稿、ページ、メディア等を完全に削除します。**

```sh
$ wp-env destroy
$ wp-env start
```
<!--
### 7. Debug mode and inspecting the generated dockerfile.
 -->
### 7. デバッグモードと生成された docker ファイルの確認
<!--
`wp-env` uses docker behind the scenes. Inspecting the generated docker-compose file can help to understand what's going on.

Start `wp-env` in debug mode
 -->
`wp-env` は裏側で docker を使用しています。生成された docker-compose ファイルを調べると何が起きているかを理解できます。

`wp-env` をデバッグモードで開始します。

```sh
wp-env start --debug
```
<!--
`wp-env` will output its config which includes `dockerComposeConfigPath`.
 -->
`wp-env` `dockerComposeConfigPath` を含む構成情報を出力します。

```sh
ℹ Config:
	...
	"dockerComposeConfigPath": "/Users/$USERNAME/.wp-env/5a619d332a92377cd89feb339c67b833/docker-compose.yml",
	...
```
<!--
## Using Xdebug
 -->
## Xdebug の使用

<!--
Xdebug is installed in the wp-env environment, but it is turned off by default. To enable Xdebug, you can use the `--xdebug` flag with the `wp-env start` command. Here is a reference to how the flag works:
 -->
wp-env 環境には Xdebug がインストールされていますが、デフォルトではオフになっています。Xdebug を有効にするには `wp-env start` コマンドの `--xdebug` フラグを使用します。以下ではフラグの動作について説明します。

<!--
```sh
# Sets the Xdebug mode to "debug" (for step debugging):
wp-env start --xdebug

# Sets the Xdebug mode to "off":
wp-env start

# Enables each of the Xdebug modes listed:
wp-env start --xdebug=profile,trace,debug
```
 -->

```sh
# Xdebug モードを "debug" に設定 (ステップデバッグ用)
wp-env start --xdebug

# Xdebug モードを "off" に設定
wp-env start

# リストしたそれぞれの Xdebug モードを有効
wp-env start --xdebug=profile,trace,debug
```
<!-- 
When you're running `wp-env` using `npm run`, like when working in the Gutenberg repo or when having `wp-env` as a local project dependency, don't forget to add an extra double dash before the `--xdebug` command:
 -->
`npm run` を使って `wp-env` を実行する場合、たとえば、Gutenberg リポジトリで作業刷る場合や、`wp-env` をプロジェクトのローカルな依存関係として持つ場合、`--xdebug` コマンドの前に、忘れずに二重ダッシュを追加してください。

```sh
npm run wp-env start -- --xdebug
```
<!-- 
If you forget about that, the `--xdebug` parameter will be passed to NPM instead of the `wp-env start` command and it will be ignored.
 -->
これを忘れると、`wp-env start` コマンドの代わりに `--xdebug` パラメータが NPM に渡され、無視されます。

<!--
You can see a reference on each of the Xdebug modes and what they do in the [Xdebug documentation](https://xdebug.org/docs/all_settings#mode).
 -->
Xdebgu のモードと定義については [Xdebug ドキュメント](https://xdebug.org/docs/all_settings#mode) を参照してください。

<!--
_Since we are only installing Xdebug 3, Xdebug is only supported for PHP versions greater than or equal to 7.2 (the default). Xdebug won't be installed if `phpVersion` is set to a legacy version._
 -->
_Xdebug 3 のみをインストールするため、Xdebug としては PHP 7.2 (デフォルト) 以上が必要です。`phpVersion` に古いバージョンに設定されている場合、Xdebug はインストールできません。_

<!--
### Xdebug IDE support
 -->
### Xdebug の IDE サポート

<!--
To connect to Xdebug from your IDE, you can use these IDE settings. This bit of JSON was tested for VS Code's `launch.json` format (which you can [learn more about here](https://code.visualstudio.com/docs/editor/debugging#_launchjson-attributes)) along with [this PHP Debug extension](https://marketplace.visualstudio.com/items?itemName=felixfbecker.php-debug). Its path mapping also points to a specific plugin -- you should update this to point to the source you are working with inside of the wp-env instance.

You should only have to translate `port` and `pathMappings` to the format used by your own IDE.
 -->
IDE から Xdebug に接続するには以下の IDE 設定を使用できます。この JSON は VS Code の `launch.json` 形式 ([詳細についてはこちら](https://code.visualstudio.com/docs/editor/debugging#_launchjson-attributes)) と [PHP デバッグエクステンション](https://marketplace.visualstudio.com/items?itemName=felixfbecker.php-debug) でテストされました。なお、パスマッピングは特定のプラグインを指しています。これを wp-env インスタンス内の作業中のソースコードを指すよう更新してください。

`port` と `pathMappings` のみを IDE で使用する形式に変換する必要があります。

```json
{
  "name": "Listen for XDebug",
  "type": "php",
  "request": "launch",
  "port": 9003,
  "pathMappings": {
    "/var/www/html/wp-content/plugins/gutenberg": "${workspaceFolder}/"
  }
}
```
<!-- 
After you create a `.vscode/launch.json` file in your repository, you probably want to add it to your [global gitignore file](https://docs.github.com/en/get-started/getting-started-with-git/ignoring-files#configuring-ignored-files-for-all-repositories-on-your-computer) so that it stays private for you and is not committed to the repository.
 -->
リポジトリに `.vscode/launch.json` ファイルを作成したら、それを [グローバル gitignore ファイル](https://docs.github.com/en/get-started/getting-started-with-git/ignoring-files#configuring-ignored-files-for-all-repositories-on-your-computer) に追加すると良いでしょう。ファイルはプライベートになり、リポジトリにはコミットされません。

<!--
Once your IDEs Xdebug settings have been enabled, you should just have to launch the debugger, put a breakpoint on any line of PHP code, and then refresh your browser!
 -->
IDE Xdebug 設定が有効になればあとはデバッガを起動し、PHP コードの任意の行にブレークポイントを置き、ブラウザをリフレッシュするだけです。

<!--
Here is a summary:

1. Start wp-env with xdebug enabled: `wp-env start --xdebug`
2. Install a suitable Xdebug extension for your IDE if it does not include one already.
3. Configure the IDE debugger to use port `9003` and the correct source files in wp-env.
4. Launch the debugger and put a breakpoint on any line of PHP code.
5. Refresh the URL wp-env is running at and the breakpoint should trigger.
 -->
まとめ:

1. Xdebug を有効化して wp-env を起動する: `wp-env start --xdebug`
2. もしまだなら IDE 用に適切な Xdebug エクステンションをインストールする。
3. IDE デバッガーがポート `9003` と wp-env 内の正しいソースファイルを使用するよう構成する。
4. デバッガーを起動し、PHP コードの任意の行にブレークポイントを置く。
5. wp-env の稼働する URL をリフレッシュすれば、ブレークポイントに達する。

<!--
## Command reference

`wp-env` creates generated files in the `wp-env` home directory. By default, this is `~/.wp-env`. The exception is Linux, where files are placed at `~/wp-env` [for compatibility with Snap Packages](https://github.com/WordPress/gutenberg/issues/20180#issuecomment-587046325). The `wp-env` home directory contains a subdirectory for each project named `/$md5_of_project_path`. To change the `wp-env` home directory, set the `WP_ENV_HOME` environment variable. For example, running `WP_ENV_HOME="something" wp-env start` will download the project files to the directory `./something/$md5_of_project_path` (relative to the current directory).
 -->
## コマンドリファレンス

`wp-env` は生成したファイルを `wp-env` ホームディレクトリー、デフォルトでは `~/.wp-env` に置きます。例外は Linux で [Snap パッケージの互換性のため](https://github.com/WordPress/gutenberg/issues/20180#issuecomment-587046325)、ファイルは `~/wp-env` に置かれます。`wp-env` ホームディレクトリーには各プロジェクトのサブディレクトリーが `/$md5_of_project_path` として作成されます。`wp-env` ホームディレクトリーを変更するには、`WP_ENV_HOME` 環境変数を設定してください。例えば `WP_ENV_HOME="something" wp-env start` と実行すると、プロジェクトファイルは現行ディレクトリーからの相対パスでディレクトリー `./something/$md5_of_project_path` にダウンロードされます。

<!--
### `wp-env start`

The start command installs and initializes the WordPress environment, which includes downloading any specified remote sources. By default, `wp-env` will not update or re-configure the environment except when the configuration file changes. Tell `wp-env` to update sources and apply the configuration options again with `wp-env start --update`. This will not overwrite any existing content.
 -->
### wp-env start

start コマンドは WordPress 環境をインストールし初期化します。これには指定された任意のリモートのソースのダウンロードも含まれます。`wp-env` はデフォルトでは構成ファイルが変更されない限り、環境を更新も再考性もしません。ソースを更新し、構成オプションを再度適用するには `wp-env start --update` を使用してください。既存のコンテンツは上書きされません。

<!--
```sh
wp-env start

Starts WordPress for development on port 8888 (override with WP_ENV_PORT) and
tests on port 8889 (override with WP_ENV_TESTS_PORT). The current working
directory must be a WordPress installation, a plugin, a theme, or contain a
.wp-env.json file. After first install, use the '--update' flag to download
updates to mapped sources and to re-apply WordPress configuration options.

Options:
  --help     Show help                                                 [boolean]
  --version  Show version number                                       [boolean]
  --debug    Enable debug output.                     [boolean] [default: false]
  --update   Download source updates and apply WordPress configuration.
                                                      [boolean] [default: false]
  --xdebug   Enables Xdebug. If not passed, Xdebug is turned off. If no modes
             are set, uses "debug". You may set multiple Xdebug modes by passing
             them in a comma-separated list: `--xdebug=develop,coverage`. See
             https://xdebug.org/docs/all_settings#mode for information about
             Xdebug modes.                                              [string]
```
 -->
```sh
wp-env start

WordPress 開発環境をポート 8888 (​http://localhost:8888​) で (ポートは WP_ENV_PORT で指定可)、
テスト環境を 8889 (​http://localhost:8889​) で (ポートは WP_ENV_TESTS_PORT で指定可) 開始します。
コマンドは WordPress インストールディレクトリー、プラグインやテーマのディレクトリー、
または .wp-env.json ファイルのあるディレクトリーで実行する必要があります。最初のインストール後、
'--update' フラグを使用して更新をマップされたソースにダウンロードし、WordPress 構成オプションに
再適用します。

引数:
  --update   ソースの更新をダウンロードし、WordPress 構成に適用する
                                                      [boolean] [デフォルト: false]
```

<!--
### `wp-env stop`

```sh
wp-env stop

Stops running WordPress for development and tests and frees the ports.
```
 -->
### wp-env stop

```sh
wp-env stop

実行中の WordPress 開発環境、テスト環境を停止し、ポートを解放します。
```

<!--
### `wp-env clean [environment]`

```sh
wp-env clean [environment]

Cleans the WordPress databases.

Positionals:
  environment  Which environments' databases to clean.
            [string] [choices: "all", "development", "tests"] [default: "tests"]
```
 -->
### wp-env clean

```sh
wp-env clean [environment]

WordPress データベースをクリアします。

引数:
  environment  どの環境のデータベースをクリアするか。
            [string] [選択: "all", "development", "tests"] [デフォルト: "tests"]
```

<!--
### `wp-env run [container] [command]`
 -->
### wp-env run [container] [command]

<!-- 
The run command can be used to open shell sessions or invoke WP-CLI commands.
 -->
run コマンドは、シェルセッションを開いたり、WP-CLI コマンドの呼び出しに使用できます。

<!-- 
<div class="callout callout-alert">
<<<<<<< HEAD
To run a WP-CLI command that includes optional arguments, enclose the WP-CLI command in quotation marks; otherwise, the optional arguments are ignored. This is because flags are normally passed to `wp-env` itself, meaning that the flags are not considered part of the argument that specifies the WP-CLI command. With quotation marks, `wp-env` considers everything inside quotation marks the WP-CLI command argument.
 -->
オプションの引数を含む WP-CLI コマンドを実行するには、WP-CLI コマンドを引用符 (`'`) で囲みます。囲まない場合、オプションの引数は無視されます。フラグは通常 WP-CLI コマンドを指定する引数の一部とはみなされず、`wp-env` 自身に渡されるためです。引用符を使用すると、 `wp-env` は引用符の中のすべてを WP-CLI コマンドの引数と見なします。

<!-- 
For example, to list cron schedules with optional arguments that specify the fields returned and the format of the output:
 -->
たとえば、cron のスケジュールをリストし、オプションに返すフィールドと出力フォーマットを指定するには、
=======
In some cases, `wp-env` may consume options that you are attempting to pass to 
the container. This happens with options that `wp-env` has already declared,
such as `--debug`, `--help`, and `--version`. When this happens, you should fall
back to using quotation marks; `wp-env` considers everything inside the
quotation marks to be command argument.

For example, to ask `WP-CLI` for its help text:
>>>>>>> 97dcff56

```sh
wp-env run cli "wp --help"
```
<<<<<<< HEAD
<!-- 
Without the quotation marks, WP-CLI lists the schedule in its default format, ignoring the `fields` and `format` arguments.
=======

Without the quotation marks, `wp-env` will print its own help text instead of
passing it to the container. If you experience any problems where the command
is not being passed correctly, fall back to using quotation marks.
>>>>>>> 97dcff56
</div>
 -->
引用符がない場合、WP-CLI は `fields` と `format` の引数を無視して、デフォルトのフォーマットでスケジュールをリストします。

<<<<<<< HEAD
<!-- 
Note that quotation marks are not required for a WP-CLI command that excludes optional arguments, although it does not hurt to include them. For example, the following command syntaxes return identical results: `wp-env run cli "wp cron schedule list"` or `wp-env run cli wp cron schedule list`.
 -->
注意: オプションの引数を除外する WP-CLI コマンドでは引用符は必要ありませんが、引用符を含めても問題ありません。たとえば、次のコマンド構文`wp-env run cli "wp cron schedule list"` と `wp-env run cli wp cron schedule list` は、同一の結果を返します。

<!-- 
For more information about all the available commands, see [WP-CLI Commands](https://developer.wordpress.org/cli/commands/).
 -->
利用可能なコマンドの詳細については、[WP-CLI コマンド](https://developer.wordpress.org/cli/commands/)を参照してください。

<!--
=======
>>>>>>> 97dcff56
```sh
wp-env run <container> [command..]

Runs an arbitrary command in one of the underlying Docker containers. The
"container" param should reference one of the underlying Docker services like
"development", "tests", or "cli". To run a wp-cli command, use the "cli" or
"tests-cli" service. You can also use this command to open shell sessions like
bash and the WordPress shell in the WordPress instance. For example, `wp-env run
cli bash` will open bash in the development WordPress instance.

Positionals:
  container  The container to run the command on.            [string] [required]
  command    The command to run.                           [array] [default: []]

Options:
  --help     Show help                                                 [boolean]
  --version  Show version number                                       [boolean]
  --debug    Enable debug output.                     [boolean] [default: false]
```

For example:
 -->
```sh
wp-env run <container> [command..]

動作している Docker コンテナ内で任意のコマンドを実行します。
"container" パラメータは Docker サービス "development"、"tests"、"cli"の1つを指定する必要が
あります。wp-cli コマンドを実行するには "cli" または "tests-cli" サービスを使用してください。
また bash のようなシェルセッションや、WordPress インスタンス内の WordPress シェルを開くためにも
使用できます。たとえば `wp-env run cli bash` は開発 WordPress インスタンス内で bash を開きます。
引数や引用符を含む長いコマンドを使用する場合には、"command" パラメータ全体を引用符で囲む必要が
あります。例えば `wp-env run tests-cli "wp post create
--post_type=page --post_title='Test'"` は  WordPress インスタンス "tests" に投稿を
作成します。

引数:
  container  コマンドを実行するコンテナ        [string] [必須]
  command    実行するコマンド                [array] [デフォルト: []]

オプション:
  --help     ヘルプの表示                                              [boolean]
  --version  バージョン番号の表示                                       [boolean]
  --debug    デバッグ出力の有効化                     [boolean] [でファルト: false]
```

例:

<!--
#### Displaying the users on the development instance:
 -->
#### development インスタンス上のユーザーの表示

```sh
wp-env run cli wp user list
⠏ Running `wp user list` in 'cli'.

ID      user_login      display_name    user_email      user_registered roles
1       admin   admin   wordpress@example.com   2020-03-05 10:45:14     administrator

✔ Ran `wp user list` in 'cli'. (in 2s 374ms)
```
<!--
#### Creating a post on the tests instance:
 -->
#### tests インスタンスで投稿を作成

```sh
wp-env run tests-cli "wp post create --post_type=page --post_title='Ready'"

ℹ Starting 'wp post create --post_type=page --post_title='Ready'' on the tests-cli container.

Success: Created post 5.
✔ Ran `wp post create --post_type=page --post_title='Ready'` in 'tests-cli'. (in 3s 293ms)
```
<!--
#### Opening the WordPress shell on the tests instance and running PHP commands:
 -->
#### tests インスタンスで WordPress シェルを開き、PHP コマンドを実行

```sh
wp-env run tests-cli wp shell
ℹ Starting 'wp shell' on the tests-cli container. Exit the WordPress shell with ctrl-c.

Starting 31911d623e75f345e9ed328b9f48cff6_mysql_1 ... done
Starting 31911d623e75f345e9ed328b9f48cff6_tests-wordpress_1 ... done
wp> echo( 'hello world!' );
hello world!
wp> ^C
✔ Ran `wp shell` in 'tests-cli'. (in 16s 400ms)
```
<!--
#### Installing a plugin or theme on the development instance
 -->
#### development インスタンスでのプラグインやテーマのインストール

```sh
wp-env run cli wp plugin install custom-post-type-ui

Creating 500cd328b649d63e882d5c4695871d04_cli_run ... done
Installing Custom Post Type UI (1.9.2)
Downloading installation package from https://downloads.wordpress.org/plugin/custom-post-type-ui.zip...
The authenticity of custom-post-type-ui.zip could not be verified as no signature was found.
Unpacking the package...
Installing the plugin...
Plugin installed successfully.
Success: Installed 1 of 1 plugins.
✔ Ran `plugin install custom-post-type-ui` in 'cli'. (in 6s 483ms)
```

<!--
**NOTE**: Depending on your host OS, you may experience errors when trying to install plugins or themes (e.g. `Warning: Could not create directory.`). This is typically because the user ID used within the container does not have write access to the mounted directories created by `wp-env`. To resolve this, run the `docker-compose` command directly from the directory created by `wp-env` and add `-u $(id -u)` and `-e HOME=/tmp` the `run` command as options:
 -->
**注意**: ホスト OS によっては、プラグインやテーマをインストールしようとすると、エラーが発生する場合があります (例: `Warning: Could not create directory.`）。これは通常、コンテナ内で使用されているユーザー ID が、`wp-env` で作成、マウントしたディレクトリへの書き込み権限を持っていないことが原因です。この問題を解決するには、`wp-env` で作成したディレクトリから直接 `docker-compose` コマンドを使用します。`run`コマンドに、`-u $(id -u)` と `-e HOME=/tmp` オプションを追加してください。

```sh
$ cd ~/wp-env/500cd328b649d63e882d5c4695871d04
$ docker-compose run --rm -u $(id -u) -e HOME=/tmp cli [plugin|theme] install <plugin|theme>
```

<!--
### `wp-env destroy`

```sh
wp-env destroy

Destroy the WordPress environment. Deletes docker containers, volumes, and
networks associated with the WordPress environment and removes local files.
```
 -->
### wp-env destroy

```sh
wp-env destroy

WordPress 環境を破壊します。WordPress 環境と関連する Docker コンテナ、ボリューム、
ネットワークを削除し、ローカルファイルを削除します。
```
<!--
### `wp-env logs [environment]`

```sh
wp-env logs

displays PHP and Docker logs for given WordPress environment.

Positionals:
  environment  Which environment to display the logs from.
      [string] [choices: "development", "tests", "all"] [default: "development"]

Options:
  --help     Show help                                                 [boolean]
  --version  Show version number                                       [boolean]
  --debug    Enable debug output.                     [boolean] [default: false]
  --watch    Watch for logs as they happen.            [boolean] [default: true]
```
 -->
### wp-env logs

```sh
wp-env logs [environment]

指定した WordPress 環境の PHP と Docker のログを表示します。

引数:
  environment  どの環境のログを出力するか
      [string] [選択: "development", "tests", "all"] [デフォルト: "development"]

オプション:
  --help     ヘルプの表示                [boolean]
  --version  バージョン番号の表示         [boolean]
  --debug    デバッグ出力の有効化         [boolean] [デフォルト: false]
  --watch    ログをウオッチする          [boolean] [デフォルト: true]
```
<!-- 
### `wp-env install-path`
 -->
### wp-env install-path
<!-- 
Outputs the absolute path to the WordPress environment files.

Example:
 -->
WordPress 環境ファイルへの絶対パスを出力します。

例:

```sh
$ wp-env install-path

/home/user/.wp-env/63263e6506becb7b8613b02d42280a49
```

<!--
## .wp-env.json

You can customize the WordPress installation, plugins and themes that the development environment will use by specifying a `.wp-env.json` file in the directory that you run `wp-env` from.

`.wp-env.json` supports six fields for options applicable to both the tests and development instances.
 -->
## .wp-env.json

WordPress のインストールや開発環境で使用するプラグインやテーマをカスタマイズできます。`.wp-env.json` ファイルに指定し、同じディレクトリーで `wp-env` を実行してください。

`.wp-env.json` はテストと開発の両方のインスタンスに適用可能なオプションとして、6つのフィールドをサポートします。

<!--
| Field          | Type           | Default                                | Description                                                                                                                      |
| -------------- | -------------- | -------------------------------------- | -------------------------------------------------------------------------------------------------------------------------------- |
| `"core"`       | `string\|null` | `null`                                 | The WordPress installation to use. If `null` is specified, `wp-env` will use the latest production release of WordPress.         |
| `"phpVersion"` | `string\|null` | `null`                                 | The PHP version to use. If `null` is specified, `wp-env` will use the default version used with production release of WordPress. |
| `"plugins"`    | `string[]`     | `[]`                                   | A list of plugins to install and activate in the environment.                                                                    |
| `"themes"`     | `string[]`     | `[]`                                   | A list of themes to install in the environment.                                                                                  |
| `"port"`       | `integer`      | `8888` (`8889` for the tests instance) | The primary port number to use for the installation. You'll access the instance through the port: 'http://localhost:8888'.       |
| `"config"`     | `Object`       | See below.                             | Mapping of wp-config.php constants to their desired values.                                                                      |
| `"mappings"`   | `Object`       | `"{}"`                                 | Mapping of WordPress directories to local directories to be mounted in the WordPress instance.                                   |
 -->
| フィールド      | タイプ         | デフォルト                                   | 説明                                                                                                               |
| ------------- | ------------- | ------------------------------------------ | ------------------------------------------------------------------------------------------------------------------------- |
| `"core"`      | `string\|null` | `null`                                     | 使用する WordPress のバージョンまたはビルド。`null` の場合、最新リリース版 |
| `"phpVersion"` | `string\|null` | `null`                                 | 使用する PHP のバージョン。`null` が指定されると `wp-env` は WordPress の製品版リリースで使用されるデフォルトバージョンを使用する。|
| `"plugins"`   | `string[]`    | `[]`                                       | 環境にインストール、有効化するプラグインのリスト                                                             |
| `"themes"`    | `string[]`    | `[]`                                       | 環境にインストールするテーマのリスト                            |
| `"port"`      | `integer`      | `8888` (テストインスタンスでは `8889`)        | インストールに使用するポート番号。インスタンスには 'http://localhost:8888' でアクセスできる |
| `"config"`    | `Object`      | 以下を参照                                    | wp-config.php の定数とその値のマッピング                                                               |
| `"mappings"`  | `Object`       | `"{}"`                                     | WordPress インスタンス内にマウントされるローカルディレクトリと WordPress ディレクトリのマッピング                                      |

<!--
_Note: the port number environment variables (`WP_ENV_PORT` and `WP_ENV_TESTS_PORT`) take precedent over the .wp-env.json values._

Several types of strings can be passed into the `core`, `plugins`, `themes`, and `mappings` fields.
 -->
_注意: ポート番号に関する環境変数 (`WP_ENV_PORT` と `WP_ENV_TESTS_PORT`) は .wp-env.json の値に優先します。_

`core`、`plugins`、`themes`、`mappings` フィールドに指定できる文字列のタイプを以下に示します。

<<<<<<< HEAD
<!--
| Type              | Format                        | Example(s)                                               |
| ----------------- | ----------------------------- | -------------------------------------------------------- |
| Relative path     | `.<path>\|~<path>`            | `"./a/directory"`, `"../a/directory"`, `"~/a/directory"` |
| Absolute path     | `/<path>\|<letter>:\<path>`   | `"/a/directory"`, `"C:\\a\\directory"`                   |
| GitHub repository | `<owner>/<repo>[#<ref>]`      | `"WordPress/WordPress"`, `"WordPress/gutenberg#trunk"`   |
| ZIP File          | `http[s]://<host>/<path>.zip` | `"https://wordpress.org/wordpress-5.4-beta2.zip"`        |
 -->
| タイプ             | 形式                           | 例                                                       |
| ----------------- | ----------------------------- | -------------------------------------------------------- |
| 相対パス     | `.<path>\|~<path>`             | `"./a/directory"`, `"../a/directory"`, `"~/a/directory"` |
| 絶対パス     | `/<path>\|<letter>:\<path>`    | `"/a/directory"`, `"C:\\a\\directory"`                   |
| GitHub リポジトリ | `<owner>/<repo>[#<ref>]`      | `"WordPress/WordPress"`, `"WordPress/gutenberg#trunk"`  |
| ZIP ファイル          | `http[s]://<host>/<path>.zip` | `"https://wordpress.org/wordpress-5.4-beta2.zip"`        |
=======
| Type              | Format                                       | Example(s)                                               |
| ----------------- | -------------------------------------------- | -------------------------------------------------------- |
| Relative path     | `.<path>\|~<path>`                           | `"./a/directory"`, `"../a/directory"`, `"~/a/directory"` |
| Absolute path     | `/<path>\|<letter>:\<path>`                  | `"/a/directory"`, `"C:\\a\\directory"`                   |
| GitHub repository | `<owner>/<repo>[#<ref>]`                     | `"WordPress/WordPress"`, `"WordPress/gutenberg#trunk"`, if no branch is provided wp-env will fall back to the repos default branch |
| SSH repository    | `ssh://user@host/<owner>/<repo>.git[#<ref>]` | `"ssh://git@github.com/WordPress/WordPress.git"`         |
| ZIP File          | `http[s]://<host>/<path>.zip`                | `"https://wordpress.org/wordpress-5.4-beta2.zip"`        |
>>>>>>> 97dcff56

<!--
Remote sources will be downloaded into a temporary directory located in `~/.wp-env`.
 -->
リモートのソースは `~/.wp-env` 内の一時ディレクトリーにダウンロードされます。

<!--
Additionally, the key `env` is available to override any of the above options on an individual-environment basis. For example, take the following `.wp-env.json` file:
 -->
さらにキー `env` は上の任意のオプションを個々の環境ごとに上書きできます。たとえば次の `.wp-env.json` ファイルでは

```json
{
  "plugins": ["."],
  "config": {
    "KEY_1": true,
    "KEY_2": false
  },
  "env": {
    "development": {
      "themes": ["./one-theme"]
    },
    "tests": {
      "config": {
        "KEY_1": false
      },
      "port": 3000
    }
  }
}
```
<!--
On the development instance, `cwd` will be mapped as a plugin, `one-theme` will be mapped as a theme, KEY_1 will be set to true, and KEY_2 will be set to false. Also note that the default port, 8888, will be used as well.
 -->
development インスタンスでは、`cwd` がプラグインに、`one-theme` がテーマにマップされ、KEY_1 が true に、KEY_2 が false に設定されます。デフォルトのポートは引き続き 8888 が使用されます。



<!--
On the tests instance, `cwd` is still mapped as a plugin, but no theme is mapped. Additionally, while KEY_2 is still set to false, KEY_1 is overridden and set to false. 3000 overrides the default port as well.

This gives you a lot of power to change the options applicable to each environment.
 -->
tests インスタンスでは、`cwd` がプラグインマップされますがテーマのマップはありません。また KEY_2 は false のままですが、KEY_1 は false で、デフォルトのポートは 3000 で上書きされます。

この強力な機能により環境ごとにオプションを変更できます。

## .wp-env.override.json
<!--
Any fields here will take precedence over .wp-env.json. This file is useful when ignored from version control, to persist local development overrides. Note that options like `plugins` and `themes` are not merged. As a result, if you set `plugins` in your override file, this will override all of the plugins listed in the base-level config. The only keys which are merged are `config` and `mappings`. This means that you can set your own wp-config values without losing any of the default values.
 -->
このファイルのフィールド値は、.wp-env.json の値よりも優先されます。このファイルをバージョンコントロールの対象外とすると、常に希望のローカル環境で上書きできて便利です。注意: `plugins` や `themes` などのオプションはマージされません。結果として .wp-env.override.json ファイル内で `plugins` を設定すると、ベースレベルの構成でリストされたすべてのプラグインを上書きします。マージされるキーは `config` と `mappings` のみです。すなわちデフォルト値を失うこと無く自身の wp-config 値を設定できます。

<!--
## Default wp-config values.
 -->
## デフォルト wp-config 値

<!--
On the development instance, these wp-config values are defined by default:
 -->
development インスタンスでは次の wp-config 値がデフォルトとして定義されます。

```
WP_DEBUG: true,
SCRIPT_DEBUG: true,
WP_PHP_BINARY: 'php',
WP_TESTS_EMAIL: 'admin@example.org',
WP_TESTS_TITLE: 'Test Blog',
WP_TESTS_DOMAIN: 'http://localhost',
WP_SITEURL: 'http://localhost',
WP_HOME: 'http://localhost',
```
<!--
On the test instance, all of the above are still defined, but `WP_DEBUG` and `SCRIPT_DEBUG` are set to false.

These can be overridden by setting a value within the `config` configuration. Setting it to `null` will prevent the constant being defined entirely.

Additionally, the values referencing a URL include the specified port for the given environment. So if you set `testsPort: 3000, port: 2000`, `WP_HOME` (for example) will be `http://localhost:3000` on the tests instance and `http://localhost:2000` on the development instance.
 -->
tests インスタンスでは同じすべての値が定義されますが、`WP_DEBUG` と `SCRIPT_DEBUG` は false に設定されます。

また URL を参照する値には環境で指定されたポート番号が含まれます。たとえば `testsPort: 3000, port: 2000` を設定すると、`WP_HOME` は tests インスタンスでは `http://localhost:3000`、development インスタンスでは `http://localhost:2000` になります。

<!--
### Examples

#### Latest production WordPress + current directory as a plugin

This is useful for plugin development.
 -->
### 例

#### 最新のリリース版 WordPress + 現行ディレクトリーのプラグインをインストールし有効化

この設定はプラグイン開発時に便利です。

```json
{
  "core": null,
  "plugins": ["."]
}
```

<!--
### Latest development WordPress + current directory as a plugin

This is useful for plugin development when upstream Core changes need to be tested. This can also be set via the environment variable `WP_ENV_CORE`.
 -->
### 最新の開発版 WordPress + 現行ディレクトリーのプラグインをインストール

この設定はプラグイン開発時に、最新のコアの変更の影響を見る上で便利です。これは、環境変数 `WP_ENV_CORE` からも設定できます。

```json
{
  "core": "WordPress/WordPress#master",
  "plugins": ["."]
}
```
<!--
#### Local `wordpress-develop` + current directory as a plugin

This is useful for working on plugins and WordPress Core at the same time.
 -->
#### ローカルの `wordpress-develop` + 現行ディレクトリーのプラグインをインストール

プラグインと WordPress コアで同時に作業する場合に便利です。

<!-- 
If you are running a _build_ of `wordpress-develop`, point `core` to the `build` directory.
 -->
`wordpress-develop` の _build_ を実行している場合は、`core` を `build` ディレクトリに指定します。

```json
{
  "core": "../wordpress-develop/build",
  "plugins": ["."]
}
```
<!-- 
If you are running `wordpress-develop` in a dev mode (e.g. the watch command `dev` or the dev build `build:dev`), then point `core` to the `src` directory.
 -->
もし、`wordpress-develop` を dev モード（例: watch コマンド `dev` や dev ビルド `build:dev`）で実行している場合は、`core` を `src` ディレクトリに指定します。

```json
{
  "core": "../wordpress-develop/src",
  "plugins": ["."]
}
```

<!--
#### A complete testing environment

This is useful for integration testing: that is, testing how old versions of WordPress and different combinations of plugins and themes impact each other.
 -->
#### 完全なテスト環境

インテグレショーンテストで便利です。古いバージョンの WordPress と異なるプラグインの組み合わせで互いに与える影響をテストできます。

```json
{
  "core": "WordPress/WordPress#5.2.0",
  "plugins": ["WordPress/wp-lazy-loading", "WordPress/classic-editor"],
  "themes": ["WordPress/theme-experiments"]
}
```
<!--
#### Add mu-plugins and other mapped directories

You can add mu-plugins via the mapping config. The mapping config also allows you to mount a directory to any location in the wordpress install, so you could even mount a subdirectory. Note here that theme-1, will not be activated.
 -->
#### mu-plugins とマッピングディレクトリの追加

マッピング構成を使用して mu-plugins を追加できます。マッピング構成を使用すると、WordPress インストール内の任意の場所にディレクトリをマウントできます。サブディレクトリにマウントすることも可能です。ただし theme-1 は有効化されないことに注意してください。

```json
{
  "plugins": ["."],
  "mappings": {
    "wp-content/mu-plugins": "./path/to/local/mu-plugins",
    "wp-content/themes": "./path/to/local/themes",
    "wp-content/themes/specific-theme": "./path/to/local/theme-1"
  }
}
```
<!--
#### Avoid activating plugins or themes on the instance

Since all plugins in the `plugins` key are activated by default, you should use the `mappings` key to avoid this behavior. This might be helpful if you have a test plugin that should not be activated all the time.
 -->
#### インスタンスのプラグインやテーマを有効化しない

デフォルトでは `plugins` キーのすべてのプラグインは有効化されます。この動きを避けるには `mappings` キーを使用してください。この方法は常には有効化すべきでない、テスト用のプラグインがある場合に便利です。

```json
{
  "plugins": ["."],
  "mappings": {
    "wp-content/plugins/my-test-plugin": "./path/to/test/plugin"
  }
}
```

<!--
#### Map a plugin only in the tests environment

If you need a plugin active in one environment but not the other, you can use `env.<envName>` to set options specific to one environment. Here, we activate cwd and a test plugin on the tests instance. This plugin is not activated on any other instances.
 -->
#### テスト環境にのみプラグインをマップする

1つの環境でのみプラグインを有効化し、他の環境では有効化しない場合、`env.<envName>` を使用して1つの環境でのみオプションを設定できます。ここではテストインスタンスでのみ現行ディレクトリとテストプラグインを有効化しています。他のインスタンスではプラグインは有効化されません。

```json
{
  "plugins": ["."],
  "env": {
    "tests": {
      "plugins": [".", "path/to/test/plugin"]
    }
  }
}
```

<!--
#### Custom Port Numbers

You can tell `wp-env` to use a custom port number so that your instance does not conflict with other `wp-env` instances.
 -->
#### カスタムポート番号

`wp-env` にカスタムポート番号を指定することで、他の `wp-env` インスタンスとの衝突を避けられます。

```json
{
  "plugins": ["."],
  "port": 4013,
  "env": {
    "tests": {
      "port": 4012
    }
  }
}
```
<!--
#### Specific PHP Version
 -->
#### PHP バージョンの指定

<!--
You can tell `wp-env` to use a specific PHP version for compatibility and testing. This can also be set via the environment variable `WP_ENV_PHP_VERSION`.
 -->
互換性やテストのため、`wp-env` では特定の PHP バージョンを使用できます。これは環境変数 `WP_ENV_PHP_VERSION` からでも設定できます。

```json
{
  "phpVersion": "7.2",
  "plugins": ["."]
}
```

<!-- 
## Contributing to this package
 -->
## このパッケージへのコントリビュート

<!-- 
This is an individual package that's part of the Gutenberg project. The project is organized as a monorepo. It's made up of multiple self-contained software packages, each with a specific purpose. The packages in this monorepo are published to [npm](https://www.npmjs.com/) and used by [WordPress](https://make.wordpress.org/core/) as well as other software projects.
 -->
これは、Gutenberg プロジェクトの一部である、個別パッケージです。このプロジェクトは、monorepo として構成されています。複数の自己完結型ソフトウェアパッケージで構成されており、それぞれが特定の目的を持ちます。この monorepo のパッケージは [npm](https://www.npmjs.com/) で公開され、[WordPress](https://make.wordpress.org/core/) や他のソフトウェアプロジェクトで利用されています。

<!-- 
To find out more about contributing to this package or Gutenberg as a whole, please read the project's main [contributor guide](https://github.com/WordPress/gutenberg/tree/HEAD/CONTRIBUTING.md).
 -->
このパッケージや Gutenberg 全体へのコントリビュートの詳細については、プロジェクトのメインの[コントリビューターガイド](https://ja.wordpress.org/team/handbook/block-editor/contributors/)を参照ください。

<br /><br /><p align="center"><img src="https://s.w.org/style/images/codeispoetry.png?1" alt="Code is Poetry." /></p>

[原文](https://github.com/WordPress/gutenberg/blob/trunk/packages/env/README.md)<|MERGE_RESOLUTION|>--- conflicted
+++ resolved
@@ -531,55 +531,64 @@
 
 <!-- 
 <div class="callout callout-alert">
-<<<<<<< HEAD
 To run a WP-CLI command that includes optional arguments, enclose the WP-CLI command in quotation marks; otherwise, the optional arguments are ignored. This is because flags are normally passed to `wp-env` itself, meaning that the flags are not considered part of the argument that specifies the WP-CLI command. With quotation marks, `wp-env` considers everything inside quotation marks the WP-CLI command argument.
  -->
+<!--  
 オプションの引数を含む WP-CLI コマンドを実行するには、WP-CLI コマンドを引用符 (`'`) で囲みます。囲まない場合、オプションの引数は無視されます。フラグは通常 WP-CLI コマンドを指定する引数の一部とはみなされず、`wp-env` 自身に渡されるためです。引用符を使用すると、 `wp-env` は引用符の中のすべてを WP-CLI コマンドの引数と見なします。
-
-<!-- 
-For example, to list cron schedules with optional arguments that specify the fields returned and the format of the output:
- -->
-たとえば、cron のスケジュールをリストし、オプションに返すフィールドと出力フォーマットを指定するには、
-=======
+ -->
+<!-- 
 In some cases, `wp-env` may consume options that you are attempting to pass to 
 the container. This happens with options that `wp-env` has already declared,
 such as `--debug`, `--help`, and `--version`. When this happens, you should fall
 back to using quotation marks; `wp-env` considers everything inside the
 quotation marks to be command argument.
-
+ -->
+いくつかのケースでは、コンテナに渡したいオプションを `wp-env` が奪ってしまう場合があります。これは、`wp-env` が同じオプションを宣言する場合、例えば、`--debug`、`--help`、`--version` などで発生します。これを防ぐには引用符 (`"`) を使用してください。`wp-env` は、引用符内のすべてをコマンド引数とみなします。
+
+<!-- 
+For example, to list cron schedules with optional arguments that specify the fields returned and the format of the output:
+ -->
+<!--  
+たとえば、cron のスケジュールをリストし、オプションに返すフィールドと出力フォーマットを指定するには、
+ -->
+
+<!-- 
 For example, to ask `WP-CLI` for its help text:
->>>>>>> 97dcff56
+ -->
+たとえば、`WP-CLI` のヘルプメッセージを表示するには、
 
 ```sh
 wp-env run cli "wp --help"
 ```
-<<<<<<< HEAD
 <!-- 
 Without the quotation marks, WP-CLI lists the schedule in its default format, ignoring the `fields` and `format` arguments.
-=======
-
+ -->
+<!-- 
+引用符がない場合、WP-CLI は `fields` と `format` の引数を無視して、デフォルトのフォーマットでスケジュールをリストします。
+ -->
+<!-- 
 Without the quotation marks, `wp-env` will print its own help text instead of
 passing it to the container. If you experience any problems where the command
 is not being passed correctly, fall back to using quotation marks.
->>>>>>> 97dcff56
 </div>
  -->
-引用符がない場合、WP-CLI は `fields` と `format` の引数を無視して、デフォルトのフォーマットでスケジュールをリストします。
-
-<<<<<<< HEAD
+引用符がない場合、`wp-env` は、コンテナにオプションを渡す代わりに、自身のヘルプメッセージを表示します。コマンドが正しく渡らない問題が発生した場合は、引用符を使用してください。
+
+
 <!-- 
 Note that quotation marks are not required for a WP-CLI command that excludes optional arguments, although it does not hurt to include them. For example, the following command syntaxes return identical results: `wp-env run cli "wp cron schedule list"` or `wp-env run cli wp cron schedule list`.
  -->
+<!-- 
 注意: オプションの引数を除外する WP-CLI コマンドでは引用符は必要ありませんが、引用符を含めても問題ありません。たとえば、次のコマンド構文`wp-env run cli "wp cron schedule list"` と `wp-env run cli wp cron schedule list` は、同一の結果を返します。
-
+ -->
 <!-- 
 For more information about all the available commands, see [WP-CLI Commands](https://developer.wordpress.org/cli/commands/).
  -->
+<!-- 
 利用可能なコマンドの詳細については、[WP-CLI コマンド](https://developer.wordpress.org/cli/commands/)を参照してください。
-
-<!--
-=======
->>>>>>> 97dcff56
+ -->
+
+<!--
 ```sh
 wp-env run <container> [command..]
 
@@ -610,10 +619,6 @@
 あります。wp-cli コマンドを実行するには "cli" または "tests-cli" サービスを使用してください。
 また bash のようなシェルセッションや、WordPress インスタンス内の WordPress シェルを開くためにも
 使用できます。たとえば `wp-env run cli bash` は開発 WordPress インスタンス内で bash を開きます。
-引数や引用符を含む長いコマンドを使用する場合には、"command" パラメータ全体を引用符で囲む必要が
-あります。例えば `wp-env run tests-cli "wp post create
---post_type=page --post_title='Test'"` は  WordPress インスタンス "tests" に投稿を
-作成します。
 
 引数:
   container  コマンドを実行するコンテナ        [string] [必須]
@@ -815,22 +820,7 @@
 
 `core`、`plugins`、`themes`、`mappings` フィールドに指定できる文字列のタイプを以下に示します。
 
-<<<<<<< HEAD
-<!--
-| Type              | Format                        | Example(s)                                               |
-| ----------------- | ----------------------------- | -------------------------------------------------------- |
-| Relative path     | `.<path>\|~<path>`            | `"./a/directory"`, `"../a/directory"`, `"~/a/directory"` |
-| Absolute path     | `/<path>\|<letter>:\<path>`   | `"/a/directory"`, `"C:\\a\\directory"`                   |
-| GitHub repository | `<owner>/<repo>[#<ref>]`      | `"WordPress/WordPress"`, `"WordPress/gutenberg#trunk"`   |
-| ZIP File          | `http[s]://<host>/<path>.zip` | `"https://wordpress.org/wordpress-5.4-beta2.zip"`        |
- -->
-| タイプ             | 形式                           | 例                                                       |
-| ----------------- | ----------------------------- | -------------------------------------------------------- |
-| 相対パス     | `.<path>\|~<path>`             | `"./a/directory"`, `"../a/directory"`, `"~/a/directory"` |
-| 絶対パス     | `/<path>\|<letter>:\<path>`    | `"/a/directory"`, `"C:\\a\\directory"`                   |
-| GitHub リポジトリ | `<owner>/<repo>[#<ref>]`      | `"WordPress/WordPress"`, `"WordPress/gutenberg#trunk"`  |
-| ZIP ファイル          | `http[s]://<host>/<path>.zip` | `"https://wordpress.org/wordpress-5.4-beta2.zip"`        |
-=======
+<!-- 
 | Type              | Format                                       | Example(s)                                               |
 | ----------------- | -------------------------------------------- | -------------------------------------------------------- |
 | Relative path     | `.<path>\|~<path>`                           | `"./a/directory"`, `"../a/directory"`, `"~/a/directory"` |
@@ -838,7 +828,14 @@
 | GitHub repository | `<owner>/<repo>[#<ref>]`                     | `"WordPress/WordPress"`, `"WordPress/gutenberg#trunk"`, if no branch is provided wp-env will fall back to the repos default branch |
 | SSH repository    | `ssh://user@host/<owner>/<repo>.git[#<ref>]` | `"ssh://git@github.com/WordPress/WordPress.git"`         |
 | ZIP File          | `http[s]://<host>/<path>.zip`                | `"https://wordpress.org/wordpress-5.4-beta2.zip"`        |
->>>>>>> 97dcff56
+ -->
+| タイプ             | 形式                                      | 例                                               |
+| ----------------- | -------------------------------------------- | -------------------------------------------------------- |
+| 相対パス     | `.<path>\|~<path>`                           | `"./a/directory"`, `"../a/directory"`, `"~/a/directory"` |
+| 絶対パス     | `/<path>\|<letter>:\<path>`                  | `"/a/directory"`, `"C:\\a\\directory"`                   |
+| GitHub リポジトリ | `<owner>/<repo>[#<ref>]`                     | `"WordPress/WordPress"`, `"WordPress/gutenberg#trunk"`, ブランチが指定されない場合、wp-env はリポジトリのデフォルトブランチを使用する |
+| SSH リポジトリ    | `ssh://user@host/<owner>/<repo>.git[#<ref>]` | `"ssh://git@github.com/WordPress/WordPress.git"`         |
+| ZIP ファイル          | `http[s]://<host>/<path>.zip`                | `"https://wordpress.org/wordpress-5.4-beta2.zip"`        |
 
 <!--
 Remote sources will be downloaded into a temporary directory located in `~/.wp-env`.
@@ -921,6 +918,8 @@
  -->
 tests インスタンスでは同じすべての値が定義されますが、`WP_DEBUG` と `SCRIPT_DEBUG` は false に設定されます。
 
+これらは `config` 設定内に値を設定することで上書きできます。この値を `null` に設定すると、定数を完全に定義できなくなります。
+
 また URL を参照する値には環境で指定されたポート番号が含まれます。たとえば `testsPort: 3000, port: 2000` を設定すると、`WP_HOME` は tests インスタンスでは `http://localhost:3000`、development インスタンスでは `http://localhost:2000` になります。
 
 <!--
