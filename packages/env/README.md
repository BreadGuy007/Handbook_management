--- conflicted
+++ resolved
@@ -383,18 +383,28 @@
  -->
 環境内にはデフォルトで `wp-tests-config.php` ファイルがありますが、独自のファイルを使いたい場合もあります。WordPress の `WP_TESTS_CONFIG_FILE_PATH` 定数を使用すると、テストで使用する `wp-config.php` ファイルを変更できます。これを `bootstrap.php` ファイル内の任意のパスに設定すると、環境に含まれるファイルの代わりに選択したファイルを使用できます。
 
-<<<<<<< HEAD
-<!--
-=======
+<!-- 
 ## Using `composer`, `phpunit`, and `wp-cli` tools.
-
+ -->
+## composer、phpunit、wp-cli ツールの使用
+
+<!-- 
 For ease of use, Composer, PHPUnit, and wp-cli are available for in the environment. To run these executables, use `wp-env run <env> <tool> <command>`. For example, `wp-env run cli composer install`, or `wp-env run tests-cli phpunit`. You can also access various shells like `wp-env run cli bash` or `wp-env run cli wp shell`.
 
 For the `env` part, `cli` and `wordpress` share a database and mapped volumes, but more tools are available in the cli environment. You should use the `tests-cli` / `tests-wordpress` environments for a separate testing database.
-
+ -->
+環境内では利便性のため Composer、PHPUnit、wp-cli を利用できます。これらの実行ファイルを実行するには、`wp-env run <env> <tool> <command>` を使用してください。例えば、`wp-env run cli composer install`、`wp-env run tests-cli phpunit` などです。また、`wp-env run cli bash` や `wp-env run cli wp shell` のように様々なシェルにアクセスできます。
+
+`env` では、`cli` と `wordpress` はデータベースとマップされたボリュームを共有しますが、cli 環境ではより多くのツールを使用できます。別個のテスト用データベースには `tests-cli` または `tests-wordpress` 環境を使用する必要があります。
+
+<!-- 
 By default, the cwd of the run command is the root of the WordPress install. If you're working on a plugin, you likely need to pass `--env-cwd` to make sure composer/phpunit commands are executed relative to the plugin you're working on. For example, `wp-env run cli --env-cwd=wp-content/plugins/gutenberg composer install`.
 
 To make this easier, it's often helpful to add scripts in your `package.json` file:
+ -->
+デフォルトでは、run コマンドの cwd (ワークディレクトリ) は、WordPress のインストールルートです。プラグインで作業している場合、composer や phpunit コマンドが、作業中のプラグインに関連して実行するよう、`--env-cwd` を渡す必要があります。例えば、`wp-env run cli --env-cwd=wp-content/plugins/gutenberg composer install` です。
+
+これを簡単に実行するには、`package.json` ファイルにスクリプトを追加します。
 
 ```json
 {
@@ -403,10 +413,12 @@
 	}
 }
 ```
-
+<!-- 
 Then, `npm run composer install` would run composer install in the environment. You could also do this for phpunit, wp-cli, etc.
-
->>>>>>> 30ca70b0
+ -->
+`npm run composer install` を実行すると、その環境で composer install が実行されます。これは phpunit や wp-cli などでも同様です。
+
+<!--
 ## Using Xdebug
  -->
 ## Xdebug の使用
@@ -676,7 +688,6 @@
 
 <!-- 
 For example, to ask <code>WP-CLI</code> for its help text:
-<<<<<<< HEAD
  -->
 たとえば、`WP-CLI` のヘルプメッセージを表示するには、
 
@@ -696,12 +707,6 @@
  -->
 
 <!-- 
-=======
-
-<pre>sh
-<code class="language-sh">wp-env run cli "wp --help"</code></pre>
-
->>>>>>> 30ca70b0
 Without the quotation marks, <code>wp-env</code> will print its own help text instead of
 passing it to the container. If you experience any problems where the command
 is not being passed correctly, fall back to using quotation marks.
@@ -839,14 +844,10 @@
  -->
 <!-- 
 #### Changing the permalink structure
-<<<<<<< HEAD
  -->
 #### パーマリンク構造の変更
 
 <!-- 
-=======
-
->>>>>>> 30ca70b0
 You might want to do this to enable access to the REST API (`wp-env/wp/v2/`) endpoint in your wp-env environment. The endpoint is not available with plain permalinks.
  -->
 wp-env 環境で REST API (`wp-env/wp/v2/`) のエンドポイントにアクセスするには、この操作を行います。プレーンなパーマリンクでは、エンドポイントは利用できません。
@@ -1103,13 +1104,9 @@
 
 <!-- 
 These hooks are executed at certain points during the lifecycle of a command's execution. Keep in mind that these will be executed on both fresh and existing
-<<<<<<< HEAD
-environments, so, ensure any commands you build won't break on subsequent executions. 
+environments, so, ensure any commands you build won't break on subsequent executions.
  -->
 これらのフックは、コマンドの実行ライフサイクル中の特定の時点で実行されます。これらのフックは、新規環境でも、既存環境でも実行されることに注意してください。したがってビルドしたコマンドが連続した実行で環境を壊さないようにしてください。
-=======
-environments, so, ensure any commands you build won't break on subsequent executions.
->>>>>>> 30ca70b0
 
 ### After Setup
 <!-- 
@@ -1117,17 +1114,12 @@
  -->
 `.wp-env.json` ファイルで `afterSetup` オプションを使用すると、環境のセットアップが完了した後に実行する任意のコマンドを設定できます。
 
-<<<<<<< HEAD
-<!-- 
-- `wp-env start`: Runs when the config changes, WordPress updates, or you pass the `--update` flag.
-- `wp-env clean`: Runs after the selected environments have been cleaned.
+<!-- 
+-   `wp-env start`: Runs when the config changes, WordPress updates, or you pass the `--update` flag.
+-   `wp-env clean`: Runs after the selected environments have been cleaned.
  -->
 - `wp-env start`: 設定が変更されたとき、WordPress が更新されたとき、`--update` フラグを渡したときに実行されます。
 - `wp-env clean`: 選択した環境がクリアされた後に実行されます。
-=======
--   `wp-env start`: Runs when the config changes, WordPress updates, or you pass the `--update` flag.
--   `wp-env clean`: Runs after the selected environments have been cleaned.
->>>>>>> 30ca70b0
 
 <!-- 
 You can override the `afterSetup` option using the `WP_ENV_AFTER_SETUP` environment variable.
@@ -1328,13 +1320,15 @@
 	"afterSetup": "node tests/e2e/bin/setup-env.js"
 }
 ```
-
-<<<<<<< HEAD
-<!-- 
-=======
+<!-- 
 ### Advanced PHP settings
-
+ -->
+### 高度な PHP 設定
+
+<!-- 
 You can set PHP settings by mapping an `.htaccess` file. This maps an `.htaccess` file to the WordPress root (`/var/www/html`) from the directory in which you run `wp-env`.
+ -->
+PHP の設定は、`.htaccess` ファイルをマッピングすることで可能です。`.htaccess` ファイルは、`wp-env` を実行したディレクトリから、WordPressのルート (`/var/www/html`) にマップされます。
 
 ```json
 {
@@ -1344,7 +1338,10 @@
 }
 ```
 
+<!-- 
 Then, your .htaccess file can contain various settings like this:
+ -->
+.htaccess ファイルには、次のような様々な設定を記入できます。
 
 ```
 # Note: the default upload value is 1G.
@@ -1352,10 +1349,12 @@
 php_value upload_max_filesize 2G
 php_value memory_limit 2G
 ```
-
+<!-- 
 This is useful if there are options you'd like to add to `php.ini`, which is difficult to access in this environment.
-
->>>>>>> 30ca70b0
+ -->
+これは、この環境ではアクセスが難しい `php.ini` に追加したいオプションがある場合に便利です。
+
+<!-- 
 ## Contributing to this package
  -->
 ## このパッケージへのコントリビュート
