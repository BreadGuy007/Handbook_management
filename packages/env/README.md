--- conflicted
+++ resolved
@@ -93,7 +93,7 @@
 ```
  -->
 ```sh
-# wp-env に "update" を渡すには別のダッシュ(-)を追加する必要があります。
+# wp-env に "update" を渡すには別の二重ダッシュ(-)を追加する必要があります。
 $ npm run wp-env start -- --update
 ```
 
@@ -346,19 +346,20 @@
 # リストしたそれぞれの Xdebug モードを有効
 wp-env start --xdebug=profile,trace,debug
 ```
-
-<<<<<<< HEAD
-<!--
-=======
+<!-- 
 When you're running `wp-env` using `npm run`, like when working in the Gutenberg repo or when having `wp-env` as a local project dependency, don't forget to add an extra double dash before the `--xdebug` command:
+ -->
+`npm run` を使って `wp-env` を実行する場合、たとえば、Gutenberg リポジトリで作業刷る場合や、`wp-env` をプロジェクトのローカルな依存関係として持つ場合、`--xdebug` コマンドの前に、忘れずに二重ダッシュを追加してください。
 
 ```sh
 npm run wp-env start -- --xdebug
 ```
-
+<!-- 
 If you forget about that, the `--xdebug` parameter will be passed to NPM instead of the `wp-env start` command and it will be ignored.
-
->>>>>>> a304abe0
+ -->
+これを忘れると、`wp-env start` コマンドの代わりに `--xdebug` パラメータが NPM に渡され、無視されます。
+
+<!--
 You can see a reference on each of the Xdebug modes and what they do in the [Xdebug documentation](https://xdebug.org/docs/all_settings#mode).
  -->
 Xdebgu のモードと定義については [Xdebug ドキュメント](https://xdebug.org/docs/all_settings#mode) を参照してください。
@@ -393,13 +394,12 @@
   }
 }
 ```
-<<<<<<< HEAD
-<!--
-=======
-
+<!-- 
 After you create a `.vscode/launch.json` file in your repository, you probably want to add it to your [global gitignore file](https://docs.github.com/en/get-started/getting-started-with-git/ignoring-files#configuring-ignored-files-for-all-repositories-on-your-computer) so that it stays private for you and is not committed to the repository.
-
->>>>>>> a304abe0
+ -->
+リポジトリに `.vscode/launch.json` ファイルを作成したら、それを [グローバル gitignore ファイル](https://docs.github.com/en/get-started/getting-started-with-git/ignoring-files#configuring-ignored-files-for-all-repositories-on-your-computer) に追加すると良いでしょう。ファイルはプライベートになり、リポジトリにはコミットされません。
+
+<!--
 Once your IDEs Xdebug settings have been enabled, you should just have to launch the debugger, put a breakpoint on any line of PHP code, and then refresh your browser!
  -->
 IDE Xdebug 設定が有効になればあとはデバッガを起動し、PHP コードの任意の行にブレークポイントを置き、ブラウザをリフレッシュするだけです。
@@ -521,25 +521,45 @@
 
 <!--
 ### `wp-env run [container] [command]`
-
+ -->
+### wp-env run [container] [command]
+
+<!-- 
 The run command can be used to open shell sessions or invoke WP-CLI commands.
-
+ -->
+run コマンドは、シェルセッションを開いたり、WP-CLI コマンドの呼び出しに使用できます。
+
+<!-- 
 <div class="callout callout-alert">
 To run a WP-CLI command that includes optional arguments, enclose the WP-CLI command in quotation marks; otherwise, the optional arguments are ignored. This is because flags are normally passed to `wp-env` itself, meaning that the flags are not considered part of the argument that specifies the WP-CLI command. With quotation marks, `wp-env` considers everything inside quotation marks the WP-CLI command argument.
-
+ -->
+オプションの引数を含む WP-CLI コマンドを実行するには、WP-CLI コマンドを引用符 (`'`) で囲みます。囲まない場合、オプションの引数は無視されます。フラグは通常 WP-CLI コマンドを指定する引数の一部とはみなされず、`wp-env` 自身に渡されるためです。引用符を使用すると、 `wp-env` は引用符の中のすべてを WP-CLI コマンドの引数と見なします。
+
+<!-- 
 For example, to list cron schedules with optional arguments that specify the fields returned and the format of the output:
+ -->
+たとえば、cron のスケジュールをリストし、オプションに返すフィールドと出力フォーマットを指定するには、
 
 ```sh
 wp-env run cli "wp cron schedule list --fields=name --format=csv"
 ```
-
+<!-- 
 Without the quotation marks, WP-CLI lists the schedule in its default format, ignoring the `fields` and `format` arguments.
 </div>
-
+ -->
+引用符がない場合、WP-CLI は `fields` と `format` の引数を無視して、デフォルトのフォーマットでスケジュールをリストします。
+
+<!-- 
 Note that quotation marks are not required for a WP-CLI command that excludes optional arguments, although it does not hurt to include them. For example, the following command syntaxes return identical results: `wp-env run cli "wp cron schedule list"` or `wp-env run cli wp cron schedule list`.
-
+ -->
+注意: オプションの引数を除外する WP-CLI コマンドでは引用符は必要ありませんが、引用符を含めても問題ありません。たとえば、次のコマンド構文`wp-env run cli "wp cron schedule list"` と `wp-env run cli wp cron schedule list` は、同一の結果を返します。
+
+<!-- 
 For more information about all the available commands, see [WP-CLI Commands](https://developer.wordpress.org/cli/commands/).
-
+ -->
+利用可能なコマンドの詳細については、[WP-CLI コマンド](https://developer.wordpress.org/cli/commands/)を参照してください。
+
+<!--
 ```sh
 wp-env run <container> [command..]
 
@@ -566,8 +586,6 @@
 
 For example:
  -->
-### wp-env run
-
 ```sh
 wp-env run <container> [command..]
 
