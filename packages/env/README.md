--- conflicted
+++ resolved
@@ -1,4 +1,4 @@
-<!-- 
+<!--
 # `wp-env`
 
 `wp-env` lets you easily set up a local WordPress environment for building and testing plugins and themes. It's simple to install and requires no configuration.
@@ -21,7 +21,7 @@
 $ wp-env start
 ```
 
-<!-- 
+<!--
 The local environment will be available at http://localhost:8888 (Username: `admin`, Password: `password`).
 
 ## Prerequisites
@@ -38,7 +38,7 @@
 
 Node.js と NPM も必要です。`wp-env` の開発には最新の LTS バージョンの Node.js を使用しているため、これを推奨します。
 
-<!-- 
+<!--
 ## Installation
 
 ### Installation as a global package
@@ -54,12 +54,12 @@
 ```sh
 $ npm -g i @wordpress/env
 ```
-<!-- 
+<!--
 You're now ready to use `wp-env`!
 -->
 これで `wp-env` を使うことができます !
 
-<!-- 
+<!--
 ### Installation as a local package
 
 If your project already has a package.json, it's also possible to use `wp-env` as a local package. First install `wp-env` locally as a dev dependency:
@@ -71,7 +71,7 @@
 ```sh
 $ npm i @wordpress/env --save-dev
 ```
-<!-- 
+<!--
 Then modify your package.json and add an extra command to npm `scripts` (https://docs.npmjs.com/misc/scripts):
  -->
 次に package.json を変更し、npm `scripts` (https://docs.npmjs.com/misc/scripts) にコマンドを追加します。
@@ -81,12 +81,12 @@
 	"wp-env": "wp-env"
 }
 ```
-<!-- 
+<!--
 When installing `wp-env` in this way, all `wp-env` commands detailed in these docs must be prefixed with `npm run`, for example:
  -->
 この方法で `wp-env` をインストールした場合、この文書で説明するすべての `wp-env` コマンドの前に `npm run` を追加してください。たとえば
 
-<!-- 
+<!--
 ```sh
 # You must add another dash to pass the "update" flag to wp-env
 $ npm run wp-env start -- --update
@@ -97,7 +97,7 @@
 $ npm run wp-env start -- --update
 ```
 
-<!-- 
+<!--
 instead of:
  -->
 と実行します。以後は次のような形式のみ記述します。
@@ -125,7 +125,7 @@
 ```sh
 $ cd ~/gutenberg
 ```
-<!-- 
+<!--
 Then, start the local environment:
  -->
 ローカル環境を開始します。
@@ -150,7 +150,7 @@
 $ wp-env stop
 ```
 
-<!-- 
+<!--
 ## Troubleshooting common problems
 
 Many common problems can be fixed by running through the following troubleshooting steps in order:
@@ -170,7 +170,7 @@
 ```sh
 $ docker ps
 ```
-<!-- 
+<!--
 In this table, by default, you should see three entries: `wordpress` with port 8888, `tests-wordpress` with port 8889 and `mariadb` with port 3306.
 
 ### 2. Check the port number
@@ -191,7 +191,7 @@
 $ WP_ENV_PORT=3333 wp-env start
 ```
 
-<!-- 
+<!--
 Running `docker ps` and inspecting the `PORTS` column allows you to determine which port `wp-env` is currently using.
 
 You may also specify the port numbers in your `.wp-env.json` file, but the environment variables take precedent.
@@ -217,7 +217,7 @@
 $ wp-env start
 ```
 
-<!-- 
+<!--
 ### 4. Restart Docker
 
 Restarting Docker will restart the underlying Docker containers and volumes which can fix many issues.
@@ -244,7 +244,7 @@
 $ wp-env start
 ```
 
-<!-- 
+<!--
 ### 5. Reset the database
 
 Resetting the database which the local environment uses can fix many issues, especially when they are related to the WordPress installation.
@@ -265,7 +265,7 @@
 $ wp-env clean all
 $ wp-env start
 ```
-<!-- 
+<!--
 ### 6. Nuke everything and start again 🔥
 
 When all else fails, you can use `wp-env destroy` to forcibly remove all of the underlying Docker containers and volumes. This will allow you to start from scratch.
@@ -286,11 +286,11 @@
 $ wp-env destroy
 $ wp-env start
 ```
-<!-- 
+<!--
 ### 7. Debug mode and inspecting the generated dockerfile.
  -->
 ### 7. デバッグモードと生成された docker ファイルの確認
-<!-- 
+<!--
 `wp-env` uses docker behind the scenes. Inspecting the generated docker-compose file can help to understand what's going on.
 
 Start `wp-env` in debug mode
@@ -302,10 +302,10 @@
 ```sh
 wp-env start --debug
 ```
-<!-- 
+<!--
 `wp-env` will output its config which includes `dockerComposeConfigPath`.
  -->
-`wp-env` `dockerComposeConfigPath` を含む構成情報を出力します。 
+`wp-env` `dockerComposeConfigPath` を含む構成情報を出力します。
 
 ```sh
 ℹ Config:
@@ -313,17 +313,17 @@
 	"dockerComposeConfigPath": "/Users/$USERNAME/.wp-env/5a619d332a92377cd89feb339c67b833/docker-compose.yml",
 	...
 ```
-<!-- 
+<!--
 ## Using Xdebug
  -->
 ## Xdebug の使用
 
-<!-- 
+<!--
 Xdebug is installed in the wp-env environment, but it is turned off by default. To enable Xdebug, you can use the `--xdebug` flag with the `wp-env start` command. Here is a reference to how the flag works:
  -->
 wp-env 環境には Xdebug がインストールされていますが、デフォルトではオフになっています。Xdebug を有効にするには `wp-env start` コマンドの `--xdebug` フラグを使用します。以下ではフラグの動作について説明します。
 
-<!-- 
+<!--
 ```sh
 # Sets the Xdebug mode to "debug" (for step debugging):
 wp-env start --xdebug
@@ -347,22 +347,22 @@
 wp-env start --xdebug=profile,trace,debug
 ```
 
-<!-- 
+<!--
 You can see a reference on each of the Xdebug modes and what they do in the [Xdebug documentation](https://xdebug.org/docs/all_settings#mode).
  -->
 Xdebgu のモードと定義については [Xdebug ドキュメント](https://xdebug.org/docs/all_settings#mode) を参照してください。
 
-<<<<<<< HEAD
-<!-- 
-=======
+<!--
 _Since we are only installing Xdebug 3, Xdebug is only supported for PHP versions greater than or equal to 7.2 (the default). Xdebug won't be installed if `phpVersion` is set to a legacy version._
-
->>>>>>> 3712ce0a
+ -->
+_Xdebug 3 のみをインストールするため、Xdebug としては PHP 7.2 (デフォルト) 以上が必要です。`phpVersion` に古いバージョンに設定されている場合、Xdebug はインストールできません。_
+
+<!--
 ### Xdebug IDE support
  -->
 ### Xdebug の IDE サポート
 
-<!-- 
+<!--
 To connect to Xdebug from your IDE, you can use these IDE settings. This bit of JSON was tested for VS Code's `launch.json` format (which you can [learn more about here](https://code.visualstudio.com/docs/editor/debugging#_launchjson-attributes)) along with [this PHP Debug extension](https://marketplace.visualstudio.com/items?itemName=felixfbecker.php-debug). Its path mapping also points to a specific plugin -- you should update this to point to the source you are working with inside of the wp-env instance.
 
 You should only have to translate `port` and `pathMappings` to the format used by your own IDE.
@@ -382,12 +382,12 @@
 	}
 }
 ```
-<!-- 
+<!--
 Once your IDEs Xdebug settings have been enabled, you should just have to launch the debugger, put a breakpoint on any line of PHP code, and then refresh your browser!
  -->
 IDE Xdebug 設定が有効になればあとはデバッガを起動し、PHP コードの任意の行にブレークポイントを置き、ブラウザをリフレッシュするだけです。
 
-<!-- 
+<!--
 Here is a summary:
 
 1. Start wp-env with xdebug enabled: `wp-env start --xdebug`
@@ -404,7 +404,7 @@
 4. デバッガーを起動し、PHP コードの任意の行にブレークポイントを置く。
 5. wp-env の稼働する URL をリフレッシュすれば、ブレークポイントに達する。
 
-<!-- 
+<!--
 ## Command reference
 
 `wp-env` creates generated files in the `wp-env` home directory. By default, this is `~/.wp-env`. The exception is Linux, where files are placed at `~/wp-env` [for compatibility with Snap Packages](https://github.com/WordPress/gutenberg/issues/20180#issuecomment-587046325). The `wp-env` home directory contains a subdirectory for each project named `/$md5_of_project_path`. To change the `wp-env` home directory, set the `WP_ENV_HOME` environment variable. For example, running `WP_ENV_HOME="something" wp-env start` will download the project files to the directory `./something/$md5_of_project_path` (relative to the current directory).
@@ -413,7 +413,7 @@
 
 `wp-env` は生成したファイルを `wp-env` ホームディレクトリー、デフォルトでは `~/.wp-env` に置きます。例外は Linux で [Snap パッケージの互換性のため](https://github.com/WordPress/gutenberg/issues/20180#issuecomment-587046325)、ファイルは `~/wp-env` に置かれます。`wp-env` ホームディレクトリーには各プロジェクトのサブディレクトリーが `/$md5_of_project_path` として作成されます。`wp-env` ホームディレクトリーを変更するには、`WP_ENV_HOME` 環境変数を設定してください。例えば `WP_ENV_HOME="something" wp-env start` と実行すると、プロジェクトファイルは現行ディレクトリーからの相対パスでディレクトリー `./something/$md5_of_project_path` にダウンロードされます。
 
-<!-- 
+<!--
 ### `wp-env start`
 
 The start command installs and initializes the WordPress environment, which includes downloading any specified remote sources. By default, `wp-env` will not update or re-configure the environment except when the configuration file changes. Tell `wp-env` to update sources and apply the configuration options again with `wp-env start --update`. This will not overwrite any existing content.
@@ -460,7 +460,7 @@
                                                       [boolean] [デフォルト: false]
 ```
 
-<!-- 
+<!--
 ### `wp-env stop`
 
 ```sh
@@ -477,7 +477,7 @@
 実行中の WordPress 開発環境、テスト環境を停止し、ポートを解放します。
 ```
 
-<!-- 
+<!--
 ### `wp-env clean [environment]`
 
 ```sh
@@ -502,7 +502,7 @@
             [string] [選択: "all", "development", "tests"] [デフォルト: "tests"]
 ```
 
-<!-- 
+<!--
 ### `wp-env run [container] [command]`
 
 ```sh
@@ -558,7 +558,7 @@
 
 例:
 
-<!-- 
+<!--
 #### Displaying the users on the development instance:
  -->
 #### development インスタンス上のユーザーの表示
@@ -572,7 +572,7 @@
 
 ✔ Ran `wp user list` in 'cli'. (in 2s 374ms)
 ```
-<!-- 
+<!--
 #### Creating a post on the tests instance:
  -->
 #### tests インスタンスで投稿を作成
@@ -585,7 +585,7 @@
 Success: Created post 5.
 ✔ Ran `wp post create --post_type=page --post_title='Ready'` in 'tests-cli'. (in 3s 293ms)
 ```
-<!-- 
+<!--
 #### Opening the WordPress shell on the tests instance and running PHP commands:
  -->
 #### tests インスタンスで WordPress シェルを開き、PHP コマンドを実行
@@ -620,7 +620,7 @@
 WordPress 環境を破壊します。WordPress 環境と関連する Docker コンテナ、ボリューム、
 ネットワークを削除し、ローカルファイルを削除します。
 ```
-<!-- 
+<!--
 ### `wp-env logs [environment]`
 
 ```sh
@@ -668,12 +668,9 @@
 
 WordPress のインストールや開発環境で使用するプラグインやテーマをカスタマイズできます。`.wp-env.json` ファイルに指定し、同じディレクトリーで `wp-env` を実行してください。
 
-
-
-
 `.wp-env.json` はテストと開発の両方のインスタンスに適用可能なオプションとして、6つのフィールドをサポートします。
 
-<!-- 
+<!--
 | Field          | Type           | Default                                | Description                                                                                                                      |
 | -------------- | -------------- | -------------------------------------- | -------------------------------------------------------------------------------------------------------------------------------- |
 | `"core"`       | `string\|null` | `null`                                 | The WordPress installation to use. If `null` is specified, `wp-env` will use the latest production release of WordPress.         |
@@ -703,7 +700,7 @@
 
 `core`、`plugins`、`themes`、`mappings` フィールドに指定できる文字列のタイプを以下に示します。
 
-<!-- 
+<!--
 | Type              | Format                        | Example(s)                                               |
 | ----------------- | ----------------------------- | -------------------------------------------------------- |
 | Relative path     | `.<path>\|~<path>`            | `"./a/directory"`, `"../a/directory"`, `"~/a/directory"` |
@@ -718,12 +715,12 @@
 | GitHub リポジトリ | `<owner>/<repo>[#<ref>]`      | `"WordPress/WordPress"`, `"WordPress/gutenberg#trunk"`  |
 | ZIP ファイル          | `http[s]://<host>/<path>.zip` | `"https://wordpress.org/wordpress-5.4-beta2.zip"`        |
 
-<!-- 
+<!--
 Remote sources will be downloaded into a temporary directory located in `~/.wp-env`.
  -->
 リモートのソースは `~/.wp-env` 内の一時ディレクトリーにダウンロードされます。
 
-<!-- 
+<!--
 Additionally, the key `env` is available to override any of the above options on an individual-environment basis. For example, take the following `.wp-env.json` file:
  -->
 さらにキー `env` は上の任意のオプションを個々の環境ごとに上書きできます。たとえば次の `.wp-env.json` ファイルでは
@@ -748,14 +745,14 @@
 	}
 }
 ```
-<!-- 
+<!--
 On the development instance, `cwd` will be mapped as a plugin, `one-theme` will be mapped as a theme, KEY_1 will be set to true, and KEY_2 will be set to false. Also note that the default port, 8888, will be used as well.
  -->
 development インスタンスでは、`cwd` がプラグインに、`one-theme` がテーマにマップされ、KEY_1 が true に、KEY_2 が false に設定されます。デフォルトのポートは引き続き 8888 が使用されます。
 
 
 
-<!-- 
+<!--
 On the tests instance, `cwd` is still mapped as a plugin, but no theme is mapped. Additionally, while KEY_2 is still set to false, KEY_1 is overridden and set to false. 3000 overrides the default port as well.
 
 This gives you a lot of power to change the options applicable to each environment.
@@ -765,17 +762,17 @@
 この強力な機能により環境ごとにオプションを変更できます。
 
 ## .wp-env.override.json
-<!-- 
+<!--
 Any fields here will take precedence over .wp-env.json. This file is useful when ignored from version control, to persist local development overrides. Note that options like `plugins` and `themes` are not merged. As a result, if you set `plugins` in your override file, this will override all of the plugins listed in the base-level config. The only keys which are merged are `config` and `mappings`. This means that you can set your own wp-config values without losing any of the default values.
  -->
 このファイルのフィールド値は、.wp-env.json の値よりも優先されます。このファイルをバージョンコントロールの対象外とすると、常に希望のローカル環境で上書きできて便利です。注意: `plugins` や `themes` などのオプションはマージされません。結果として .wp-env.override.json ファイル内で `plugins` を設定すると、ベースレベルの構成でリストされたすべてのプラウグインを上書きします。マージされるキーは `config` と `mappings` のみです。すなわちデフォルト値を失うこと無く自身の wp-config 値を設定できます。
 
-<!-- 
+<!--
 ## Default wp-config values.
  -->
 ## デフォルト wp-config 値
 
-<!-- 
+<!--
 On the development instance, these wp-config values are defined by default:
  -->
 development インスタンスでは次の wp-config 値がデフォルトとして定義されます。
@@ -790,7 +787,7 @@
 WP_SITEURL: 'http://localhost',
 WP_HOME: 'http://localhost',
 ```
-<!-- 
+<!--
 On the test instance, all of the above are still defined, but `WP_DEBUG` and `SCRIPT_DEBUG` are set to false.
 
 Additionally, the values referencing a URL include the specified port for the given environment. So if you set `testsPort: 3000, port: 2000`, `WP_HOME` (for example) will be `http://localhost:3000` on the tests instance and `http://localhost:2000` on the development instance.
@@ -799,7 +796,7 @@
 
 また URL を参照する値には環境で指定されたポート番号が含まれます。たとえば `testsPort: 3000, port: 2000` を設定すると、`WP_HOME` は tests インスタンスでは `http://localhost:3000`、development インスタンスでは `http://localhost:2000` になります。
 
-<!-- 
+<!--
 ### Examples
 
 #### Latest production WordPress + current directory as a plugin
@@ -819,7 +816,7 @@
 }
 ```
 
-<!-- 
+<!--
 #### Latest development WordPress + current directory as a plugin
 
 This is useful for plugin development when upstream Core changes need to be tested.
@@ -834,7 +831,7 @@
 	"plugins": [ "." ]
 }
 ```
-<!-- 
+<!--
 #### Local `wordpress-develop` + current directory as a plugin
 
 This is useful for working on plugins and WordPress Core at the same time.
@@ -849,7 +846,7 @@
 	"plugins": [ "." ]
 }
 ```
-<!-- 
+<!--
 #### A complete testing environment
 
 This is useful for integration testing: that is, testing how old versions of WordPress and different combinations of plugins and themes impact each other.
@@ -865,7 +862,7 @@
 	"themes": [ "WordPress/theme-experiments" ]
 }
 ```
-<!-- 
+<!--
 #### Add mu-plugins and other mapped directories
 
 You can add mu-plugins via the mapping config. The mapping config also allows you to mount a directory to any location in the wordpress install, so you could even mount a subdirectory. Note here that theme-1, will not be activated.
@@ -884,7 +881,7 @@
 	}
 }
 ```
-<!-- 
+<!--
 #### Avoid activating plugins or themes on the instance
 
 Since all plugins in the `plugins` key are activated by default, you should use the `mappings` key to avoid this behavior. This might be helpful if you have a test plugin that should not be activated all the time.
@@ -902,7 +899,7 @@
 }
 ```
 
-<!-- 
+<!--
 #### Map a plugin only in the tests environment
 
 If you need a plugin active in one environment but not the other, you can use `env.<envName>` to set options specific to one environment. Here, we activate cwd and a test plugin on the tests instance. This plugin is not activated on any other instances.
@@ -942,12 +939,12 @@
 	}
 }
 ```
-<!-- 
+<!--
 #### Specific PHP Version
  -->
 #### PHP バージョンの指定
 
-<!-- 
+<!--
 You can tell `wp-env` to use a specific PHP version for compatibility and testing. This can also be set via the environment variable `WP_ENV_PHP_VERSION`.
  -->
 互換性やテストのため、`wp-env` では特定の PHP バージョンを使用できます。これは環境変数 `WP_ENV_PHP_VERSION` からでも設定できます。
