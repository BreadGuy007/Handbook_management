<!--
# `wp-env`

`wp-env` lets you easily set up a local WordPress environment for building and testing plugins and themes. It's simple to install and requires no configuration.

## Quick (tl;dr) instructions

Ensure that Docker is running, then:
 -->
# `@wordpress/env`

`wp-env` を使用してプラグインやテーマのビルド用とテスト用の WordPress ローカル環境を簡単にセットアップできます。シンプルにインストールできて構成する必要もありません。

## クイック (tl;dr) インストラクション

Docker が動作していることを確認し、以下のコマンドを実行してください。

```sh
$ cd /path/to/a/wordpress/plugin
$ npm -g i @wordpress/env
$ wp-env start
```

<!--
The local environment will be available at http://localhost:8888 (Username: `admin`, Password: `password`).

## Prerequisites

`wp-env` requires Docker to be installed. There are instructions available for installing Docker on [Windows 10 Pro](https://docs.docker.com/docker-for-windows/install/), [all other versions of Windows](https://docs.docker.com/toolbox/toolbox_install_windows/), [macOS](https://docs.docker.com/docker-for-mac/install/), and [Linux](https://docs.docker.com/v17.12/install/linux/docker-ce/ubuntu/#install-using-the-convenience-script).

Node.js and NPM are required. The latest LTS version of Node.js is used to develop `wp-env` and is recommended.
 -->
http://localhost:8888 (ユーザー名: `admin`、パスワード: `password`) でローカル環境が利用できます。

## 前提ソフトウエア

`wp-env` を使用するにはまず Docker をインストールしてください。インストールの詳細については以下の OS ごとのドキュメントを参照してください。[Windows 10 Pro](https://docs.docker.com/docker-for-windows/install/)、[Windows の他のバージョン](https://docs.docker.com/toolbox/toolbox_install_windows/), [macOS](https://docs.docker.com/docker-for-mac/install/)、[Linux](https://docs.docker.com/v17.12/install/linux/docker-ce/ubuntu/#install-using-the-convenience-script)

Node.js と NPM も必要です。`wp-env` の開発には最新の LTS バージョンの Node.js を使用しているため、これを推奨します。

<!--
## Installation

### Installation as a global package

After confirming that the prerequisites are installed, you can install `wp-env` globally like so:
 -->
## インストール

### グローバルパッケージとしてのインストール

前提ソフトウエアをインストールを確認できたら、グローバルに `wp-env` をインストールできます。

```sh
$ npm -g i @wordpress/env
```
<!--
You're now ready to use `wp-env`!
-->
これで `wp-env` を使うことができます !

<!--
### Installation as a local package

If your project already has a package.json, it's also possible to use `wp-env` as a local package. First install `wp-env` locally as a dev dependency:
 -->
### ローカルパッケージとしてのインストール

プロジェクトにすでに package.json がある場合、`wp-env` をローカルパッケージとして使用することもできます。まず `wp-env` を開発依存としてローカルにインストールします。

```sh
$ npm i @wordpress/env --save-dev
```
<!--
Then modify your package.json and add an extra command to npm `scripts` (https://docs.npmjs.com/misc/scripts):
 -->
次に package.json を変更し、npm `scripts` (https://docs.npmjs.com/misc/scripts) にコマンドを追加します。

```json
"scripts": {
	"wp-env": "wp-env"
}
```
<!--
When installing `wp-env` in this way, all `wp-env` commands detailed in these docs must be prefixed with `npm run`, for example:
 -->
この方法で `wp-env` をインストールした場合、この文書で説明するすべての `wp-env` コマンドの前に `npm run` を追加してください。たとえば

<!--
```sh
# You must add another double dash to pass the "update" flag to wp-env
$ npm run wp-env start -- --update
```
 -->
```sh
# wp-env に "update" を渡すには別の二重ダッシュ(-)を追加する必要があります。
$ npm run wp-env start -- --update
```

<!--
instead of:
 -->
と実行します。以後は次のような形式のみ記述します。

```sh
$ wp-env start --update
```
<!--
## Usage

### Starting the environment

First, ensure that Docker is running. You can do this by clicking on the Docker icon in the system tray or menu bar.

Then, change to a directory that contains a WordPress plugin or theme:
 -->
## 使用方法

### 環境の開始

まず Docker が実行されていることを確認してください。確認するにはシステムトレイ、またはメニューバーの Docker アイコンをクリックします。

次に WordPress プラグインやテーマを含むディレクトリーに移動してください。

```sh
$ cd ~/gutenberg
```
<!--
Then, start the local environment:
 -->
ローカル環境を開始します。

```sh
$ wp-env start
```
<!--
Finally, navigate to http://localhost:8888 in your web browser to see WordPress running with the local WordPress plugin or theme running and activated. Default login credentials are username: `admin` password: `password`.

### Stopping the environment

To stop the local environment:
 -->
Web ブラウザーで http://localhost:8888 を開きます。ローカルのプラグインやテーマがインストール、有効化された状態で WordPress が表示されます。デフォルトのログインアカウントはユーザー名 `admin`、パスワード `password` です。

### 環境の停止

ローカル環境を停止するには以下を実行します。

```sh
$ wp-env stop
```

<!--
## Troubleshooting common problems

Many common problems can be fixed by running through the following troubleshooting steps in order:

### 1. Check that `wp-env` is running

First, check that `wp-env` is running. One way to do this is to have Docker print a table with the currently running containers:
 -->
## 一般的な問題のトラブルシューティング

以下のトラブルシューティングを順に実行することで多くの一般的な問題を解決できます。

### 1. `wp-env` が動作していることの確認

まず `wp-env` が動作していることを確認します。現在実行中の Docker コンテナ一覧を出力します。

```sh
$ docker ps
```
<!--
In this table, by default, you should see three entries: `wordpress` with port 8888, `tests-wordpress` with port 8889 and `mariadb` with port 3306.

### 2. Check the port number

By default `wp-env` uses port 8888, meaning that the local environment will be available at http://localhost:8888.

You can configure the port that `wp-env` uses so that it doesn't clash with another server by specifying the `WP_ENV_PORT` environment variable when starting `wp-env`:
 -->
リストにはデフォルトで3つのエントリーが表示されます。ポート 8888 の `wordpress`、ポート 8889 の `tests-wordpress`、ポート 3306 の `mariadb` です。

### 2. ポート番号の確認

デフォルトでは `wp-env` はポート 8888 を使用し、ローカル環境が http://localhost:8888 で利用可能になります。

別のサーバーと衝突しないように `wp-env` の使用するポートを構成できます。`wp-env` を開始する際に `WP_ENV_PORT` 環境変数を指定してください。

```sh
$ WP_ENV_PORT=3333 wp-env start
```

<!--
Running `docker ps` and inspecting the `PORTS` column allows you to determine which port `wp-env` is currently using.

You may also specify the port numbers in your `.wp-env.json` file, but the environment variables take precedent.

### 3. Restart `wp-env`

Restarting `wp-env` will restart the underlying Docker containers which can fix many issues.

To restart `wp-env`:
 -->
`docker ps` を実行し `PORTS` 列を参照すると、現在 `wp-env` がどのポートを使用しているかを調べることができます。

`.wp-env.json` ファイル内にポート番号を指定することもできますが、環境変数が指定されるとそちらが優先されます。

### 3. `wp-env` の再起動

`wp-env` を再起動すると、内部で使用される Docker コンテナが再起動され、多くの問題を解消します。

`wp-env` を再起動するには、

```sh
$ wp-env stop
$ wp-env start
```

<!--
### 4. Restart Docker

Restarting Docker will restart the underlying Docker containers and volumes which can fix many issues.

To restart Docker:

1. Click on the Docker icon in the system tray or menu bar.
2. Select _Restart_.

Once restarted, start `wp-env` again:
 -->
### 4. Docker の再起動

Docker を再起動すると、内部で使用する Docker コンテナとボリュームが再起動され、多くの問題を解消します。

Docker を再起動するには

1. システムトレイ、または、メニューバーの Docker アイコンをクリックする。
2. _Restart_ を選択する。

Docker の再起動後、`wp-env` を起動します。

```sh
$ wp-env start
```

<!--
### 5. Reset the database

Resetting the database which the local environment uses can fix many issues, especially when they are related to the WordPress installation.

To reset the database:

**⚠️ WARNING: This will permanently delete any posts, pages, media, etc. in the local WordPress installation.**
 -->
### 5. データベースのリセット

ローカル環境の使用するデータベースをリセットすると、多くの問題、特に WordPress のインストールに関する問題が解消します。

データベースをリセットするには

**⚠️ 警告: 次のコマンドは、ローカル WordPress 環境内の投稿、ページ、メディア等を完全に削除します。**

```sh
$ wp-env clean all
$ wp-env start
```
<!--
### 6. Nuke everything and start again 🔥

When all else fails, you can use `wp-env destroy` to forcibly remove all of the underlying Docker containers and volumes. This will allow you to start from scratch.

To nuke everything:

**⚠️ WARNING: This will permanently delete any posts, pages, media, etc. in the local WordPress installation.**
 -->
### 6. すべてを破壊して、最初からやり直す 🔥

上のすべてがうまくいかない場合、`wp-env destroy` を使用してローカルの Docker コンテナとボリュームを強制的に削除できます。ゼロからやり直すことができます。

すべてを破壊するには

**⚠️ 警告: 次のコマンドは、ローカル WordPress 環境内の投稿、ページ、メディア等を完全に削除します。**

```sh
$ wp-env destroy
$ wp-env start
```
<!--
### 7. Debug mode and inspecting the generated dockerfile.
 -->
### 7. デバッグモードと生成された docker ファイルの確認
<!--
`wp-env` uses docker behind the scenes. Inspecting the generated docker-compose file can help to understand what's going on.

Start `wp-env` in debug mode
 -->
`wp-env` は裏側で docker を使用しています。生成された docker-compose ファイルを調べると何が起きているかを理解できます。

`wp-env` をデバッグモードで開始します。

```sh
wp-env start --debug
```
<!--
`wp-env` will output its config which includes `dockerComposeConfigPath`.
 -->
`wp-env` `dockerComposeConfigPath` を含む構成情報を出力します。

```sh
ℹ Config:
	...
	"dockerComposeConfigPath": "/Users/$USERNAME/.wp-env/5a619d332a92377cd89feb339c67b833/docker-compose.yml",
	...
```
<!--
## Using Xdebug
 -->
## Xdebug の使用

<!--
Xdebug is installed in the wp-env environment, but it is turned off by default. To enable Xdebug, you can use the `--xdebug` flag with the `wp-env start` command. Here is a reference to how the flag works:
 -->
wp-env 環境には Xdebug がインストールされていますが、デフォルトではオフになっています。Xdebug を有効にするには `wp-env start` コマンドの `--xdebug` フラグを使用します。以下ではフラグの動作について説明します。

<!--
```sh
# Sets the Xdebug mode to "debug" (for step debugging):
wp-env start --xdebug

# Sets the Xdebug mode to "off":
wp-env start

# Enables each of the Xdebug modes listed:
wp-env start --xdebug=profile,trace,debug
```
 -->

```sh
# Xdebug モードを "debug" に設定 (ステップデバッグ用)
wp-env start --xdebug

# Xdebug モードを "off" に設定
wp-env start

# リストしたそれぞれの Xdebug モードを有効
wp-env start --xdebug=profile,trace,debug
```
<!-- 
When you're running `wp-env` using `npm run`, like when working in the Gutenberg repo or when having `wp-env` as a local project dependency, don't forget to add an extra double dash before the `--xdebug` command:
 -->
`npm run` を使って `wp-env` を実行する場合、たとえば、Gutenberg リポジトリで作業刷る場合や、`wp-env` をプロジェクトのローカルな依存関係として持つ場合、`--xdebug` コマンドの前に、忘れずに二重ダッシュを追加してください。

```sh
npm run wp-env start -- --xdebug
```
<!-- 
If you forget about that, the `--xdebug` parameter will be passed to NPM instead of the `wp-env start` command and it will be ignored.
 -->
これを忘れると、`wp-env start` コマンドの代わりに `--xdebug` パラメータが NPM に渡され、無視されます。

<!--
You can see a reference on each of the Xdebug modes and what they do in the [Xdebug documentation](https://xdebug.org/docs/all_settings#mode).
 -->
Xdebgu のモードと定義については [Xdebug ドキュメント](https://xdebug.org/docs/all_settings#mode) を参照してください。

<!--
_Since we are only installing Xdebug 3, Xdebug is only supported for PHP versions greater than or equal to 7.2 (the default). Xdebug won't be installed if `phpVersion` is set to a legacy version._
 -->
_Xdebug 3 のみをインストールするため、Xdebug としては PHP 7.2 (デフォルト) 以上が必要です。`phpVersion` に古いバージョンに設定されている場合、Xdebug はインストールできません。_

<!--
### Xdebug IDE support
 -->
### Xdebug の IDE サポート

<!--
To connect to Xdebug from your IDE, you can use these IDE settings. This bit of JSON was tested for VS Code's `launch.json` format (which you can [learn more about here](https://code.visualstudio.com/docs/editor/debugging#_launchjson-attributes)) along with [this PHP Debug extension](https://marketplace.visualstudio.com/items?itemName=felixfbecker.php-debug). Its path mapping also points to a specific plugin -- you should update this to point to the source you are working with inside of the wp-env instance.

You should only have to translate `port` and `pathMappings` to the format used by your own IDE.
 -->
IDE から Xdebug に接続するには以下の IDE 設定を使用できます。この JSON は VS Code の `launch.json` 形式 ([詳細についてはこちら](https://code.visualstudio.com/docs/editor/debugging#_launchjson-attributes)) と [PHP デバッグエクステンション](https://marketplace.visualstudio.com/items?itemName=felixfbecker.php-debug) でテストされました。なお、パスマッピングは特定のプラグインを指しています。これを wp-env インスタンス内の作業中のソースコードを指すよう更新してください。

`port` と `pathMappings` のみを IDE で使用する形式に変換する必要があります。

```json
{
  "name": "Listen for XDebug",
  "type": "php",
  "request": "launch",
  "port": 9003,
  "pathMappings": {
    "/var/www/html/wp-content/plugins/gutenberg": "${workspaceFolder}/"
  }
}
```
<!-- 
After you create a `.vscode/launch.json` file in your repository, you probably want to add it to your [global gitignore file](https://docs.github.com/en/get-started/getting-started-with-git/ignoring-files#configuring-ignored-files-for-all-repositories-on-your-computer) so that it stays private for you and is not committed to the repository.
 -->
リポジトリに `.vscode/launch.json` ファイルを作成したら、それを [グローバル gitignore ファイル](https://docs.github.com/en/get-started/getting-started-with-git/ignoring-files#configuring-ignored-files-for-all-repositories-on-your-computer) に追加すると良いでしょう。ファイルはプライベートになり、リポジトリにはコミットされません。

<!--
Once your IDEs Xdebug settings have been enabled, you should just have to launch the debugger, put a breakpoint on any line of PHP code, and then refresh your browser!
 -->
IDE Xdebug 設定が有効になればあとはデバッガを起動し、PHP コードの任意の行にブレークポイントを置き、ブラウザをリフレッシュするだけです。

<!--
Here is a summary:

1. Start wp-env with xdebug enabled: `wp-env start --xdebug`
2. Install a suitable Xdebug extension for your IDE if it does not include one already.
3. Configure the IDE debugger to use port `9003` and the correct source files in wp-env.
4. Launch the debugger and put a breakpoint on any line of PHP code.
5. Refresh the URL wp-env is running at and the breakpoint should trigger.
 -->
まとめ:

1. Xdebug を有効化して wp-env を起動する: `wp-env start --xdebug`
2. もしまだなら IDE 用に適切な Xdebug エクステンションをインストールする。
3. IDE デバッガーがポート `9003` と wp-env 内の正しいソースファイルを使用するよう構成する。
4. デバッガーを起動し、PHP コードの任意の行にブレークポイントを置く。
5. wp-env の稼働する URL をリフレッシュすれば、ブレークポイントに達する。

<!--
## Command reference

`wp-env` creates generated files in the `wp-env` home directory. By default, this is `~/.wp-env`. The exception is Linux, where files are placed at `~/wp-env` [for compatibility with Snap Packages](https://github.com/WordPress/gutenberg/issues/20180#issuecomment-587046325). The `wp-env` home directory contains a subdirectory for each project named `/$md5_of_project_path`. To change the `wp-env` home directory, set the `WP_ENV_HOME` environment variable. For example, running `WP_ENV_HOME="something" wp-env start` will download the project files to the directory `./something/$md5_of_project_path` (relative to the current directory).
 -->
## コマンドリファレンス

`wp-env` は生成したファイルを `wp-env` ホームディレクトリー、デフォルトでは `~/.wp-env` に置きます。例外は Linux で [Snap パッケージの互換性のため](https://github.com/WordPress/gutenberg/issues/20180#issuecomment-587046325)、ファイルは `~/wp-env` に置かれます。`wp-env` ホームディレクトリーには各プロジェクトのサブディレクトリーが `/$md5_of_project_path` として作成されます。`wp-env` ホームディレクトリーを変更するには、`WP_ENV_HOME` 環境変数を設定してください。例えば `WP_ENV_HOME="something" wp-env start` と実行すると、プロジェクトファイルは現行ディレクトリーからの相対パスでディレクトリー `./something/$md5_of_project_path` にダウンロードされます。

<!--
### `wp-env start`

The start command installs and initializes the WordPress environment, which includes downloading any specified remote sources. By default, `wp-env` will not update or re-configure the environment except when the configuration file changes. Tell `wp-env` to update sources and apply the configuration options again with `wp-env start --update`. This will not overwrite any existing content.
 -->
### wp-env start

start コマンドは WordPress 環境をインストールし初期化します。これには指定された任意のリモートのソースのダウンロードも含まれます。`wp-env` はデフォルトでは構成ファイルが変更されない限り、環境を更新も再考性もしません。ソースを更新し、構成オプションを再度適用するには `wp-env start --update` を使用してください。既存のコンテンツは上書きされません。

<!--
```sh
wp-env start

Starts WordPress for development on port 8888 (override with WP_ENV_PORT) and
tests on port 8889 (override with WP_ENV_TESTS_PORT). The current working
directory must be a WordPress installation, a plugin, a theme, or contain a
.wp-env.json file. After first install, use the '--update' flag to download
updates to mapped sources and to re-apply WordPress configuration options.

Options:
  --help     Show help                                                 [boolean]
  --version  Show version number                                       [boolean]
  --debug    Enable debug output.                     [boolean] [default: false]
  --update   Download source updates and apply WordPress configuration.
                                                      [boolean] [default: false]
  --xdebug   Enables Xdebug. If not passed, Xdebug is turned off. If no modes
             are set, uses "debug". You may set multiple Xdebug modes by passing
             them in a comma-separated list: `--xdebug=develop,coverage`. See
             https://xdebug.org/docs/all_settings#mode for information about
             Xdebug modes.                                              [string]
```
 -->
```sh
wp-env start

WordPress 開発環境をポート 8888 (​http://localhost:8888​) で (ポートは WP_ENV_PORT で指定可)、
テスト環境を 8889 (​http://localhost:8889​) で (ポートは WP_ENV_TESTS_PORT で指定可) 開始します。
コマンドは WordPress インストールディレクトリー、プラグインやテーマのディレクトリー、
または .wp-env.json ファイルのあるディレクトリーで実行する必要があります。最初のインストール後、
'--update' フラグを使用して更新をマップされたソースにダウンロードし、WordPress 構成オプションに
再適用します。

引数:
  --update   ソースの更新をダウンロードし、WordPress 構成に適用する
                                                      [boolean] [デフォルト: false]
```

<!--
### `wp-env stop`

```sh
wp-env stop

Stops running WordPress for development and tests and frees the ports.
```
 -->
### wp-env stop

```sh
wp-env stop

実行中の WordPress 開発環境、テスト環境を停止し、ポートを解放します。
```

<!--
### `wp-env clean [environment]`

```sh
wp-env clean [environment]

Cleans the WordPress databases.

Positionals:
  environment  Which environments' databases to clean.
            [string] [choices: "all", "development", "tests"] [default: "tests"]
```
 -->
### wp-env clean

```sh
wp-env clean [environment]

WordPress データベースをクリアします。

引数:
  environment  どの環境のデータベースをクリアするか。
            [string] [選択: "all", "development", "tests"] [デフォルト: "tests"]
```

<!--
### `wp-env run [container] [command]`
 -->
### wp-env run [container] [command]

<!-- 
The run command can be used to open shell sessions or invoke WP-CLI commands.
 -->
run コマンドは、シェルセッションを開いたり、WP-CLI コマンドの呼び出しに使用できます。

<!-- 
<div class="callout callout-alert">
To run a WP-CLI command that includes optional arguments, enclose the WP-CLI command in quotation marks; otherwise, the optional arguments are ignored. This is because flags are normally passed to `wp-env` itself, meaning that the flags are not considered part of the argument that specifies the WP-CLI command. With quotation marks, `wp-env` considers everything inside quotation marks the WP-CLI command argument.
 -->
オプションの引数を含む WP-CLI コマンドを実行するには、WP-CLI コマンドを引用符 (`'`) で囲みます。囲まない場合、オプションの引数は無視されます。フラグは通常 WP-CLI コマンドを指定する引数の一部とはみなされず、`wp-env` 自身に渡されるためです。引用符を使用すると、 `wp-env` は引用符の中のすべてを WP-CLI コマンドの引数と見なします。

<!-- 
For example, to list cron schedules with optional arguments that specify the fields returned and the format of the output:
 -->
たとえば、cron のスケジュールをリストし、オプションに返すフィールドと出力フォーマットを指定するには、

```sh
wp-env run cli "wp cron schedule list --fields=name --format=csv"
```
<!-- 
Without the quotation marks, WP-CLI lists the schedule in its default format, ignoring the `fields` and `format` arguments.
</div>
 -->
引用符がない場合、WP-CLI は `fields` と `format` の引数を無視して、デフォルトのフォーマットでスケジュールをリストします。

<!-- 
Note that quotation marks are not required for a WP-CLI command that excludes optional arguments, although it does not hurt to include them. For example, the following command syntaxes return identical results: `wp-env run cli "wp cron schedule list"` or `wp-env run cli wp cron schedule list`.
 -->
注意: オプションの引数を除外する WP-CLI コマンドでは引用符は必要ありませんが、引用符を含めても問題ありません。たとえば、次のコマンド構文`wp-env run cli "wp cron schedule list"` と `wp-env run cli wp cron schedule list` は、同一の結果を返します。

<!-- 
For more information about all the available commands, see [WP-CLI Commands](https://developer.wordpress.org/cli/commands/).
 -->
利用可能なコマンドの詳細については、[WP-CLI コマンド](https://developer.wordpress.org/cli/commands/)を参照してください。

<!--
```sh
wp-env run <container> [command..]

Runs an arbitrary command in one of the underlying Docker containers. The
"container" param should reference one of the underlying Docker services like
"development", "tests", or "cli". To run a wp-cli command, use the "cli" or
"tests-cli" service. You can also use this command to open shell sessions like
bash and the WordPress shell in the WordPress instance. For example, `wp-env run
cli bash` will open bash in the development WordPress instance. When using long
commands with arguments and quotation marks, you need to wrap the "command"
param in quotation marks. For example: `wp-env run tests-cli "wp post create
--post_type=page --post_title='Test'"` will create a post on the tests WordPress
instance.

Positionals:
  container  The container to run the command on.            [string] [required]
  command    The command to run.                           [array] [default: []]

Options:
  --help     Show help                                                 [boolean]
  --version  Show version number                                       [boolean]
  --debug    Enable debug output.                     [boolean] [default: false]
```

For example:
 -->
```sh
wp-env run <container> [command..]

動作している Docker コンテナ内で任意のコマンドを実行します。
"container" パラメータは Docker サービス "development"、"tests"、"cli"の1つを指定する必要が
あります。wp-cli コマンドを実行するには "cli" または "tests-cli" サービスを使用してください。
また bash のようなシェルセッションや、WordPress インスタンス内の WordPress シェルを開くためにも
使用できます。たとえば `wp-env run cli bash` は開発 WordPress インスタンス内で bash を開きます。
引数や引用符を含む長いコマンドを使用する場合には、"command" パラメータ全体を引用符で囲む必要が
あります。例えば `wp-env run tests-cli "wp post create
--post_type=page --post_title='Test'"` は  WordPress インスタンス "tests" に投稿を
作成します。

引数:
  container  コマンドを実行するコンテナ        [string] [必須]
  command    実行するコマンド                [array] [デフォルト: []]

オプション:
  --help     ヘルプの表示                                              [boolean]
  --version  バージョン番号の表示                                       [boolean]
  --debug    デバッグ出力の有効化                     [boolean] [でファルト: false]
```

例:

<!--
#### Displaying the users on the development instance:
 -->
#### development インスタンス上のユーザーの表示

```sh
wp-env run cli wp user list
⠏ Running `wp user list` in 'cli'.

ID      user_login      display_name    user_email      user_registered roles
1       admin   admin   wordpress@example.com   2020-03-05 10:45:14     administrator

✔ Ran `wp user list` in 'cli'. (in 2s 374ms)
```
<!--
#### Creating a post on the tests instance:
 -->
#### tests インスタンスで投稿を作成

```sh
wp-env run tests-cli "wp post create --post_type=page --post_title='Ready'"

ℹ Starting 'wp post create --post_type=page --post_title='Ready'' on the tests-cli container.

Success: Created post 5.
✔ Ran `wp post create --post_type=page --post_title='Ready'` in 'tests-cli'. (in 3s 293ms)
```
<!--
#### Opening the WordPress shell on the tests instance and running PHP commands:
 -->
#### tests インスタンスで WordPress シェルを開き、PHP コマンドを実行

```sh
wp-env run tests-cli wp shell
ℹ Starting 'wp shell' on the tests-cli container. Exit the WordPress shell with ctrl-c.

Starting 31911d623e75f345e9ed328b9f48cff6_mysql_1 ... done
Starting 31911d623e75f345e9ed328b9f48cff6_tests-wordpress_1 ... done
wp> echo( 'hello world!' );
hello world!
wp> ^C
✔ Ran `wp shell` in 'tests-cli'. (in 16s 400ms)
```
<!--
#### Installing a plugin or theme on the development instance
 -->
#### development インスタンスでのプラグインやテーマのインストール

```sh
wp-env run cli wp plugin install custom-post-type-ui

Creating 500cd328b649d63e882d5c4695871d04_cli_run ... done
Installing Custom Post Type UI (1.9.2)
Downloading installation package from https://downloads.wordpress.org/plugin/custom-post-type-ui.zip...
The authenticity of custom-post-type-ui.zip could not be verified as no signature was found.
Unpacking the package...
Installing the plugin...
Plugin installed successfully.
Success: Installed 1 of 1 plugins.
✔ Ran `plugin install custom-post-type-ui` in 'cli'. (in 6s 483ms)
```

<!--
**NOTE**: Depending on your host OS, you may experience errors when trying to install plugins or themes (e.g. `Warning: Could not create directory.`). This is typically because the user ID used within the container does not have write access to the mounted directories created by `wp-env`. To resolve this, run the `docker-compose` command directly from the directory created by `wp-env` and add `-u $(id -u)` and `-e HOME=/tmp` the `run` command as options:
 -->
**注意**: ホスト OS によっては、プラグインやテーマをインストールしようとすると、エラーが発生する場合があります (例: `Warning: Could not create directory.`）。これは通常、コンテナ内で使用されているユーザー ID が、`wp-env` で作成、マウントしたディレクトリへの書き込み権限を持っていないことが原因です。この問題を解決するには、`wp-env` で作成したディレクトリから直接 `docker-compose` コマンドを使用します。`run`コマンドに、`-u $(id -u)` と `-e HOME=/tmp` オプションを追加してください。

```sh
$ cd ~/wp-env/500cd328b649d63e882d5c4695871d04
$ docker-compose run --rm -u $(id -u) -e HOME=/tmp cli [plugin|theme] install <plugin|theme>
```

<!--
### `wp-env destroy`

```sh
wp-env destroy

Destroy the WordPress environment. Deletes docker containers, volumes, and
networks associated with the WordPress environment and removes local files.
```
 -->
### wp-env destroy

```sh
wp-env destroy

WordPress 環境を破壊します。WordPress 環境と関連する Docker コンテナ、ボリューム、
ネットワークを削除し、ローカルファイルを削除します。
```
<!--
### `wp-env logs [environment]`

```sh
wp-env logs

displays PHP and Docker logs for given WordPress environment.

Positionals:
  environment  Which environment to display the logs from.
      [string] [choices: "development", "tests", "all"] [default: "development"]

Options:
  --help     Show help                                                 [boolean]
  --version  Show version number                                       [boolean]
  --debug    Enable debug output.                     [boolean] [default: false]
  --watch    Watch for logs as they happen.            [boolean] [default: true]
```
 -->
### wp-env logs

```sh
wp-env logs [environment]

指定した WordPress 環境の PHP と Docker のログを表示します。

引数:
  environment  どの環境のログを出力するか
      [string] [選択: "development", "tests", "all"] [デフォルト: "development"]

オプション:
  --help     ヘルプの表示                [boolean]
  --version  バージョン番号の表示         [boolean]
  --debug    デバッグ出力の有効化         [boolean] [デフォルト: false]
  --watch    ログをウオッチする          [boolean] [デフォルト: true]
```
<!-- 
### `wp-env install-path`
 -->
### wp-env install-path
<!-- 
Outputs the absolute path to the WordPress environment files.

Example:
 -->
WordPress 環境ファイルへの絶対パスを出力します。

例:

```sh
$ wp-env install-path

/home/user/.wp-env/63263e6506becb7b8613b02d42280a49
```

<!--
## .wp-env.json

You can customize the WordPress installation, plugins and themes that the development environment will use by specifying a `.wp-env.json` file in the directory that you run `wp-env` from.

`.wp-env.json` supports six fields for options applicable to both the tests and development instances.
 -->
## .wp-env.json

WordPress のインストールや開発環境で使用するプラグインやテーマをカスタマイズできます。`.wp-env.json` ファイルに指定し、同じディレクトリーで `wp-env` を実行してください。

`.wp-env.json` はテストと開発の両方のインスタンスに適用可能なオプションとして、6つのフィールドをサポートします。

<!--
| Field          | Type           | Default                                | Description                                                                                                                      |
| -------------- | -------------- | -------------------------------------- | -------------------------------------------------------------------------------------------------------------------------------- |
| `"core"`       | `string\|null` | `null`                                 | The WordPress installation to use. If `null` is specified, `wp-env` will use the latest production release of WordPress.         |
| `"phpVersion"` | `string\|null` | `null`                                 | The PHP version to use. If `null` is specified, `wp-env` will use the default version used with production release of WordPress. |
| `"plugins"`    | `string[]`     | `[]`                                   | A list of plugins to install and activate in the environment.                                                                    |
| `"themes"`     | `string[]`     | `[]`                                   | A list of themes to install in the environment.                                                                                  |
| `"port"`       | `integer`      | `8888` (`8889` for the tests instance) | The primary port number to use for the installation. You'll access the instance through the port: 'http://localhost:8888'.       |
| `"config"`     | `Object`       | See below.                             | Mapping of wp-config.php constants to their desired values.                                                                      |
| `"mappings"`   | `Object`       | `"{}"`                                 | Mapping of WordPress directories to local directories to be mounted in the WordPress instance.                                   |
 -->
| フィールド      | タイプ         | デフォルト                                   | 説明                                                                                                               |
| ------------- | ------------- | ------------------------------------------ | ------------------------------------------------------------------------------------------------------------------------- |
| `"core"`      | `string|null` | `null`                                     | 使用する WordPress のバージョンまたはビルド。`null` の場合、最新リリース版 |
| `"phpVersion"` | `string\|null` | `null`                                 | 使用する PHP のバージョン。`null` が指定されると `wp-env` は WordPress の製品版リリースで使用されるデフォルトバージョンを使用する。|
| `"plugins"`   | `string[]`    | `[]`                                       | 環境にインストール、有効化するプラグインのリスト                                                             |
| `"themes"`    | `string[]`    | `[]`                                       | 環境にインストールするテーマのリスト                            |
| `"port"`      | `integer`      | `8888` (テストインスタンスでは `8889`)        | インストールに使用するポート番号。インスタンスには 'http://localhost:8888' でアクセスできる |
| `"config"`    | `Object`      | 以下を参照                                    | wp-config.php の定数とその値のマッピング                                                               |
| `"mappings"`  | `Object`       | `"{}"`                                     | WordPress インスタンス内にマウントされるローカルディレクトリと WordPress ディレクトリのマッピング                                      |

<!--
_Note: the port number environment variables (`WP_ENV_PORT` and `WP_ENV_TESTS_PORT`) take precedent over the .wp-env.json values._

Several types of strings can be passed into the `core`, `plugins`, `themes`, and `mappings` fields.
 -->
_注意: ポート番号に関する環境変数 (`WP_ENV_PORT` と `WP_ENV_TESTS_PORT`) は .wp-env.json の値に優先します。_

`core`、`plugins`、`themes`、`mappings` フィールドに指定できる文字列のタイプを以下に示します。

<!--
| Type              | Format                        | Example(s)                                               |
| ----------------- | ----------------------------- | -------------------------------------------------------- |
| Relative path     | `.<path>\|~<path>`            | `"./a/directory"`, `"../a/directory"`, `"~/a/directory"` |
| Absolute path     | `/<path>\|<letter>:\<path>`   | `"/a/directory"`, `"C:\\a\\directory"`                   |
| GitHub repository | `<owner>/<repo>[#<ref>]`      | `"WordPress/WordPress"`, `"WordPress/gutenberg#trunk"`   |
| ZIP File          | `http[s]://<host>/<path>.zip` | `"https://wordpress.org/wordpress-5.4-beta2.zip"`        |
 -->
| タイプ             | 形式                           | 例                                                       |
| ----------------- | ----------------------------- | -------------------------------------------------------- |
| 相対パス     | `.<path>|~<path>`             | `"./a/directory"`, `"../a/directory"`, `"~/a/directory"` |
| 絶対パス     | `/<path>|<letter>:\<path>`    | `"/a/directory"`, `"C:\\a\\directory"`                   |
| GitHub リポジトリ | `<owner>/<repo>[#<ref>]`      | `"WordPress/WordPress"`, `"WordPress/gutenberg#trunk"`  |
| ZIP ファイル          | `http[s]://<host>/<path>.zip` | `"https://wordpress.org/wordpress-5.4-beta2.zip"`        |

<!--
Remote sources will be downloaded into a temporary directory located in `~/.wp-env`.
 -->
リモートのソースは `~/.wp-env` 内の一時ディレクトリーにダウンロードされます。

<!--
Additionally, the key `env` is available to override any of the above options on an individual-environment basis. For example, take the following `.wp-env.json` file:
 -->
さらにキー `env` は上の任意のオプションを個々の環境ごとに上書きできます。たとえば次の `.wp-env.json` ファイルでは

```json
{
  "plugins": ["."],
  "config": {
    "KEY_1": true,
    "KEY_2": false
  },
  "env": {
    "development": {
      "themes": ["./one-theme"]
    },
    "tests": {
      "config": {
        "KEY_1": false
      },
      "port": 3000
    }
  }
}
```
<!--
On the development instance, `cwd` will be mapped as a plugin, `one-theme` will be mapped as a theme, KEY_1 will be set to true, and KEY_2 will be set to false. Also note that the default port, 8888, will be used as well.
 -->
development インスタンスでは、`cwd` がプラグインに、`one-theme` がテーマにマップされ、KEY_1 が true に、KEY_2 が false に設定されます。デフォルトのポートは引き続き 8888 が使用されます。



<!--
On the tests instance, `cwd` is still mapped as a plugin, but no theme is mapped. Additionally, while KEY_2 is still set to false, KEY_1 is overridden and set to false. 3000 overrides the default port as well.

This gives you a lot of power to change the options applicable to each environment.
 -->
tests インスタンスでは、`cwd` がプラグインマップされますがテーマのマップはありません。また KEY_2 は false のままですが、KEY_1 は false で、デフォルトのポートは 3000 で上書きされます。

この強力な機能により環境ごとにオプションを変更できます。

## .wp-env.override.json
<!--
Any fields here will take precedence over .wp-env.json. This file is useful when ignored from version control, to persist local development overrides. Note that options like `plugins` and `themes` are not merged. As a result, if you set `plugins` in your override file, this will override all of the plugins listed in the base-level config. The only keys which are merged are `config` and `mappings`. This means that you can set your own wp-config values without losing any of the default values.
 -->
このファイルのフィールド値は、.wp-env.json の値よりも優先されます。このファイルをバージョンコントロールの対象外とすると、常に希望のローカル環境で上書きできて便利です。注意: `plugins` や `themes` などのオプションはマージされません。結果として .wp-env.override.json ファイル内で `plugins` を設定すると、ベースレベルの構成でリストされたすべてのプラウグインを上書きします。マージされるキーは `config` と `mappings` のみです。すなわちデフォルト値を失うこと無く自身の wp-config 値を設定できます。

<!--
## Default wp-config values.
 -->
## デフォルト wp-config 値

<!--
On the development instance, these wp-config values are defined by default:
 -->
development インスタンスでは次の wp-config 値がデフォルトとして定義されます。

```
WP_DEBUG: true,
SCRIPT_DEBUG: true,
WP_PHP_BINARY: 'php',
WP_TESTS_EMAIL: 'admin@example.org',
WP_TESTS_TITLE: 'Test Blog',
WP_TESTS_DOMAIN: 'http://localhost',
WP_SITEURL: 'http://localhost',
WP_HOME: 'http://localhost',
```
<!--
On the test instance, all of the above are still defined, but `WP_DEBUG` and `SCRIPT_DEBUG` are set to false.

Additionally, the values referencing a URL include the specified port for the given environment. So if you set `testsPort: 3000, port: 2000`, `WP_HOME` (for example) will be `http://localhost:3000` on the tests instance and `http://localhost:2000` on the development instance.
 -->
tests インスタンスでは同じすべての値が定義されますが、`WP_DEBUG` と `SCRIPT_DEBUG` は false に設定されます。

また URL を参照する値には環境で指定されたポート番号が含まれます。たとえば `testsPort: 3000, port: 2000` を設定すると、`WP_HOME` は tests インスタンスでは `http://localhost:3000`、development インスタンスでは `http://localhost:2000` になります。

<!--
### Examples

#### Latest production WordPress + current directory as a plugin

This is useful for plugin development.
 -->
### 例

#### 最新のリリース版 WordPress + 現行ディレクトリーのプラグインをインストールし有効化

この設定はプラグイン開発時に便利です。

```json
{
  "core": null,
  "plugins": ["."]
}
```

<<<<<<< HEAD
<!--
#### Latest development WordPress + current directory as a plugin

This is useful for plugin development when upstream Core changes need to be tested.
 -->
#### 最新の開発版 WordPress + 現行ディレクトリーのプラグインをインストール

この設定はプラグイン開発時に、最新のコアの変更の影響を見る上で便利です。
=======
### Latest development WordPress + current directory as a plugin

This is useful for plugin development when upstream Core changes need to be tested. This can also be set via the environment variable `WP_ENV_CORE`.
>>>>>>> 7ef01539

```json
{
  "core": "WordPress/WordPress#master",
  "plugins": ["."]
}
```
<!--
#### Local `wordpress-develop` + current directory as a plugin

This is useful for working on plugins and WordPress Core at the same time.
 -->
#### ローカルの `wordpress-develop` + 現行ディレクトリーのプラグインをインストール

プラグインと WordPress コアで同時に作業する場合に便利です。

<!-- 
If you are running a _build_ of `wordpress-develop`, point `core` to the `build` directory.
 -->
`wordpress-develop` の _build_ を実行している場合は、`core` を `build` ディレクトリに指定します。

```json
{
  "core": "../wordpress-develop/build",
  "plugins": ["."]
}
```
<!-- 
If you are running `wordpress-develop` in a dev mode (e.g. the watch command `dev` or the dev build `build:dev`), then point `core` to the `src` directory.
 -->
もし、`wordpress-develop` を dev モード（例: watch コマンド `dev` や dev ビルド `build:dev`）で実行している場合は、`core` を `src` ディレクトリに指定します。

```json
{
  "core": "../wordpress-develop/src",
  "plugins": ["."]
}
```

<!--
#### A complete testing environment

This is useful for integration testing: that is, testing how old versions of WordPress and different combinations of plugins and themes impact each other.
 -->
#### 完全なテスト環境

インテグレショーンテストで便利です。古いバージョンの WordPress と異なるプラグインの組み合わせで互いに与える影響をテストできます。

```json
{
  "core": "WordPress/WordPress#5.2.0",
  "plugins": ["WordPress/wp-lazy-loading", "WordPress/classic-editor"],
  "themes": ["WordPress/theme-experiments"]
}
```
<!--
#### Add mu-plugins and other mapped directories

You can add mu-plugins via the mapping config. The mapping config also allows you to mount a directory to any location in the wordpress install, so you could even mount a subdirectory. Note here that theme-1, will not be activated.
 -->
#### mu-plugins とマッピングディレクトリの追加

マッピング構成を使用して mu-plugins を追加できます。マッピング構成を使用すると、WordPress インストール内の任意の場所にディレクトリをマウントできます。サブディレクトリにマウントすることも可能です。ただし theme-1 は有効化されないことに注意してください。

```json
{
  "plugins": ["."],
  "mappings": {
    "wp-content/mu-plugins": "./path/to/local/mu-plugins",
    "wp-content/themes": "./path/to/local/themes",
    "wp-content/themes/specific-theme": "./path/to/local/theme-1"
  }
}
```
<!--
#### Avoid activating plugins or themes on the instance

Since all plugins in the `plugins` key are activated by default, you should use the `mappings` key to avoid this behavior. This might be helpful if you have a test plugin that should not be activated all the time.
 -->
#### インスタンスのプラグインやテーマを有効化しない

デフォルトでは `plugins` キーのすべてのプラグインは有効化されます。この動きを避けるには `mappings` キーを使用してください。この方法は常には有効化すべきでない、テスト用のプラグインがある場合に便利です。

```json
{
  "plugins": ["."],
  "mappings": {
    "wp-content/plugins/my-test-plugin": "./path/to/test/plugin"
  }
}
```

<!--
#### Map a plugin only in the tests environment

If you need a plugin active in one environment but not the other, you can use `env.<envName>` to set options specific to one environment. Here, we activate cwd and a test plugin on the tests instance. This plugin is not activated on any other instances.
 -->
#### テスト環境にのみプラグインをマップする

1つの環境でのみプラグインを有効化し、他の環境では有効化しない場合、`env.<envName>` を使用して1つの環境でのみオプションを設定できます。ここではテストインスタンスでのみ現行ディレクトリとテストプラグインを有効化しています。他のインスタンスではプラグインは有効化されません。

```json
{
  "plugins": ["."],
  "env": {
    "tests": {
      "plugins": [".", "path/to/test/plugin"]
    }
  }
}
```

<!--
#### Custom Port Numbers

You can tell `wp-env` to use a custom port number so that your instance does not conflict with other `wp-env` instances.
 -->
#### カスタムポート番号

`wp-env` にカスタムポート番号を指定することで、他の `wp-env` インスタンスとの衝突を避けられます。

```json
{
  "plugins": ["."],
  "port": 4013,
  "env": {
    "tests": {
      "port": 4012
    }
  }
}
```
<!--
#### Specific PHP Version
 -->
#### PHP バージョンの指定

<!--
You can tell `wp-env` to use a specific PHP version for compatibility and testing. This can also be set via the environment variable `WP_ENV_PHP_VERSION`.
 -->
互換性やテストのため、`wp-env` では特定の PHP バージョンを使用できます。これは環境変数 `WP_ENV_PHP_VERSION` からでも設定できます。

```json
{
  "phpVersion": "7.2",
  "plugins": ["."]
}
```

<!-- 
## Contributing to this package
 -->
## このパッケージへのコントリビュート

<!-- 
This is an individual package that's part of the Gutenberg project. The project is organized as a monorepo. It's made up of multiple self-contained software packages, each with a specific purpose. The packages in this monorepo are published to [npm](https://www.npmjs.com/) and used by [WordPress](https://make.wordpress.org/core/) as well as other software projects.
 -->
これは、Gutenberg プロジェクトの一部である、個別パッケージです。このプロジェクトは、monorepo として構成されています。複数の自己完結型ソフトウェアパッケージで構成されており、それぞれが特定の目的を持ちます。この monorepo のパッケージは [npm](https://www.npmjs.com/) で公開され、[WordPress](https://make.wordpress.org/core/) や他のソフトウェアプロジェクトで利用されています。

<!-- 
To find out more about contributing to this package or Gutenberg as a whole, please read the project's main [contributor guide](https://github.com/WordPress/gutenberg/tree/HEAD/CONTRIBUTING.md).
 -->
このパッケージや Gutenberg 全体へのコントリビュートの詳細については、プロジェクトのメインの[コントリビューターガイド](https://ja.wordpress.org/team/handbook/block-editor/contributors/)を参照ください。

<br /><br /><p align="center"><img src="https://s.w.org/style/images/codeispoetry.png?1" alt="Code is Poetry." /></p>

[原文](https://github.com/WordPress/gutenberg/blob/trunk/packages/env/README.md)<|MERGE_RESOLUTION|>--- conflicted
+++ resolved
@@ -915,20 +915,14 @@
 }
 ```
 
-<<<<<<< HEAD
-<!--
-#### Latest development WordPress + current directory as a plugin
-
-This is useful for plugin development when upstream Core changes need to be tested.
- -->
-#### 最新の開発版 WordPress + 現行ディレクトリーのプラグインをインストール
-
-この設定はプラグイン開発時に、最新のコアの変更の影響を見る上で便利です。
-=======
+<!--
 ### Latest development WordPress + current directory as a plugin
 
 This is useful for plugin development when upstream Core changes need to be tested. This can also be set via the environment variable `WP_ENV_CORE`.
->>>>>>> 7ef01539
+ -->
+### 最新の開発版 WordPress + 現行ディレクトリーのプラグインをインストール
+
+この設定はプラグイン開発時に、最新のコアの変更の影響を見る上で便利です。これは、環境変数 `WP_ENV_CORE` からも設定できます。
 
 ```json
 {
