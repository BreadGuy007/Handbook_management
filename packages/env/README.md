<!-- 
# `wp-env`

`wp-env` lets you easily set up a local WordPress environment for building and testing plugins and themes. It's simple to install and requires no configuration.

## Quick (tl;dr) instructions

Ensure that Docker is running, then:
 -->
# `@wordpress/env`

`wp-env` を使用してプラグインやテーマのビルド用とテスト用の WordPress ローカル環境を簡単にセットアップできます。シンプルにインストールできて構成する必要もありません。

## クイック (tl;dr) インストラクション

Docker が動作していることを確認し、以下のコマンドを実行してください。

```sh
$ cd /path/to/a/wordpress/plugin
$ npm -g i @wordpress/env
$ wp-env start
```

<<<<<<< HEAD
<!-- 
The local environment will be available at http://localhost:8888.
=======
The local environment will be available at http://localhost:8888 (Username: `admin`, Password: `password`).
>>>>>>> 9c7c4370

## Prerequisites

`wp-env` requires Docker to be installed. There are instructions available for installing Docker on [Windows 10 Pro](https://docs.docker.com/docker-for-windows/install/), [all other versions of Windows](https://docs.docker.com/toolbox/toolbox_install_windows/), [macOS](https://docs.docker.com/docker-for-mac/install/), and [Linux](https://docs.docker.com/v17.12/install/linux/docker-ce/ubuntu/#install-using-the-convenience-script).

After confirming that Docker is installed, you can install `wp-env` globally like so:
Node.js and NPM are required. The latest LTS version of Node.js is used to develop `wp-env` and is recommended.
 -->
http://localhost:8888 でローカル環境が利用できます。

## 前提ソフトウエア

`wp-env` を使用するにはまず Docker をインストールしてください。インストールの詳細については以下の OS ごとのドキュメントを参照してください。[Windows 10 Pro](https://docs.docker.com/docker-for-windows/install/)、[Windows の他のバージョン](https://docs.docker.com/toolbox/toolbox_install_windows/), [macOS](https://docs.docker.com/docker-for-mac/install/)、[Linux](https://docs.docker.com/v17.12/install/linux/docker-ce/ubuntu/#install-using-the-convenience-script)

Node.js と NPM も必要です。`wp-env` の開発には最新の LTS バージョンの Node.js を使用しているため、これを推奨します。

<!-- 
## Installation

### Installation as a global package

After confirming that the prerequisites are installed, you can install `wp-env` globally like so:
 -->
## インストール

### グローバルパッケージとしてのインストール

前提ソフトウエアをインストールを確認できたら、グローバルに `wp-env` をインストールできます。

```sh
$ npm -g i @wordpress/env
```
<!-- 
You're now ready to use `wp-env`!
-->
これで `wp-env` を使うことができます !

<!-- 
### Installation as a local package

If your project already has a package.json, it's also possible to use `wp-env` as a local package. First install `wp-env` locally as a dev dependency:
 -->
### ローカルパッケージとしてのインストール

プロジェクトにすでに package.json がある場合、`wp-env` をローカルパッケージとして使用することもできます。まず `wp-env` を開発依存としてローカルにインストールします。

```sh
$ npm i @wordpress/env --save-dev
```
<!-- 
Then modify your package.json and add an extra command to npm `scripts` (https://docs.npmjs.com/misc/scripts):
 -->
次に package.json を変更し、npm `scripts` (https://docs.npmjs.com/misc/scripts) にコマンドを追加します。

```json
"scripts": {
	"wp-env": "wp-env"
}
```
<!-- 
When installing `wp-env` in this way, all `wp-env` commands detailed in these docs must be prefixed with `npm run`, for example:
 -->
この方法で `wp-env` をインストールした場合、この文書で説明するすべての `wp-env` コマンドの前に `npm run` を追加してください。たとえば

```sh
$ npm run wp-env start
```
<!-- 
instead of:
 -->
と実行します。以後は次のような形式のみ記述します。

```sh
$ wp-env start
```
<!--
## Usage

### Starting the environment

First, ensure that Docker is running. You can do this by clicking on the Docker icon in the system tray or menu bar.

Then, change to a directory that contains a WordPress plugin or theme:
 -->
## 使用方法

### 環境の開始

まず Docker が実行されていることを確認してください。確認するにはシステムトレイ、またはメニューバーの Docker アイコンをクリックします。

次に WordPress プラグインやテーマを含むディレクトリーに移動してください。

```sh
$ cd ~/gutenberg
```
<!-- 
Then, start the local environment:
 -->
ローカル環境を開始します。

```sh
$ wp-env start
```
<!--
Finally, navigate to http://localhost:8888 in your web browser to see WordPress running with the local WordPress plugin or theme running and activated. Default login credentials are username: `admin` password: `password`.

### Stopping the environment

To stop the local environment:
 -->
Web ブラウザーで http://localhost:8888 を開きます。ローカルのプラグインやテーマがインストール、有効化された状態で WordPress が表示されます。デフォルトのログインアカウントはユーザー名 `admin`、パスワード `password` です。

### 環境の停止

ローカル環境を停止するには以下を実行します。

```sh
$ wp-env stop
```

<!-- 
## Troubleshooting common problems

Many common problems can be fixed by running through the following troubleshooting steps in order:

### 1. Check that `wp-env` is running

First, check that `wp-env` is running. One way to do this is to have Docker print a table with the currently running containers:
 -->
## 一般的な問題のトラブルシューティング

以下のトラブルシューティングを順に実行することで多くの一般的な問題を解決できます。

### 1. `wp-env` が動作していることの確認

まず `wp-env` が動作していることを確認します。現在実行中の Docker コンテナ一覧を出力します。

```sh
$ docker ps
```
<!-- 
In this table, by default, you should see three entries: `wordpress` with port 8888, `tests-wordpress` with port 8889 and `mariadb` with port 3306.

### 2. Check the port number

By default `wp-env` uses port 8888, meaning that the local environment will be available at http://localhost:8888.

You can configure the port that `wp-env` uses so that it doesn't clash with another server by specifying the `WP_ENV_PORT` environment variable when starting `wp-env`:
 -->
リストに3つのエントリーが表示されます。ポート 8888 の `wordpress`、ポート 8889 の `tests-wordpress`、ポート 3306 の `mariadb` です。

### 2. ポート番号の確認

デフォルトでは `wp-env` はポート 8888 を使用し、ローカル環境が http://localhost:8888 で利用可能になります。

別のサーバーと衝突しないように `wp-env` の使用するポートを構成できます。`wp-env` を開始する際に `WP_ENV_PORT` 環境変数を指定してください。

```sh
$ WP_ENV_PORT=3333 wp-env start
```

<!-- 
Running `docker ps` and inspecting the `PORTS` column allows you to determine which port `wp-env` is currently using.

You may also specify the port numbers in your `.wp-env.json` file, but the environment variables take precedent.

### 3. Restart `wp-env`

Restarting `wp-env` will restart the underlying Docker containers which can fix many issues.

To restart `wp-env`:
 -->
`docker ps` を実行し `PORTS` 列を参照すると、現在 `wp-env` がどのポートを使用しているかを調べることができます。

`.wp-env.json` ファイル内にポート番号を指定することもできますが、環境変数が指定されるとそちらが優先されます。

### 3. `wp-env` の再起動

`wp-env` を再起動すると、内部で使用される Docker コンテナが再起動され、多くの問題を解消します。

`wp-env` を再起動するには、

```sh
$ wp-env stop
$ wp-env start
```

<!-- 
### 4. Restart Docker

Restarting Docker will restart the underlying Docker containers and volumes which can fix many issues.

To restart Docker:

1. Click on the Docker icon in the system tray or menu bar.
2. Select _Restart_.

Once restarted, start `wp-env` again:
 -->
### 4. Docker の再起動

Docker を再起動すると、内部で使用する Docker コンテナとボリュームが再起動され、多くの問題を解消します。

Docker を再起動するには

1. システムトレイ、または、メニューバーの Docker アイコンをクリックする。
2. _Restart_ を選択する。

Docker の再起動後、`wp-env` を起動します。

```sh
$ wp-env start
```

<!-- 
### 5. Reset the database

Resetting the database which the local environment uses can fix many issues, especially when they are related to the WordPress installation.

To reset the database:

**⚠️ WARNING: This will permanently delete any posts, pages, media, etc. in the local WordPress installation.**
 -->
### 5. データベースのリセット

ローカル環境の使用するデータベースをリセットすると、多くの問題、特に WordPress のインストールに関する問題が解消します。

データベースをリセットするには

**⚠️ 警告: 次のコマンドは、ローカル WordPress 環境内の投稿、ページ、メディア等を完全に削除します。**

```sh
$ wp-env clean all
$ wp-env start
```
<!-- 
### 6. Nuke everything and start again 🔥

When all else fails, you can use `wp-env destroy` to forcibly remove all of the underlying Docker containers and volumes. This will allow you to start from scratch.

To nuke everything:

**⚠️ WARNING: This will permanently delete any posts, pages, media, etc. in the local WordPress installation.**
 -->
### 6. すべてを破壊して、最初からやり直す 🔥

上のすべてがうまくいかない場合、ローカルの Docker コンテナとボリューム、WordPress ディレクトリーを強制的に削除して、ゼロからやり直してみてください。

すべてを破壊するには

**⚠️ 警告: 次のコマンドは、ローカル WordPress 環境内の投稿、ページ、メディア等を完全に削除します。**

```sh
$ wp-env destroy
$ wp-env start
```

<!-- 
## Command reference

`wp-env` creates generated files in the `wp-env` home directory. By default, this is `~/.wp-env`. The exception is Linux, where files are placed at `~/wp-env` [for compatibility with Snap Packages](https://github.com/WordPress/gutenberg/issues/20180#issuecomment-587046325). The `wp-env` home directory contains a subdirectory for each project named `/$md5_of_project_path`. To change the `wp-env` home directory, set the `WP_ENV_HOME` environment variable. For example, running `WP_ENV_HOME="something" wp-env start` will download the project files to the directory `./something/$md5_of_project_path` (relative to the current directory).
 -->
## コマンドリファレンス

`wp-env` は生成したファイルを `wp-env` ホームディレクトリー、デフォルトでは `~/.wp-env` に置きます。例外は Linux で [Snap パッケージの互換性のため](https://github.com/WordPress/gutenberg/issues/20180#issuecomment-587046325)、ファイルは `~/wp-env` に置かれます。`wp-env` ホームディレクトリーには各プロジェクトのサブディレクトリーが `/$md5_of_project_path` として作成されます。`wp-env` ホームディレクトリーを変更するには、`WP_ENV_HOME` 環境変数を設定してください。例えば `WP_ENV_HOME="something" wp-env start` と実行すると、プロジェクトファイルは現行ディレクトリーからの相対パスでディレクトリー `./something/$md5_of_project_path` にダウンロードされます。

<<<<<<< HEAD
<!-- 
### `wp-env start [ref]`
=======
### `wp-env start`

The start command installs and initalizes the WordPress environment, which includes downloading any specified remote sources. By default, `wp-env` will not update or re-configure the environment except when the configuration file changes. Tell `wp-env` to update sources and apply the configuration options again with `wp-env start --update`. This will not overrwrite any existing content.
>>>>>>> 9c7c4370

```sh
wp-env start

Starts WordPress for development on port 8888 (override with WP_ENV_PORT) and
tests on port 8889 (override with WP_ENV_TESTS_PORT). The current working
directory must be a WordPress installation, a plugin, a theme, or contain a
.wp-env.json file. After first insall, use the '--update' flag to download updates
to mapped sources and to re-apply WordPress configuration options.

Options:
  --update   Download source updates and apply WordPress configuration.
                                                      [boolean] [default: false]
```
 -->
### wp-env start

```sh
wp-env start [ref]

WordPress 開発環境をポート 8888 (​http://localhost:8888​) で (ポートは WP_ENV_PORT で指定可)、
テスト環境を 8889 (​http://localhost:8889​) で (ポートは WP_ENV_TESTS_PORT で指定可) 開始します。
コマンドは WordPress インストールディレクトリー、プラグインやテーマのディレクトリー、
または .wp-env.json ファイルのあるディレクトリーで実行する必要があります。


引数:
  ref  git リポジトリー `https://github.com/WordPress/WordPress` のブランチ、またはコミット
       特定のバージョンを指定できる                 [string] [デフォルト: "master"]
```

<!-- 
### `wp-env stop`

```sh
wp-env stop

Stops running WordPress for development and tests and frees the ports.
```
 -->
### wp-env stop

```sh
wp-env stop

実行中の WordPress 開発環境、テスト環境を停止し、ポートを解放します。
```

<!-- 
### `wp-env clean [environment]`

```sh
wp-env clean [environment]

Cleans the WordPress databases.

Positionals:
  environment  Which environments' databases to clean.
            [string] [choices: "all", "development", "tests"] [default: "tests"]
```
 -->
### wp-env clean

```sh
wp-env clean [environment]

WordPress データベースをクリアします。

引数:
  environment  どの環境のデータベースをクリアするか。
            [string] [選択: "all", "development", "tests"] [デフォルト: "tests"]
```

<!-- 
### `wp-env run [container] [command]`

```sh
wp-env run <container> [command..]

Runs an arbitrary command in one of the underlying Docker containers. For
example, it can be useful for running wp cli commands. You can also use it to
open shell sessions like bash and the WordPress shell in the WordPress instance.
For example, `wp-env run cli bash` will open bash in the development WordPress
instance.

Positionals:
  container  The container to run the command on.            [string] [required]
  command    The command to run.                           [array] [default: []]

Options:
  --help     Show help                                                 [boolean]
  --version  Show version number                                       [boolean]
  --debug    Enable debug output.                     [boolean] [default: false]
```

For example:
 -->
### wp-env run

```sh
wp-env run <container> [command..]

動作している Docker コンテナの任意のコマンドを実行します。たとえば wp cli コマンドを実行する際に便利です。


引数:
  container  コマンドを実行するコンテナ        [string] [必須]
  command    実行するコマンド                [array] [デフォルト: []]
```

例:
```sh
wp-env run cli wp user list
⠏ Running `wp user list` in 'cli'.

ID      user_login      display_name    user_email      user_registered roles
1       admin   admin   wordpress@example.com   2020-03-05 10:45:14     administrator

✔ Ran `wp user list` in 'cli'. (in 2s 374ms)
```

```sh
wp-env run tests-cli wp shell
ℹ Starting 'wp shell' on the tests-cli container. Exit the WordPress shell with ctrl-c.

Starting 31911d623e75f345e9ed328b9f48cff6_mysql_1 ... done
Starting 31911d623e75f345e9ed328b9f48cff6_tests-wordpress_1 ... done
wp> echo( 'hello world!' );
hello world!
wp> ^C
✔ Ran `wp shell` in 'tests-cli'. (in 16s 400ms)
```

<!--
### `wp-env destroy`

```sh
wp-env destroy

Destroy the WordPress environment. Deletes docker containers, volumes, and
networks associated with the WordPress environment and removes local files.
```
 -->
### wp-env destroy

```sh
wp-env destroy

WordPress 環境を破壊します。Docker コンテナを削除し、ローカルファイルを削除します。
```
<!-- 
### `wp-env logs [environment]`

```sh
wp-env logs

displays PHP and Docker logs for given WordPress environment.

Positionals:
  environment  Which environment to display the logs from.
      [string] [choices: "development", "tests", "all"] [default: "development"]

Options:
  --help     Show help                                                 [boolean]
  --version  Show version number                                       [boolean]
  --debug    Enable debug output.                     [boolean] [default: false]
  --watch    Watch for logs as they happen.            [boolean] [default: true]
```
 -->
### wp-env logs

```sh
wp-env logs [environment]

指定した WordPress 環境の PHP と Docker のログを表示します。

引数:
  environment  どの環境のログを出力するか
      [string] [選択: "development", "tests", "all"] [デフォルト: "development"]

オプション:
  --help     ヘルプの表示                [boolean]
  --version  バージョン番号の表示         [boolean]
  --debug    デバッグ出力の有効化         [boolean] [デフォルト: false]
  --watch    ログをウオッチする          [boolean] [デフォルト: true]
```

<!--
## .wp-env.json

You can customize the WordPress installation, plugins and themes that the development environment will use by specifying a `.wp-env.json` file in the directory that you run `wp-env` from.

<<<<<<< HEAD
`.wp-env.json` supports five fields:
 -->
## .wp-env.json

WordPress のインストールや開発環境で使用するプラグインやテーマをカスタマイズできます。`.wp-env.json` ファイルに指定し、同じディレクトリーで `wp-env` を実行してください。

`.wp-env.json` には7つのフィールドがあります。

<!-- 
| Field         | Type           | Default                                    | Description                                                                                                               |
| ------------- | -------------- | ------------------------------------------ | ------------------------------------------------------------------------------------------------------------------------- |
| `"core"`      | `string\|null` | `null`                                     | The WordPress installation to use. If `null` is specified, `wp-env` will use the latest production release of WordPress.  |
| `"plugins"`   | `string[]`     | `[]`                                       | A list of plugins to install and activate in the environment.                                                             |
| `"themes"`    | `string[]`     | `[]`                                       | A list of themes to install in the environment. The first theme in the list will be activated.                            |
| `"port"`      | `integer`      | `8888`                                     | The primary port number to use for the insallation. You'll access the instance through the port: 'http://localhost:8888'. |
| `"testsPort"` | `integer`      | `8889`                                     | The port number to use for the tests instance.                                                                            |
| `"config"`    | `Object`       | `"{ WP_DEBUG: true, SCRIPT_DEBUG: true }"` | Mapping of wp-config.php constants to their desired values.                                                               |
| `"mappings"`  | `Object`       | `"{}"`                                     | Mapping of WordPress directories to local directories to be mounted in the WordPress instance.                            |
 -->
| フィールド      | タイプ         | デフォルト                                   | 説明                                                                                                               |
| ------------- | ------------- | ------------------------------------------ | ------------------------------------------------------------------------------------------------------------------------- |
| `"core"`      | `string|null` | `null`                                     | 使用する WordPress のバージョンまたはビルド。`null` の場合、最新リリース版 |
| `"plugins"`   | `string[]`    | `[]`                                       | 環境にインストール、有効化するプラグインのリスト                                                             |
| `"themes"`    | `string[]`    | `[]`                                       | 環境にインストールするテーマのリスト。最初のテーマが有効化される                            |
| `"port"`      | `integer`      | `8888`                                   | インストールに使用するポート番号。インスタンスには 'http://localhost:8888' でアクセスできる |
| `"testsPort"` | `integer`      | `8889`                                   | テストインスタンスに使用するポート番号                                                                            |
| `"config"`    | `Object`      | `"{ WP_DEBUG: true, SCRIPT_DEBUG: true }"` | wp-config.php の定数とその値                                                               |
| `"mappings"`  | `Object`       | `"{}"`                                     | WordPress インスタンス内にマウントされるローカルディレクトリと WordPress ディレクトリのマッピング                                      |

<!-- 
=======
`.wp-env.json` supports six fields for options applicable to both the tests and development instances.

| Field        | Type           | Default                                | Description                                                                                                                |
| ------------ | -------------- | -------------------------------------- | -------------------------------------------------------------------------------------------------------------------------- |
| `"core"`     | `string\|null` | `null`                                 | The WordPress installation to use. If `null` is specified, `wp-env` will use the latest production release of WordPress.   |
| `"plugins"`  | `string[]`     | `[]`                                   | A list of plugins to install and activate in the environment.                                                              |
| `"themes"`   | `string[]`     | `[]`                                   | A list of themes to install in the environment. The first theme in the list will be activated.                             |
| `"port"`     | `integer`      | `8888` (`8889` for the tests instance) | The primary port number to use for the installation. You'll access the instance through the port: 'http://localhost:8888'. |
| `"config"`   | `Object`       | See below.                             | Mapping of wp-config.php constants to their desired values.                                                                |
| `"mappings"` | `Object`       | `"{}"`                                 | Mapping of WordPress directories to local directories to be mounted in the WordPress instance.                             |

>>>>>>> 9c7c4370
_Note: the port number environment variables (`WP_ENV_PORT` and `WP_ENV_TESTS_PORT`) take precedent over the .wp-env.json values._

Several types of strings can be passed into the `core`, `plugins`, `themes`, and `mappings` fields.
 -->
_注意: ポート番号に関する環境変数 (`WP_ENV_PORT` と `WP_ENV_TESTS_PORT`) は .wp-env.json の値に優先します。_

`core`、`plugins`、`themes`、`mappings` フィールドに指定できる文字列のタイプを以下に示します。

<!-- 
| Type              | Format                        | Example(s)                                               |
| ----------------- | ----------------------------- | -------------------------------------------------------- |
| Relative path     | `.<path>\|~<path>`            | `"./a/directory"`, `"../a/directory"`, `"~/a/directory"` |
| Absolute path     | `/<path>\|<letter>:\<path>`   | `"/a/directory"`, `"C:\\a\\directory"`                   |
| GitHub repository | `<owner>/<repo>[#<ref>]`      | `"WordPress/WordPress"`, `"WordPress/gutenberg#master"`  |
| ZIP File          | `http[s]://<host>/<path>.zip` | `"https://wordpress.org/wordpress-5.4-beta2.zip"`        |
 -->
| タイプ             | 形式                           | 例                                                       |
| ----------------- | ----------------------------- | -------------------------------------------------------- |
| 相対パス     | `.<path>|~<path>`             | `"./a/directory"`, `"../a/directory"`, `"~/a/directory"` |
| 絶対パス     | `/<path>|<letter>:\<path>`    | `"/a/directory"`, `"C:\\a\\directory"`                   |
| GitHub リポジトリ | `<owner>/<repo>[#<ref>]`      | `"WordPress/WordPress"`, `"WordPress/gutenberg#master"`  |
| ZIP ファイル          | `http[s]://<host>/<path>.zip` | `"https://wordpress.org/wordpress-5.4-beta2.zip"`        |

<!-- 
Remote sources will be downloaded into a temporary directory located in `~/.wp-env`.

Additionally, the key `env` is available to override any of the above options on an individual-environment basis. For example, take the following `.wp-env.json` file:

```json
{
	"plugins": [ "." ],
	"config": {
		"KEY_1": true,
		"KEY_2": false
	},
	"env": {
		"development": {
			"themes": [ "./one-theme" ]
		},
		"tests": {
			"config": {
				"KEY_1": false
			},
			"port": 3000
		}
	}
}
```

On the development instance, `cwd` will be mapped as a plugin, `one-theme` will be mapped as a theme, KEY_1 will be set to true, and KEY_2 will be set to false. Also note that the default port, 8888, will be used as well.

On the tests instance, `cwd` is still mapped as a plugin, but no theme is mapped. Additionaly, while KEY_2 is still set to false, KEY_1 is overriden and set to false. 3000 overrides the default port as well.

This gives you a lot of power to change the options appliciable to each environment.

## .wp-env.override.json

Any fields here will take precedence over .wp-env.json. This file is useful when ignored from version control, to persist local development overrides. Note that options like `plugins` and `themes` are not merged. As a result, if you set `plugins` in your override file, this will override all of the plugins listed in the base-level config. The only keys which are merged are `config` and `mappings`. This means that you can set your own wp-config values without losing any of the default values.

## Default wp-config values.

On the development instance, these wp-config values are defined by default:

```
WP_DEBUG: true,
SCRIPT_DEBUG: true,
WP_PHP_BINARY: 'php',
WP_TESTS_EMAIL: 'admin@example.org',
WP_TESTS_TITLE: 'Test Blog',
WP_TESTS_DOMAIN: 'http://localhost',
WP_SITEURL: 'http://localhost',
WP_HOME: 'http://localhost',
```

On the test instance, all of the above are still defined, but `WP_DEBUG` and `SCRIPT_DEBUG` are set to false.

Additionally, the values referencing a URL include the specified port for the given environment. So if you set `testsPort: 3000, port: 2000`, `WP_HOME` (for example) will be `http://localhost:3000` on the tests instance and `http://localhost:2000` on the development instance.

### Examples

#### Latest production WordPress + current directory as a plugin

This is useful for plugin development.
 -->
リモートのソースは `~/.wp-env` の一時ディレクトリーにダウンロードされます。

## .wp-env.override.json

このファイルのフィールド値は、.wp-env.json の値を上書きします。このファイルをバージョンコントロールの対象外とすると、常に希望のローカル環境で上書きできて便利です。

### 例

#### 最新のリリース版 WordPress + 現行ディレクトリーのプラグインをインストールし有効化

この設定はプラグイン開発時に便利です。

```json
{
	"core": null,
	"plugins": [ "." ]
}
```

<!-- 
#### Latest development WordPress + current directory as a plugin

This is useful for plugin development when upstream Core changes need to be tested.
 -->
#### 最新の開発版 WordPress + 現行ディレクトリーのプラグインをインストール

この設定はプラグイン開発時に、最新のコアの変更の影響を見る上で便利です。

```json
{
	"core": "WordPress/WordPress#master",
	"plugins": [ "." ]
}
```
<!-- 
#### Local `wordpress-develop` + current directory as a plugin

This is useful for working on plugins and WordPress Core at the same time.
 -->
#### ローカルの `wordpress-develop` + 現行ディレクトリーのプラグインをインストール

プラグインと WordPress コアで同時に作業する場合に便利です。

```json
{
	"core": "../wordpress-develop/build",
	"plugins": [ "." ]
}
```
<!-- 
#### A complete testing environment

This is useful for integration testing: that is, testing how old versions of WordPress and different combinations of plugins and themes impact each other.
 -->
#### 完全なテスト環境

インテグレショーンテストで便利です。古いバージョンの WordPress と異なるプラグインの組み合わせで互いに与える影響をテストできます。

```json
{
	"core": "WordPress/WordPress#5.2.0",
	"plugins": [ "WordPress/wp-lazy-loading", "WordPress/classic-editor" ],
	"themes": [ "WordPress/theme-experiments" ]
}
```
<!-- 
#### Add mu-plugins and other mapped directories

You can add mu-plugins via the mapping config. The mapping config also allows you to mount a directory to any location in the wordpress install, so you could even mount a subdirectory. Note here that theme-1, will not be activated, despite being the "first" mapped theme.
 -->
#### mu-plugins とマッピングディレクトリの追加

マッピング構成を使用して mu-plugins を追加できます。マッピング構成を使用すると、WordPress インストール内の任意の場所にディレクトリをマウントできます。サブディレクトリにマウントすることも可能です。ただし以下の例で theme-1 は「最初」のマップされたテーマですが、有効化されないことに注意してください。

```json
{
	"plugins": [ "." ],
	"mappings": {
		"wp-content/mu-plugins": "./path/to/local/mu-plugins",
		"wp-content/themes": "./path/to/local/themes",
		"wp-content/themes/specific-theme": "./path/to/local/theme-1"
	}
}
```
<!-- 
#### Avoid activating plugins or themes on the instance

Since all plugins in the `plugins` key are activated by default, you should use the `mappings` key to avoid this behavior. This might be helpful if you have a test plugin that should not be activated all the time. The same applies for a theme which should not be activated.
 -->
#### インスタンスのプラグインやテーマを有効化しない

デフォルトでは `plugins` キーのすべてのプラグインは有効化されます。この動きを避けるには `mappings` キーを使用してください。この方法は常には有効化すべきでない、テスト用のプラグインがある場合に便利です。同じことは有効化すべきでないテーマにも当てはまります。

```json
{
	"plugins": [ "." ],
	"mappings": {
		"wp-content/plugins/my-test-plugin": "./path/to/test/plugin"
	}
}
```

<<<<<<< HEAD
<!-- 
=======
#### Map a plugin only in the tests environment

If you need a plugin active in one environment but not the other, you can use `env.<envName>` to set options specific to one environment. Here, we activate cwd and a test plugin on the tests instance. This plugin is not activated on any other instances.

```json
{
	"plugins": [ "." ],
	"env": {
		"tests": {
			"plugins": [ ".", "path/to/test/plugin" ]
		}
	}
}
```

>>>>>>> 9c7c4370
#### Custom Port Numbers

You can tell `wp-env` to use a custom port number so that your instance does not conflict with other `wp-env` instances.
 -->
#### カスタムポート番号

`wp-env` にカスタムポート番号を指定することで、他の `wp-env` インスタンスとの衝突を避けられます。

```json
{
	"plugins": [ "." ],
	"port": 4013,
	"env": {
		"tests": {
			"port": 4012
		}
	}
}
```

<br/><br/><p align="center"><img src="https://s.w.org/style/images/codeispoetry.png?1" alt="Code is Poetry." /></p><|MERGE_RESOLUTION|>--- conflicted
+++ resolved
@@ -1,4 +1,4 @@
-<!-- 
+¥<!-- 
 # `wp-env`
 
 `wp-env` lets you easily set up a local WordPress environment for building and testing plugins and themes. It's simple to install and requires no configuration.
@@ -21,12 +21,8 @@
 $ wp-env start
 ```
 
-<<<<<<< HEAD
-<!-- 
-The local environment will be available at http://localhost:8888.
-=======
+<!-- 
 The local environment will be available at http://localhost:8888 (Username: `admin`, Password: `password`).
->>>>>>> 9c7c4370
 
 ## Prerequisites
 
@@ -35,7 +31,7 @@
 After confirming that Docker is installed, you can install `wp-env` globally like so:
 Node.js and NPM are required. The latest LTS version of Node.js is used to develop `wp-env` and is recommended.
  -->
-http://localhost:8888 でローカル環境が利用できます。
+http://localhost:8888 (ユーザー名: `admin`、パスワード: `password`) でローカル環境が利用できます。
 
 ## 前提ソフトウエア
 
@@ -293,15 +289,16 @@
 
 `wp-env` は生成したファイルを `wp-env` ホームディレクトリー、デフォルトでは `~/.wp-env` に置きます。例外は Linux で [Snap パッケージの互換性のため](https://github.com/WordPress/gutenberg/issues/20180#issuecomment-587046325)、ファイルは `~/wp-env` に置かれます。`wp-env` ホームディレクトリーには各プロジェクトのサブディレクトリーが `/$md5_of_project_path` として作成されます。`wp-env` ホームディレクトリーを変更するには、`WP_ENV_HOME` 環境変数を設定してください。例えば `WP_ENV_HOME="something" wp-env start` と実行すると、プロジェクトファイルは現行ディレクトリーからの相対パスでディレクトリー `./something/$md5_of_project_path` にダウンロードされます。
 
-<<<<<<< HEAD
-<!-- 
-### `wp-env start [ref]`
-=======
+<!-- 
 ### `wp-env start`
 
 The start command installs and initalizes the WordPress environment, which includes downloading any specified remote sources. By default, `wp-env` will not update or re-configure the environment except when the configuration file changes. Tell `wp-env` to update sources and apply the configuration options again with `wp-env start --update`. This will not overrwrite any existing content.
->>>>>>> 9c7c4370
-
+ -->
+### wp-env start
+
+start コマンドは WordPress 環境をインストールし初期化します。これには指定された任意のリモートのソースのダウンロードも含まれます。`wp-env` はデフォルトでは構成ファイルが変更されない限り、環境を更新も再考性もしません。ソースを更新し、構成オプションを再度適用するには `wp-env start --update` を使用してください。既存のコンテンツは上書きされません。
+
+<!--
 ```sh
 wp-env start
 
@@ -316,8 +313,6 @@
                                                       [boolean] [default: false]
 ```
  -->
-### wp-env start
-
 ```sh
 wp-env start [ref]
 
@@ -493,40 +488,15 @@
 
 You can customize the WordPress installation, plugins and themes that the development environment will use by specifying a `.wp-env.json` file in the directory that you run `wp-env` from.
 
-<<<<<<< HEAD
-`.wp-env.json` supports five fields:
+`.wp-env.json` supports six fields for options applicable to both the tests and development instances.
  -->
 ## .wp-env.json
 
 WordPress のインストールや開発環境で使用するプラグインやテーマをカスタマイズできます。`.wp-env.json` ファイルに指定し、同じディレクトリーで `wp-env` を実行してください。
 
-`.wp-env.json` には7つのフィールドがあります。
-
-<!-- 
-| Field         | Type           | Default                                    | Description                                                                                                               |
-| ------------- | -------------- | ------------------------------------------ | ------------------------------------------------------------------------------------------------------------------------- |
-| `"core"`      | `string\|null` | `null`                                     | The WordPress installation to use. If `null` is specified, `wp-env` will use the latest production release of WordPress.  |
-| `"plugins"`   | `string[]`     | `[]`                                       | A list of plugins to install and activate in the environment.                                                             |
-| `"themes"`    | `string[]`     | `[]`                                       | A list of themes to install in the environment. The first theme in the list will be activated.                            |
-| `"port"`      | `integer`      | `8888`                                     | The primary port number to use for the insallation. You'll access the instance through the port: 'http://localhost:8888'. |
-| `"testsPort"` | `integer`      | `8889`                                     | The port number to use for the tests instance.                                                                            |
-| `"config"`    | `Object`       | `"{ WP_DEBUG: true, SCRIPT_DEBUG: true }"` | Mapping of wp-config.php constants to their desired values.                                                               |
-| `"mappings"`  | `Object`       | `"{}"`                                     | Mapping of WordPress directories to local directories to be mounted in the WordPress instance.                            |
- -->
-| フィールド      | タイプ         | デフォルト                                   | 説明                                                                                                               |
-| ------------- | ------------- | ------------------------------------------ | ------------------------------------------------------------------------------------------------------------------------- |
-| `"core"`      | `string|null` | `null`                                     | 使用する WordPress のバージョンまたはビルド。`null` の場合、最新リリース版 |
-| `"plugins"`   | `string[]`    | `[]`                                       | 環境にインストール、有効化するプラグインのリスト                                                             |
-| `"themes"`    | `string[]`    | `[]`                                       | 環境にインストールするテーマのリスト。最初のテーマが有効化される                            |
-| `"port"`      | `integer`      | `8888`                                   | インストールに使用するポート番号。インスタンスには 'http://localhost:8888' でアクセスできる |
-| `"testsPort"` | `integer`      | `8889`                                   | テストインスタンスに使用するポート番号                                                                            |
-| `"config"`    | `Object`      | `"{ WP_DEBUG: true, SCRIPT_DEBUG: true }"` | wp-config.php の定数とその値                                                               |
-| `"mappings"`  | `Object`       | `"{}"`                                     | WordPress インスタンス内にマウントされるローカルディレクトリと WordPress ディレクトリのマッピング                                      |
-
-<!-- 
-=======
-`.wp-env.json` supports six fields for options applicable to both the tests and development instances.
-
+`.wp-env.json` はテストと開発の両方のインスタンスに適用可能なオプションとして、6つのフィールドをサポートします。
+
+<!-- 
 | Field        | Type           | Default                                | Description                                                                                                                |
 | ------------ | -------------- | -------------------------------------- | -------------------------------------------------------------------------------------------------------------------------- |
 | `"core"`     | `string\|null` | `null`                                 | The WordPress installation to use. If `null` is specified, `wp-env` will use the latest production release of WordPress.   |
@@ -535,8 +505,17 @@
 | `"port"`     | `integer`      | `8888` (`8889` for the tests instance) | The primary port number to use for the installation. You'll access the instance through the port: 'http://localhost:8888'. |
 | `"config"`   | `Object`       | See below.                             | Mapping of wp-config.php constants to their desired values.                                                                |
 | `"mappings"` | `Object`       | `"{}"`                                 | Mapping of WordPress directories to local directories to be mounted in the WordPress instance.                             |
-
->>>>>>> 9c7c4370
+ -->
+| フィールド      | タイプ         | デフォルト                                   | 説明                                                                                                               |
+| ------------- | ------------- | ------------------------------------------ | ------------------------------------------------------------------------------------------------------------------------- |
+| `"core"`      | `string|null` | `null`                                     | 使用する WordPress のバージョンまたはビルド。`null` の場合、最新リリース版 |
+| `"plugins"`   | `string[]`    | `[]`                                       | 環境にインストール、有効化するプラグインのリスト                                                             |
+| `"themes"`    | `string[]`    | `[]`                                       | 環境にインストールするテーマのリスト。最初のテーマが有効化される                            |
+| `"port"`      | `integer`      | `8888` (テストインスタンスでは `8889`)        | インストールに使用するポート番号。インスタンスには 'http://localhost:8888' でアクセスできる |
+| `"config"`    | `Object`      | `"{ WP_DEBUG: true, SCRIPT_DEBUG: true }"` | wp-config.php の定数とその値                                                               |
+| `"mappings"`  | `Object`       | `"{}"`                                     | WordPress インスタンス内にマウントされるローカルディレクトリと WordPress ディレクトリのマッピング                                      |
+
+<!--
 _Note: the port number environment variables (`WP_ENV_PORT` and `WP_ENV_TESTS_PORT`) take precedent over the .wp-env.json values._
 
 Several types of strings can be passed into the `core`, `plugins`, `themes`, and `mappings` fields.
@@ -723,12 +702,14 @@
 }
 ```
 
-<<<<<<< HEAD
-<!-- 
-=======
+<!-- 
 #### Map a plugin only in the tests environment
 
 If you need a plugin active in one environment but not the other, you can use `env.<envName>` to set options specific to one environment. Here, we activate cwd and a test plugin on the tests instance. This plugin is not activated on any other instances.
+ -->
+#### テスト環境にのみプラグインをマップする
+
+1つの環境でのみプラグインを有効化し、他の環境では有効化しない場合、`env.<envName>` を使用して1つの環境でのみオプションを設定できます。ここではテストインスタンスでのみ現行ディレクトリとテストプラグインを有効化しています。他のインスタンスではプラグインは有効化されません。
 
 ```json
 {
@@ -741,7 +722,7 @@
 }
 ```
 
->>>>>>> 9c7c4370
+<!--
 #### Custom Port Numbers
 
 You can tell `wp-env` to use a custom port number so that your instance does not conflict with other `wp-env` instances.
@@ -762,4 +743,6 @@
 }
 ```
 
+[原文](https://github.com/WordPress/gutenberg/blob/master/packages/env/README.md)
+
 <br/><br/><p align="center"><img src="https://s.w.org/style/images/codeispoetry.png?1" alt="Code is Poetry." /></p>