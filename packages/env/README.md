--- conflicted
+++ resolved
@@ -412,9 +412,6 @@
 ✔ Ran `wp user list` in 'cli'. (in 2s 374ms)
 ```
 
-<<<<<<< HEAD
-<!--
-=======
 ```sh
 wp-env run tests-cli wp shell
 ℹ Starting 'wp shell' on the tests-cli container. Exit the WordPress shell with ctrl-c.
@@ -427,7 +424,7 @@
 ✔ Ran `wp shell` in 'tests-cli'. (in 16s 400ms)
 ```
 
->>>>>>> 0813938f
+<!--
 ### `wp-env destroy`
 
 ```sh
