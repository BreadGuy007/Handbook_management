--- conflicted
+++ resolved
@@ -30,19 +30,17 @@
 
 `wp-env` requires Docker to be installed. There are instructions available for installing Docker on [Windows](https://docs.docker.com/desktop/install/windows-install/), [macOS](https://docs.docker.com/docker-for-mac/install/), and [Linux](https://docs.docker.com/desktop/install/linux-install/).
 
-<<<<<<< HEAD
-Node.js and NPM are required. The latest LTS version of Node.js is used to develop `wp-env` and is recommended.
+Node.js and npm are required. The latest LTS version of Node.js is used to develop `wp-env` and is recommended.
  -->
 http://localhost:8888 (ユーザー名: `admin`、パスワード: `password`) でローカル環境が利用できます。
 
+データベースの認証情報は、ユーザー `root`、パスワード `password` です。データベースに直接接続するための完全なガイドは「[Accessing the MySQL Database](https://github.com/WordPress/gutenberg/blob/trunk/docs/contributors/code/getting-started-with-code-contribution.md#accessing-the-mysql-database)」を参照してください。
+
 ## 前提ソフトウエア
 
 `wp-env` を使用するにはまず Docker をインストールしてください。インストールの詳細については以下の OS ごとのドキュメントを参照してください。[Windows](https://docs.docker.com/desktop/install/windows-install/)、[macOS](https://docs.docker.com/docker-for-mac/install/)、[Linux](https://docs.docker.com/desktop/install/linux-install/)
-=======
-Node.js and npm are required. The latest LTS version of Node.js is used to develop `wp-env` and is recommended.
->>>>>>> 73a935b7
-
-Node.js と NPM も必要です。`wp-env` の開発には最新の LTS バージョンの Node.js を使用しているため、これを推奨します。
+
+Node.js と npm も必要です。`wp-env` の開発には最新の LTS バージョンの Node.js を使用しているため、これを推奨します。
 
 <!--
 ## Installation
@@ -397,15 +395,11 @@
 # Alternatively, use npx:
 npx wp-env start --xdebug
 ```
-<<<<<<< HEAD
-<!-- 
-If you forget about that, the `--xdebug` parameter will be passed to NPM instead of the `wp-env start` command and it will be ignored.
- -->
-これを忘れると、`wp-env start` コマンドの代わりに `--xdebug` パラメータが NPM に渡され、無視されます。
-=======
-
+<!-- 
 If you forget about that, the `--xdebug` parameter will be passed to npm instead of the `wp-env start` command and it will be ignored.
->>>>>>> 73a935b7
+ -->
+これを忘れると、`wp-env start` コマンドの代わりに `--xdebug` パラメータが npm に渡され、無視されます。
+
 
 <!--
 You can see a reference on each of the Xdebug modes and what they do in the [Xdebug documentation](https://xdebug.org/docs/all_settings#mode).
