--- conflicted
+++ resolved
@@ -57,35 +57,48 @@
 ```
 <!-- 
 You're now ready to use `wp-env`!
-
+-->
+これで `wp-env` を使うことができます !
+
+<!-- 
 ### Installation as a local package
 
 If your project already has a package.json, it's also possible to use `wp-env` as a local package. First install `wp-env` locally as a dev dependency:
+ -->
+### ローカルパッケージとしてのインストール
+
+プロジェクトにすでに package.json がある場合、`wp-env` をローカルパッケージとして使用することもできます。まず `wp-env` を開発依存としてローカルにインストールします。
 
 ```sh
 $ npm i @wordpress/env --save-dev
 ```
-
+<!-- 
 Then modify your package.json and add an extra command to npm `scripts` (https://docs.npmjs.com/misc/scripts):
+ -->
+次に package.json を変更し、npm `scripts` (https://docs.npmjs.com/misc/scripts) にコマンドを追加します。
 
 ```json
 "scripts": {
 	"wp-env": "wp-env"
 }
 ```
-
+<!-- 
 When installing `wp-env` in this way, all `wp-env` commands detailed in these docs must be prefixed with `npm run`, for example:
+ -->
+この方法で `wp-env` をインストールした場合、この文書で説明するすべての `wp-env` コマンドの前に `npm run` を追加してください。たとえば
 
 ```sh
 $ npm run wp-env start
 ```
-
+<!-- 
 instead of:
+ -->
+と実行します。以後は次のような形式のみ記述します。
 
 ```sh
 $ wp-env start
 ```
-
+<!--
 ## Usage
 
 ### Starting the environment
@@ -94,7 +107,7 @@
 
 Then, change to a directory that contains a WordPress plugin or theme:
  -->
-これで `wp-env` を使うことができます !
+## 使用方法
 
 ### 環境の開始
 
@@ -348,17 +361,13 @@
 
 WordPress データベースをクリアします。
 
-<<<<<<< HEAD
 引数:
   environment  どの環境のデータベースをクリアするか。
             [string] [選択: "all", "development", "tests"] [デフォルト: "tests"]
 ```
 
 <!-- 
-### `wp-env run [container] [command]` 
-=======
 ### `wp-env run [container] [command]`
->>>>>>> eccb5d7c
 
 ```sh
 wp-env run <container> [command..]
@@ -374,7 +383,7 @@
 
 For example:
  -->
-### `wp-env run [container] [command]` 
+### `wp-env run [container] [command]`
 
 ```sh
 wp-env run <container> [command..]
@@ -398,12 +407,8 @@
 ✔ Ran `wp user list` in 'cli'. (in 2s 374ms)
 ```
 
-<<<<<<< HEAD
 <!--
-### `docker logs -f [container_id] >/dev/null` 
-=======
 ### `docker logs -f [container_id] >/dev/null`
->>>>>>> eccb5d7c
 
 ```sh
 docker logs -f <container_id> >/dev/null
@@ -411,7 +416,7 @@
 Shows the error logs of the specified container in the terminal. The container_id is the one that is visible with `docker ps -a`
 ```
  -->
-### `docker logs -f [container_id] >/dev/null` 
+### `docker logs -f [container_id] >/dev/null`
 
 ```sh
 docker logs -f <container_id> >/dev/null 
@@ -430,35 +435,9 @@
 
 WordPress のインストールや開発環境で使用するプラグインやテーマをカスタマイズできます。`.wp-env.json` ファイルに指定し、同じディレクトリーで `wp-env` を実行してください。
 
-<<<<<<< HEAD
 `.wp-env.json` には5つのフィールドがあります。
 
 <!-- 
-| Field         | Type          | Default                                    | Description                                                                                                               |
-| ------------- | ------------- | ------------------------------------------ | ------------------------------------------------------------------------------------------------------------------------- |
-| `"core"`      | `string\|null` | `null`                                     | The WordPress installation to use. If `null` is specified, `wp-env` will use the latest production release of WordPress.  |
-| `"plugins"`   | `string[]`    | `[]`                                       | A list of plugins to install and activate in the environment.                                                             |
-| `"themes"`    | `string[]`    | `[]`                                       | A list of themes to install in the environment. The first theme in the list will be activated.                            |
-| `"port"`      | `string`      | `"8888"`                                   | The primary port number to use for the insallation. You'll access the instance through the port: 'http://localhost:8888'. |
-| `"testsPort"` | `string`      | `"8889"`                                   | The port number to use for the tests instance.                                                                            |
-| `"config"`    | `Object`      | `"{ WP_DEBUG: true, SCRIPT_DEBUG: true }"` | Mapping of wp-config.php constants to their desired values.                                                               |
- -->
-| フィールド      | タイプ         | デフォルト                                   | 説明                                                                                                               |
-| ------------- | ------------- | ------------------------------------------ | ------------------------------------------------------------------------------------------------------------------------- |
-| `"core"`      | `string|null` | `null`                                     | 使用する WordPress のバージョンまたはビルド。`null` の場合、最新リリース版 |
-| `"plugins"`   | `string[]`    | `[]`                                       | 環境にインストール、有効化するプラグインのリスト                                                             |
-| `"themes"`    | `string[]`    | `[]`                                       | 環境にインストールするテーマのリスト。最初のテーマが有効化される                            |
-| `"port"`      | `integer`      | `8888`                                   | インストールに使用するポート番号。インスタンスには 'http://localhost:8888' でアクセスできる |
-| `"testsPort"` | `integer`      | `8889`                                   | テストインスタンスに使用するポート番号                                                                            |
-| `"config"`    | `Object`      | `"{ WP_DEBUG: true, SCRIPT_DEBUG: true }"` | wp-config.php の定数とその値                                                               |
-
-<!-- 
-_Note: the port number environment variables (`WP_ENV_PORT` and `WP_ENV_TESTS_PORT`) take precedent over the .wp-env.json values._
-
-Several types of strings can be passed into the `core`, `plugins`, and `themes` fields:
- -->
-_注意: ポート番号に関する環境変数 (`WP_ENV_PORT` と `WP_ENV_TESTS_PORT`) は .wp-env.json での値に優先します。_
-=======
 | Field         | Type           | Default                                    | Description                                                                                                               |
 | ------------- | -------------- | ------------------------------------------ | ------------------------------------------------------------------------------------------------------------------------- |
 | `"core"`      | `string\|null` | `null`                                     | The WordPress installation to use. If `null` is specified, `wp-env` will use the latest production release of WordPress.  |
@@ -468,13 +447,25 @@
 | `"testsPort"` | `integer`      | `8889`                                     | The port number to use for the tests instance.                                                                            |
 | `"config"`    | `Object`       | `"{ WP_DEBUG: true, SCRIPT_DEBUG: true }"` | Mapping of wp-config.php constants to their desired values.                                                               |
 | `"mappings"`  | `Object`       | `"{}"`                                     | Mapping of WordPress directories to local directories to be mounted in the WordPress instance.                            |
-
+ -->
+| フィールド      | タイプ         | デフォルト                                   | 説明                                                                                                               |
+| ------------- | ------------- | ------------------------------------------ | ------------------------------------------------------------------------------------------------------------------------- |
+| `"core"`      | `string|null` | `null`                                     | 使用する WordPress のバージョンまたはビルド。`null` の場合、最新リリース版 |
+| `"plugins"`   | `string[]`    | `[]`                                       | 環境にインストール、有効化するプラグインのリスト                                                             |
+| `"themes"`    | `string[]`    | `[]`                                       | 環境にインストールするテーマのリスト。最初のテーマが有効化される                            |
+| `"port"`      | `integer`      | `8888`                                   | インストールに使用するポート番号。インスタンスには 'http://localhost:8888' でアクセスできる |
+| `"testsPort"` | `integer`      | `8889`                                   | テストインスタンスに使用するポート番号                                                                            |
+| `"config"`    | `Object`      | `"{ WP_DEBUG: true, SCRIPT_DEBUG: true }"` | wp-config.php の定数とその値                                                               |
+| `"mappings"`  | `Object`       | `"{}"`                                     | WordPress インスタンス内にマウントされるローカルディレクトリと WordPress ディレクトリのマッピング                                      |
+
+<!-- 
 _Note: the port number environment variables (`WP_ENV_PORT` and `WP_ENV_TESTS_PORT`) take precedent over the .wp-env.json values._
 
 Several types of strings can be passed into the `core`, `plugins`, `themes`, and `mappings` fields.
->>>>>>> eccb5d7c
-
-`core`、`plugins`、`themes` フィールドに指定できる文字列のタイプをいかに示します。
+ -->
+_注意: ポート番号に関する環境変数 (`WP_ENV_PORT` と `WP_ENV_TESTS_PORT`) は .wp-env.json の値に優先します。_
+
+`core`、`plugins`、`themes`、`mappings` フィールドに指定できる文字列のタイプを以下に示します。
 
 <!-- 
 | Type              | Format                        | Example(s)                                               |
@@ -569,13 +560,14 @@
 	"themes": [ "WordPress/theme-experiments" ]
 }
 ```
-
-<<<<<<< HEAD
-<!-- 
-=======
+<!-- 
 #### Add mu-plugins and other mapped directories
 
 You can add mu-plugins via the mapping config. The mapping config also allows you to mount a directory to any location in the wordpress install, so you could even mount a subdirectory. Note here that theme-1, will not be activated, despite being the "first" mapped theme.
+ -->
+#### mu-plugins とマッピングディレクトリの追加
+
+マッピング構成を使用して mu-plugins を追加できます。マッピング構成を使用すると、WordPress インストール内の任意の場所にディレクトリをマウントできます。サブディレクトリにマウントすることも可能です。ただし以下の例で theme-1 は「最初」のマップされたテーマですが、有効化されないことに注意してください。
 
 ```json
 {
@@ -587,10 +579,14 @@
 	}
 }
 ```
-
+<!-- 
 #### Avoid activating plugins or themes on the instance
 
 Since all plugins in the `plugins` key are activated by default, you should use the `mappings` key to avoid this behavior. This might be helpful if you have a test plugin that should not be activated all the time. The same applies for a theme which should not be activated.
+ -->
+#### インスタンスのプラグインやテーマを有効化しない
+
+デフォルトでは `plugins` キーのすべてのプラグインは有効化されます。この動きを避けるには `mappings` キーを使用してください。この方法は常には有効化すべきでない、テスト用のプラグインがある場合に便利です。同じことは有効化すべきでないテーマにも当てはまります。
 
 ```json
 {
@@ -601,7 +597,7 @@
 }
 ```
 
->>>>>>> eccb5d7c
+<!-- 
 #### Custom Port Numbers
 
 You can tell `wp-env` to use a custom port number so that your instance does not conflict with other `wp-env` instances.
