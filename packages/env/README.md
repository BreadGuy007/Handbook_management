<!--
# `wp-env`

`wp-env` lets you easily set up a local WordPress environment for building and testing plugins and themes. It's simple to install and requires no configuration.

## Quick (tl;dr) instructions

Ensure that Docker is running, then:
 -->
# `@wordpress/env`

`wp-env` を使用してプラグインやテーマのビルド用とテスト用の WordPress ローカル環境を簡単にセットアップできます。簡単にインストールできて構成する必要もありません。

## クイック (tl;dr) インストラクション

Docker が動作していることを確認し、以下のコマンドを実行してください。

```sh
$ cd /path/to/a/wordpress/plugin
$ npm -g i @wordpress/env
$ wp-env start
```

<!--
The local environment will be available at http://localhost:8888 (Username: `admin`, Password: `password`).

The database credentials are: user `root`, password `password`. For a comprehensive guide on connecting directly to the database, refer to [Accessing the MySQL Database](https://github.com/WordPress/gutenberg/blob/trunk/docs/contributors/code/getting-started-with-code-contribution.md#accessing-the-mysql-database).
 -->
http://localhost:8888 (ユーザー名: `admin`、パスワード: `password`) でローカル環境が利用できます。

データベースの認証情報は、ユーザー `root`、パスワード `password` です。データベースに直接接続するための完全なガイドは「[Accessing the MySQL Database](https://github.com/WordPress/gutenberg/blob/trunk/docs/contributors/code/getting-started-with-code-contribution.md#accessing-the-mysql-database)」を参照してください。

<!-- 
## Prerequisites
 -->
## 前提ソフトウエア
<!-- 
`wp-env` を使用するにはまず Docker をインストールしてください。インストールの詳細については以下の OS ごとのドキュメントを参照してください。[Windows](https://docs.docker.com/desktop/install/windows-install/)、[macOS](https://docs.docker.com/docker-for-mac/install/)、[Linux](https://docs.docker.com/desktop/install/linux-install/)
 -->
<!-- 
Node.js and npm are required. The latest LTS version of Node.js is used to develop `wp-env` and is recommended.
 -->
<!-- 
Node.js と npm も必要です。`wp-env` の開発には最新の LTS バージョンの Node.js を使用しているため、これを推奨します。
 -->

<!-- 
`wp-env` relies on a few commonly used developer tools:
 -->
`wp-env` は以下の一般に使用される開発ツールを必要とします。

<!-- 
-   **Docker**. `wp-env` is powered by Docker. There are instructions available for installing Docker on [Windows](https://docs.docker.com/desktop/install/windows-install/) (we recommend the WSL2 backend), [macOS](https://docs.docker.com/docker-for-mac/install/), and [Linux](https://docs.docker.com/desktop/install/linux-install/).
-   **Node.js**. `wp-env` is written as a Node script. We recommend using a Node version manager like [nvm](https://github.com/nvm-sh/nvm) to install the latest LTS version. Alternatively, you can [download it directly here](https://nodejs.org/en/download).
-   **git**. Git is used for downloading software from source control, such as WordPress, plugins, and themes. [You can find the installation instructions here.](https://git-scm.com/book/en/v2/Getting-Started-Installing-Git)
 -->
-   **Docker**: `wp-env` は Docker を利用します。OS ごとの Docker のインストール手順を参照してください。[Windows](https://docs.docker.com/desktop/install/windows-install/) (WSL2 バックエンドを推奨)、[macOS](https://docs.docker.com/docker-for-mac/install/)、[Linux](https://docs.docker.com/desktop/install/linux-install/)。
-   **Node.js**: `wp-env` は Node スクリプトとして書かれています。最新の LTS バージョンのインストールには [nvm](https://github.com/nvm-sh/nvm) のような Node バージョンマネージャを使用してください。代替として、[ここから直接ダウンロード](https://nodejs.org/en/download)もできます。
-   **git**: Git は、WordPress、プラグイン、テーマなどのソース管理からのソフトウエアのダウンロードに使用されます。[ここにインストール手順があります](https://git-scm.com/book/en/v2/Getting-Started-Installing-Git)。

<!--
## Installation

### Installation as a global package

After confirming that the prerequisites are installed, you can install `wp-env` globally like so:
 -->
## インストール

### グローバルパッケージとしてのインストール

前提ソフトウエアのインストールを確認できたら、グローバルに `wp-env` をインストールできます。

```sh
$ npm -g i @wordpress/env
```
<!--
You're now ready to use `wp-env`!
-->
これで `wp-env` を使うことができます !

<!--
### Installation as a local package

If your project already has a package.json, it's also possible to use `wp-env` as a local package. First install `wp-env` locally as a dev dependency:
 -->
### ローカルパッケージとしてのインストール

プロジェクトにすでに package.json がある場合、`wp-env` をローカルパッケージとして使用することもできます。まず `wp-env` を開発依存としてローカルにインストールします。

```sh
$ npm i @wordpress/env --save-dev
```
<<<<<<< HEAD
<!--
Then modify your package.json and add an extra command to npm `scripts` (https://docs.npmjs.com/misc/scripts):
 -->
<!-- 
次に package.json を変更し、npm `scripts` (https://docs.npmjs.com/misc/scripts) にコマンドを追加します。
 -->

<!-- 
At this point, you can use the local, project-level version of wp-env via [`npx`](https://www.npmjs.com/package/npx), a utility automatically installed with `npm`.`npx` finds binaries like wp-env installed through node modules. As an example: `npx wp-env start --update`.

If you don't wish to use `npx`, modify your package.json and add an extra command to npm `scripts` (https://docs.npmjs.com/misc/scripts):
 -->
この時点で、ローカルのプロジェクトレベルの wp-env を [`npx`](https://www.npmjs.com/package/npx) で使用できます。これは `npm` とともに自動的にインストールされるユーティリティです。`npx` は node モジュールを通してインストールされた wp-env などのバイナリを見つけます。例: `npx wp-env start --update`。

<!-- 
If you don't wish to use `npx`, modify your package.json and add an extra command to npm `scripts` (https://docs.npmjs.com/misc/scripts):
 -->
`npx` を使いたくなければ、package.json を変更し、npm `scripts` (https://docs.npmjs.com/misc/scripts) にコマンドを追加します。
=======

If you have also installed `wp-env` globally, running it will automatically execute the local, project-level package. Alternatively, you can execute `wp-env` via [`npx`](https://www.npmjs.com/package/npx), a utility automatically installed with `npm`.`npx` finds binaries like `wp-env` installed through node modules. As an example: `npx wp-env start --update`.

If you don't wish to use the global installation or `npx`, modify your `package.json` and add an extra command to npm `scripts` (https://docs.npmjs.com/misc/scripts):
>>>>>>> 950e0511

```json
"scripts": {
	"wp-env": "wp-env"
}
```
<!--
When installing `wp-env` in this way, all `wp-env` commands detailed in these docs must be prefixed with `npm run`, for example:
 -->
この方法で `wp-env` をインストールした場合、この文書で説明するすべての `wp-env` コマンドの前に `npm run` を追加してください。たとえば

<!--
```sh
# You must add another double dash to pass flags to the script (wp-env) rather than to npm itself
$ npm run wp-env start -- --update
```
 -->
```sh
# npm に対してではなく、スクリプト (wp-env) にフラグを渡すには、別の二重ダッシュ(--)を追加する必要があります。
$ npm run wp-env start -- --update
```

<!--
instead of:
 -->
と実行します。以後は次のような形式のみ記述します。

```sh
$ wp-env start --update
```
<!--
## Usage

### Starting the environment

First, ensure that Docker is running. You can do this by clicking on the Docker icon in the system tray or menu bar.

Then, change to a directory that contains a WordPress plugin or theme:
 -->
## 使用方法

### 環境の開始

まず Docker が実行されていることを確認してください。確認するにはシステムトレイ、またはメニューバーの Docker アイコンをクリックします。

次に WordPress プラグインやテーマを含むディレクトリーに移動してください。

```sh
$ cd ~/gutenberg
```
<!--
Then, start the local environment:
 -->
ローカル環境を開始します。

```sh
$ wp-env start
```
<!--
Finally, navigate to http://localhost:8888 in your web browser to see WordPress running with the local WordPress plugin or theme running and activated. Default login credentials are username: `admin` password: `password`.

### Stopping the environment

To stop the local environment:
 -->
Web ブラウザで http://localhost:8888 を開きます。ローカルのプラグインやテーマがインストール、有効化された状態で WordPress が表示されます。デフォルトのログインアカウントはユーザー名 `admin`、パスワード `password` です。

### 環境の停止

ローカル環境を停止するには以下を実行します。

```sh
$ wp-env stop
```

<!--
## Troubleshooting common problems

Many common problems can be fixed by running through the following troubleshooting steps in order:

### 1. Check that `wp-env` is running

First, check that `wp-env` is running. One way to do this is to have Docker print a table with the currently running containers:
 -->
## 一般的な問題のトラブルシューティング

以下のトラブルシューティングを順に実行することで、多くの一般的な問題を解決できます。

### 1. `wp-env` が動作していることの確認

まず `wp-env` が動作していることを確認します。現在実行中の Docker コンテナ一覧を出力します。

```sh
$ docker ps
```
<!--
In this table, by default, you should see three entries: `wordpress` with port 8888, `tests-wordpress` with port 8889 and `mariadb` with port 3306.

### 2. Check the port number

By default `wp-env` uses port 8888, meaning that the local environment will be available at http://localhost:8888.

You can configure the port that `wp-env` uses so that it doesn't clash with another server by specifying the `WP_ENV_PORT` environment variable when starting `wp-env`:
 -->
リストにはデフォルトで3つのエントリーが表示されます。ポート 8888 の `wordpress`、ポート 8889 の `tests-wordpress`、ポート 3306 の `mariadb` です。

### 2. ポート番号の確認

デフォルトでは `wp-env` はポート 8888 を使用し、ローカル環境が http://localhost:8888 で利用可能になります。

別のサーバーと衝突しないように `wp-env` の使用するポートを構成できます。`wp-env` を開始する際に `WP_ENV_PORT` 環境変数を指定してください。

```sh
$ WP_ENV_PORT=3333 wp-env start
```

<!--
Running `docker ps` and inspecting the `PORTS` column allows you to determine which port `wp-env` is currently using.

You may also specify the port numbers in your `.wp-env.json` file, but the environment variables will take precedence.

### 3. Restart `wp-env` with updates

Restarting `wp-env` will restart the underlying Docker containers which can fix many issues.

To restart `wp-env`, just run `wp-env start` again. It will automatically stop and start the container. If you also pass the `--update` argument, it will download updates and configure WordPress again.
 -->
`docker ps` を実行し `PORTS` 列を参照すると、現在 `wp-env` がどのポートを使用しているかを調べることができます。

`.wp-env.json` ファイル内にポート番号を指定することもできますが、環境変数が指定されるとそちらが優先されます。

### 3. 更新と `wp-env` の再起動

`wp-env` を再起動すると、内部で使用される Docker コンテナが再起動され、多くの問題を解消します。

`wp-env` を再起動するには、`wp-env start` を再実行するだけです。自動的にコンテナを停止し、起動します。引数に `--update` を渡すと、更新をダウンロードし、WordPress を再設定します。

```sh
$ wp-env start --update
```

<!--
### 4. Restart Docker

Restarting Docker will restart the underlying Docker containers and volumes which can fix many issues.

To restart Docker:

1. Click on the Docker icon in the system tray or menu bar.
2. Select _Restart_.

Once restarted, start `wp-env` again:
 -->
### 4. Docker の再起動

Docker を再起動すると、内部で使用する Docker コンテナとボリュームが再起動され、多くの問題を解消します。

Docker を再起動するには

1. システムトレイ、または、メニューバーの Docker アイコンをクリックする。
2. _Restart_ を選択する。

Docker の再起動後、`wp-env` を起動します。

```sh
$ wp-env start
```

<!--
### 5. Reset the database

Resetting the database which the local environment uses can fix many issues, especially when they are related to the WordPress installation.

To reset the database:

**⚠️ WARNING: This will permanently delete any posts, pages, media, etc. in the local WordPress installation.**
 -->
### 5. データベースのリセット

ローカル環境の使用するデータベースをリセットすると、多くの問題、特に WordPress のインストールに関する問題が解消します。

データベースをリセットするには

**⚠️ 警告: 次のコマンドは、ローカル WordPress 環境内の投稿、ページ、メディア等を完全に削除します。**

```sh
$ wp-env clean all
$ wp-env start
```
<!--
### 6. Destroy everything and start again 🔥

When all else fails, you can use `wp-env destroy` to forcibly remove all of the underlying Docker containers, volumes, and files. This will allow you to start from scratch.

To do so:

**⚠️ WARNING: This will permanently delete any posts, pages, media, etc. in the local WordPress installation.**
 -->
### 6. すべてを破壊して、最初からやり直す 🔥

上のすべてがうまくいかない場合、`wp-env destroy` を使用してローカルの Docker コンテナ、ボリューム、ファイルを強制的に削除できます。ゼロからやり直すことができます。

すべてを破壊するには

**⚠️ 警告: 次のコマンドは、ローカル WordPress 環境内の投稿、ページ、メディア等を完全に削除します。**

<!-- 
```sh
$ wp-env destroy
# This new instance is a fresh start with no existing data:
$ wp-env start
```
 -->
```sh
$ wp-env destroy
# この新しいインスタンスは、既存データのないクリーンなものです。
$ wp-env start
```


<!--
### 7. Debug mode and inspecting the generated dockerfile.
 -->
<!-- 
### 7. デバッグモードと生成された docker ファイルの確認
 -->
<!--
`wp-env` uses docker behind the scenes. Inspecting the generated docker-compose file can help to understand what's going on.

Start `wp-env` in debug mode
 -->
<!-- 
`wp-env` は裏側で docker を使用しています。生成された docker-compose ファイルを調べると何が起きているかを理解できます。

`wp-env` をデバッグモードで開始します。

```sh
wp-env start --debug
```
 -->
<!--
`wp-env` will output its config which includes `dockerComposeConfigPath`.
 -->
<!-- 
`wp-env` `dockerComposeConfigPath` を含む構成情報を出力します。

```sh
ℹ Config:
	...
	"dockerComposeConfigPath": "/Users/$USERNAME/.wp-env/5a619d332a92377cd89feb339c67b833/docker-compose.yml",
	...
```
 -->
<!-- 

## Using included WordPress PHPUnit test files
 -->
## 同梱された WordPress PHPUnit テストファイルの使用

<!-- 
Out of the box `wp-env` includes the [WordPress' PHPUnit test files](https://develop.svn.wordpress.org/trunk/tests/phpunit/) corresponding to the version of WordPress installed. There is an environment variable, `WP_TESTS_DIR`, which points to the location of these files within each container. By including these files in the environment, we remove the need for you to use a package or install and mount them yourself. If you do not want to use these files, you should ignore the `WP_TESTS_DIR` environment variable and load them from the location of your choosing.
 -->
`wp-env` にはデフォルトで、インストールされる WordPress のバージョンに対応した [WordPress の PHPUnit テストファイル](https://develop.svn.wordpress.org/trunk/tests/phpunit/) が含まれます。環境変数 `WP_TESTS_DIR` は、各コンテナ内のこれらのファイルの場所を指定します。これらのファイルが環境に含まれるため、パッケージを使用したり、自分でインストールしてマウントしたりする必要はありません。これらのファイルを使用したくない場合は、環境変数 `WP_TESTS_DIR` を無視して、好きな場所から読み込めます。

<!-- 
### Customizing the `wp-tests-config.php` file
 -->
### `wp-tests-config.php` ファイルのカスタマイズ

<!-- 
While we do provide a default `wp-tests-config.php` file within the environment, there may be cases where you want to use your own. WordPress provides a `WP_TESTS_CONFIG_FILE_PATH` constant that you can use to change the `wp-config.php` file used for testing. Set this to a desired path in your `bootstrap.php` file and the file you've chosen will be used instead of the one included in the environment.
 -->
環境内にはデフォルトで `wp-tests-config.php` ファイルがありますが、独自のファイルを使いたい場合もあります。WordPress の `WP_TESTS_CONFIG_FILE_PATH` 定数を使用すると、テストで使用する `wp-config.php` ファイルを変更できます。これを `bootstrap.php` ファイル内の任意のパスに設定すると、環境に含まれるファイルの代わりに選択したファイルを使用できます。

<!-- 
## Using `composer`, `phpunit`, and `wp-cli` tools.
 -->
## composer、phpunit、wp-cli ツールの使用

<!-- 
For ease of use, Composer, PHPUnit, and wp-cli are available for in the environment. To run these executables, use `wp-env run <env> <tool> <command>`. For example, `wp-env run cli composer install`, or `wp-env run tests-cli phpunit`. You can also access various shells like `wp-env run cli bash` or `wp-env run cli wp shell`.

For the `env` part, `cli` and `wordpress` share a database and mapped volumes, but more tools are available in the cli environment. You should use the `tests-cli` / `tests-wordpress` environments for a separate testing database.
 -->
環境内では利便性のため Composer、PHPUnit、wp-cli を利用できます。これらの実行ファイルを実行するには、`wp-env run <env> <tool> <command>` を使用してください。例えば、`wp-env run cli composer install`、`wp-env run tests-cli phpunit` などです。また、`wp-env run cli bash` や `wp-env run cli wp shell` のように様々なシェルにアクセスできます。

`env` では、`cli` と `wordpress` はデータベースとマップされたボリュームを共有しますが、cli 環境ではより多くのツールを使用できます。別個のテスト用データベースには `tests-cli` または `tests-wordpress` 環境を使用する必要があります。

<!-- 
By default, the cwd of the run command is the root of the WordPress install. If you're working on a plugin, you likely need to pass `--env-cwd` to make sure composer/phpunit commands are executed relative to the plugin you're working on. For example, `wp-env run cli --env-cwd=wp-content/plugins/gutenberg composer install`.

To make this easier, it's often helpful to add scripts in your `package.json` file:
 -->
デフォルトでは、run コマンドの cwd (ワークディレクトリ) は、WordPress のインストールルートです。プラグインで作業している場合、composer や phpunit コマンドが、作業中のプラグインに関連して実行するよう、`--env-cwd` を渡す必要があります。例えば、`wp-env run cli --env-cwd=wp-content/plugins/gutenberg composer install` です。

これを簡単に実行するには、`package.json` ファイルにスクリプトを追加します。

```json
{
	"scripts": {
		"composer": "wp-env run cli --env-cwd=wp-content/plugins/gutenberg composer"
	}
}
```
<!-- 
Then, `npm run composer install` would run composer install in the environment. You could also do this for phpunit, wp-cli, etc.
 -->
`npm run composer install` を実行すると、その環境で composer install が実行されます。これは phpunit や wp-cli などでも同様です。

<!--
## Using Xdebug
 -->
## Xdebug の使用

<!--
Xdebug is installed in the wp-env environment, but it is turned off by default. To enable Xdebug, you can use the `--xdebug` flag with the `wp-env start` command. Here is a reference to how the flag works:
 -->
wp-env 環境には Xdebug がインストールされていますが、デフォルトではオフになっています。Xdebug を有効にするには `wp-env start` コマンドの `--xdebug` フラグを使用します。以下ではフラグの動作について説明します。

<!--
```sh
# Sets the Xdebug mode to "debug" (for step debugging):
wp-env start --xdebug

# Sets the Xdebug mode to "off":
wp-env start

# Enables each of the Xdebug modes listed:
wp-env start --xdebug=profile,trace,debug
```
 -->

```sh
# Xdebug モードを "debug" に設定 (ステップデバッグ用)
wp-env start --xdebug

# Xdebug モードを "off" に設定
wp-env start

# リストしたそれぞれの Xdebug モードを有効
wp-env start --xdebug=profile,trace,debug
```
<!-- 
When you're running `wp-env` using `npm run`, like when working in the Gutenberg repo or when `wp-env` is a local project dependency, don't forget to add an extra double dash before the `--xdebug` command:
 -->
`npm run` を使って `wp-env` を実行する場合、たとえば、Gutenberg リポジトリで作業する場合や、`wp-env` にプロジェクトのローカルな依存関係がある場合、`--xdebug` コマンドの前に、忘れずに二重ダッシュを追加してください。

```sh
npm run wp-env start -- --xdebug
# Alternatively, use npx:
npx wp-env start --xdebug
```
<!-- 
If you forget about that, the `--xdebug` parameter will be passed to npm instead of the `wp-env start` command and it will be ignored.
 -->
これを忘れると、`wp-env start` コマンドの代わりに `--xdebug` パラメータが npm に渡され、無視されます。


<!--
You can see a reference on each of the Xdebug modes and what they do in the [Xdebug documentation](https://xdebug.org/docs/all_settings#mode).
 -->
Xdebgu のモードと定義については [Xdebug ドキュメント](https://xdebug.org/docs/all_settings#mode) を参照してください。

<!--
_Since we are only installing Xdebug 3, Xdebug is only supported for PHP versions greater than or equal to 7.2 (the default). Xdebug won't be installed if `phpVersion` is set to a legacy version._
 -->
_Xdebug 3 のみをインストールするため、Xdebug としては PHP 7.2 (デフォルト) 以上が必要です。`phpVersion` に古いバージョンに設定されている場合、Xdebug はインストールできません。_

<!--
### Xdebug IDE support
 -->
### Xdebug の IDE サポート

<!--
To connect to Xdebug from your IDE, you can use these IDE settings. This bit of JSON was tested for VS Code's `launch.json` format (which you can [learn more about here](https://code.visualstudio.com/docs/editor/debugging#_launchjson-attributes)) along with [this PHP Debug extension](https://marketplace.visualstudio.com/items?itemName=felixfbecker.php-debug). Its path mapping also points to a specific plugin -- you should update this to point to the source you are working with inside of the wp-env instance.

You should only have to translate `port` and `pathMappings` to the format used by your own IDE.
 -->
IDE から Xdebug に接続するには以下の IDE 設定を使用できます。この JSON は VS Code の `launch.json` 形式 ([詳細についてはこちら](https://code.visualstudio.com/docs/editor/debugging#_launchjson-attributes)) と [PHP デバッグエクステンション](https://marketplace.visualstudio.com/items?itemName=felixfbecker.php-debug) でテストされました。なお、パスマッピングは特定のプラグインを指しています。これを wp-env インスタンス内の作業中のソースコードを指すよう更新してください。

`port` と `pathMappings` のみを IDE で使用する形式に変換する必要があります。

```json
{
	"name": "Listen for XDebug",
	"type": "php",
	"request": "launch",
	"port": 9003,
	"pathMappings": {
		"/var/www/html/wp-content/plugins/gutenberg": "${workspaceFolder}/"
	}
}
```
<!-- 
After you create a `.vscode/launch.json` file in your repository, you probably want to add it to your [global gitignore file](https://docs.github.com/en/get-started/getting-started-with-git/ignoring-files#configuring-ignored-files-for-all-repositories-on-your-computer) so that it stays private for you and is not committed to the repository.
 -->
リポジトリに `.vscode/launch.json` ファイルを作成したら、それを [グローバル gitignore ファイル](https://docs.github.com/en/get-started/getting-started-with-git/ignoring-files#configuring-ignored-files-for-all-repositories-on-your-computer) に追加すると良いでしょう。ファイルはプライベートになり、リポジトリにはコミットされません。

<!--
Once your IDEs Xdebug settings have been enabled, you should just have to launch the debugger, put a breakpoint on any line of PHP code, and then refresh your browser!
 -->
IDE Xdebug 設定が有効になればあとはデバッガを起動し、PHP コードの任意の行にブレークポイントを置き、ブラウザをリフレッシュするだけです。

<!--
Here is a summary:

1. Start wp-env with xdebug enabled: `wp-env start --xdebug`
2. Install a suitable Xdebug extension for your IDE if it does not include one already.
3. Configure the IDE debugger to use port `9003` and the correct source files in wp-env.
4. Launch the debugger and put a breakpoint on any line of PHP code.
5. Refresh the URL wp-env is running at and the breakpoint should trigger.
 -->
まとめ:

1. Xdebug を有効化して wp-env を起動する: `wp-env start --xdebug`
2. もしまだなら IDE 用に適切な Xdebug エクステンションをインストールする。
3. IDE デバッガーがポート `9003` と wp-env 内の正しいソースファイルを使用するよう構成する。
4. デバッガーを起動し、PHP コードの任意の行にブレークポイントを置く。
5. wp-env の稼働する URL をリフレッシュすれば、ブレークポイントに達する。

<!--
## Command reference

`wp-env` creates generated files in the `wp-env` home directory. By default, this is `~/.wp-env`. The exception is Linux, where files are placed at `~/wp-env` [for compatibility with Snap Packages](https://github.com/WordPress/gutenberg/issues/20180#issuecomment-587046325). The `wp-env` home directory contains a subdirectory for each project named `/$md5_of_project_path`. To change the `wp-env` home directory, set the `WP_ENV_HOME` environment variable. For example, running `WP_ENV_HOME="something" wp-env start` will download the project files to the directory `./something/$md5_of_project_path` (relative to the current directory).
 -->
## コマンドリファレンス

`wp-env` は生成したファイルを `wp-env` ホームディレクトリ、デフォルトでは `~/.wp-env` に置きます。例外は Linux で、[Snap パッケージの互換性のため](https://github.com/WordPress/gutenberg/issues/20180#issuecomment-587046325)、ファイルは `~/wp-env` に置かれます。`wp-env` ホームディレクトリには各プロジェクトのサブディレクトリが `/$md5_of_project_path` として作成されます。`wp-env` ホームディレクトリを変更するには、`WP_ENV_HOME` 環境変数を設定してください。例えば `WP_ENV_HOME="something" wp-env start` と実行すると、プロジェクトファイルは現行ディレクトリからの相対パスでディレクトリ `./something/$md5_of_project_path` にダウンロードされます。

<!--
### `wp-env start`

The start command installs and initializes the WordPress environment, which includes downloading any specified remote sources. By default, `wp-env` will not update or re-configure the environment except when the configuration file changes. Tell `wp-env` to update sources and apply the configuration options again with `wp-env start --update`. This will not overwrite any existing content.
 -->
### wp-env start

start コマンドは WordPress 環境をインストールし、初期化します。これには指定された任意のリモートのソースのダウンロードも含まれます。`wp-env` はデフォルトでは構成ファイルが変更されない限り、環境を更新も再構成もしません。ソースを更新し、構成オプションを再度適用するには `wp-env start --update` を使用してください。既存のコンテンツは上書きされません。

<!--
```sh
wp-env start

Starts WordPress for development on port 8888 (​http://localhost:8888​)
(override with WP_ENV_PORT) and tests on port 8889 (​http://localhost:8889​)
(override with WP_ENV_TESTS_PORT). The current working directory must be a
WordPress installation, a plugin, a theme, or contain a .wp-env.json file. After
first install, use the '--update' flag to download updates to mapped sources and
to re-apply WordPress configuration options.

Options:
  --debug    Enable debug output.                     [boolean] [default: false]
  --update   Download source updates and apply WordPress configuration.
                                                      [boolean] [default: false]
  --xdebug   Enables Xdebug. If not passed, Xdebug is turned off. If no modes
             are set, uses "debug". You may set multiple Xdebug modes by passing
             them in a comma-separated list: `--xdebug=develop,coverage`. See
             https://xdebug.org/docs/all_settings#mode for information about
             Xdebug modes.                                              [string]
  --scripts  Execute any configured lifecycle scripts. [boolean] [default: true]
```
 -->
```sh
wp-env start

WordPress 開発環境をポート 8888 (​http://localhost:8888​) で (ポートは WP_ENV_PORT で指定可)、
テスト環境を 8889 (​http://localhost:8889​) で (ポートは WP_ENV_TESTS_PORT で指定可) 開始します。
コマンドは WordPress インストールディレクトリ、プラグインやテーマのディレクトリ、
または .wp-env.json ファイルのあるディレクトリで実行する必要があります。最初のインストール後、
'--update' フラグを使用して更新をマップされたソースにダウンロードし、WordPress 構成オプションに
再適用します。

オプション:
  --debug    デバッグ出力の有効化                         [boolean] [デフォルト: false]
  --update   ソースの更新をダウンロードし、WordPress 構成に適用する
                                                      [boolean] [デフォルト: false]
  --xdebug   Xdebug を有効化する。指定しなければ Xdebug はオフ。モードがセットされていなければ、
             "debug" を使用する。複数の Xdebug モードを設定でき、コンマで区切る。
			 `--xdebug=develop,coverage`. Xdebug モードの情報については、
             https://xdebug.org/docs/all_settings#mode 参照        [string]
  --scripts  構成済みのライフサイクルスクリプトを実行        [boolean] [デフォルト: true]
```

<!--
### `wp-env stop`

```sh
wp-env stop

Stops running WordPress for development and tests and frees the ports.

Options:
  --debug            Enable debug output.             [boolean] [default: false]
```
 -->
### wp-env stop

```sh
wp-env stop

実行中の WordPress 開発環境、テスト環境を停止し、ポートを解放します。

オプション:
  --debug    デバッグ出力の有効化                         [boolean] [デフォルト: false]
```

<!--
### `wp-env clean [environment]`

```sh
wp-env clean [environment]

Cleans the WordPress databases.

Positionals:
  environment  Which environments' databases to clean.
            [string] [choices: "all", "development", "tests"] [default: "tests"]

Options:
  --debug    Enable debug output.                     [boolean] [default: false]
  --scripts  Execute any configured lifecycle scripts. [boolean] [default: true]
```
 -->
### wp-env clean

```sh
wp-env clean [environment]

WordPress データベースをクリアします。

引数:
  environment  どの環境のデータベースをクリアするか。
            [string] [選択: "all", "development", "tests"] [デフォルト: "tests"]

オプション:
  --debug    デバッグ出力の有効化                         [boolean] [デフォルト: false]
  --scripts  構成済みのライフサイクルスクリプトを実行        [boolean] [デフォルト: true]
```

<<<<<<< HEAD
<!--
### `wp-env run [container] [command]`
 -->
### wp-env run [container] [command]

<!-- 
The run command can be used to open shell sessions or invoke WP-CLI commands.
 -->
run コマンドは、シェルセッションを開いたり、WP-CLI コマンドの呼び出しに使用できます。

<!-- 
<div class="callout callout-alert">
To run a WP-CLI command that includes optional arguments, enclose the WP-CLI command in quotation marks; otherwise, the optional arguments are ignored. This is because flags are normally passed to `wp-env` itself, meaning that the flags are not considered part of the argument that specifies the WP-CLI command. With quotation marks, `wp-env` considers everything inside quotation marks the WP-CLI command argument.
 -->
<!--  
オプションの引数を含む WP-CLI コマンドを実行するには、WP-CLI コマンドを引用符 (`'`) で囲みます。囲まない場合、オプションの引数は無視されます。フラグは通常 WP-CLI コマンドを指定する引数の一部とはみなされず、`wp-env` 自身に渡されるためです。引用符を使用すると、 `wp-env` は引用符の中のすべてを WP-CLI コマンドの引数と見なします。
 -->
<!-- 
In some cases, `wp-env` may consume options that you are attempting to pass to
the container. This happens with options that `wp-env` has already declared,
such as `--debug`, `--help`, and `--version`. When this happens, you should fall
back to using quotation marks; `wp-env` considers everything inside the
 -->
<!--
<div class="callout callout-alert">In some cases, <code>wp-env</code> may consume options that you are attempting to pass to
the container. This happens with options that <code>wp-env</code> has already declared,
such as <code>--env-cwd</code>, <code>--debug</code>, <code>--help</code>, and <code>--version</code>. When this happens, you should fall
back to using quotation marks; <code>wp-env</code> considers everything inside the
quotation marks to be command argument.
 -->
いくつかのケースでは、コンテナに渡したいオプションを `wp-env` が奪ってしまう場合があります。これは、`wp-env` が同じオプションを宣言する場合、例えば、`--env-cwd`、`--debug`、`--help`、`--version` などで発生します。これを防ぐには引用符 (`"`) を使用してください。`wp-env` は、引用符内のすべてをコマンド引数とみなします。

<!-- 
For example, to list cron schedules with optional arguments that specify the fields returned and the format of the output:
 -->
<!--  
たとえば、cron のスケジュールをリストし、オプションに返すフィールドと出力フォーマットを指定するには、
 -->

<!-- 
For example, to ask <code>WP-CLI</code> for its help text:
 -->
たとえば、`WP-CLI` のヘルプメッセージを表示するには、

<!-- 
<pre>sh
<code class="language-sh">wp-env run cli "wp --help"</code></pre>
 -->
```sh
wp-env run cli "wp --help"
```

<!-- 
Without the quotation marks, WP-CLI lists the schedule in its default format, ignoring the `fields` and `format` arguments.
 -->
<!-- 
引用符がない場合、WP-CLI は `fields` と `format` の引数を無視して、デフォルトのフォーマットでスケジュールをリストします。
 -->

<!-- 
Without the quotation marks, <code>wp-env</code> will print its own help text instead of
passing it to the container. If you experience any problems where the command
is not being passed correctly, fall back to using quotation marks.
=======
### `wp-env run <container> [command...]`

The run command can be used to open shell sessions, invoke WP-CLI commands, or run any arbitrary commands inside of a container.

<div class="callout callout-alert">
<p>
In some cases <code class="language-sh">wp-env run</code> may conflict with options that you are passing to the container.
When this happens, <code class="language-sh">wp-env</code> will treat the option as its own and take action accordingly.
For example, if you try <code class="language-sh">wp-env run cli php --help</code>, you will receive the <code class="language-sh">wp-env</code> help text.
</p>
>>>>>>> 950e0511

<p>
You can get around this by passing any conflicting options after a double dash. <code class="language-sh">wp-env</code> will not process anything after
the double dash and will simply pass it on to the container. To get the PHP help text you would use <code class="language-sh">wp-env run cli php -- --help</code>.
</p>
</div>
 -->
引用符がない場合、`wp-env` は、コンテナにオプションを渡す代わりに、自身のヘルプメッセージを表示します。コマンドが正しく渡らない問題が発生した場合は、引用符を使用してください。


<!-- 
Note that quotation marks are not required for a WP-CLI command that excludes optional arguments, although it does not hurt to include them. For example, the following command syntaxes return identical results: `wp-env run cli "wp cron schedule list"` or `wp-env run cli wp cron schedule list`.
 -->
<!-- 
注意: オプションの引数を除外する WP-CLI コマンドでは引用符は必要ありませんが、引用符を含めても問題ありません。たとえば、次のコマンド構文`wp-env run cli "wp cron schedule list"` と `wp-env run cli wp cron schedule list` は、同一の結果を返します。
 -->
<!-- 
For more information about all the available commands, see [WP-CLI Commands](https://developer.wordpress.org/cli/commands/).
 -->
<!-- 
利用可能なコマンドの詳細については、[WP-CLI コマンド](https://developer.wordpress.org/cli/commands/)を参照してください。
 -->

<!--
```sh
wp-env run <container> [command...]

Runs an arbitrary command in one of the underlying Docker containers. A double
dash can be used to pass arguments to the container without parsing them. This
is necessary if you are using an option that is defined below. You can use
`bash` to open a shell session and both `composer` and `phpunit` are available
in all WordPress and CLI containers. WP-CLI is also available in the CLI
containers.

Positionals:
  container  The Docker service to run the command on.
              [string] [required] [choices: "mysql", "tests-mysql", "wordpress",
                   "tests-wordpress", "cli", "tests-cli", "composer", "phpunit"]
  command    The command to run.                                      [required]

Options:
  --debug    Enable debug output.                     [boolean] [default: false]
  --env-cwd  The command's working directory inside of the container. Paths
             without a leading slash are relative to the WordPress root.
                                                         [string] [default: "."]
```

For example:
 -->
```sh
wp-env run <container> [command..]

動作している Docker コンテナ内で任意のコマンドを実行します。
"container" パラメータは Docker サービス "development"、"tests"、"cli"の1つを指定する必要が
あります。wp-cli コマンドを実行するには "cli" または "tests-cli" サービスを使用してください。
また bash のようなシェルセッションや、WordPress インスタンス内の WordPress シェルを開くためにも
使用できます。たとえば `wp-env run cli bash` は開発 WordPress インスタンス内で bash を開きます。

引数:
  container  コマンドを実行するコンテナ        [string] [必須]
  command    実行するコマンド                [array] [デフォルト: []]

オプション:
  --debug    デバッグ出力の有効化                     [boolean] [デフォルト: false]
  --env-cwd  コマンドのコンテナ内でのワークディレクトリ。先頭にスラッシュのないパスは、
             WordPress のルートからの相対パス         [string] [デフォルト: "."]
```

例:

<!--
#### Displaying the users on the development instance:
 -->
#### development インスタンス上のユーザーの表示

```sh
wp-env run cli wp user list
⠏ Running `wp user list` in 'cli'.

ID      user_login      display_name    user_email      user_registered roles
1       admin   admin   wordpress@example.com   2020-03-05 10:45:14     administrator

✔ Ran `wp user list` in 'cli'. (in 2s 374ms)
```
<!--
#### Creating a post on the tests instance:
 -->
#### tests インスタンスで投稿を作成

```sh
wp-env run tests-cli "wp post create --post_type=page --post_title='Ready'"

ℹ Starting 'wp post create --post_type=page --post_title='Ready'' on the tests-cli container.

Success: Created post 5.
✔ Ran `wp post create --post_type=page --post_title='Ready'` in 'tests-cli'. (in 3s 293ms)
```
<!--
#### Opening the WordPress shell on the tests instance and running PHP commands:
 -->
#### tests インスタンスで WordPress シェルを開き、PHP コマンドを実行

```sh
wp-env run tests-cli wp shell
ℹ Starting 'wp shell' on the tests-cli container. Exit the WordPress shell with ctrl-c.

Starting 31911d623e75f345e9ed328b9f48cff6_mysql_1 ... done
Starting 31911d623e75f345e9ed328b9f48cff6_tests-wordpress_1 ... done
wp> echo( 'hello world!' );
hello world!
wp> ^C
✔ Ran `wp shell` in 'tests-cli'. (in 16s 400ms)
```
<!--
#### Installing a plugin or theme on the development instance
 -->
#### development インスタンスでのプラグインやテーマのインストール

```sh
wp-env run cli wp plugin install custom-post-type-ui

Creating 500cd328b649d63e882d5c4695871d04_cli_run ... done
Installing Custom Post Type UI (1.9.2)
Downloading installation package from https://downloads.wordpress.org/plugin/custom-post-type-ui.zip...
The authenticity of custom-post-type-ui.zip could not be verified as no signature was found.
Unpacking the package...
Installing the plugin...
Plugin installed successfully.
Success: Installed 1 of 1 plugins.
✔ Ran `plugin install custom-post-type-ui` in 'cli'. (in 6s 483ms)
```

<!--
**NOTE**: Depending on your host OS, you may experience errors when trying to install plugins or themes (e.g. `Warning: Could not create directory.`). This is typically because the user ID used within the container does not have write access to the mounted directories created by `wp-env`. To resolve this, run the `docker-compose` command directly from the directory created by `wp-env` and add `-u $(id -u)` and `-e HOME=/tmp` the `run` command as options:
 -->
<!-- 
**注意**: ホスト OS によっては、プラグインやテーマをインストールしようとすると、エラーが発生する場合があります (例: `Warning: Could not create directory.`）。これは通常、コンテナ内で使用されているユーザー ID が、`wp-env` で作成、マウントしたディレクトリへの書き込み権限を持っていないことが原因です。この問題を解決するには、`wp-env` で作成したディレクトリから直接 `docker-compose` コマンドを使用します。`run`コマンドに、`-u $(id -u)` と `-e HOME=/tmp` オプションを追加してください。
 -->
<!-- 
#### Changing the permalink structure
 -->
#### パーマリンク構造の変更

<!-- 
You might want to do this to enable access to the REST API (`wp-env/wp/v2/`) endpoint in your wp-env environment. The endpoint is not available with plain permalinks.
 -->
wp-env 環境で REST API (`wp-env/wp/v2/`) のエンドポイントにアクセスするには、この操作を行います。プレーンなパーマリンクでは、エンドポイントは利用できません。

<!-- 
**Examples**
 -->
**例**
<!-- 
To set the permalink to just the post name:
 -->
パーマリンクを投稿名だけに設定する

```
wp-env run cli "wp rewrite structure /%postname%/"
```
<!-- 
To set the permalink to the year, month, and post name:
 -->
パーマリンクを年、月、投稿名に設定する

```
wp-env run cli "wp rewrite structure /%year%/%monthnum%/%postname%/"
```

<!--
### `wp-env destroy`

```sh
wp-env destroy

Destroy the WordPress environment. Deletes docker containers, volumes, and
networks associated with the WordPress environment and removes local files.

Options:
  --debug    Enable debug output.                     [boolean] [default: false]
  --scripts  Execute any configured lifecycle scripts. [boolean] [default: true]
```
 -->
### wp-env destroy

```sh
wp-env destroy

WordPress 環境を破壊します。WordPress 環境と関連する Docker コンテナ、ボリューム、
ネットワークを削除し、ローカルファイルを削除します。

オプション:
  --debug    デバッグ出力の有効化                         [boolean] [デフォルト: false]

```
<!--
### `wp-env logs [environment]`

```sh
wp-env logs

displays PHP and Docker logs for given WordPress environment.

Positionals:
  environment  Which environment to display the logs from.
      [string] [choices: "development", "tests", "all"] [default: "development"]

Options:
  --debug    Enable debug output.                     [boolean] [default: false]
  --watch    Watch for logs as they happen.            [boolean] [default: true]
```
 -->
### wp-env logs

```sh
wp-env logs [environment]

指定した WordPress 環境の PHP と Docker のログを表示します。

引数:
  environment  どの環境のログを出力するか
      [string] [選択: "development", "tests", "all"] [デフォルト: "development"]

オプション:
  --debug    デバッグ出力の有効化         [boolean] [デフォルト: false]
  --watch    ログをウオッチする          [boolean] [デフォルト: true]
```
<!-- 
### `wp-env install-path`
 -->
### wp-env install-path

<!-- 
Get the path where all of the environment files are stored. This includes the Docker files, WordPress, PHPUnit files, and any sources that were downloaded.

Example:
 -->
すべての環境ファイルが格納されているパスを取得します。これには、Docker ファイル、WordPress、PHPUnit ファイル、ダウンロードしたソースが含まれます。

例:

```sh
$ wp-env install-path

/home/user/.wp-env/63263e6506becb7b8613b02d42280a49
```

<!--
## .wp-env.json

You can customize the WordPress installation, plugins and themes that the development environment will use by specifying a `.wp-env.json` file in the directory that you run `wp-env` from.

`.wp-env.json` supports fields for options applicable to both the tests and development instances.
 -->
## .wp-env.json

WordPress のインストールや開発環境で使用するプラグインやテーマをカスタマイズできます。`.wp-env.json` ファイルに指定し、同じディレクトリーで `wp-env` を実行してください。

`.wp-env.json` はテストと開発の両方のインスタンスに適用可能なオプションとしてフィールドをサポートします。

<!--
| Field          | Type           | Default                                | Description                                                                                                                      |
| -------------- | -------------- | -------------------------------------- | -------------------------------------------------------------------------------------------------------------------------------- |
| `"core"`       | `string\|null` | `null`                                 | The WordPress installation to use. If `null` is specified, `wp-env` will use the latest production release of WordPress.         |
| `"phpVersion"` | `string\|null` | `null`                                 | The PHP version to use. If `null` is specified, `wp-env` will use the default version used with production release of WordPress. |
| `"plugins"`    | `string[]`     | `[]`                                   | A list of plugins to install and activate in the environment.                                                                    |
| `"themes"`     | `string[]`     | `[]`                                   | A list of themes to install in the environment.                                                                                  |
| `"port"`       | `integer`      | `8888` (`8889` for the tests instance) | The primary port number to use for the installation. You'll access the instance through the port: 'http://localhost:8888'.       |
| `"testsPort"`  | `integer`      | `8889`                                 | The port number for the test site. You'll access the instance through the port: 'http://localhost:8889'.                         |
| `"config"`     | `Object`       | See below.                             | Mapping of wp-config.php constants to their desired values.                                                                      |
| `"mappings"`   | `Object`       | `"{}"`                                 | Mapping of WordPress directories to local directories to be mounted in the WordPress instance.                                   |
 -->
| フィールド      | タイプ         | デフォルト                                   | 説明                                                                                                               |
| ------------- | ------------- | ------------------------------------------ | ------------------------------------------------------------------------------------------------------------------------- |
| `"core"`      | `string\|null` | `null`                                     | 使用する WordPress のバージョンまたはビルド。`null` の場合、最新リリース版 |
| `"phpVersion"` | `string\|null` | `null`                                 | 使用する PHP のバージョン。`null` が指定されると `wp-env` は WordPress の製品版リリースで使用されるデフォルトバージョンを使用する。|
| `"plugins"`   | `string[]`    | `[]`                                       | 環境にインストール、有効化するプラグインのリスト                                                             |
| `"themes"`    | `string[]`    | `[]`                                       | 環境にインストールするテーマのリスト                            |
| `"port"`      | `integer`      | `8888` (テストインスタンスでは `8889`)        | インストールに使用するポート番号。インスタンスには 'http://localhost:8888' でアクセスできる |
| `"testsPort"`  | `integer`      | `8889`                                 | テストサイトのポート番号。インスタンスにはこのポート、'http://localhost:8889' でアクセスできる                         |
| `"config"`    | `Object`      | 以下を参照                                    | wp-config.php の定数とその値のマッピング                                                               |
| `"mappings"`  | `Object`       | `"{}"`                                     | WordPress インスタンス内にマウントされるローカルディレクトリと WordPress ディレクトリのマッピング                                      |

<!--
_Note: the port number environment variables (`WP_ENV_PORT` and `WP_ENV_TESTS_PORT`) take precedent over the .wp-env.json values._

Several types of strings can be passed into the `core`, `plugins`, `themes`, and `mappings` fields.
 -->
_注意: ポート番号に関する環境変数 (`WP_ENV_PORT` と `WP_ENV_TESTS_PORT`) は .wp-env.json の値に優先します。_

`core`、`plugins`、`themes`、`mappings` フィールドに指定できる文字列のタイプを以下に示します。

<!-- 
| Type              | Format                                       | Example(s)                                                                                                                         |
| ----------------- | -------------------------------------------- | ---------------------------------------------------------------------------------------------------------------------------------- |
| Relative path     | `.<path>\|~<path>`                           | `"./a/directory"`, `"../a/directory"`, `"~/a/directory"`                                                                           |
| Absolute path     | `/<path>\|<letter>:\<path>`                  | `"/a/directory"`, `"C:\\a\\directory"`                                                                                             |
| GitHub repository | `<owner>/<repo>[#<ref>]`                     | `"WordPress/WordPress"`, `"WordPress/gutenberg#trunk"`, if no branch is provided wp-env will fall back to the repos default branch |
| SSH repository    | `ssh://user@host/<owner>/<repo>.git[#<ref>]` | `"ssh://git@github.com/WordPress/WordPress.git"`                                                                                   |
| ZIP File          | `http[s]://<host>/<path>.zip`                | `"https://wordpress.org/wordpress-5.4-beta2.zip"`                                                                                  |
 -->
| タイプ              | 形式                                       | 例(s)                                                                                                                         |
| ----------------- | -------------------------------------------- | ---------------------------------------------------------------------------------------------------------------------------------- |
| 相対パス     | `.<path>\|~<path>`                           | `"./a/directory"`, `"../a/directory"`, `"~/a/directory"`                                                                           |
| 絶対パス     | `/<path>\|<letter>:\<path>`                  | `"/a/directory"`, `"C:\\a\\directory"`                                                                                             |
| GitHub リポジトリ | `<owner>/<repo>[#<ref>]`                     | `"WordPress/WordPress"`, `"WordPress/gutenberg#trunk"`, ブランチが指定されない場合、wp-env はリポジトリのデフォルトブランチを使用する |
| SSH リポジトリ    | `ssh://user@host/<owner>/<repo>.git[#<ref>]` | `"ssh://git@github.com/WordPress/WordPress.git"`                                                                                   |
| ZIP ファイル          | `http[s]://<host>/<path>.zip`                | `"https://wordpress.org/wordpress-5.4-beta2.zip"`                                                                                  |

<!--
Remote sources will be downloaded into a temporary directory located in `~/.wp-env`.
 -->
リモートのソースは `~/.wp-env` 内の一時ディレクトリーにダウンロードされます。

<!--
Additionally, the key `env` is available to override any of the above options on an individual-environment basis. For example, take the following `.wp-env.json` file:
 -->
さらにキー `env` は上の任意のオプションを個々の環境ごとに上書きできます。たとえば次の `.wp-env.json` ファイルでは

```json
{
	"plugins": [ "." ],
	"config": {
		"KEY_1": true,
		"KEY_2": false
	},
	"env": {
		"development": {
			"themes": [ "./one-theme" ]
		},
		"tests": {
			"config": {
				"KEY_1": false
			},
			"port": 3000
		}
	}
}
```
<!--
On the development instance, `cwd` will be mapped as a plugin, `one-theme` will be mapped as a theme, KEY_1 will be set to true, and KEY_2 will be set to false. Also note that the default port, 8888, will be used as well.
 -->
development インスタンスでは、`cwd` がプラグインに、`one-theme` がテーマにマップされ、KEY_1 が true に、KEY_2 が false に設定されます。デフォルトのポートは引き続き 8888 が使用されます。



<!--
On the tests instance, `cwd` is still mapped as a plugin, but no theme is mapped. Additionally, while KEY_2 is still set to false, KEY_1 is overridden and set to false. 3000 overrides the default port as well.

This gives you a lot of power to change the options applicable to each environment.
 -->
tests インスタンスでは、`cwd` がプラグインマップされますがテーマのマップはありません。また KEY_2 は false のままですが、KEY_1 は false で、デフォルトのポートは 3000 で上書きされます。

この強力な機能により環境ごとにオプションを変更できます。

## .wp-env.override.json
<!--
Any fields here will take precedence over .wp-env.json. This file is useful when ignored from version control, to persist local development overrides. Note that options like `plugins` and `themes` are not merged. As a result, if you set `plugins` in your override file, this will override all of the plugins listed in the base-level config. The only keys which are merged are `config` and `mappings`. This means that you can set your own wp-config values without losing any of the default values.
 -->
このファイルのフィールド値は、.wp-env.json の値よりも優先されます。このファイルをバージョンコントロールの対象外とすると、常に希望のローカル環境で上書きできて便利です。注意: `plugins` や `themes` などのオプションはマージされません。結果として .wp-env.override.json ファイル内で `plugins` を設定すると、ベースレベルの構成でリストされたすべてのプラグインを上書きします。マージされるキーは `config` と `mappings` のみです。すなわちデフォルト値を失うこと無く自身の wp-config 値を設定できます。

<!--
## Default wp-config values.
 -->
## デフォルト wp-config 値

<!--
On the development instance, these wp-config values are defined by default:
 -->
development インスタンスでは次の wp-config 値がデフォルトとして定義されます。

```
WP_DEBUG: true,
SCRIPT_DEBUG: true,
WP_PHP_BINARY: 'php',
WP_TESTS_EMAIL: 'admin@example.org',
WP_TESTS_TITLE: 'Test Blog',
WP_TESTS_DOMAIN: 'localhost',
WP_SITEURL: 'http://localhost',
WP_HOME: 'http://localhost',
```
<!--
On the test instance, all of the above are still defined, but `WP_DEBUG` and `SCRIPT_DEBUG` are set to false.

These can be overridden by setting a value within the `config` configuration. Setting it to `null` will prevent the constant being defined entirely.

Additionally, the values referencing a URL include the specified port for the given environment. So if you set `testsPort: 3000, port: 2000`, `WP_HOME` (for example) will be `http://localhost:3000` on the tests instance and `http://localhost:2000` on the development instance.
 -->
tests インスタンスでは同じすべての値が定義されますが、`WP_DEBUG` と `SCRIPT_DEBUG` は false に設定されます。

これらは `config` 設定内に値を設定することで上書きできます。この値を `null` に設定すると、定数を完全に定義できなくなります。

<<<<<<< HEAD
また URL を参照する値には環境で指定されたポート番号が含まれます。たとえば `testsPort: 3000, port: 2000` を設定すると、`WP_HOME` は tests インスタンスでは `http://localhost:3000`、development インスタンスでは `http://localhost:2000` になります。

<!--
## Lifecycle Hooks
 -->
## ライフサイクルフック

<!-- 
These hooks are executed at certain points during the lifecycle of a command's execution. Keep in mind that these will be executed on both fresh and existing
environments, so, ensure any commands you build won't break on subsequent executions.
 -->
これらのフックは、コマンドの実行ライフサイクル中の特定の時点で実行されます。これらのフックは、新規環境でも、既存環境でも実行されることに注意してください。したがってビルドしたコマンドが連続した実行で環境を壊さないようにしてください。

### After Setup
<!-- 
Using the `afterSetup` option in `.wp-env.json` files will allow you to configure an arbitrary command to execute after the environment's setup is complete:
 -->
`.wp-env.json` ファイルで `afterSetup` オプションを使用すると、環境のセットアップが完了した後に実行する任意のコマンドを設定できます。

<!-- 
-   `wp-env start`: Runs when the config changes, WordPress updates, or you pass the `--update` flag.
-   `wp-env clean`: Runs after the selected environments have been cleaned.
 -->
- `wp-env start`: 設定が変更されたとき、WordPress が更新されたとき、`--update` フラグを渡したときに実行されます。
- `wp-env clean`: 選択した環境がクリアされた後に実行されます。

<!-- 
You can override the `afterSetup` option using the `WP_ENV_AFTER_SETUP` environment variable.
 -->
`afterSetup` オプションは、環境変数 `WP_ENV_AFTER_SETUP` を使用して上書きできます。
=======
## Lifecycle Scripts

Using the `lifecycleScripts` option in `.wp-env.json` will allow you to set arbitrary commands to be executed at certain points in the lifecycle. This configuration
can also be overridden using `WP_ENV_LIFECYCLE_SCRIPT_{LIFECYCLE_EVENT}` environment variables, with the remainder being the all-caps snake_case name of the option, for
example, `WP_ENV_LIFECYCLE_SCRIPT_AFTER_START`. Keep in mind that these will be executed on both fresh and existing environments, so, ensure any commands you
build won't break on subsequent executions.

* `afterStart`: Runs after `wp-env start` has finished setting up the environment.
* `afterClean`: Runs after `wp-env clean` has finished cleaning the environment.
* `afterDestroy`: Runs after `wp-env destroy` has destroyed the environment.
>>>>>>> 950e0511

<!-- 
## Examples
 -->
## 例

<!-- 
### Latest stable WordPress + current directory as a plugin
 -->
### 最新の安定版 WordPress + 現行ディレクトリーのプラグインをインストールし有効化

<!-- 
This is useful for plugin development.
 -->
この設定はプラグイン開発時に便利です。

```json
{
	"core": null,
	"plugins": [ "." ]
}
```

<!--
### Latest development WordPress + current directory as a plugin

This is useful for plugin development when upstream Core changes need to be tested. This can also be set via the environment variable `WP_ENV_CORE`.
 -->
### 最新の開発版 WordPress + 現行ディレクトリーのプラグインをインストール

この設定はプラグイン開発時に、最新のコアの変更の影響を見る上で便利です。これは、環境変数 `WP_ENV_CORE` からも設定できます。

```json
{
	"core": "WordPress/WordPress#master",
	"plugins": [ "." ]
}
```
<!--
### Local `wordpress-develop` + current directory as a plugin

This is useful for working on plugins and WordPress Core at the same time.
 -->
### ローカルの `wordpress-develop` + 現行ディレクトリーのプラグインをインストール

プラグインと WordPress コアで同時に作業する場合に便利です。

<!-- 
If you are running a _build_ of `wordpress-develop`, point `core` to the `build` directory.
 -->
`wordpress-develop` の _build_ を実行している場合は、`core` を `build` ディレクトリに指定します。

```json
{
	"core": "../wordpress-develop/build",
	"plugins": [ "." ]
}
```
<!-- 
If you are running `wordpress-develop` in a dev mode (e.g. the watch command `dev` or the dev build `build:dev`), then point `core` to the `src` directory.
 -->
もし、`wordpress-develop` を dev モード（例: watch コマンド `dev` や dev ビルド `build:dev`）で実行している場合は、`core` を `src` ディレクトリに指定します。

```json
{
	"core": "../wordpress-develop/src",
	"plugins": [ "." ]
}
```

<!--
### A complete testing environment

This is useful for integration testing: that is, testing how old versions of WordPress and different combinations of plugins and themes impact each other.
 -->
### 完全なテスト環境

インテグレショーンテストで便利です。古いバージョンの WordPress と異なるプラグインの組み合わせで互いに与える影響をテストできます。

```json
{
	"core": "WordPress/WordPress#5.2.0",
	"plugins": [ "WordPress/wp-lazy-loading", "WordPress/classic-editor" ],
	"themes": [ "WordPress/theme-experiments" ]
}
```
<!--
### Add mu-plugins and other mapped directories

You can add mu-plugins via the mapping config. The mapping config also allows you to mount a directory to any location in the wordpress install, so you could even mount a subdirectory. Note here that theme-1, will not be activated.
 -->
### mu-plugins とマッピングディレクトリの追加

マッピング構成を使用して mu-plugins を追加できます。マッピング構成を使用すると、WordPress インストール内の任意の場所にディレクトリをマウントできます。サブディレクトリにマウントすることも可能です。ただし theme-1 は有効化されないことに注意してください。

```json
{
	"plugins": [ "." ],
	"mappings": {
		"wp-content/mu-plugins": "./path/to/local/mu-plugins",
		"wp-content/themes": "./path/to/local/themes",
		"wp-content/themes/specific-theme": "./path/to/local/theme-1"
	}
}
```
<!--
### Avoid activating plugins or themes on the instance

Since all plugins in the `plugins` key are activated by default, you should use the `mappings` key to avoid this behavior. This might be helpful if you have a test plugin that should not be activated all the time.
 -->
### インスタンスのプラグインやテーマを有効化しない

デフォルトでは `plugins` キーのすべてのプラグインは有効化されます。この動きを避けるには `mappings` キーを使用してください。この方法は常には有効化すべきでない、テスト用のプラグインがある場合に便利です。

```json
{
	"plugins": [ "." ],
	"mappings": {
		"wp-content/plugins/my-test-plugin": "./path/to/test/plugin"
	}
}
```

<!--
### Map a plugin only in the tests environment

If you need a plugin active in one environment but not the other, you can use `env.<envName>` to set options specific to one environment. Here, we activate cwd and a test plugin on the tests instance. This plugin is not activated on any other instances.
 -->
### テスト環境にのみプラグインをマップする

1つの環境でのみプラグインを有効化し、他の環境では有効化しない場合、`env.<envName>` を使用して1つの環境でのみオプションを設定できます。ここではテストインスタンスでのみ現行ディレクトリとテストプラグインを有効化しています。他のインスタンスではプラグインは有効化されません。

```json
{
	"plugins": [ "." ],
	"env": {
		"tests": {
			"plugins": [ ".", "path/to/test/plugin" ]
		}
	}
}
```

<!--
### Custom Port Numbers

You can tell `wp-env` to use a custom port number so that your instance does not conflict with other `wp-env` instances.
 -->
### カスタムポート番号

`wp-env` にカスタムポート番号を指定することで、他の `wp-env` インスタンスとの衝突を避けられます。

```json
{
	"plugins": [ "." ],
	"port": 4013,
	"env": {
		"tests": {
			"port": 4012
		}
	}
}
```
<!--
### Specific PHP Version
 -->
### PHP バージョンの指定


<!--
You can tell `wp-env` to use a specific PHP version for compatibility and testing. This can also be set via the environment variable `WP_ENV_PHP_VERSION`.
 -->
互換性やテストのため、`wp-env` では特定の PHP バージョンを使用できます。これは環境変数 `WP_ENV_PHP_VERSION` からでも設定できます。

```json
{
	"phpVersion": "7.2",
	"plugins": [ "." ]
}
```
<!-- 
### Node Lifecycle Script
 -->
### Node ライフサイクルスクリプト

<!-- 
This is useful for performing some actions after setting up the environment, such as bootstrapping an E2E test environment.
 -->
環境設定後にいくつかのアクションを実行する際に便利です。例えば E2E テスト環境のブートストラップなど。

```json
{
	"lifecycleScripts": {
		"afterStart": "node tests/e2e/bin/setup-env.js"
	}
}
```
<!-- 
### Advanced PHP settings
 -->
### 高度な PHP 設定

<!-- 
You can set PHP settings by mapping an `.htaccess` file. This maps an `.htaccess` file to the WordPress root (`/var/www/html`) from the directory in which you run `wp-env`.
 -->
PHP の設定は、`.htaccess` ファイルをマッピングすることで可能です。`.htaccess` ファイルは、`wp-env` を実行したディレクトリから、WordPressのルート (`/var/www/html`) にマップされます。

```json
{
	"mappings": {
		".htaccess": ".htaccess"
	}
}
```

<!-- 
Then, your .htaccess file can contain various settings like this:
 -->
.htaccess ファイルには、次のような様々な設定を記入できます。

```
# Note: the default upload value is 1G.
php_value post_max_size 2G
php_value upload_max_filesize 2G
php_value memory_limit 2G
```
<!-- 
This is useful if there are options you'd like to add to `php.ini`, which is difficult to access in this environment.
 -->
これは、この環境ではアクセスが難しい `php.ini` に追加したいオプションがある場合に便利です。

<!-- 
## Contributing to this package
 -->
## このパッケージへのコントリビュート

<!-- 
This is an individual package that's part of the Gutenberg project. The project is organized as a monorepo. It's made up of multiple self-contained software packages, each with a specific purpose. The packages in this monorepo are published to [npm](https://www.npmjs.com/) and used by [WordPress](https://make.wordpress.org/core/) as well as other software projects.
 -->
これは、Gutenberg プロジェクトの一部である、個別パッケージです。このプロジェクトは、monorepo として構成されています。複数の自己完結型ソフトウェアパッケージで構成されており、それぞれが特定の目的を持ちます。この monorepo のパッケージは [npm](https://www.npmjs.com/) で公開され、[WordPress](https://make.wordpress.org/core/) や他のソフトウェアプロジェクトで利用されています。

<!-- 
To find out more about contributing to this package or Gutenberg as a whole, please read the project's main [contributor guide](https://github.com/WordPress/gutenberg/tree/HEAD/CONTRIBUTING.md).
 -->
このパッケージや Gutenberg 全体へのコントリビュートの詳細については、プロジェクトのメインの[コントリビューターガイド](https://ja.wordpress.org/team/handbook/block-editor/contributors/)を参照ください。

<br /><br /><p align="center"><img src="https://s.w.org/style/images/codeispoetry.png?1" alt="Code is Poetry." /></p>

[原文](https://github.com/WordPress/gutenberg/blob/trunk/packages/env/README.md)<|MERGE_RESOLUTION|>--- conflicted
+++ resolved
@@ -91,31 +91,16 @@
 ```sh
 $ npm i @wordpress/env --save-dev
 ```
-<<<<<<< HEAD
-<!--
-Then modify your package.json and add an extra command to npm `scripts` (https://docs.npmjs.com/misc/scripts):
- -->
-<!-- 
-次に package.json を変更し、npm `scripts` (https://docs.npmjs.com/misc/scripts) にコマンドを追加します。
- -->
-
-<!-- 
-At this point, you can use the local, project-level version of wp-env via [`npx`](https://www.npmjs.com/package/npx), a utility automatically installed with `npm`.`npx` finds binaries like wp-env installed through node modules. As an example: `npx wp-env start --update`.
-
-If you don't wish to use `npx`, modify your package.json and add an extra command to npm `scripts` (https://docs.npmjs.com/misc/scripts):
- -->
-この時点で、ローカルのプロジェクトレベルの wp-env を [`npx`](https://www.npmjs.com/package/npx) で使用できます。これは `npm` とともに自動的にインストールされるユーティリティです。`npx` は node モジュールを通してインストールされた wp-env などのバイナリを見つけます。例: `npx wp-env start --update`。
-
-<!-- 
-If you don't wish to use `npx`, modify your package.json and add an extra command to npm `scripts` (https://docs.npmjs.com/misc/scripts):
- -->
-`npx` を使いたくなければ、package.json を変更し、npm `scripts` (https://docs.npmjs.com/misc/scripts) にコマンドを追加します。
-=======
-
+
+<!-- 
 If you have also installed `wp-env` globally, running it will automatically execute the local, project-level package. Alternatively, you can execute `wp-env` via [`npx`](https://www.npmjs.com/package/npx), a utility automatically installed with `npm`.`npx` finds binaries like `wp-env` installed through node modules. As an example: `npx wp-env start --update`.
-
+ -->
+グローバルに `wp-env` をインストールしている場合、これを実行すると、自動的にローカルのプロジェクトレベルのパッケージが実行されます。代替として `wp-env` を、[`npx`](https://www.npmjs.com/package/npx) で実行できます。`npx` は `npm` とともに自動的にインストールされるユーティリティです。`npx` は node モジュールを通してインストールされた `wp-env` などのバイナリを見つけます。例: `npx wp-env start --update`。
+
+<!-- 
 If you don't wish to use the global installation or `npx`, modify your `package.json` and add an extra command to npm `scripts` (https://docs.npmjs.com/misc/scripts):
->>>>>>> 950e0511
+ -->
+グローバルインストールや `npx` を使いたくなければ、`package.json` を変更し、npm `scripts` (https://docs.npmjs.com/misc/scripts) にコマンドを追加してください。
 
 ```json
 "scripts": {
@@ -654,16 +639,18 @@
   --scripts  構成済みのライフサイクルスクリプトを実行        [boolean] [デフォルト: true]
 ```
 
-<<<<<<< HEAD
 <!--
 ### `wp-env run [container] [command]`
  -->
+<!-- 
 ### wp-env run [container] [command]
-
+ -->
 <!-- 
 The run command can be used to open shell sessions or invoke WP-CLI commands.
  -->
+<!-- 
 run コマンドは、シェルセッションを開いたり、WP-CLI コマンドの呼び出しに使用できます。
+ -->
 
 <!-- 
 <div class="callout callout-alert">
@@ -685,8 +672,9 @@
 back to using quotation marks; <code>wp-env</code> considers everything inside the
 quotation marks to be command argument.
  -->
+<!-- 
 いくつかのケースでは、コンテナに渡したいオプションを `wp-env` が奪ってしまう場合があります。これは、`wp-env` が同じオプションを宣言する場合、例えば、`--env-cwd`、`--debug`、`--help`、`--version` などで発生します。これを防ぐには引用符 (`"`) を使用してください。`wp-env` は、引用符内のすべてをコマンド引数とみなします。
-
+ -->
 <!-- 
 For example, to list cron schedules with optional arguments that specify the fields returned and the format of the output:
  -->
@@ -697,16 +685,18 @@
 <!-- 
 For example, to ask <code>WP-CLI</code> for its help text:
  -->
+<!-- 
 たとえば、`WP-CLI` のヘルプメッセージを表示するには、
-
+ -->
 <!-- 
 <pre>sh
 <code class="language-sh">wp-env run cli "wp --help"</code></pre>
  -->
+<!-- 
 ```sh
 wp-env run cli "wp --help"
 ```
-
+ -->
 <!-- 
 Without the quotation marks, WP-CLI lists the schedule in its default format, ignoring the `fields` and `format` arguments.
  -->
@@ -718,27 +708,39 @@
 Without the quotation marks, <code>wp-env</code> will print its own help text instead of
 passing it to the container. If you experience any problems where the command
 is not being passed correctly, fall back to using quotation marks.
-=======
+ -->
+<!-- 
+引用符がない場合、`wp-env` は、コンテナにオプションを渡す代わりに、自身のヘルプメッセージを表示します。コマンドが正しく渡らない問題が発生した場合は、引用符を使用してください。
+ --> 
+
+<!-- 
 ### `wp-env run <container> [command...]`
-
+ -->
+### wp-env run <container> [command...]
+
+<!-- 
 The run command can be used to open shell sessions, invoke WP-CLI commands, or run any arbitrary commands inside of a container.
-
+ -->
+run コマンドを使用して、シェルセッションを開いたり、WP-CLI コマンドを呼び出したり、コンテナ内で任意の代替コマンドを実行できます。
+
+<!-- 
 <div class="callout callout-alert">
 <p>
 In some cases <code class="language-sh">wp-env run</code> may conflict with options that you are passing to the container.
 When this happens, <code class="language-sh">wp-env</code> will treat the option as its own and take action accordingly.
 For example, if you try <code class="language-sh">wp-env run cli php --help</code>, you will receive the <code class="language-sh">wp-env</code> help text.
 </p>
->>>>>>> 950e0511
-
 <p>
 You can get around this by passing any conflicting options after a double dash. <code class="language-sh">wp-env</code> will not process anything after
 the double dash and will simply pass it on to the container. To get the PHP help text you would use <code class="language-sh">wp-env run cli php -- --help</code>.
 </p>
 </div>
  -->
-引用符がない場合、`wp-env` は、コンテナにオプションを渡す代わりに、自身のヘルプメッセージを表示します。コマンドが正しく渡らない問題が発生した場合は、引用符を使用してください。
-
+> いくつかのケースでは、`wp-env run` は、コンテナに渡すオプションと競合します。
+> このとき `wp-env` は自身のオプションとして扱い、応じた処理を行います。
+> 例えば、`wp-env run cli php --help` を実行すると、 `wp-env run` のヘルプが表示されます。
+> 
+> こレを回避するには、競合するオプションをダッシュ2つ (`--`) の後に渡します。`wp-env` は、ダッシュ2つ以降を処理せず、単純にコンテナに渡します。例えば、PHP のヘルプを表示するには、`wp-env run cli php -- --help` を使用します。
 
 <!-- 
 Note that quotation marks are not required for a WP-CLI command that excludes optional arguments, although it does not hurt to include them. For example, the following command syntaxes return identical results: `wp-env run cli "wp cron schedule list"` or `wp-env run cli wp cron schedule list`.
@@ -780,17 +782,18 @@
 For example:
  -->
 ```sh
-wp-env run <container> [command..]
-
-動作している Docker コンテナ内で任意のコマンドを実行します。
-"container" パラメータは Docker サービス "development"、"tests"、"cli"の1つを指定する必要が
-あります。wp-cli コマンドを実行するには "cli" または "tests-cli" サービスを使用してください。
-また bash のようなシェルセッションや、WordPress インスタンス内の WordPress シェルを開くためにも
-使用できます。たとえば `wp-env run cli bash` は開発 WordPress インスタンス内で bash を開きます。
+wp-env run <container> [command...]
+
+動作している Docker コンテナ内で任意のコマンドを実行します。ダッシュ2つ (`--`) を使用すると、
+引数をパースせずにコンテナに渡します。これは、以下で定義されるオプションを使用する際に必要です。
+シェルセッションを開くには `bash` を使用します。`composer` と `phpunit` の両方は、
+すべての WordPress と CLI コンテナで利用可能です。WP-CLI も CLI コンテナで利用可能です。
 
 引数:
-  container  コマンドを実行するコンテナ        [string] [必須]
-  command    実行するコマンド                [array] [デフォルト: []]
+  container  コマンドを実行する Docker サービス                     [string] [必須]
+             [選択: "mysql", "tests-mysql", "wordpress",
+                   "tests-wordpress", "cli", "tests-cli", "composer", "phpunit"]
+  command    実行するコマンド                                      [必須]
 
 オプション:
   --debug    デバッグ出力の有効化                     [boolean] [デフォルト: false]
@@ -923,6 +926,7 @@
 
 オプション:
   --debug    デバッグ出力の有効化                         [boolean] [デフォルト: false]
+  --scripts  構成済みのライフサイクルスクリプトを実行        [boolean] [デフォルト: true]
 
 ```
 <!--
@@ -1122,50 +1126,66 @@
 
 これらは `config` 設定内に値を設定することで上書きできます。この値を `null` に設定すると、定数を完全に定義できなくなります。
 
-<<<<<<< HEAD
 また URL を参照する値には環境で指定されたポート番号が含まれます。たとえば `testsPort: 3000, port: 2000` を設定すると、`WP_HOME` は tests インスタンスでは `http://localhost:3000`、development インスタンスでは `http://localhost:2000` になります。
 
 <!--
 ## Lifecycle Hooks
  -->
+<!-- 
 ## ライフサイクルフック
-
+ -->
 <!-- 
 These hooks are executed at certain points during the lifecycle of a command's execution. Keep in mind that these will be executed on both fresh and existing
 environments, so, ensure any commands you build won't break on subsequent executions.
  -->
+<!--  
 これらのフックは、コマンドの実行ライフサイクル中の特定の時点で実行されます。これらのフックは、新規環境でも、既存環境でも実行されることに注意してください。したがってビルドしたコマンドが連続した実行で環境を壊さないようにしてください。
-
+ -->
+<!-- 
 ### After Setup
+ -->
 <!-- 
 Using the `afterSetup` option in `.wp-env.json` files will allow you to configure an arbitrary command to execute after the environment's setup is complete:
  -->
+<!-- 
 `.wp-env.json` ファイルで `afterSetup` オプションを使用すると、環境のセットアップが完了した後に実行する任意のコマンドを設定できます。
-
+ -->
 <!-- 
 -   `wp-env start`: Runs when the config changes, WordPress updates, or you pass the `--update` flag.
 -   `wp-env clean`: Runs after the selected environments have been cleaned.
  -->
+<!-- 
 - `wp-env start`: 設定が変更されたとき、WordPress が更新されたとき、`--update` フラグを渡したときに実行されます。
 - `wp-env clean`: 選択した環境がクリアされた後に実行されます。
-
+ -->
 <!-- 
 You can override the `afterSetup` option using the `WP_ENV_AFTER_SETUP` environment variable.
  -->
+<!-- 
 `afterSetup` オプションは、環境変数 `WP_ENV_AFTER_SETUP` を使用して上書きできます。
-=======
+ -->
+
+<!-- 
 ## Lifecycle Scripts
-
+ -->
+## ライフサイクルスクリプト
+
+<!-- 
 Using the `lifecycleScripts` option in `.wp-env.json` will allow you to set arbitrary commands to be executed at certain points in the lifecycle. This configuration
 can also be overridden using `WP_ENV_LIFECYCLE_SCRIPT_{LIFECYCLE_EVENT}` environment variables, with the remainder being the all-caps snake_case name of the option, for
 example, `WP_ENV_LIFECYCLE_SCRIPT_AFTER_START`. Keep in mind that these will be executed on both fresh and existing environments, so, ensure any commands you
 build won't break on subsequent executions.
-
+ -->
+`.wp-env.json` の `lifecycleScripts` オプションを使用すると、ライフサイクルの特定の時点で実行される任意のコマンドを設定できます。この設定は `WP_ENV_LIFECYCLE_SCRIPT_{LIFECYCLE_EVENT}` 環境変数を使用して上書きできます。このとき、残りは例えば `WP_ENV_LIFECYCLE_SCRIPT_AFTER_START` のように、オプション名をすべて大文字の snake_case で指定します。これらは新しい環境でも、既存の環境でも、実行されることに注意してください。ビルドしたコマンドが連続した実行で環境を壊さないようにしてください。
+
+<!-- 
 * `afterStart`: Runs after `wp-env start` has finished setting up the environment.
 * `afterClean`: Runs after `wp-env clean` has finished cleaning the environment.
 * `afterDestroy`: Runs after `wp-env destroy` has destroyed the environment.
->>>>>>> 950e0511
-
+ -->
+* `afterStart`: `wp-env start` が完了し、環境がセットアップされた後で実行されます。
+* `afterClean`: `wp-env clean` が完了し、環境がクリーンアップされた後で実行されます。
+* `afterDestroy`: `wp-env destroy` が環境を破壊した後で、実行されます。
 <!-- 
 ## Examples
  -->
