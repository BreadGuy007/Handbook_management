--- conflicted
+++ resolved
@@ -313,14 +313,17 @@
 	"dockerComposeConfigPath": "/Users/$USERNAME/.wp-env/5a619d332a92377cd89feb339c67b833/docker-compose.yml",
 	...
 ```
-
-<<<<<<< HEAD
-<!-- 
-=======
+<!-- 
 ## Using Xdebug
-
+ -->
+## Xdebug の使用
+
+<!-- 
 Xdebug is installed in the wp-env environment, but it is turned off by default. To enable Xdebug, you can use the `--xdebug` flag with the `wp-env start` command. Here is a reference to how the flag works:
-
+ -->
+wp-env 環境には Xdebug がインストールされていますが、デフォルトではオフになっています。Xdebug を有効にするには `wp-env start` コマンドの `--xdebug` フラグを使用します。以下ではフラグの動作について説明します。
+
+<!-- 
 ```sh
 # Sets the Xdebug mode to "debug" (for step debugging):
 wp-env start --xdebug
@@ -331,14 +334,37 @@
 # Enables each of the Xdebug modes listed:
 wp-env start --xdebug=profile,trace,debug
 ```
-
+ -->
+
+```sh
+# Xdebug モードを "debug" に設定 (ステップデバッグ用)
+wp-env start --xdebug
+
+# Xdebug モードを "off" に設定
+wp-env start
+
+# リストしたそれぞれの Xdebug モードを有効
+wp-env start --xdebug=profile,trace,debug
+```
+
+<!-- 
 You can see a reference on each of the Xdebug modes and what they do in the [Xdebug documentation](https://xdebug.org/docs/all_settings#mode).
-
+ -->
+Xdebgu のモードと定義については [Xdebug ドキュメント](https://xdebug.org/docs/all_settings#mode) を参照してください。
+
+<!-- 
 ### Xdebug IDE support
-
+ -->
+### Xdebug の IDE サポート
+
+<!-- 
 To connect to Xdebug from your IDE, you can use these IDE settings. This bit of JSON was tested for VS Code's `launch.json` format (which you can [learn more about here](https://code.visualstudio.com/docs/editor/debugging#_launchjson-attributes)) along with [this PHP Debug extension](https://marketplace.visualstudio.com/items?itemName=felixfbecker.php-debug). Its path mapping also points to a specific plugin -- you should update this to point to the source you are working with inside of the wp-env instance.
 
 You should only have to translate `port` and `pathMappings` to the format used by your own IDE.
+ -->
+IDE から Xdebug に接続するには以下の IDE 設定を使用できます。この JSON は VS Code の `launch.json` 形式 ([詳細についてはこちら](https://code.visualstudio.com/docs/editor/debugging#_launchjson-attributes)) と [PHP デバッグエクステンション](https://marketplace.visualstudio.com/items?itemName=felixfbecker.php-debug) でテストされました。なお、パスマッピングは特定のプラグインを指しています。これを wp-env インスタンス内の作業中のソースコードを指すよう更新してください。
+
+`port` と `pathMappings` のみを IDE で使用する形式に変換する必要があります。
 
 ```json
 {
@@ -351,9 +377,12 @@
 	}
 }
 ```
-
+<!-- 
 Once your IDEs Xdebug settings have been enabled, you should just have to launch the debugger, put a breakpoint on any line of PHP code, and then refresh your browser!
-
+ -->
+IDE Xdebug 設定が有効になればあとはデバッガを起動し、PHP コードの任意の行にブレークポイントを置き、ブラウザをリフレッシュするだけです。
+
+<!-- 
 Here is a summary:
 
 1. Start wp-env with xdebug enabled: `wp-env start --xdebug`
@@ -361,8 +390,16 @@
 3. Configure the IDE debugger to use port `9003` and the correct source files in wp-env.
 4. Launch the debugger and put a breakpoint on any line of PHP code.
 5. Refresh the URL wp-env is running at and the breakpoint should trigger.
-
->>>>>>> 34485adc
+ -->
+まとめ:
+
+1. Xdebug を有効化して wp-env を起動する: `wp-env start --xdebug`
+2. もしまだなら IDE 用に適切な Xdebug エクステンションをインストールする。
+3. IDE デバッガーがポート `9003` と wp-env 内の正しいソースファイルを使用するよう構成する。
+4. デバッガーを起動し、PHP コードの任意の行にブレークポイントを置く。
+5. wp-env の稼働する URL をリフレッシュすれば、ブレークポイントに達する。
+
+<!-- 
 ## Command reference
 
 `wp-env` creates generated files in the `wp-env` home directory. By default, this is `~/.wp-env`. The exception is Linux, where files are placed at `~/wp-env` [for compatibility with Snap Packages](https://github.com/WordPress/gutenberg/issues/20180#issuecomment-587046325). The `wp-env` home directory contains a subdirectory for each project named `/$md5_of_project_path`. To change the `wp-env` home directory, set the `WP_ENV_HOME` environment variable. For example, running `WP_ENV_HOME="something" wp-env start` will download the project files to the directory `./something/$md5_of_project_path` (relative to the current directory).
