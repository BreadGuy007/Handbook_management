<!--
# Create Block
 -->
# @wordpress/create-block

<!--
Create Block is an officially supported way to create blocks for registering a block for a WordPress plugin. It offers a modern build setup with no configuration. It generates PHP, JS, CSS code, and everything else you need to start the project.

It is largely inspired by [create-react-app](https://create-react-app.dev/docs/getting-started). Major kudos to [@gaearon](https://github.com/gaearon), the whole Facebook team, and the React community.
 -->
Create Block は公式でサポートされるブロック作成方法です。WordPress プラグインを使用してブロックを登録します。Create Block はモダンなビルド設定を提供します。構成は必要ありません。PHP、JS、CSS コード、その他、プロジェクトの開始に必要なすべてのファイルを生成します。

Create Block は [create-react-app](https://create-react-app.dev/docs/getting-started) から多大な影響を受けました。称賛を [@gaearon](https://github.com/gaearon)、Facebook チーム全員、そして React コミュニティに。

<!--
## Description

Blocks are the fundamental element of the WordPress block editor. They are the primary way in which plugins and themes can register their own functionality and extend the capabilities of the editor.

Visit the [Gutenberg handbook](https://developer.wordpress.org/block-editor/developers/block-api/block-registration/) to learn more about Block API.
 -->
## 説明

WordPress ブロックエディターの基本的な要素は「ブロック」です。ブロックは、プラグインやテーマが自身の機能を登録しエディターの機能を拡張する際に使用されるメインの手段です。

Block API の詳細については [ブロックエディターハンドブック](https://developer.wordpress.org/block-editor/developers/block-api/block-registration/) を参照してください。

<!--
## Quick start

You just need to provide the `slug` which is the target location for scaffolded files and the internal block name.
 -->
## クイックスタート

ひな形ファイルの保管場所となる `slug` と内部のブロック名を指定するだけで作成できます。

```bash
$ npx @wordpress/create-block todo-list
$ cd todo-list
$ npm start
```

<!--
_(requires `node` version `12.0.0` or above, and `npm` version `6.9.0` or above)_

It creates a WordPress plugin that you need to [install manually](https://wordpress.org/support/article/managing-plugins/#manual-plugin-installation).
 -->
_(`node` version `12.0.0` 以上、`npm` version `6.9.0` 以上が必要です)_

[手動でのインストール](https://wordpress.org/support/article/managing-plugins/#manual-plugin-installation)が必要な WordPress プラグインを作成します。

<!--
## Usage

The following command generates PHP, JS and CSS code for registering a block.
 -->
## 使用方法

次のコマンドはブロックを登録する PHP、JS、CSS コードを生成します。

```bash
$ npx @wordpress/create-block [options] [slug]
```

<!--
![Demo](https://user-images.githubusercontent.com/699132/103872910-4de15f00-50cf-11eb-8c74-67ca91a8c1a4.gif)

`[slug]` is optional. When provided it triggers the quick mode where it is used as the block slug used for its identification, the output location for scaffolded files, and the name of the WordPress plugin. The rest of the configuration is set to all default values unless overridden with some of the options listed below.
-->
![デモ](https://user-images.githubusercontent.com/699132/103872910-4de15f00-50cf-11eb-8c74-67ca91a8c1a4.gif)

`[slug]` はオプションです。指定するとクイックモードとなり、ブロックの slug として識別子、ひな形ファイルの出力先、WordPress プラグインの名前に使用されます。構成の残りは以下に挙げるオプションで上書きしない限り、すべてデフォルト値が設定されます。

<!--
Options:

```bash
-V, --version                output the version number
-t, --template <name>        block template type name, allowed values: "es5", "esnext", the name of an external npm package (default: "esnext"), or the path to a local directory.
--namespace <value>          internal namespace for the block name
--title <value>              display title for the block
--short-description <value>  short description for the block
--category <name>            category name for the block
--wp-scripts                 enable integration with `@wordpress/scripts` package
--no-wp-scripts              disable integration with `@wordpress/scripts` package
--wp-env                     enable integration with `@wordpress/env` package
-h, --help                   output usage information
```
 -->
オプション:
```
-V, --version                バージョン番号の出力
-t, --template <name>        テンプレートタイプ名。指定可能な値: "es5", "esnext" (デフォルト: "esnext")
--namespace <value>          ブロック名の内部名前空間
--title <value>              ブロックの表示タイトル
--short-description <value>  ブロックの短い説明
--category <name>            ブロックのカテゴリー名
--wp-scripts                 `@wordpress/scripts` パッケージとの統合を有効化
--no-wp-scripts              `@wordpress/scripts` パッケージとの統合を無効化
--wp-env                     `@wordpress/env` パッケージとの統合を有効化
-h, --help                   使用方法の出力
```

<!--
More examples:
 -->
サンプル:

<!--
1. Interactive mode - without giving a project name, the script will run in interactive mode giving a chance to customize the important options before generating the files.

```bash
$ npx @wordpress/create-block
```

2. ES5 template – it is also possible to pick ES5 template when you don't want to deal with a build step (`npm start`) which enables ESNext and JSX support.

```bash
$ npx @wordpress/create-block --template es5
```

<<<<<<< HEAD
3. Help – you need to use `npx` to output usage information.
```bash
$ npx @wordpress/create-block --help
```
 -->
1. 対話モード - プロジェクト名を指定しなければスクリプトは対話モードで動作します。コードが生成される前に、もっとも重要なオプションのいくつかをカスタマイズする機会が得られます。

```bash
$ npx @wordpress/create-block
```
=======
3. Local template directory – it is also possible to pick a local directory as a template.

```bash
$ npx @wordpress/create-block --template ./path/to/template
```

4. Help – you need to use `npx` to output usage information.
>>>>>>> f3b562d5

2. ES5 テンプレート – ESNext や JSX サポートを有効化するビルド手順 (`npm start`) を実行したくない場合は ES5 テンプレートを選択できます。

```bash
$ npm init @wordpress/block --template es5
```

3. ヘルプ – 使用例の情報を出力する場合は `npx` が必要です。
```bash
$ npx @wordpress/create-block --help
```

<!--
When you scaffold a block, you must provide at least a `slug` name, the `namespace` which usually corresponds to either the `theme` or `plugin` name, and the `category`. In most cases, we recommended pairing blocks with plugins rather than themes, because only using plugin ensures that all blocks still work when your theme changes.
 -->
ブロックのひな形を生成する際、少なくとも `slug` 名、通常は `theme` 名や `puglin` 名のどちらかと関連する `namespace`、そして `category` を指定する必要があります。多くの場合ブロックは、テーマでなくプラグインとペアにすることを推奨します。プラグインを使用していればテーマを変更されてもすべてのブロックが稼働するからです。

<!--
## Available Commands
 -->
## 使用可能なコマンド

<!--
When bootstrapped with the `esnext` template (or any external template with `wpScripts` flag enabled), you can run several commands inside the directory:
 -->
`esnext` テンプレート、または `wpScripts` フラグを有効化した外部テンプレートからブロックの作成を始めた場合、作成されたディレクトリの中で以下のコマンドを実行できます。

```bash
$ npm start
```
<!--
Starts the build for development. [Learn more](/packages/scripts#start).
 -->
開発用のビルドを開始 [詳細](https://developer.wordpress.org/block-editor/packages/packages-scripts/#start)

```bash
$ npm run build
```
<!--
Builds the code for production. [Learn more](/packages/scripts#build).
 -->
本番用にコードをビルド [詳細](https://developer.wordpress.org/block-editor/packages/packages-scripts/#build)

```bash
$ npm run format
```
<!--
Formats files. [Learn more](/packages/scripts#format).
 -->
ファイルをフォーマット [詳細](https://developer.wordpress.org/block-editor/packages/scripts#format-js)


```bash
$ npm run lint:css
```
<!--
Lints CSS files. [Learn more](/packages/scripts#lint-style).
 -->
CSS ファイルを lint [詳細](https://developer.wordpress.org/block-editor/packages/scripts#lint-style)

```bash
$ npm run lint:js
```
<!--
Lints JavaScript files. [Learn more](/packages/scripts#lint-js).
 -->
JavaScript ファイルを lint [詳細](https://developer.wordpress.org/block-editor/packages/scripts#lint-js)

```bash
$ npm run packages-update
```
<!--
Updates WordPress packages to the latest version. [Learn more](/packages/scripts#packages-update).
 -->
WordPress パッケージを最新版に更新 [詳細](https://developer.wordpress.org/block-editor/packages/scripts#packages-update)

<!--
_Note: You don’t need to install or configure tools like [webpack](https://webpack.js.org), [Babel](https://babeljs.io) or [ESLint](https://eslint.org) yourself. They are preconfigured and hidden so that you can focus on coding._
 -->
_注意: [webpack](https://webpack.js.org) や [Babel](https://babeljs.io) や [ESLint](https://eslint.org) などのツールのインストールや構成は必要ありません。これらは裏側で自動的に構成されるため、ユーザーはコードに集中できます。_

<!--
## External Templates
 -->
## 外部テンプレート

<!--
Since version `0.19.0` it is possible to use external templates hosted on npm. These packages need to contain `.mustache` files that will be used during the block scaffolding process.
 -->
バージョン `0.19.0` からは npm でホストされた外部テンプレートを使用できます。パッケージはブロックのひな形生成プロセスで使用される `.mustache` ファイルを含む必要があります。

<!--
### Template Configuration
 -->
### テンプレート構成

<!--
It is mandatory to provide the main file (`index.js` by default) for the package that returns a configuration object. It must contain at least the `templatesPath` field.
 -->
構成オブジェクトを返すパッケージのメインファイル (デフォルトでは `index.js`) が必須です。少なくとも `templatesPath` フィールドを含む必要があります。

<!--
#### `templatesPath`
 -->
#### templatesPath

<!--
A mandatory field with the path pointing to the location where template files live (nested folders are also supported). All files without the `.mustache` extension will be ignored.
 -->
テンプレートファイルの場所を示すパスを指定する必須フィールド。ネストしたフォルダーもサポートされます。`.mustache` 拡張子のないすべてのファイルは無視されます。

<!--
_Example:_
 -->
_例:_

```js
const { join } = require( 'path' );

module.exports = {
	templatesPath: join( __dirname, 'templates' ),
};
```
<!--
#### `assetsPath`
 -->
#### assetsPath

<!--
This setting is useful when your template scaffolds a block that uses static assets like images or fonts, which should not be processed. It provides the path pointing to the location where assets are located. They will be copied to the `assets` subfolder in the generated plugin.
 -->
この設定はテンプレートから雛形の生成時、ブロックが使用する画像やフォントなどの処理の必要のない静的なアセットを準備する場合に便利です。アセットのある場所を指すパスを指定します。アセットは生成されたプラグインの `assets` サブフォルダーにコピーされます。

<!--
_Example:_
 -->
_例:_

```js
const { join } = require( 'path' );

module.exports = {
	assetsPath: join( __dirname, 'assets' ),
};
```
<!--
#### `defaultValues`
 -->
#### defaultValues

<!--
It is possible to override the default template configuration using the `defaultValues` field.

_Example:_
 -->
`defaultValues` フィールドを使用してデフォルトのテンプレート構成を上書きできます。

_例:_

```js
module.exports = {
	defaultValues: {
		slug: 'my-fantastic-block',
		title: 'My fantastic block',
		dashicon: 'palmtree',
		version: '1.2.3',
	},
	templatesPath: __dirname,
};
```
<!--
The following configurable variables are used with the template files. Template authors can change default values to use when users don't provide their data:
 -->
テンプレートファイルでは以下の構成可能変数が使用されます。テンプレートの作者は、ユーザーが指定しない場合に使用されるデフォルト値を変更できます。

<<<<<<< HEAD
<!--
=======
-   `$schema` (default: `https://schemas.wp.org/trunk/block.json`)
>>>>>>> f3b562d5
-   `apiVersion` (default: `2`) - see https://make.wordpress.org/core/2020/11/18/block-api-version-2/.
-   `slug` (no default)
-   `namespace` (default: `'create-block'`)
-   `title` (no default) - a display title for your block.
-   `description` (no default) - a short description for your block.
-   `dashicon` (no default) - an icon property thats makes it easier to identify a block, see https://developer.wordpress.org/resource/dashicons/.
-   `category` (default: `'widgets'`) - blocks are grouped into categories to help users browse and discover them. The categories provided by core are `text`, `media`, `design`, `widgets`, `theme`, and `embed`.
-   `attributes` (no default) - see https://developer.wordpress.org/block-editor/developers/block-api/block-attributes/.
-   `supports` (no default) - optional block extended support features, see https://developer.wordpress.org/block-editor/developers/block-api/block-supports/.
-   `author` (default: `'The WordPress Contributors'`)
-   `license` (default: `'GPL-2.0-or-later'`)
-   `licenseURI` (default: `'https://www.gnu.org/licenses/gpl-2.0.html'`)
-   `version` (default: `'0.1.0'`)
-   `wpScripts` (default: `true`)
-   `wpEnv` (default: `false`)
-   `npmDependencies` (default: `[]`) – the list of remote npm packages to be installed in the project with [`npm install`](https://docs.npmjs.com/cli/v6/commands/npm-install).
-   `editorScript` (default: `'file:./build/index.js'`)
-   `editorStyle` (default: `'file:./build/index.css'`)
-   `style` (default: `'file:./build/style-index.css'`)
 -->
-   `apiVersion` (デフォルト: `2`) - 参照 https://make.wordpress.org/core/2020/11/18/block-api-version-2/
-   `slug` (デフォルトなし)
-   `namespace` (デフォルト: `'create-block'`)
-   `title` (デフォルトなし) - ブロックの表示タイトル
-   `description` (デフォルトなし) - ブロックの短い説明
-   `dashicon` (デフォルトなし) - ブロックの識別を助けるアイコンプロパティ。参照 https://developer.wordpress.org/resource/dashicons/
-   `category` (デフォルト: `'widgets'`) - ユーザーの参照と検索のため、ブロックはカテゴリーにグループ分けされる。コアで提供されるカテゴリーは、`text`、`media`、`design`、`widgets`、`theme`、`embed`
-   `author` (デフォルト: `'The WordPress Contributors'`)
-   `license` (デフォルト: `'GPL-2.0-or-later'`)
-   `licenseURI` (デフォルト: `'https://www.gnu.org/licenses/gpl-2.0.html'`)
-   `version` (デフォルト: `'0.1.0'`)
-   `wpScripts` (デフォルト: `true`)
-   `wpEnv` (default: `false`)
-   `npmDependencies` (デフォルト: `[]`) – [`npm install`](https://docs.npmjs.com/cli/v6/commands/npm-install) でプロジェクトにインストールされるリモート npm パッケージのリスト
-   `editorScript` (デフォルト: `'file:./build/index.js'`)
-   `editorStyle` (デフォルト: `'file:./build/index.css'`)
-   `style` (デフォルト: `'file:./build/style-index.css'`)

<!--
## WP-CLI

Another way of making a developer’s life easier is to use [WP-CLI](https://wp-cli.org), which provides a command-line interface for many actions you might perform on the WordPress instance. One of the commands `wp scaffold block` was used as the baseline for this tool and ES5 template in particular.
 -->
<!--
## WP-CLI

もう1つの開発者をラクにしてくれる方法が [WP-CLI](https://wp-cli.org) です。WP-CLI は WordPress に対する多くの操作をコマンドラインから実行できますが、その中の1つ `wp scaffold block` はこのツール、特に ES5 テンプレートの開始ラインとして使用されました。
 -->
[原文](https://github.com/WordPress/gutenberg/blob/trunk/packages/create-block/README.md)

<br/><br/><p align="center"><img src="https://s.w.org/style/images/codeispoetry.png?1" alt="Code is Poetry." /></p><|MERGE_RESOLUTION|>--- conflicted
+++ resolved
@@ -90,7 +90,7 @@
 オプション:
 ```
 -V, --version                バージョン番号の出力
--t, --template <name>        テンプレートタイプ名。指定可能な値: "es5", "esnext" (デフォルト: "esnext")
+-t, --template <name>        テンプレートタイプ名。指定可能な値: "es5", "esnext" (デフォルト: "esnext")、またはローカルディレクトリへのパス
 --namespace <value>          ブロック名の内部名前空間
 --title <value>              ブロックの表示タイトル
 --short-description <value>  ブロックの短い説明
@@ -119,8 +119,14 @@
 $ npx @wordpress/create-block --template es5
 ```
 
-<<<<<<< HEAD
-3. Help – you need to use `npx` to output usage information.
+3. Local template directory – it is also possible to pick a local directory as a template.
+
+```bash
+$ npx @wordpress/create-block --template ./path/to/template
+```
+
+4. Help – you need to use `npx` to output usage information.
+
 ```bash
 $ npx @wordpress/create-block --help
 ```
@@ -130,23 +136,20 @@
 ```bash
 $ npx @wordpress/create-block
 ```
-=======
-3. Local template directory – it is also possible to pick a local directory as a template.
+2. ES5 テンプレート – ESNext や JSX サポートを有効化するビルド手順 (`npm start`) を実行したくない場合は ES5 テンプレートを選択できます。
+
+```bash
+$ npm init @wordpress/block --template es5
+```
+
+3. ローカルテンプレートディレクトリ - また、テンプレートとしてローカルディレクトリを取ることもできます。
 
 ```bash
 $ npx @wordpress/create-block --template ./path/to/template
 ```
 
-4. Help – you need to use `npx` to output usage information.
->>>>>>> f3b562d5
-
-2. ES5 テンプレート – ESNext や JSX サポートを有効化するビルド手順 (`npm start`) を実行したくない場合は ES5 テンプレートを選択できます。
-
-```bash
-$ npm init @wordpress/block --template es5
-```
-
-3. ヘルプ – 使用例の情報を出力する場合は `npx` が必要です。
+4. ヘルプ – 使用例の情報を出力する場合は `npx` が必要です。
+
 ```bash
 $ npx @wordpress/create-block --help
 ```
@@ -314,11 +317,8 @@
  -->
 テンプレートファイルでは以下の構成可能変数が使用されます。テンプレートの作者は、ユーザーが指定しない場合に使用されるデフォルト値を変更できます。
 
-<<<<<<< HEAD
-<!--
-=======
+<!--
 -   `$schema` (default: `https://schemas.wp.org/trunk/block.json`)
->>>>>>> f3b562d5
 -   `apiVersion` (default: `2`) - see https://make.wordpress.org/core/2020/11/18/block-api-version-2/.
 -   `slug` (no default)
 -   `namespace` (default: `'create-block'`)
@@ -339,6 +339,7 @@
 -   `editorStyle` (default: `'file:./build/index.css'`)
 -   `style` (default: `'file:./build/style-index.css'`)
  -->
+-   `$schema` (デフォルト: `https://schemas.wp.org/trunk/block.json`)
 -   `apiVersion` (デフォルト: `2`) - 参照 https://make.wordpress.org/core/2020/11/18/block-api-version-2/
 -   `slug` (デフォルトなし)
 -   `namespace` (デフォルト: `'create-block'`)
