--- conflicted
+++ resolved
@@ -31,8 +31,6 @@
 You just need to provide the `slug` which is the target location for scaffolded files and the internal block name.
  -->
 ## クイックスタート
-
-![デモ](https://make.wordpress.org/core/files/2020/02/74508276-f0648280-4efe-11ea-9cc0-a607b43d1bcf.gif)
 
 ひな形ファイルの保管場所となる `slug` と内部のブロック名を指定するだけで作成できます。
 
@@ -42,20 +40,14 @@
 $ npm start
 ```
 
-<<<<<<< HEAD
-<!-- 
-_(requires `node` version `10.0.0` or above, and `npm` version `6.9.0` or above)_
-
-You don’t need to install or configure tools like [webpack](https://webpack.js.org), [Babel](https://babeljs.io) or [ESLint](https://eslint.org) yourself. They are preconfigured and hidden so that you can focus on the code.
- -->
-_(`node` version `10.0.0` 以上、`npm` version `6.9.0` 以上が必要です)_
-=======
+<!-- 
 _(requires `node` version `12.0.0` or above, and `npm` version `6.9.0` or above)_
 
 It creates a WordPress plugin that you need to [install manually](https://wordpress.org/support/article/managing-plugins/#manual-plugin-installation).
->>>>>>> 19ccf31e
-
-[webpack](https://webpack.js.org) や [Babel](https://babeljs.io) や [ESLint](https://eslint.org) などのツールのインストールや構成は必要ありません。これらは裏側で自動的に構成されるため、ユーザーはコードに集中できます。
+ -->
+_(`node` version `12.0.0` 以上、`npm` version `6.9.0` 以上が必要です)_
+
+[手動でのインストール](https://wordpress.org/support/article/managing-plugins/#manual-plugin-installation)が必要な WordPress プラグインを作成します。
 
 <!-- 
 ## Usage
@@ -70,14 +62,13 @@
 $ npx @wordpress/create-block [options] [slug]
 ```
 
-<<<<<<< HEAD
-<!-- 
-=======
+<!-- 
 ![Demo](https://user-images.githubusercontent.com/699132/103872910-4de15f00-50cf-11eb-8c74-67ca91a8c1a4.gif)
 
->>>>>>> 19ccf31e
 `[slug]` is optional. When provided it triggers the quick mode where it is used as the block slug used for its identification, the output location for scaffolded files, and the name of the WordPress plugin. The rest of the configuration is set to all default values unless overridden with some of the options listed below.
 -->
+![デモ](https://user-images.githubusercontent.com/699132/103872910-4de15f00-50cf-11eb-8c74-67ca91a8c1a4.gif)
+
 `[slug]` はオプションです。指定するとクイックモードとなり、ブロックの slug として識別子、ひな形ファイルの出力先、WordPress プラグインの名前に使用されます。構成の残りは以下に挙げるオプションで上書きしない限り、すべてデフォルト値が設定されます。
 
 <!--
@@ -108,17 +99,11 @@
 -h, --help                   使用方法の出力
 ```
 
-<<<<<<< HEAD
-<!-- 
-_Please note that `--version` and `--help` options don't work with `npm init`. You have to use `npx` instead, as presented in the examples._
-
-=======
->>>>>>> 19ccf31e
+<!-- 
 More examples:
  -->
-_注意: `--version` と `--help` オプションは `npm init` とは一緒に動作しません。代わりに `npx` を使用する必要があります。例を参照してください。_
-
 サンプル:
+
 <!-- 
 1. Interactive mode - without giving a project name, the script will run in interactive mode giving a chance to customize the important options before generating the files.
 
@@ -159,14 +144,10 @@
  -->
 ブロックのひな形を生成する際、少なくとも `slug` 名、通常は `theme` 名や `puglin` 名のどちらかと関連する `namespace`、そして `category` を指定する必要があります。多くの場合ブロックは、テーマでなくプラグインとペアにすることを推奨します。プラグインを使用していればテーマを変更されてもすべてのブロックが稼働するからです。
 
-<<<<<<< HEAD
-<!-- 
-## Available Commands [ESNext template]
- -->
-## 使用可能なコマンド [ESNext テンプレート]
-=======
+<!-- 
 ## Available Commands
->>>>>>> 19ccf31e
+ -->
+## 使用可能なコマンド
 
 <!-- 
 When bootstrapped with the `esnext` template (or any external template with `wpScripts` flag enabled), you can run several commands inside the directory:
@@ -221,12 +202,12 @@
  -->
 WordPress パッケージを最新版に更新 [詳細](https://developer.wordpress.org/block-editor/packages/scripts#packages-update)
 
-<<<<<<< HEAD
-<!-- 
-=======
+<!-- 
 _Note: You don’t need to install or configure tools like [webpack](https://webpack.js.org), [Babel](https://babeljs.io) or [ESLint](https://eslint.org) yourself. They are preconfigured and hidden so that you can focus on coding._
-
->>>>>>> 19ccf31e
+ -->
+_注意: [webpack](https://webpack.js.org) や [Babel](https://babeljs.io) や [ESLint](https://eslint.org) などのツールのインストールや構成は必要ありません。これらは裏側で自動的に構成されるため、ユーザーはコードに集中できます。_
+
+<!-- 
 ## External Templates
  -->
 ## 外部テンプレート
@@ -238,24 +219,29 @@
 
 <!-- 
 ### Template Configuration
-<<<<<<< HEAD
  -->
 ### テンプレート構成
+
 <!-- 
 It is mandatory to provide the main file for the package that returns a configuration object. It must containing at least `templatesPath` field with the path pointing to the location where template files live (nested folders are also supported).
-=======
 
 It is mandatory to provide the main file (`index.js` by default) for the package that returns a configuration object. It must contain at least the `templatesPath` field.
-
+ -->
+構成オブジェクトを返すパッケージのメインファイル (デフォルトでは `index.js`) が必須です。少なくとも `templatesPath` フィールドを含む必要があります。
+
+<!-- 
 #### `templatesPath`
-
+ -->
+#### templatesPath
+
+<!-- 
 A mandatory field with the path pointing to the location where template files live (nested folders are also supported). All files without the `.mustache` extension will be ignored.
->>>>>>> 19ccf31e
-
+ -->
+テンプレートファイルの場所を示すパスを指定する必須フィールド。ネストしたフォルダーもサポートされます。`.mustache` 拡張子のないすべてのファイルは無視されます。
+
+<!-- 
 _Example:_
  -->
-構成オブジェクトを返すパッケージのメインファイルが必須です。少なくとも `templatesPath` フィールドにテンプレートファイルの場所を示すパスを指定する必要があります。
-
 _例:_
 
 ```js
@@ -265,16 +251,20 @@
 	templatesPath: join( __dirname, 'templates' ),
 };
 ```
-<<<<<<< HEAD
-<!-- 
-It is also possible to override the default template configuration using the `defaultValues` field.
-=======
-
+<!-- 
 #### `assetsPath`
-
+ -->
+#### assetsPath
+
+<!-- 
 This setting is useful when your template scaffolds a block that uses static assets like images or fonts, which should not be processed. It provides the path pointing to the location where assets are located. They will be copied to the `assets` subfolder in the generated plugin.
-
+ -->
+この設定はテンプレートから雛形の生成時、ブロックが使用する画像やフォントなどの処理の必要のない静的なアセットを準備する場合に便利です。アセットのある場所を指すパスを指定します。アセットは生成されたプラグインの `assets` サブフォルダーにコピーされます。
+
+<!-- 
 _Example:_
+ -->
+_例:_
 
 ```js
 const { join } = require( 'path' );
@@ -283,11 +273,13 @@
 	assetsPath: join( __dirname, 'assets' ),
 };
 ```
-
+<!-- 
 #### `defaultValues`
-
+ -->
+#### defaultValues
+
+<!-- 
 It is possible to override the default template configuration using the `defaultValues` field.
->>>>>>> 19ccf31e
 
 _Example:_
  -->
