<!--
# Create Block
 -->
# @wordpress/create-block

<!--
Create Block is an officially supported way to create blocks for registering a block for a WordPress plugin. It offers a modern build setup with no configuration. It generates PHP, JS, CSS code, and everything else you need to start the project.
 -->
<!--  
Create Block は公式でサポートされるブロック作成方法です。WordPress プラグインを使用してブロックを登録します。Create Block はモダンなビルド設定を提供します。構成は必要ありません。PHP、JS、CSS コード、その他、プロジェクトの開始に必要なすべてのファイルを生成します。
 -->
<!-- 
Create Block is an officially supported tool for scaffolding WordPress plugins with blocks. It generates PHP, JS, CSS code, and everything you need to start the project. It integrates a modern build setup with no configuration.
 -->
Create Block は、ブロックの WordPress プラグインのひな形を作成する、公式サポートツールです。PHP、JS、CSS コード、その他、プロジェクトの開始に必要なすべてのファイルを生成します。構成不要で、モダンなビルド設定を統合します。

<!-- 
It is largely inspired by [create-react-app](https://create-react-app.dev/docs/getting-started). Major kudos to [@gaearon](https://github.com/gaearon), the whole Facebook team, and the React community.
 -->
Create Block は [create-react-app](https://create-react-app.dev/docs/getting-started) から多大な影響を受けました。称賛を [@gaearon](https://github.com/gaearon)、Facebook チーム全員、そして React コミュニティに。

<!--
## Description

Blocks are the fundamental element of the WordPress block editor. They are the primary way in which plugins can register their functionality and extend the editor's capabilities.

Visit the [Gutenberg handbook](https://developer.wordpress.org/block-editor/developers/block-api/block-registration/) to learn more about Block API.
 -->
## 説明

WordPress ブロックエディターの基本的な要素は「ブロック」です。ブロックは、プラグインが機能を登録し、エディターの機能を拡張する際に使用するメインの手段です。

Block API の詳細については [ブロックエディターハンドブック](https://developer.wordpress.org/block-editor/developers/block-api/block-registration/) を参照してください。

<!--
## Quick start

You only need to provide the `slug` – the target location for scaffolded plugin files and the internal block name.
 -->
## クイックスタート

`slug` を指定するだけで作成できます。`slug` は、ひな形プラグインファイルの保管場所と、内部のブロック名になります。

```bash
$ npx @wordpress/create-block todo-list
$ cd todo-list
$ npm start
```

<<<<<<< HEAD
<!--
_(requires `node` version `12.0.0` or above, and `npm` version `6.9.0` or above)_
=======
_(requires `node` version `14.0.0` or above, and `npm` version `6.14.4` or above)_
>>>>>>> ef6a1245

It creates a WordPress plugin that you need to [install manually](https://wordpress.org/support/article/managing-plugins/#manual-plugin-installation).
 -->
_(`node` version `12.0.0` 以上、`npm` version `6.9.0` 以上が必要です)_

[手動でのインストール](https://wordpress.org/support/article/managing-plugins/#manual-plugin-installation)が必要な WordPress プラグインを作成します。

<!--
## Usage

The following command generates a project with PHP, JS, and CSS code for registering a block with a WordPress plugin.
 -->
## 使用方法

次のコマンドは、WordPress プラグインでブロックを登録する PHP、JS、CSS コードのプロジェクトを生成します。

```bash
$ npx @wordpress/create-block [options] [slug]
```

<!--
![Demo](https://user-images.githubusercontent.com/699132/103872910-4de15f00-50cf-11eb-8c74-67ca91a8c1a4.gif)

`[slug]` is optional. When provided, it triggers the quick mode where it is used as the block slug used for its identification, the output location for scaffolded files, and the name of the WordPress plugin. The rest of the configuration is set to all default values unless overridden with some options listed below.
-->
![デモ](https://user-images.githubusercontent.com/699132/103872910-4de15f00-50cf-11eb-8c74-67ca91a8c1a4.gif)

`[slug]` はオプションです。指定するとクイックモードとなり、ブロックの slug として識別子、ひな形ファイルの出力先、WordPress プラグインの名前に使用されます。構成の残りは以下に挙げるオプションで上書きしない限り、すべてデフォルト値が設定されます。

<!--
Options:

```bash
-V, --version                output the version number
-t, --template <name>        project template type name; allowed values: "static" (default), "es5", the name of an external npm package, or the path to a local directory
--namespace <value>          internal namespace for the block name
--title <value>              display title for the block and the WordPress plugin
--short-description <value>  short description for the block and the WordPress plugin
--category <name>            category name for the block
--wp-scripts                 enable integration with `@wordpress/scripts` package
--no-wp-scripts              disable integration with `@wordpress/scripts` package
--wp-env                     enable integration with `@wordpress/env` package
-h, --help                   output usage information
```
 -->
オプション:
```
-V, --version                バージョン番号の出力
-t, --template <name>        プロジェクトテンプレートタイプ名。指定可能な値: "static" (デフォルト)、"es5"、外部 npm パッケージ名、ローカルディレクトリへのパス
--namespace <value>          ブロック名の内部名前空間
--title <value>              ブロックと WordPress プラグインの表示タイトル
--short-description <value>  ブロックと WordPress プラグインの短い説明
--category <name>            ブロックのカテゴリー名
--wp-scripts                 `@wordpress/scripts` パッケージとの統合を有効化
--no-wp-scripts              `@wordpress/scripts` パッケージとの統合を無効化
--wp-env                     `@wordpress/env` パッケージとの統合を有効化
-h, --help                   使用方法の出力
```

<!--
More examples:
 -->
サンプル:

<!--
1. Interactive mode - without giving a project name, the script will run in interactive mode giving a chance to customize the important options before generating the files.

```bash
$ npx @wordpress/create-block
```

2. External npm package – it is also possible to select an external npm package as a template.

```bash
$ npx @wordpress/create-block --template my-template-package
```

3. Local template directory – it is also possible to pick a local directory as a template.

```bash
$ npx @wordpress/create-block --template ./path/to/template-directory
```

4. Help – you need to use `npx` to output usage information.

```bash
$ npx @wordpress/create-block --help
```
 -->
1. 対話モード - プロジェクト名を指定しなければスクリプトは対話モードで動作します。コードが生成される前に、もっとも重要なオプションのいくつかをカスタマイズする機会が得られます。

```bash
$ npx @wordpress/create-block
```
2. 外部 npm パッケージ - また、テンプレートとして外部 npm パッケージも選択できます。

```bash
$ npx @wordpress/create-block --template my-template-package
```

3. ローカルテンプレートディレクトリ - また、テンプレートとしてローカルディレクトリを取ることもできます。

```bash
$ npx @wordpress/create-block --template ./path/to/template-directory
```

4. ヘルプ – 使用例の情報を出力する場合は `npx` が必要です。

```bash
$ npx @wordpress/create-block --help
```

<!--
When you scaffold a block, you must provide at least a `slug` name, the `namespace` which usually corresponds to either the `theme` or `plugin` name. In most cases, we recommended pairing blocks with WordPress plugins rather than themes, because only using plugin ensures that all blocks still work when your theme changes.
 -->
ブロックのひな形を生成する際、少なくとも `slug` 名、通常は `theme` 名や `puglin` 名のどちらかと関連する `namespace` を指定する必要があります。多くの場合ブロックは、テーマでなく、WordPress プラグインとペアにすることを推奨します。プラグインを使用していればテーマを変更されてもすべてのブロックが稼働するからです。

<!--
## Available Commands
 -->
## 使用可能なコマンド

<!--
When bootstrapped with the `static` template (or any other project template with `wpScripts` flag enabled), you can run several commands inside the directory:
 -->
`static` テンプレート、または `wpScripts` フラグを有効化した他のプロジェクトテンプレートからブロックの作成を始めた場合、作成されたディレクトリの中で以下のコマンドを実行できます。

```bash
$ npm start
```
<!--
Starts the build for development. [Learn more](https://github.com/WordPress/gutenberg/tree/HEAD/packages/scripts#start).
 -->
開発用のビルドを開始。[詳細](https://github.com/WordPress/gutenberg/tree/HEAD/packages/scripts#start)

```bash
$ npm run build
```
<!--
Builds the code for production. [Learn more](https://github.com/WordPress/gutenberg/tree/HEAD/packages/scripts#build).
 -->
本番用にコードをビルド。[詳細](https://github.com/WordPress/gutenberg/tree/HEAD/packages/scripts#build)

```bash
$ npm run format
```
<!--
Formats files. [Learn more](https://github.com/WordPress/gutenberg/tree/HEAD/packages/scripts#format).
 -->
ファイルをフォーマット。[詳細](https://github.com/WordPress/gutenberg/tree/HEAD/packages/scripts#format)

```bash
$ npm run lint:css
```
<!--
Lints CSS files. [Learn more](https://github.com/WordPress/gutenberg/tree/HEAD/packages/scripts#lint-style).
 -->
CSS ファイルを lint。[詳細](https://github.com/WordPress/gutenberg/tree/HEAD/packages/scripts#lint-style)

```bash
$ npm run lint:js
```
<!--
Lints JavaScript files. [Learn more](https://github.com/WordPress/gutenberg/tree/HEAD/packages/scripts#lint-js).
 -->
JavaScript ファイルを lint。[詳細](https://github.com/WordPress/gutenberg/tree/HEAD/packages/scripts#lint-js)

```bash
$ npm run plugin-zip
```
<!-- 
Creates a zip file for a WordPress plugin. [Learn more](https://github.com/WordPress/gutenberg/tree/HEAD/packages/scripts#plugin-zip).
 -->
WordPress プラグインの zip ファイルを作成。[詳細](https://github.com/WordPress/gutenberg/tree/HEAD/packages/scripts#plugin-zip).

```bash
$ npm run packages-update
```
<!--
Updates WordPress packages to the latest version. [Learn more](https://github.com/WordPress/gutenberg/tree/HEAD/packages/scripts#packages-update).
 -->
WordPress パッケージを最新版に更新。[詳細](https://github.com/WordPress/gutenberg/tree/HEAD/packages/scripts#packages-update)

<!--
_Note: You don’t need to install or configure tools like [webpack](https://webpack.js.org), [Babel](https://babeljs.io) or [ESLint](https://eslint.org) yourself. They are preconfigured and hidden so that you can focus on coding._
 -->
_注意: [webpack](https://webpack.js.org) や [Babel](https://babeljs.io) や [ESLint](https://eslint.org) などのツールのインストールや構成は必要ありません。これらは裏側で自動的に構成されるため、ユーザーはコードに集中できます。_

<!--
## External Project Templates
 -->
## 外部プロジェクトテンプレート

<!--
Since version `0.19.0` it is possible to use external templates hosted on npm. These packages need to contain `.mustache` files that will be used during the block scaffolding process.
 -->
<!-- 
バージョン `0.19.0` からは npm でホストされた外部テンプレートを使用できます。パッケージはブロックのひな形生成プロセスで使用される `.mustache` ファイルを含む必要があります。
 -->
<!-- 
Are you looking for a way to share your project configuration? Creating an external project template hosted on npm or located in a local directory is possible. These npm packages can provide custom `.mustache` files that replace default files included in the tool for the WordPress plugin or/and the block. It's also possible to override default configuration values used during the scaffolding process.
 -->
プロジェクトの設定の共有方法をお探しですか ? npmでホストされる、または、ローカルディレクトリに、外部プロジェクトテンプレートを作成できます。この npm パッケージは、カスタム`.mustache`ファイルを提供できます。これは、WordPress プラグイン または、ブロックのためのツールに含まれる、デフォルトのファイルを置き換えます。また、ひな形生成プロセス中に使用されるデフォルトの構成値を上書きできます。

<!--
### Project Template Configuration
 -->
### プロジェクトテンプレート構成

<!--
It is mandatory to provide the main file (`index.js` by default) for the package that returns a configuration object. It must contain at least the `templatesPath` field.
 -->
<!-- 
構成オブジェクトを返すパッケージのメインファイル (デフォルトでは `index.js`) が必須です。少なくとも `templatesPath` フィールドを含む必要があります。
 -->
<!-- 
Providing the main file (`index.js` by default) for the package that returns a configuration object is mandatory. Several options allow customizing the scaffolding process.
 -->
構成オブジェクトを返すパッケージのメインファイル (デフォルトでは `index.js`) の提供は必須です。いくつかのオプションを使用して、ひな形生成プロセスをカスタマイズできます。

<!--
#### `pluginTemplatesPath`
 -->
#### pluginTemplatesPath

<!--
A mandatory field with the path pointing to the location where plugin template files live (nested folders are also supported). All files without the `.mustache` extension will be ignored.
 -->
<!-- 
プラグインテンプレートファイルの場所を示すパスを指定する必須フィールド。ネストしたフォルダーもサポートされます。`.mustache` 拡張子のないすべてのファイルは無視されます。
 -->
<!-- 
This optional field allows overriding file templates related to **the WordPress plugin shell**. The path points to a location with template files ending with the `.mustache` extension (nested folders are also supported). When not set, the tool uses its own set of templates.
 -->
このオプションフィールドは、**WordPressプラグインシェル**に関連するファイルテンプレートを上書きできます。パスは拡張子が `.mustache` で終わるテンプレートファイルのある場所を指します (ネストしたフォルダもサポートされます)。設定されない場合、ツールは自身のテンプレートセットを使用します。 

<!--
_Example:_
 -->
_例:_

```js
const { join } = require( 'path' );

module.exports = {
	pluginTemplatesPath: join( __dirname, 'plugin-templates' ),
};
```
<!-- 
#### `blockTemplatesPath`
 -->
#### blockTemplatesPath

<!-- 
An optional field with the path pointing to the location where template files for the individual block live (nested folders are also supported). All files without the `.mustache` extension will be ignored.
 -->
<!-- 
個々のブロックのテンプレートファイルがある場所を指すパスを指定する、オプションのフィールド (ネストしたフォルダもサポートされます）。拡張子が `.mustache` でないファイルはすべて無視されます。
 -->
<!-- 
This optional field allows overriding file templates related to **the individual block**. The path points to a location with template files ending with the `.mustache` extension (nested folders are also supported). When not set, the tool uses its own set of templates.
 -->
このオプションフィールドは、**個々のブロック**に関連するファイルテンプレートを上書きできます。パスは、拡張子が `.mustache` で終わるテンプレートファイルのある場所を指します (ネストしたフォルダもサポートされます)。設定されない場合、ツールは自身のテンプレートセットを使用します。

<!-- 
_Example:_
 -->
_例:_

```js
const { join } = require( 'path' );

module.exports = {
	blockTemplatesPath: join( __dirname, 'block-templates' ),
};
```
<!--
#### `assetsPath`
 -->
#### assetsPath

<!--
This setting is useful when your template scaffolds a WordPress plugin that uses static assets like images or fonts, which should not be processed. It provides the path pointing to the location where assets are located. They will be copied to the `assets` subfolder in the generated plugin.
 -->
この設定はテンプレートから雛形の生成時、WordPress プラグインが使用する画像やフォントなどの処理の必要のない静的なアセットを準備する場合に便利です。アセットのある場所を指すパスを指定します。アセットは生成されたプラグインの `assets` サブフォルダーにコピーされます。

<!--
_Example:_
 -->
_例:_

```js
const { join } = require( 'path' );

module.exports = {
	assetsPath: join( __dirname, 'plugin-assets' ),
};
```
<!--
#### `defaultValues`
 -->
#### defaultValues

<!--
It is possible to override the default template configuration using the `defaultValues` field.

_Example:_
 -->
`defaultValues` フィールドを使用してデフォルトのテンプレート構成を上書きできます。

_例:_

```js
module.exports = {
	defaultValues: {
		slug: 'my-fantastic-block',
		title: 'My fantastic block',
		dashicon: 'palmtree',
		version: '1.2.3',
	},
};
```
<!-- 
The following configurable variables are used with the template files. Template authors can change default values to use when users don't provide their data.
 -->
テンプレートファイルでは以下の構成可能変数が使用されます。テンプレートの作者は、ユーザーが指定しない場合に使用されるデフォルト値を変更できます。

<!--
-   `$schema` (default: `https://schemas.wp.org/trunk/block.json`)
-   `apiVersion` (default: `2`) - see https://make.wordpress.org/core/2020/11/18/block-api-version-2/.
-   `slug` (no default)
-   `namespace` (default: `'create-block'`)
-   `title` (no default) - a display title for your block.
-   `description` (no default) - a short description for your block.
-   `dashicon` (no default) - an icon property thats makes it easier to identify a block, see https://developer.wordpress.org/resource/dashicons/.
-   `category` (default: `'widgets'`) - blocks are grouped into categories to help users browse and discover them. The categories provided by core are `text`, `media`, `design`, `widgets`, `theme`, and `embed`.
-   `attributes` (no default) - see https://developer.wordpress.org/block-editor/developers/block-api/block-attributes/.
-   `supports` (no default) - optional block extended support features, see https://developer.wordpress.org/block-editor/developers/block-api/block-supports/.
-   `author` (default: `'The WordPress Contributors'`)
-   `license` (default: `'GPL-2.0-or-later'`)
-   `licenseURI` (default: `'https://www.gnu.org/licenses/gpl-2.0.html'`)
-   `version` (default: `'0.1.0'`)
-   `wpScripts` (default: `true`)
-   `wpEnv` (default: `false`) - enables integration with the `@wordpress/env` package and adds the `env` command to the package.json.

-   `editorScript` (default: `'file:./build/index.js'`)
-   `editorStyle` (default: `'file:./build/index.css'`)
-   `style` (default: `'file:./build/style-index.css'`)
-->
<!--  
-   `$schema` (デフォルト: `https://schemas.wp.org/trunk/block.json`)
-   `apiVersion` (デフォルト: `2`) - 参照 https://make.wordpress.org/core/2020/11/18/block-api-version-2/
-   `slug` (デフォルトなし)
-   `namespace` (デフォルト: `'create-block'`)
-   `title` (デフォルトなし) - ブロックの表示タイトル
-   `description` (デフォルトなし) - ブロックの短い説明
-   `dashicon` (デフォルトなし) - ブロックの識別を助けるアイコンプロパティ。参照 https://developer.wordpress.org/resource/dashicons/
-   `category` (デフォルト: `'widgets'`) - ユーザーの参照と検索のため、ブロックはカテゴリーにグループ分けされる。コアで提供されるカテゴリーは、`text`、`media`、`design`、`widgets`、`theme`、`embed`
-   `author` (デフォルト: `'The WordPress Contributors'`)
-   `license` (デフォルト: `'GPL-2.0-or-later'`)
-   `licenseURI` (デフォルト: `'https://www.gnu.org/licenses/gpl-2.0.html'`)
-   `version` (デフォルト: `'0.1.0'`)
-   `wpScripts` (デフォルト: `true`)
-   `wpEnv` (デフォルト: `false`) - enables integration with the `@wordpress/env` パッケージとの統合を有効可し、package.json に `env` コマンドを追加する。
-   `npmDependencies` (デフォルト: `[]`) – `wpScripts` が有効の時、[`npm install`](https://docs.npmjs.com/cli/v6/commands/npm-install) でプロジェクトにインストールされるリモート npm パッケージのリスト
-   `customScripts` (デフォルト: {}) - `package.json` に追加するカスタムスクリプトのリスト。デフォルトスクリプトの上書きもできる。
-   `folderName` (デフォルト: `.`) – `block.json` ファイル、および、`blockTemplatesPath` で設定したフォルダに含まれるブロックテンプレートから生成されたオプションのブロックファイルの場所
-   `editorScript` (デフォルト: `'file:./build/index.js'`)
-   `editorStyle` (デフォルト: `'file:./build/index.css'`)
-   `style` (デフォルト: `'file:./build/style-index.css'`)
 -->

<!-- 
**Project**:
 -->
**プロジェクト**:

<!-- 
-   `wpScripts` (default: `true`) – enables integration with the `@wordpress/scripts` package and adds common scripts to the `package.json`.
-   `wpEnv` (default: `false`) – enables integration with the `@wordpress/env` package and adds the `env` script to the `package.json`.
-   `customScripts` (default: {}) – the list of custom scripts to add to `package.json` . It also allows overriding default scripts.
-   `npmDependencies` (default: `[]`) – the list of remote npm packages to be installed in the project with [`npm install`](https://docs.npmjs.com/cli/v8/commands/npm-install) when `wpScripts` is enabled.
-   `npmDevDependencies` (default: `[]`) – the list of remote npm packages to be installed in the project with [`npm install --save-dev`](https://docs.npmjs.com/cli/v8/commands/npm-install) when `wpScripts` is enabled.
 -->
-   `wpScripts` (デフォルト: `true`) – `@wordpress/scripts` パッケージとの統合を有効可し、`package.json` に共通スクリプトを追加する。
-   `wpEnv` (デフォルト: `false`) – `@wordpress/env` パッケージとの統合を有効可し、`package.json` に `env` スクリプトを追加する。
-   `customScripts` (デフォルト: {}) – `package.json` に追加するカスタムスクリプトのリスト。デフォルトのスクリプトも上書きできる。
-   `npmDependencies` (デフォルト: `[]`) – `wpScripts` が有効な時、[`npm install`](https://docs.npmjs.com/cli/v6/commands/npm-install) でプロジェクトにインストールされるリモート npm パッケージのリスト
-   `npmDevDependencies` (デフォルト: `[]`) – `wpScripts` が有効な時、[`npm install --save-dev`](https://docs.npmjs.com/cli/v8/commands/npm-install) でプロジェクトにインストールされるリモート npm パッケージのリスト

<!-- 
**Plugin header fields** ([learn more](https://developer.wordpress.org/plugins/plugin-basics/header-requirements/)):
 -->
**プラグインヘッダーフィールド** ([詳細](https://developer.wordpress.org/plugins/plugin-basics/header-requirements/)):
<!-- 
-   `pluginURI` (no default) – the home page of the plugin.
-   `version` (default: `'0.1.0'`) – the current version number of the plugin.
-   `author` (default: `'The WordPress Contributors'`) – the name of the plugin author(s).
-   `license` (default: `'GPL-2.0-or-later'`) – the short name of the plugin’s license.
-   `licenseURI` (default: `'https://www.gnu.org/licenses/gpl-2.0.html'`) – a link to the full text of the license.
-   `domainPath` (no default) – a custom domain path for the translations ([more info](https://developer.wordpress.org/plugins/internationalization/how-to-internationalize-your-plugin/#domain-path)).
-   `updateURI:` (no default) – a custom update URI for the plugin ([related dev note](https://make.wordpress.org/core/2021/06/29/introducing-update-uri-plugin-header-in-wordpress-5-8/)).
 -->
-   `pluginURI` (デフォルトなし) – プラグインのホームページ
-   `version` (デフォルト: `'0.1.0'`) – プラグインの現行のバージョン番号
-   `author` (デフォルト: `'The WordPress Contributors'`) – プラグイン作者の名前
-   `license` (デフォルト: `'GPL-2.0-or-later'`) – プラグインのライセンスの短い名前
-   `licenseURI` (デフォルト: `'https://www.gnu.org/licenses/gpl-2.0.html'`) – ライセンスの完全なテキストへのリンク
-   `domainPath` (デフォルトなし) – 翻訳へのカスタムドメインパス。([詳細](https://developer.wordpress.org/plugins/internationalization/how-to-internationalize-your-plugin/#domain-path))
-   `updateURI:` (デフォルトなし) – プラグインのカスタム更新 URI。([関連 dev note](https://make.wordpress.org/core/2021/06/29/introducing-update-uri-plugin-header-in-wordpress-5-8/))

<!-- 
**Block metadata** ([learn more](https://developer.wordpress.org/block-editor/reference-guides/block-api/block-metadata/)):
 -->
**ブロックメタデータ** ([詳細](https://ja.wordpress.org/team/handbook/block-editor/reference-guides/block-api/block-metadata/)):

<!-- 
-   `folderName` (default: `.`) – the location for the `block.json` file and other optional block files generated from block templates included in the folder set with the `blockTemplatesPath` setting.
-   `$schema` (default: `https://schemas.wp.org/trunk/block.json`) – the schema URL used for block validation.
-   `apiVersion` (default: `2`) – the block API version ([related dev note](https://make.wordpress.org/core/2020/11/18/block-api-version-2/)).
-   `slug` (no default) – the block slug used for identification in the block name.
-   `namespace` (default: `'create-block'`) – the internal namespace for the block name.
-   `title` (no default) – a display title for your block.
-   `description` (no default) – a short description for your block.
-   `dashicon` (no default) – an icon property thats makes it easier to identify a block ([available values](https://developer.wordpress.org/resource/dashicons/)).
-   `category` (default: `'widgets'`) – blocks are grouped into categories to help users browse and discover them. The categories provided by core are `text`, `media`, `design`, `widgets`, `theme`, and `embed`.
-   `attributes` (no default) – block attributes ([more details](https://developer.wordpress.org/block-editor/developers/block-api/block-attributes/)).
-   `supports` (no default) – optional block extended support features ([more details](https://developer.wordpress.org/block-editor/developers/block-api/block-supports/).
-   `editorScript` (default: `'file:./index.js'`) – an editor script definition.
-   `editorStyle` (default: `'file:./index.css'`) – an editor style definition.
-   `style` (default: `'file:./style-index.css'`) – a frontend and editor style definition.
 -->
-   `folderName` (デフォルト: `.`) – `block.json` ファイル、および、`blockTemplatesPath` で設定したフォルダに含まれるブロックテンプレートから生成されたオプションのブロックファイルの場所
-   `$schema` (デフォルト: `https://schemas.wp.org/trunk/block.json`) – ブロック妥当性検査 (validation) で使用されるスキーマの URL
-   `apiVersion` (デフォルト: `2`) – ブロック API バージョン ([関連 dev note](https://make.wordpress.org/core/2020/11/18/block-api-version-2/)).
-   `slug` (デフォルトなし) – ブロック名の識別に使用されるブロックスラッグ
-   `namespace` (デフォルト: `'create-block'`) – ブロック名の内部名前空間
-   `title` (デフォルトなし) – ブロックの表示タイトル
-   `description` (デフォルトなし) - ブロックの短い説明
-   `dashicon` (デフォルトなし) - ブロックの識別を助けるアイコンプロパティ。([利用可能な値](https://developer.wordpress.org/resource/dashicons/))
-   `category` (デフォルト: `'widgets'`) - ユーザーの参照と検索のため、ブロックはカテゴリーにグループ分けされる。コアで提供されるカテゴリーは、`text`、`media`、`design`、`widgets`、`theme`、`embed`
-   `attributes` (デフォルトなし) – ブロック属性。([詳細](https://developer.wordpress.org/block-editor/developers/block-api/block-attributes/)).
-   `supports` (デフォルトなし) – オプションのブロック拡張サポート機能。([詳細](https://developer.wordpress.org/block-editor/developers/block-api/block-supports/).
-   `editorScript` (デフォルト: `'file:./index.js'`) – エディタースクリプト定義
-   `editorStyle` (デフォルト: `'file:./index.css'`) – エディタースタイル定義
-   `style` (デフォルト: `'file:./style-index.css'`) – フロントエンドとエディターのスタイル定義

<!--
## WP-CLI

Another way of making a developer’s life easier is to use [WP-CLI](https://wp-cli.org), which provides a command-line interface for many actions you might perform on the WordPress instance. One of the commands `wp scaffold block` was used as the baseline for this tool and ES5 template in particular.
 -->
<!--
## WP-CLI

もう1つの開発者をラクにしてくれる方法が [WP-CLI](https://wp-cli.org) です。WP-CLI は WordPress に対する多くの操作をコマンドラインから実行できますが、その中の1つ `wp scaffold block` はこのツール、特に ES5 テンプレートの開始ラインとして使用されました。
 -->

<!--
## Contributing to this package
 -->
## このパッケージへのコントリビュート

<!-- 
This is an individual package that's part of the Gutenberg project. The project is organized as a monorepo. It's made up of multiple self-contained software packages, each with a specific purpose. The packages in this monorepo are published to [npm](https://www.npmjs.com/) and used by [WordPress](https://make.wordpress.org/core/) as well as other software projects.
 -->
これは、Gutenberg プロジェクトの一部である、個別パッケージです。このプロジェクトは、monorepo として構成されています。複数の自己完結型ソフトウェアパッケージで構成されており、それぞれが特定の目的を持ちます。この monorepo のパッケージは [npm](https://www.npmjs.com/) で公開され、[WordPress](https://make.wordpress.org/core/) や他のソフトウェアプロジェクトで利用されています。

<!-- 
To find out more about contributing to this package or Gutenberg as a whole, please read the project's main [contributor guide](https://github.com/WordPress/gutenberg/tree/HEAD/CONTRIBUTING.md).
 -->
このパッケージや Gutenberg 全体へのコントリビュートの詳細については、プロジェクトのメインの[コントリビューターガイド](https://ja.wordpress.org/team/handbook/block-editor/contributors/)を参照ください。


<br /><br /><p align="center"><img src="https://s.w.org/style/images/codeispoetry.png?1" alt="Code is Poetry." /></p>

[原文](https://github.com/WordPress/gutenberg/blob/trunk/packages/create-block/README.md)<|MERGE_RESOLUTION|>--- conflicted
+++ resolved
@@ -47,16 +47,12 @@
 $ npm start
 ```
 
-<<<<<<< HEAD
-<!--
-_(requires `node` version `12.0.0` or above, and `npm` version `6.9.0` or above)_
-=======
+<!--
 _(requires `node` version `14.0.0` or above, and `npm` version `6.14.4` or above)_
->>>>>>> ef6a1245
 
 It creates a WordPress plugin that you need to [install manually](https://wordpress.org/support/article/managing-plugins/#manual-plugin-installation).
  -->
-_(`node` version `12.0.0` 以上、`npm` version `6.9.0` 以上が必要です)_
+_(`node` version `14.0.0` 以上、`npm` version `6.14.4` 以上が必要です)_
 
 [手動でのインストール](https://wordpress.org/support/article/managing-plugins/#manual-plugin-installation)が必要な WordPress プラグインを作成します。
 
