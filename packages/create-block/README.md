--- conflicted
+++ resolved
@@ -3,17 +3,20 @@
  -->
 # @wordpress/create-block
 
-<<<<<<< HEAD
 <!--
 Create Block is an officially supported way to create blocks for registering a block for a WordPress plugin. It offers a modern build setup with no configuration. It generates PHP, JS, CSS code, and everything else you need to start the project.
-=======
+ -->
+<!--  
+Create Block は公式でサポートされるブロック作成方法です。WordPress プラグインを使用してブロックを登録します。Create Block はモダンなビルド設定を提供します。構成は必要ありません。PHP、JS、CSS コード、その他、プロジェクトの開始に必要なすべてのファイルを生成します。
+ -->
+<!-- 
 Create Block is an officially supported tool for scaffolding WordPress plugins with blocks. It generates PHP, JS, CSS code, and everything you need to start the project. It integrates a modern build setup with no configuration.
->>>>>>> a304abe0
-
+ -->
+Create Block は、ブロックの WordPress プラグインのひな形を作成する、公式サポートツールです。PHP、JS、CSS コード、その他、プロジェクトの開始に必要なすべてのファイルを生成します。構成不要で、モダンなビルド設定を統合します。
+
+<!-- 
 It is largely inspired by [create-react-app](https://create-react-app.dev/docs/getting-started). Major kudos to [@gaearon](https://github.com/gaearon), the whole Facebook team, and the React community.
  -->
-Create Block は公式でサポートされるブロック作成方法です。WordPress プラグインを使用してブロックを登録します。Create Block はモダンなビルド設定を提供します。構成は必要ありません。PHP、JS、CSS コード、その他、プロジェクトの開始に必要なすべてのファイルを生成します。
-
 Create Block は [create-react-app](https://create-react-app.dev/docs/getting-started) から多大な影響を受けました。称賛を [@gaearon](https://github.com/gaearon)、Facebook チーム全員、そして React コミュニティに。
 
 <!--
@@ -25,22 +28,18 @@
  -->
 ## 説明
 
-WordPress ブロックエディターの基本的な要素は「ブロック」です。ブロックは、プラグインやテーマが自身の機能を登録しエディターの機能を拡張する際に使用されるメインの手段です。
+WordPress ブロックエディターの基本的な要素は「ブロック」です。ブロックは、プラグインが機能を登録し、エディターの機能を拡張する際に使用するメインの手段です。
 
 Block API の詳細については [ブロックエディターハンドブック](https://developer.wordpress.org/block-editor/developers/block-api/block-registration/) を参照してください。
 
 <!--
 ## Quick start
 
-<<<<<<< HEAD
-You just need to provide the `slug` which is the target location for scaffolded plugin files and the internal block name.
+You only need to provide the `slug` – the target location for scaffolded plugin files and the internal block name.
  -->
 ## クイックスタート
 
-ひな形プラグインファイルの保管場所となる `slug` と内部のブロック名を指定するだけで作成できます。
-=======
-You only need to provide the `slug` – the target location for scaffolded plugin files and the internal block name.
->>>>>>> a304abe0
+`slug` を指定するだけで作成できます。`slug` は、ひな形プラグインファイルの保管場所と、内部のブロック名になります。
 
 ```bash
 $ npx @wordpress/create-block todo-list
@@ -60,15 +59,11 @@
 <!--
 ## Usage
 
-<<<<<<< HEAD
-The following command generates PHP, JS and CSS code for registering a block.
+The following command generates a project with PHP, JS, and CSS code for registering a block with a WordPress plugin.
  -->
 ## 使用方法
 
-次のコマンドはブロックを登録する PHP、JS、CSS コードを生成します。
-=======
-The following command generates a project with PHP, JS, and CSS code for registering a block with a WordPress plugin.
->>>>>>> a304abe0
+次のコマンドは、WordPress プラグインでブロックを登録する PHP、JS、CSS コードのプロジェクトを生成します。
 
 ```bash
 $ npx @wordpress/create-block [options] [slug]
@@ -77,15 +72,11 @@
 <!--
 ![Demo](https://user-images.githubusercontent.com/699132/103872910-4de15f00-50cf-11eb-8c74-67ca91a8c1a4.gif)
 
-<<<<<<< HEAD
-`[slug]` is optional. When provided it triggers the quick mode where it is used as the block slug used for its identification, the output location for scaffolded files, and the name of the WordPress plugin. The rest of the configuration is set to all default values unless overridden with some of the options listed below.
+`[slug]` is optional. When provided, it triggers the quick mode where it is used as the block slug used for its identification, the output location for scaffolded files, and the name of the WordPress plugin. The rest of the configuration is set to all default values unless overridden with some options listed below.
 -->
 ![デモ](https://user-images.githubusercontent.com/699132/103872910-4de15f00-50cf-11eb-8c74-67ca91a8c1a4.gif)
 
 `[slug]` はオプションです。指定するとクイックモードとなり、ブロックの slug として識別子、ひな形ファイルの出力先、WordPress プラグインの名前に使用されます。構成の残りは以下に挙げるオプションで上書きしない限り、すべてデフォルト値が設定されます。
-=======
-`[slug]` is optional. When provided, it triggers the quick mode where it is used as the block slug used for its identification, the output location for scaffolded files, and the name of the WordPress plugin. The rest of the configuration is set to all default values unless overridden with some options listed below.
->>>>>>> a304abe0
 
 <!--
 Options:
@@ -106,10 +97,10 @@
 オプション:
 ```
 -V, --version                バージョン番号の出力
--t, --template <name>        プラグインテンプレートタイプ名。指定可能な値: "es5", "esnext" (デフォルト: "esnext")、またはローカルディレクトリへのパス
+-t, --template <name>        プロジェクトテンプレートタイプ名。指定可能な値: "static" (デフォルト)、"es5"、外部 npm パッケージ名、ローカルディレクトリへのパス
 --namespace <value>          ブロック名の内部名前空間
---title <value>              プラグイン/ブロックの表示タイトル
---short-description <value>  プラグイン/ブロックの短い説明
+--title <value>              ブロックと WordPress プラグインの表示タイトル
+--short-description <value>  ブロックと WordPress プラグインの短い説明
 --category <name>            ブロックのカテゴリー名
 --wp-scripts                 `@wordpress/scripts` パッケージとの統合を有効化
 --no-wp-scripts              `@wordpress/scripts` パッケージとの統合を無効化
@@ -152,16 +143,16 @@
 ```bash
 $ npx @wordpress/create-block
 ```
-2. ES5 テンプレート – ESNext や JSX サポートを有効化するビルド手順 (`npm start`) を実行したくない場合は ES5 テンプレートを選択できます。
-
-```bash
-$ npm init @wordpress/block --template es5
+2. 外部 npm パッケージ - また、テンプレートとして外部 npm パッケージも選択できます。
+
+```bash
+$ npx @wordpress/create-block --template my-template-package
 ```
 
 3. ローカルテンプレートディレクトリ - また、テンプレートとしてローカルディレクトリを取ることもできます。
 
 ```bash
-$ npx @wordpress/create-block --template ./path/to/template
+$ npx @wordpress/create-block --template ./path/to/template-directory
 ```
 
 4. ヘルプ – 使用例の情報を出力する場合は `npx` が必要です。
@@ -170,28 +161,20 @@
 $ npx @wordpress/create-block --help
 ```
 
-<<<<<<< HEAD
-<!--
-When you scaffold a block, you must provide at least a `slug` name, the `namespace` which usually corresponds to either the `theme` or `plugin` name, and the `category`. In most cases, we recommended pairing blocks with plugins rather than themes, because only using plugin ensures that all blocks still work when your theme changes.
- -->
-ブロックのひな形を生成する際、少なくとも `slug` 名、通常は `theme` 名や `puglin` 名のどちらかと関連する `namespace`、そして `category` を指定する必要があります。多くの場合ブロックは、テーマでなくプラグインとペアにすることを推奨します。プラグインを使用していればテーマを変更されてもすべてのブロックが稼働するからです。
-=======
+<!--
 When you scaffold a block, you must provide at least a `slug` name, the `namespace` which usually corresponds to either the `theme` or `plugin` name. In most cases, we recommended pairing blocks with WordPress plugins rather than themes, because only using plugin ensures that all blocks still work when your theme changes.
->>>>>>> a304abe0
+ -->
+ブロックのひな形を生成する際、少なくとも `slug` 名、通常は `theme` 名や `puglin` 名のどちらかと関連する `namespace` を指定する必要があります。多くの場合ブロックは、テーマでなく、WordPress プラグインとペアにすることを推奨します。プラグインを使用していればテーマを変更されてもすべてのブロックが稼働するからです。
 
 <!--
 ## Available Commands
  -->
 ## 使用可能なコマンド
 
-<<<<<<< HEAD
-<!--
-When bootstrapped with the `esnext` template (or any external template with `wpScripts` flag enabled), you can run several commands inside the directory:
- -->
-`esnext` テンプレート、または `wpScripts` フラグを有効化した外部テンプレートからブロックの作成を始めた場合、作成されたディレクトリの中で以下のコマンドを実行できます。
-=======
+<!--
 When bootstrapped with the `static` template (or any other project template with `wpScripts` flag enabled), you can run several commands inside the directory:
->>>>>>> a304abe0
+ -->
+`static` テンプレート、または `wpScripts` フラグを有効化した他のプロジェクトテンプレートからブロックの作成を始めた場合、作成されたディレクトリの中で以下のコマンドを実行できます。
 
 ```bash
 $ npm start
@@ -199,7 +182,7 @@
 <!--
 Starts the build for development. [Learn more](https://github.com/WordPress/gutenberg/tree/HEAD/packages/scripts#start).
  -->
-開発用のビルドを開始 [詳細](https://github.com/WordPress/gutenberg/tree/HEAD/packages/scripts#start)
+開発用のビルドを開始。[詳細](https://github.com/WordPress/gutenberg/tree/HEAD/packages/scripts#start)
 
 ```bash
 $ npm run build
@@ -207,7 +190,7 @@
 <!--
 Builds the code for production. [Learn more](https://github.com/WordPress/gutenberg/tree/HEAD/packages/scripts#build).
  -->
-本番用にコードをビルド [詳細](https://github.com/WordPress/gutenberg/tree/HEAD/packages/scripts#build)
+本番用にコードをビルド。[詳細](https://github.com/WordPress/gutenberg/tree/HEAD/packages/scripts#build)
 
 ```bash
 $ npm run format
@@ -215,7 +198,7 @@
 <!--
 Formats files. [Learn more](https://github.com/WordPress/gutenberg/tree/HEAD/packages/scripts#format).
  -->
-ファイルをフォーマット [詳細](https://github.com/WordPress/gutenberg/tree/HEAD/packages/scripts#format)
+ファイルをフォーマット。[詳細](https://github.com/WordPress/gutenberg/tree/HEAD/packages/scripts#format)
 
 ```bash
 $ npm run lint:css
@@ -223,7 +206,7 @@
 <!--
 Lints CSS files. [Learn more](https://github.com/WordPress/gutenberg/tree/HEAD/packages/scripts#lint-style).
  -->
-CSS ファイルを lint [詳細](https://github.com/WordPress/gutenberg/tree/HEAD/packages/scripts#lint-style)
+CSS ファイルを lint。[詳細](https://github.com/WordPress/gutenberg/tree/HEAD/packages/scripts#lint-style)
 
 ```bash
 $ npm run lint:js
@@ -231,13 +214,15 @@
 <!--
 Lints JavaScript files. [Learn more](https://github.com/WordPress/gutenberg/tree/HEAD/packages/scripts#lint-js).
  -->
-JavaScript ファイルを lint [詳細](https://github.com/WordPress/gutenberg/tree/HEAD/packages/scripts#lint-js)
+JavaScript ファイルを lint。[詳細](https://github.com/WordPress/gutenberg/tree/HEAD/packages/scripts#lint-js)
 
 ```bash
 $ npm run plugin-zip
 ```
-
+<!-- 
 Creates a zip file for a WordPress plugin. [Learn more](https://github.com/WordPress/gutenberg/tree/HEAD/packages/scripts#plugin-zip).
+ -->
+WordPress プラグインの zip ファイルを作成。[詳細](https://github.com/WordPress/gutenberg/tree/HEAD/packages/scripts#plugin-zip).
 
 ```bash
 $ npm run packages-update
@@ -245,56 +230,60 @@
 <!--
 Updates WordPress packages to the latest version. [Learn more](https://github.com/WordPress/gutenberg/tree/HEAD/packages/scripts#packages-update).
  -->
-WordPress パッケージを最新版に更新 [詳細](https://github.com/WordPress/gutenberg/tree/HEAD/packages/scripts#packages-update)
+WordPress パッケージを最新版に更新。[詳細](https://github.com/WordPress/gutenberg/tree/HEAD/packages/scripts#packages-update)
 
 <!--
 _Note: You don’t need to install or configure tools like [webpack](https://webpack.js.org), [Babel](https://babeljs.io) or [ESLint](https://eslint.org) yourself. They are preconfigured and hidden so that you can focus on coding._
  -->
 _注意: [webpack](https://webpack.js.org) や [Babel](https://babeljs.io) や [ESLint](https://eslint.org) などのツールのインストールや構成は必要ありません。これらは裏側で自動的に構成されるため、ユーザーはコードに集中できます。_
 
-<<<<<<< HEAD
-<!--
-## External Templates
- -->
-## 外部テンプレート
+<!--
+## External Project Templates
+ -->
+## 外部プロジェクトテンプレート
 
 <!--
 Since version `0.19.0` it is possible to use external templates hosted on npm. These packages need to contain `.mustache` files that will be used during the block scaffolding process.
  -->
+<!-- 
 バージョン `0.19.0` からは npm でホストされた外部テンプレートを使用できます。パッケージはブロックのひな形生成プロセスで使用される `.mustache` ファイルを含む必要があります。
-
-<!--
-### Template Configuration
- -->
-### テンプレート構成
+ -->
+<!-- 
+Are you looking for a way to share your project configuration? Creating an external project template hosted on npm or located in a local directory is possible. These npm packages can provide custom `.mustache` files that replace default files included in the tool for the WordPress plugin or/and the block. It's also possible to override default configuration values used during the scaffolding process.
+ -->
+プロジェクトの設定の共有方法をお探しですか ? npmでホストされる、または、ローカルディレクトリに、外部プロジェクトテンプレートを作成できます。この npm パッケージは、カスタム`.mustache`ファイルを提供できます。これは、WordPress プラグイン または、ブロックのためのツールに含まれる、デフォルトのファイルを置き換えます。また、ひな形生成プロセス中に使用されるデフォルトの構成値を上書きできます。
+
+<!--
+### Project Template Configuration
+ -->
+### プロジェクトテンプレート構成
 
 <!--
 It is mandatory to provide the main file (`index.js` by default) for the package that returns a configuration object. It must contain at least the `templatesPath` field.
  -->
+<!-- 
 構成オブジェクトを返すパッケージのメインファイル (デフォルトでは `index.js`) が必須です。少なくとも `templatesPath` フィールドを含む必要があります。
-
-<!--
-#### `templatesPath`
- -->
-#### templatesPath
+ -->
+<!-- 
+Providing the main file (`index.js` by default) for the package that returns a configuration object is mandatory. Several options allow customizing the scaffolding process.
+ -->
+構成オブジェクトを返すパッケージのメインファイル (デフォルトでは `index.js`) の提供は必須です。いくつかのオプションを使用して、ひな形生成プロセスをカスタマイズできます。
+
+<!--
+#### `pluginTemplatesPath`
+ -->
+#### pluginTemplatesPath
 
 <!--
 A mandatory field with the path pointing to the location where plugin template files live (nested folders are also supported). All files without the `.mustache` extension will be ignored.
  -->
+<!-- 
 プラグインテンプレートファイルの場所を示すパスを指定する必須フィールド。ネストしたフォルダーもサポートされます。`.mustache` 拡張子のないすべてのファイルは無視されます。
-=======
-## External Project Templates
-
-Are you looking for a way to share your project configuration? Creating an external project template hosted on npm or located in a local directory is possible. These npm packages can provide custom `.mustache` files that replace default files included in the tool for the WordPress plugin or/and the block. It's also possible to override default configuration values used during the scaffolding process.
-
-### Project Template Configuration
-
-Providing the main file (`index.js` by default) for the package that returns a configuration object is mandatory. Several options allow customizing the scaffolding process.
-
-#### `pluginTemplatesPath`
-
+ -->
+<!-- 
 This optional field allows overriding file templates related to **the WordPress plugin shell**. The path points to a location with template files ending with the `.mustache` extension (nested folders are also supported). When not set, the tool uses its own set of templates.
->>>>>>> a304abe0
+ -->
+このオプションフィールドは、**WordPressプラグインシェル**に関連するファイルテンプレートを上書きできます。パスは拡張子が `.mustache` で終わるテンプレートファイルのある場所を指します (ネストしたフォルダもサポートされます)。設定されない場合、ツールは自身のテンプレートセットを使用します。 
 
 <!--
 _Example:_
@@ -313,14 +302,16 @@
  -->
 #### blockTemplatesPath
 
-<<<<<<< HEAD
 <!-- 
 An optional field with the path pointing to the location where template files for the individual block live (nested folders are also supported). All files without the `.mustache` extension will be ignored.
  -->
+<!-- 
 個々のブロックのテンプレートファイルがある場所を指すパスを指定する、オプションのフィールド (ネストしたフォルダもサポートされます）。拡張子が `.mustache` でないファイルはすべて無視されます。
-=======
+ -->
+<!-- 
 This optional field allows overriding file templates related to **the individual block**. The path points to a location with template files ending with the `.mustache` extension (nested folders are also supported). When not set, the tool uses its own set of templates.
->>>>>>> a304abe0
+ -->
+このオプションフィールドは、**個々のブロック**に関連するファイルテンプレートを上書きできます。パスは、拡張子が `.mustache` で終わるテンプレートファイルのある場所を指します (ネストしたフォルダもサポートされます)。設定されない場合、ツールは自身のテンプレートセットを使用します。
 
 <!-- 
 _Example:_
@@ -339,14 +330,10 @@
  -->
 #### assetsPath
 
-<<<<<<< HEAD
-<!--
-This setting is useful when your template scaffolds a plugin that uses static assets like images or fonts, which should not be processed. It provides the path pointing to the location where assets are located. They will be copied to the `assets` subfolder in the generated plugin.
- -->
-この設定はテンプレートから雛形の生成時、プラグインが使用する画像やフォントなどの処理の必要のない静的なアセットを準備する場合に便利です。アセットのある場所を指すパスを指定します。アセットは生成されたプラグインの `assets` サブフォルダーにコピーされます。
-=======
+<!--
 This setting is useful when your template scaffolds a WordPress plugin that uses static assets like images or fonts, which should not be processed. It provides the path pointing to the location where assets are located. They will be copied to the `assets` subfolder in the generated plugin.
->>>>>>> a304abe0
+ -->
+この設定はテンプレートから雛形の生成時、WordPress プラグインが使用する画像やフォントなどの処理の必要のない静的なアセットを準備する場合に便利です。アセットのある場所を指すパスを指定します。アセットは生成されたプラグインの `assets` サブフォルダーにコピーされます。
 
 <!--
 _Example:_
@@ -384,9 +371,8 @@
 	},
 };
 ```
-<<<<<<< HEAD
-<!--
-The following configurable variables are used with the template files. Template authors can change default values to use when users don't provide their data:
+<!-- 
+The following configurable variables are used with the template files. Template authors can change default values to use when users don't provide their data.
  -->
 テンプレートファイルでは以下の構成可能変数が使用されます。テンプレートの作者は、ユーザーが指定しない場合に使用されるデフォルト値を変更できます。
 
@@ -407,36 +393,12 @@
 -   `version` (default: `'0.1.0'`)
 -   `wpScripts` (default: `true`)
 -   `wpEnv` (default: `false`) - enables integration with the `@wordpress/env` package and adds the `env` command to the package.json.
-=======
-
-The following configurable variables are used with the template files. Template authors can change default values to use when users don't provide their data.
-
-**Project**:
-
--   `wpScripts` (default: `true`) – enables integration with the `@wordpress/scripts` package and adds common scripts to the `package.json`.
--   `wpEnv` (default: `false`) – enables integration with the `@wordpress/env` package and adds the `env` script to the `package.json`.
--   `customScripts` (default: {}) – the list of custom scripts to add to `package.json` . It also allows overriding default scripts.
->>>>>>> a304abe0
--   `npmDependencies` (default: `[]`) – the list of remote npm packages to be installed in the project with [`npm install`](https://docs.npmjs.com/cli/v8/commands/npm-install) when `wpScripts` is enabled.
-
-**Plugin header fields** ([learn more](https://developer.wordpress.org/plugins/plugin-basics/header-requirements/)):
-
--   `pluginURI` (no default) – the home page of the plugin.
--   `version` (default: `'0.1.0'`) – the current version number of the plugin.
--   `author` (default: `'The WordPress Contributors'`) – the name of the plugin author(s).
--   `license` (default: `'GPL-2.0-or-later'`) – the short name of the plugin’s license.
--   `licenseURI` (default: `'https://www.gnu.org/licenses/gpl-2.0.html'`) – a link to the full text of the license.
--   `domainPath` (no default) – a custom domain path for the translations ([more info](https://developer.wordpress.org/plugins/internationalization/how-to-internationalize-your-plugin/#domain-path)).
--   `updateURI:` (no default) – a custom update URI for the plugin ([related dev note](https://make.wordpress.org/core/2021/06/29/introducing-update-uri-plugin-header-in-wordpress-5-8/)).
-
-**Block metadata** ([learn more](https://developer.wordpress.org/block-editor/reference-guides/block-api/block-metadata/)):
-
--   `folderName` (default: `.`) – the location for the `block.json` file and other optional block files generated from block templates included in the folder set with the `blockTemplatesPath` setting.
-<<<<<<< HEAD
+
 -   `editorScript` (default: `'file:./build/index.js'`)
 -   `editorStyle` (default: `'file:./build/index.css'`)
 -   `style` (default: `'file:./build/style-index.css'`)
- -->
+-->
+<!--  
 -   `$schema` (デフォルト: `https://schemas.wp.org/trunk/block.json`)
 -   `apiVersion` (デフォルト: `2`) - 参照 https://make.wordpress.org/core/2020/11/18/block-api-version-2/
 -   `slug` (デフォルトなし)
@@ -457,20 +419,52 @@
 -   `editorScript` (デフォルト: `'file:./build/index.js'`)
 -   `editorStyle` (デフォルト: `'file:./build/index.css'`)
 -   `style` (デフォルト: `'file:./build/style-index.css'`)
-
-<!--
-## WP-CLI
-
-Another way of making a developer’s life easier is to use [WP-CLI](https://wp-cli.org), which provides a command-line interface for many actions you might perform on the WordPress instance. One of the commands `wp scaffold block` was used as the baseline for this tool and ES5 template in particular.
- -->
-<!--
-## WP-CLI
-
-もう1つの開発者をラクにしてくれる方法が [WP-CLI](https://wp-cli.org) です。WP-CLI は WordPress に対する多くの操作をコマンドラインから実行できますが、その中の1つ `wp scaffold block` はこのツール、特に ES5 テンプレートの開始ラインとして使用されました。
- -->
-
-<!-- 
-=======
+ -->
+
+<!-- 
+**Project**:
+ -->
+**プロジェクト**:
+
+<!-- 
+-   `wpScripts` (default: `true`) – enables integration with the `@wordpress/scripts` package and adds common scripts to the `package.json`.
+-   `wpEnv` (default: `false`) – enables integration with the `@wordpress/env` package and adds the `env` script to the `package.json`.
+-   `customScripts` (default: {}) – the list of custom scripts to add to `package.json` . It also allows overriding default scripts.
+-   `npmDependencies` (default: `[]`) – the list of remote npm packages to be installed in the project with [`npm install`](https://docs.npmjs.com/cli/v8/commands/npm-install) when `wpScripts` is enabled.
+ -->
+-   `wpScripts` (デフォルト: `true`) – `@wordpress/scripts` パッケージとの統合を有効可し、`package.json` に共通スクリプトを追加する。
+-   `wpEnv` (デフォルト: `false`) – enables integration with the `@wordpress/env` パッケージとの統合を有効可し、`package.json` に `env` スクリプトを追加する。
+-   `customScripts` (デフォルト: {}) – the list of custom scripts to add to `package.json` に追加するカスタムスクリプトのリスト。デフォルトのスクリプトも上書きできる。
+-   `npmDependencies` (デフォルト: `[]`) – `wpScripts` が有効の時、[`npm install`](https://docs.npmjs.com/cli/v6/commands/npm-install) でプロジェクトにインストールされるリモート npm パッケージのリスト
+
+<!-- 
+**Plugin header fields** ([learn more](https://developer.wordpress.org/plugins/plugin-basics/header-requirements/)):
+ -->
+**プラグインヘッダーフィールド** ([詳細](https://developer.wordpress.org/plugins/plugin-basics/header-requirements/)):
+<!-- 
+-   `pluginURI` (no default) – the home page of the plugin.
+-   `version` (default: `'0.1.0'`) – the current version number of the plugin.
+-   `author` (default: `'The WordPress Contributors'`) – the name of the plugin author(s).
+-   `license` (default: `'GPL-2.0-or-later'`) – the short name of the plugin’s license.
+-   `licenseURI` (default: `'https://www.gnu.org/licenses/gpl-2.0.html'`) – a link to the full text of the license.
+-   `domainPath` (no default) – a custom domain path for the translations ([more info](https://developer.wordpress.org/plugins/internationalization/how-to-internationalize-your-plugin/#domain-path)).
+-   `updateURI:` (no default) – a custom update URI for the plugin ([related dev note](https://make.wordpress.org/core/2021/06/29/introducing-update-uri-plugin-header-in-wordpress-5-8/)).
+ -->
+-   `pluginURI` (デフォルトなし) – プラグインのホームページ
+-   `version` (デフォルト: `'0.1.0'`) – プラグインの現行のバージョン番号
+-   `author` (デフォルト: `'The WordPress Contributors'`) – プラグイン作者の名前
+-   `license` (デフォルト: `'GPL-2.0-or-later'`) – プラグインのライセンスの短い名前
+-   `licenseURI` (デフォルト: `'https://www.gnu.org/licenses/gpl-2.0.html'`) – ライセンスの完全なテキストへのリンク
+-   `domainPath` (デフォルトなし) – 翻訳へのカスタムドメインパス。([詳細](https://developer.wordpress.org/plugins/internationalization/how-to-internationalize-your-plugin/#domain-path))
+-   `updateURI:` (デフォルトなし) – プラグインのカスタム更新 URI。([関連 dev note](https://make.wordpress.org/core/2021/06/29/introducing-update-uri-plugin-header-in-wordpress-5-8/))
+
+<!-- 
+**Block metadata** ([learn more](https://developer.wordpress.org/block-editor/reference-guides/block-api/block-metadata/)):
+ -->
+**ブロックメタデータ** ([詳細](https://ja.wordpress.org/team/handbook/block-editor/reference-guides/block-api/block-metadata/)):
+
+<!-- 
+-   `folderName` (default: `.`) – the location for the `block.json` file and other optional block files generated from block templates included in the folder set with the `blockTemplatesPath` setting.
 -   `$schema` (default: `https://schemas.wp.org/trunk/block.json`) – the schema URL used for block validation.
 -   `apiVersion` (default: `2`) – the block API version ([related dev note](https://make.wordpress.org/core/2020/11/18/block-api-version-2/)).
 -   `slug` (no default) – the block slug used for identification in the block name.
@@ -484,8 +478,34 @@
 -   `editorScript` (default: `'file:./index.js'`) – an editor script definition.
 -   `editorStyle` (default: `'file:./index.css'`) – an editor style definition.
 -   `style` (default: `'file:./style-index.css'`) – a frontend and editor style definition.
-
->>>>>>> a304abe0
+ -->
+-   `folderName` (デフォルト: `.`) – `block.json` ファイル、および、`blockTemplatesPath` で設定したフォルダに含まれるブロックテンプレートから生成されたオプションのブロックファイルの場所
+-   `$schema` (デフォルト: `https://schemas.wp.org/trunk/block.json`) – ブロック妥当性検査 (validation) で使用されるスキーマの URL
+-   `apiVersion` (デフォルト: `2`) – ブロック API バージョン ([関連 dev note](https://make.wordpress.org/core/2020/11/18/block-api-version-2/)).
+-   `slug` (デフォルトなし) – ブロック名の識別に使用されるブロックスラッグ
+-   `namespace` (デフォルト: `'create-block'`) – ブロック名の内部名前空間
+-   `title` (デフォルトなし) – ブロックの表示タイトル
+-   `description` (デフォルトなし) - ブロックの短い説明
+-   `dashicon` (デフォルトなし) - ブロックの識別を助けるアイコンプロパティ。([利用可能な値](https://developer.wordpress.org/resource/dashicons/))
+-   `category` (デフォルト: `'widgets'`) - ユーザーの参照と検索のため、ブロックはカテゴリーにグループ分けされる。コアで提供されるカテゴリーは、`text`、`media`、`design`、`widgets`、`theme`、`embed`
+-   `attributes` (デフォルトなし) – ブロック属性。([詳細](https://developer.wordpress.org/block-editor/developers/block-api/block-attributes/)).
+-   `supports` (デフォルトなし) – オプションのブロック拡張サポート機能。([詳細](https://developer.wordpress.org/block-editor/developers/block-api/block-supports/).
+-   `editorScript` (デフォルト: `'file:./index.js'`) – エディタースクリプト定義
+-   `editorStyle` (デフォルト: `'file:./index.css'`) – エディタースタイル定義
+-   `style` (デフォルト: `'file:./style-index.css'`) – フロントエンドとエディターのスタイル定義
+
+<!--
+## WP-CLI
+
+Another way of making a developer’s life easier is to use [WP-CLI](https://wp-cli.org), which provides a command-line interface for many actions you might perform on the WordPress instance. One of the commands `wp scaffold block` was used as the baseline for this tool and ES5 template in particular.
+ -->
+<!--
+## WP-CLI
+
+もう1つの開発者をラクにしてくれる方法が [WP-CLI](https://wp-cli.org) です。WP-CLI は WordPress に対する多くの操作をコマンドラインから実行できますが、その中の1つ `wp scaffold block` はこのツール、特に ES5 テンプレートの開始ラインとして使用されました。
+ -->
+
+<!--
 ## Contributing to this package
  -->
 ## このパッケージへのコントリビュート
