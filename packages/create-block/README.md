--- conflicted
+++ resolved
@@ -343,18 +343,16 @@
 -   `editorStyle` (デフォルト: `'file:./build/index.css'`)
 -   `style` (デフォルト: `'file:./build/style-index.css'`)
 
-<<<<<<< HEAD
 <!--
 ## WP-CLI
 
 Another way of making a developer’s life easier is to use [WP-CLI](https://wp-cli.org), which provides a command-line interface for many actions you might perform on the WordPress instance. One of the commands `wp scaffold block` was used as the baseline for this tool and ES5 template in particular.
  -->
+<!--
 ## WP-CLI
 
 もう1つの開発者をラクにしてくれる方法が [WP-CLI](https://wp-cli.org) です。WP-CLI は WordPress に対する多くの操作をコマンドラインから実行できますが、その中の1つ `wp scaffold block` はこのツール、特に ES5 テンプレートの開始ラインとして使用されました。
-
+ -->
 [原文](https://github.com/WordPress/gutenberg/blob/trunk/packages/create-block/README.md)
 
-=======
->>>>>>> b8f33d04
 <br/><br/><p align="center"><img src="https://s.w.org/style/images/codeispoetry.png?1" alt="Code is Poetry." /></p>