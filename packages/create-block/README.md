<!-- 
# Create Block
 -->
# @wordpress/create-block

<!-- 
Create Block is an officially supported way to create blocks for registering a block for a WordPress plugin. It offers a modern build setup with no configuration. It generates PHP, JS, CSS code, and everything else you need to start the project.

It is largely inspired by [create-react-app](https://create-react-app.dev/docs/getting-started). Major kudos to [@gaearon](https://github.com/gaearon), the whole Facebook team, and the React community.
 -->
Create Block は公式でサポートされるブロック作成方法です。WordPress プラグインを使用してブロックを登録します。Create Block はモダンなビルド設定を提供します。構成は必要ありません。PHP、JS、CSS コード、その他、プロジェクトの開始に必要なすべてのファイルを生成します。

Create Block は [create-react-app](https://create-react-app.dev/docs/getting-started) から多大な影響を受けました。称賛を [@gaearon](https://github.com/gaearon)、Facebook チーム全員、そして React コミュニティに。

<!-- 
## Description

Blocks are the fundamental element of the WordPress block editor. They are the primary way in which plugins and themes can register their own functionality and extend the capabilities of the editor.

Visit the [Gutenberg handbook](https://developer.wordpress.org/block-editor/developers/block-api/block-registration/) to learn more about Block API.
 -->
## 説明

WordPress ブロックエディターの基本的な要素は「ブロック」です。ブロックは、プラグインやテーマが自身の機能を登録しエディターの機能を拡張する際に使用されるメインの手段です。

Block API の詳細については [ブロックエディターハンドブック](https://developer.wordpress.org/block-editor/developers/block-api/block-registration/) を参照してください。

<!-- 
## Quick start

You just need to provide the `slug` which is the target location for scaffolded files and the internal block name.
 -->
## クイックスタート

ひな形ファイルの保管場所となる `slug` と内部のブロック名を指定するだけで作成できます。

```bash
$ npx @wordpress/create-block todo-list
$ cd todo-list
$ npm start
```

<!-- 
_(requires `node` version `12.0.0` or above, and `npm` version `6.9.0` or above)_

It creates a WordPress plugin that you need to [install manually](https://wordpress.org/support/article/managing-plugins/#manual-plugin-installation).
 -->
_(`node` version `12.0.0` 以上、`npm` version `6.9.0` 以上が必要です)_

[手動でのインストール](https://wordpress.org/support/article/managing-plugins/#manual-plugin-installation)が必要な WordPress プラグインを作成します。

<!-- 
## Usage

The following command generates PHP, JS and CSS code for registering a block.
 -->
## 使用方法

次のコマンドはブロックを登録する PHP、JS、CSS コードを生成します。

```bash
$ npx @wordpress/create-block [options] [slug]
```

<!-- 
![Demo](https://user-images.githubusercontent.com/699132/103872910-4de15f00-50cf-11eb-8c74-67ca91a8c1a4.gif)

`[slug]` is optional. When provided it triggers the quick mode where it is used as the block slug used for its identification, the output location for scaffolded files, and the name of the WordPress plugin. The rest of the configuration is set to all default values unless overridden with some of the options listed below.
-->
![デモ](https://user-images.githubusercontent.com/699132/103872910-4de15f00-50cf-11eb-8c74-67ca91a8c1a4.gif)

`[slug]` はオプションです。指定するとクイックモードとなり、ブロックの slug として識別子、ひな形ファイルの出力先、WordPress プラグインの名前に使用されます。構成の残りは以下に挙げるオプションで上書きしない限り、すべてデフォルト値が設定されます。

<!--
Options:

```bash
-V, --version                output the version number
-t, --template <name>        block template type name, allowed values: "es5", "esnext", or the name of an external npm package (default: "esnext")
--namespace <value>          internal namespace for the block name
--title <value>              display title for the block
--short-description <value>  short description for the block
--category <name>            category name for the block
--wp-scripts                 enable integration with `@wordpress/scripts` package
--no-wp-scripts              disable integration with `@wordpress/scripts` package
--wp-env                     enable integration with `@wordpress/env` package
-h, --help                   output usage information
```
 -->
オプション:
```
-V, --version                バージョン番号の出力
-t, --template <name>        テンプレートタイプ名。指定可能な値: "es5", "esnext" (デフォルト: "esnext")
--namespace <value>          ブロック名の内部名前空間
--title <value>              ブロックの表示タイトル
--short-description <value>  ブロックの短い説明
--category <name>            ブロックのカテゴリー名
--wp-scripts                 `@wordpress/scripts` パッケージとの統合を有効化
--no-wp-scripts              `@wordpress/scripts` パッケージとの統合を無効化
--wp-env                     `@wordpress/env` パッケージとの統合を有効化
-h, --help                   使用方法の出力
```

<!-- 
More examples:
 -->
サンプル:

<!-- 
1. Interactive mode - without giving a project name, the script will run in interactive mode giving a chance to customize the important options before generating the files.

```bash
$ npx @wordpress/create-block
```

2. ES5 template – it is also possible to pick ES5 template when you don't want to deal with a build step (`npm start`) which enables ESNext and JSX support.

```bash
$ npx @wordpress/create-block --template es5
```

3. Help – you need to use `npx` to output usage information.
```bash
$ npx @wordpress/create-block --help
```
 -->
1. 対話モード - プロジェクト名を指定しなければスクリプトは対話モードで動作します。コードが生成される前に、もっとも重要なオプションのいくつかをカスタマイズする機会が得られます。

```bash
$ npx @wordpress/create-block
```

2. ES5 テンプレート – ESNext や JSX サポートを有効化するビルド手順 (`npm start`) を実行したくない場合は ES5 テンプレートを選択できます。

```bash
$ npm init @wordpress/block --template es5
```

3. ヘルプ – 使用例の情報を出力する場合は `npx` が必要です。
```bash
$ npx @wordpress/create-block --help
```

<!-- 
When you scaffold a block, you must provide at least a `slug` name, the `namespace` which usually corresponds to either the `theme` or `plugin` name, and the `category`. In most cases, we recommended pairing blocks with plugins rather than themes, because only using plugin ensures that all blocks still work when your theme changes.
 -->
ブロックのひな形を生成する際、少なくとも `slug` 名、通常は `theme` 名や `puglin` 名のどちらかと関連する `namespace`、そして `category` を指定する必要があります。多くの場合ブロックは、テーマでなくプラグインとペアにすることを推奨します。プラグインを使用していればテーマを変更されてもすべてのブロックが稼働するからです。

<!-- 
## Available Commands
 -->
## 使用可能なコマンド

<!-- 
When bootstrapped with the `esnext` template (or any external template with `wpScripts` flag enabled), you can run several commands inside the directory:
 -->
`esnext` テンプレート、または `wpScripts` フラグを有効化した外部テンプレートからブロックの作成を始めた場合、作成されたディレクトリの中で以下のコマンドを実行できます。

```bash
$ npm start
```
<!-- 
Starts the build for development. [Learn more](/packages/scripts#start).
 -->
開発用のビルドを開始 [詳細](https://developer.wordpress.org/block-editor/packages/packages-scripts/#start)

```bash
$ npm run build
```
<!-- 
Builds the code for production. [Learn more](/packages/scripts#build).
 -->
本番用にコードをビルド [詳細](https://developer.wordpress.org/block-editor/packages/packages-scripts/#build)

```bash
$ npm run format
```
<<<<<<< HEAD
<!-- 
Formats JavaScript files. [Learn more](/packages/scripts#format-js).
 -->
JavaScript ファイルをフォーマット [詳細](https://developer.wordpress.org/block-editor/packages/scripts#format-js)
=======

Formats files. [Learn more](/packages/scripts#format).
>>>>>>> 3712ce0a

```bash
$ npm run lint:css
```
<!-- 
Lints CSS files. [Learn more](/packages/scripts#lint-style).
 -->
CSS ファイルを lint [詳細](https://developer.wordpress.org/block-editor/packages/scripts#lint-style)

```bash
$ npm run lint:js
```
<!-- 
Lints JavaScript files. [Learn more](/packages/scripts#lint-js).
 -->
JavaScript ファイルを lint [詳細](https://developer.wordpress.org/block-editor/packages/scripts#lint-js)

```bash
$ npm run packages-update
```
<!-- 
Updates WordPress packages to the latest version. [Learn more](/packages/scripts#packages-update).
 -->
WordPress パッケージを最新版に更新 [詳細](https://developer.wordpress.org/block-editor/packages/scripts#packages-update)

<!-- 
_Note: You don’t need to install or configure tools like [webpack](https://webpack.js.org), [Babel](https://babeljs.io) or [ESLint](https://eslint.org) yourself. They are preconfigured and hidden so that you can focus on coding._
 -->
_注意: [webpack](https://webpack.js.org) や [Babel](https://babeljs.io) や [ESLint](https://eslint.org) などのツールのインストールや構成は必要ありません。これらは裏側で自動的に構成されるため、ユーザーはコードに集中できます。_

<!-- 
## External Templates
 -->
## 外部テンプレート

<!-- 
Since version `0.19.0` it is possible to use external templates hosted on npm. These packages need to contain `.mustache` files that will be used during the block scaffolding process.
 -->
バージョン `0.19.0` からは npm でホストされた外部テンプレートを使用できます。パッケージはブロックのひな形生成プロセスで使用される `.mustache` ファイルを含む必要があります。

<!-- 
### Template Configuration
 -->
### テンプレート構成

<!-- 
It is mandatory to provide the main file (`index.js` by default) for the package that returns a configuration object. It must contain at least the `templatesPath` field.
 -->
構成オブジェクトを返すパッケージのメインファイル (デフォルトでは `index.js`) が必須です。少なくとも `templatesPath` フィールドを含む必要があります。

<!-- 
#### `templatesPath`
 -->
#### templatesPath

<!-- 
A mandatory field with the path pointing to the location where template files live (nested folders are also supported). All files without the `.mustache` extension will be ignored.
 -->
テンプレートファイルの場所を示すパスを指定する必須フィールド。ネストしたフォルダーもサポートされます。`.mustache` 拡張子のないすべてのファイルは無視されます。

<!-- 
_Example:_
 -->
_例:_

```js
const { join } = require( 'path' );

module.exports = {
	templatesPath: join( __dirname, 'templates' ),
};
```
<!-- 
#### `assetsPath`
 -->
#### assetsPath

<!-- 
This setting is useful when your template scaffolds a block that uses static assets like images or fonts, which should not be processed. It provides the path pointing to the location where assets are located. They will be copied to the `assets` subfolder in the generated plugin.
 -->
この設定はテンプレートから雛形の生成時、ブロックが使用する画像やフォントなどの処理の必要のない静的なアセットを準備する場合に便利です。アセットのある場所を指すパスを指定します。アセットは生成されたプラグインの `assets` サブフォルダーにコピーされます。

<!-- 
_Example:_
 -->
_例:_

```js
const { join } = require( 'path' );

module.exports = {
	assetsPath: join( __dirname, 'assets' ),
};
```
<!-- 
#### `defaultValues`
 -->
#### defaultValues

<!-- 
It is possible to override the default template configuration using the `defaultValues` field.

_Example:_
 -->
`defaultValues` フィールドを使用してデフォルトのテンプレート構成を上書きできます。

_例:_

```js
module.exports = {
	defaultValues: {
		slug: 'my-fantastic-block',
		title: 'My fantastic block',
		dashicon: 'palmtree',
		version: '1.2.3',
	},
	templatesPath: __dirname,
};
```
<!-- 
The following configurable variables are used with the template files. Template authors can change default values to use when users don't provide their data:
 -->
テンプレートファイルでは以下の構成可能変数が使用されます。テンプレートの作者は、ユーザーが指定しない場合に使用されるデフォルト値を変更できます。

<!--
-   `apiVersion` (default: `2`) - see https://make.wordpress.org/core/2020/11/18/block-api-version-2/.
-   `slug` (no default)
-   `namespace` (default: `'create-block'`)
-   `title` (no default) - a display title for your block.
-   `description` (no default) - a short description for your block.
-   `dashicon` (no default) - an icon property thats makes it easier to identify a block, see https://developer.wordpress.org/resource/dashicons/.
-   `category` (default: `'widgets'`) - blocks are grouped into categories to help users browse and discover them. The categories provided by core are `text`, `media`, `design`, `widgets`, `theme`, and `embed`.
-   `attributes` (no default) - see https://developer.wordpress.org/block-editor/developers/block-api/block-attributes/.
-   `supports` (no default) - optional block extended support features, see https://developer.wordpress.org/block-editor/developers/block-api/block-supports/.
-   `author` (default: `'The WordPress Contributors'`)
-   `license` (default: `'GPL-2.0-or-later'`)
-   `licenseURI` (default: `'https://www.gnu.org/licenses/gpl-2.0.html'`)
-   `version` (default: `'0.1.0'`)
-   `wpScripts` (default: `true`)
-   `wpEnv` (default: `false`)
-   `npmDependencies` (default: `[]`) – the list of remote npm packages to be installed in the project with [`npm install`](https://docs.npmjs.com/cli/v6/commands/npm-install).
-   `editorScript` (default: `'file:./build/index.js'`)
-   `editorStyle` (default: `'file:./build/index.css'`)
-   `style` (default: `'file:./build/style-index.css'`)
 -->
-   `apiVersion` (デフォルト: `2`) - 参照 https://make.wordpress.org/core/2020/11/18/block-api-version-2/
-   `slug` (デフォルトなし)
-   `namespace` (デフォルト: `'create-block'`)
-   `title` (デフォルトなし) - ブロックの表示タイトル
-   `description` (デフォルトなし) - ブロックの短い説明
-   `dashicon` (デフォルトなし) - ブロックの識別を助けるアイコンプロパティ。参照 https://developer.wordpress.org/resource/dashicons/
-   `category` (デフォルト: `'widgets'`) - ユーザーの参照と検索のため、ブロックはカテゴリーにグループ分けされる。コアで提供されるカテゴリーは、`text`、`media`、`design`、`widgets`、`theme`、`embed`
-   `author` (デフォルト: `'The WordPress Contributors'`)
-   `license` (デフォルト: `'GPL-2.0-or-later'`)
-   `licenseURI` (デフォルト: `'https://www.gnu.org/licenses/gpl-2.0.html'`)
-   `version` (デフォルト: `'0.1.0'`)
-   `wpScripts` (デフォルト: `true`)
-   `wpEnv` (default: `false`)
-   `npmDependencies` (デフォルト: `[]`) – [`npm install`](https://docs.npmjs.com/cli/v6/commands/npm-install) でプロジェクトにインストールされるリモート npm パッケージのリスト
-   `editorScript` (デフォルト: `'file:./build/index.js'`)
-   `editorStyle` (デフォルト: `'file:./build/index.css'`)
-   `style` (デフォルト: `'file:./build/style-index.css'`)

<!-- 
## WP-CLI

Another way of making a developer’s life easier is to use [WP-CLI](https://wp-cli.org), which provides a command-line interface for many actions you might perform on the WordPress instance. One of the commands `wp scaffold block` was used as the baseline for this tool and ES5 template in particular.
 -->
## WP-CLI

もう1つの開発者をラクにしてくれる方法が [WP-CLI](https://wp-cli.org) です。WP-CLI は WordPress に対する多くの操作をコマンドラインから実行できますが、その中の1つ `wp scaffold block` はこのツール、特に ES5 テンプレートの開始ラインとして使用されました。

[原文](https://github.com/WordPress/gutenberg/blob/trunk/packages/create-block/README.md)

<br/><br/><p align="center"><img src="https://s.w.org/style/images/codeispoetry.png?1" alt="Code is Poetry." /></p><|MERGE_RESOLUTION|>--- conflicted
+++ resolved
@@ -1,9 +1,9 @@
-<!-- 
+<!--
 # Create Block
  -->
 # @wordpress/create-block
 
-<!-- 
+<!--
 Create Block is an officially supported way to create blocks for registering a block for a WordPress plugin. It offers a modern build setup with no configuration. It generates PHP, JS, CSS code, and everything else you need to start the project.
 
 It is largely inspired by [create-react-app](https://create-react-app.dev/docs/getting-started). Major kudos to [@gaearon](https://github.com/gaearon), the whole Facebook team, and the React community.
@@ -12,7 +12,7 @@
 
 Create Block は [create-react-app](https://create-react-app.dev/docs/getting-started) から多大な影響を受けました。称賛を [@gaearon](https://github.com/gaearon)、Facebook チーム全員、そして React コミュニティに。
 
-<!-- 
+<!--
 ## Description
 
 Blocks are the fundamental element of the WordPress block editor. They are the primary way in which plugins and themes can register their own functionality and extend the capabilities of the editor.
@@ -25,7 +25,7 @@
 
 Block API の詳細については [ブロックエディターハンドブック](https://developer.wordpress.org/block-editor/developers/block-api/block-registration/) を参照してください。
 
-<!-- 
+<!--
 ## Quick start
 
 You just need to provide the `slug` which is the target location for scaffolded files and the internal block name.
@@ -40,7 +40,7 @@
 $ npm start
 ```
 
-<!-- 
+<!--
 _(requires `node` version `12.0.0` or above, and `npm` version `6.9.0` or above)_
 
 It creates a WordPress plugin that you need to [install manually](https://wordpress.org/support/article/managing-plugins/#manual-plugin-installation).
@@ -49,7 +49,7 @@
 
 [手動でのインストール](https://wordpress.org/support/article/managing-plugins/#manual-plugin-installation)が必要な WordPress プラグインを作成します。
 
-<!-- 
+<!--
 ## Usage
 
 The following command generates PHP, JS and CSS code for registering a block.
@@ -62,7 +62,7 @@
 $ npx @wordpress/create-block [options] [slug]
 ```
 
-<!-- 
+<!--
 ![Demo](https://user-images.githubusercontent.com/699132/103872910-4de15f00-50cf-11eb-8c74-67ca91a8c1a4.gif)
 
 `[slug]` is optional. When provided it triggers the quick mode where it is used as the block slug used for its identification, the output location for scaffolded files, and the name of the WordPress plugin. The rest of the configuration is set to all default values unless overridden with some of the options listed below.
@@ -101,12 +101,12 @@
 -h, --help                   使用方法の出力
 ```
 
-<!-- 
+<!--
 More examples:
  -->
 サンプル:
 
-<!-- 
+<!--
 1. Interactive mode - without giving a project name, the script will run in interactive mode giving a chance to customize the important options before generating the files.
 
 ```bash
@@ -141,17 +141,17 @@
 $ npx @wordpress/create-block --help
 ```
 
-<!-- 
+<!--
 When you scaffold a block, you must provide at least a `slug` name, the `namespace` which usually corresponds to either the `theme` or `plugin` name, and the `category`. In most cases, we recommended pairing blocks with plugins rather than themes, because only using plugin ensures that all blocks still work when your theme changes.
  -->
 ブロックのひな形を生成する際、少なくとも `slug` 名、通常は `theme` 名や `puglin` 名のどちらかと関連する `namespace`、そして `category` を指定する必要があります。多くの場合ブロックは、テーマでなくプラグインとペアにすることを推奨します。プラグインを使用していればテーマを変更されてもすべてのブロックが稼働するからです。
 
-<!-- 
+<!--
 ## Available Commands
  -->
 ## 使用可能なコマンド
 
-<!-- 
+<!--
 When bootstrapped with the `esnext` template (or any external template with `wpScripts` flag enabled), you can run several commands inside the directory:
  -->
 `esnext` テンプレート、または `wpScripts` フラグを有効化した外部テンプレートからブロックの作成を始めた場合、作成されたディレクトリの中で以下のコマンドを実行できます。
@@ -159,7 +159,7 @@
 ```bash
 $ npm start
 ```
-<!-- 
+<!--
 Starts the build for development. [Learn more](/packages/scripts#start).
  -->
 開発用のビルドを開始 [詳細](https://developer.wordpress.org/block-editor/packages/packages-scripts/#start)
@@ -167,7 +167,7 @@
 ```bash
 $ npm run build
 ```
-<!-- 
+<!--
 Builds the code for production. [Learn more](/packages/scripts#build).
  -->
 本番用にコードをビルド [詳細](https://developer.wordpress.org/block-editor/packages/packages-scripts/#build)
@@ -175,20 +175,16 @@
 ```bash
 $ npm run format
 ```
-<<<<<<< HEAD
-<!-- 
-Formats JavaScript files. [Learn more](/packages/scripts#format-js).
- -->
-JavaScript ファイルをフォーマット [詳細](https://developer.wordpress.org/block-editor/packages/scripts#format-js)
-=======
-
+<!--
 Formats files. [Learn more](/packages/scripts#format).
->>>>>>> 3712ce0a
+ -->
+ファイルをフォーマット [詳細](https://developer.wordpress.org/block-editor/packages/scripts#format-js)
+
 
 ```bash
 $ npm run lint:css
 ```
-<!-- 
+<!--
 Lints CSS files. [Learn more](/packages/scripts#lint-style).
  -->
 CSS ファイルを lint [詳細](https://developer.wordpress.org/block-editor/packages/scripts#lint-style)
@@ -196,7 +192,7 @@
 ```bash
 $ npm run lint:js
 ```
-<!-- 
+<!--
 Lints JavaScript files. [Learn more](/packages/scripts#lint-js).
  -->
 JavaScript ファイルを lint [詳細](https://developer.wordpress.org/block-editor/packages/scripts#lint-js)
@@ -204,47 +200,47 @@
 ```bash
 $ npm run packages-update
 ```
-<!-- 
+<!--
 Updates WordPress packages to the latest version. [Learn more](/packages/scripts#packages-update).
  -->
 WordPress パッケージを最新版に更新 [詳細](https://developer.wordpress.org/block-editor/packages/scripts#packages-update)
 
-<!-- 
+<!--
 _Note: You don’t need to install or configure tools like [webpack](https://webpack.js.org), [Babel](https://babeljs.io) or [ESLint](https://eslint.org) yourself. They are preconfigured and hidden so that you can focus on coding._
  -->
 _注意: [webpack](https://webpack.js.org) や [Babel](https://babeljs.io) や [ESLint](https://eslint.org) などのツールのインストールや構成は必要ありません。これらは裏側で自動的に構成されるため、ユーザーはコードに集中できます。_
 
-<!-- 
+<!--
 ## External Templates
  -->
 ## 外部テンプレート
 
-<!-- 
+<!--
 Since version `0.19.0` it is possible to use external templates hosted on npm. These packages need to contain `.mustache` files that will be used during the block scaffolding process.
  -->
 バージョン `0.19.0` からは npm でホストされた外部テンプレートを使用できます。パッケージはブロックのひな形生成プロセスで使用される `.mustache` ファイルを含む必要があります。
 
-<!-- 
+<!--
 ### Template Configuration
  -->
 ### テンプレート構成
 
-<!-- 
+<!--
 It is mandatory to provide the main file (`index.js` by default) for the package that returns a configuration object. It must contain at least the `templatesPath` field.
  -->
 構成オブジェクトを返すパッケージのメインファイル (デフォルトでは `index.js`) が必須です。少なくとも `templatesPath` フィールドを含む必要があります。
 
-<!-- 
+<!--
 #### `templatesPath`
  -->
 #### templatesPath
 
-<!-- 
+<!--
 A mandatory field with the path pointing to the location where template files live (nested folders are also supported). All files without the `.mustache` extension will be ignored.
  -->
 テンプレートファイルの場所を示すパスを指定する必須フィールド。ネストしたフォルダーもサポートされます。`.mustache` 拡張子のないすべてのファイルは無視されます。
 
-<!-- 
+<!--
 _Example:_
  -->
 _例:_
@@ -256,17 +252,17 @@
 	templatesPath: join( __dirname, 'templates' ),
 };
 ```
-<!-- 
+<!--
 #### `assetsPath`
  -->
 #### assetsPath
 
-<!-- 
+<!--
 This setting is useful when your template scaffolds a block that uses static assets like images or fonts, which should not be processed. It provides the path pointing to the location where assets are located. They will be copied to the `assets` subfolder in the generated plugin.
  -->
 この設定はテンプレートから雛形の生成時、ブロックが使用する画像やフォントなどの処理の必要のない静的なアセットを準備する場合に便利です。アセットのある場所を指すパスを指定します。アセットは生成されたプラグインの `assets` サブフォルダーにコピーされます。
 
-<!-- 
+<!--
 _Example:_
  -->
 _例:_
@@ -278,12 +274,12 @@
 	assetsPath: join( __dirname, 'assets' ),
 };
 ```
-<!-- 
+<!--
 #### `defaultValues`
  -->
 #### defaultValues
 
-<!-- 
+<!--
 It is possible to override the default template configuration using the `defaultValues` field.
 
 _Example:_
@@ -303,7 +299,7 @@
 	templatesPath: __dirname,
 };
 ```
-<!-- 
+<!--
 The following configurable variables are used with the template files. Template authors can change default values to use when users don't provide their data:
  -->
 テンプレートファイルでは以下の構成可能変数が使用されます。テンプレートの作者は、ユーザーが指定しない場合に使用されるデフォルト値を変更できます。
@@ -347,7 +343,7 @@
 -   `editorStyle` (デフォルト: `'file:./build/index.css'`)
 -   `style` (デフォルト: `'file:./build/style-index.css'`)
 
-<!-- 
+<!--
 ## WP-CLI
 
 Another way of making a developer’s life easier is to use [WP-CLI](https://wp-cli.org), which provides a command-line interface for many actions you might perform on the WordPress instance. One of the commands `wp scaffold block` was used as the baseline for this tool and ES5 template in particular.
