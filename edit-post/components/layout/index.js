/**
 * External dependencies
 */
import classnames from 'classnames';
import { some } from 'lodash';

/**
 * WordPress dependencies
 */
<<<<<<< HEAD
import { Popover, navigateRegions, Slot, Fill } from '@wordpress/components';
=======
import { Popover, ScrollLock, navigateRegions } from '@wordpress/components';
>>>>>>> 6e45a1ed
import { __ } from '@wordpress/i18n';
import {
	AutosaveMonitor,
	UnsavedChangesWarning,
	EditorNotices,
	PostPublishPanel,
	DocumentTitle,
	PreserveScrollInReorder,
} from '@wordpress/editor';
import { withDispatch, withSelect } from '@wordpress/data';
import { compose } from '@wordpress/element';
import { PluginArea } from '@wordpress/plugins';
import { withViewportMatch } from '@wordpress/viewport';

/**
 * Internal dependencies
 */
import './style.scss';
import Header from '../header';
import Sidebar from '../sidebar';
import TextEditor from '../text-editor';
import VisualEditor from '../visual-editor';
import EditorModeKeyboardShortcuts from '../keyboard-shortcuts';
import MetaBoxes from '../meta-boxes';
import { getMetaBoxContainer } from '../../utils/meta-boxes';
import PluginSidebar from '../plugin-sidebar';

function Layout( {
	mode,
	editorSidebarOpened,
	pluginSidebarOpened,
	sidebarName,
	publishSidebarOpened,
	hasFixedToolbar,
	closePublishSidebar,
	metaBoxes,
	hasActiveMetaboxes,
	isSaving,
	isMobileViewport,
} ) {
	const sidebarIsOpened = editorSidebarOpened || pluginSidebarOpened || publishSidebarOpened;

	const className = classnames( 'edit-post-layout', {
		'is-sidebar-opened': sidebarIsOpened,
		'has-fixed-toolbar': hasFixedToolbar,
	} );

	return (
		<div className={ className }>
			<DocumentTitle />
			<UnsavedChangesWarning forceIsDirty={ () => {
				return some( metaBoxes, ( metaBox, location ) => {
					return metaBox.isActive &&
						jQuery( getMetaBoxContainer( location ) ).serialize() !== metaBox.data;
				} );
			} } />
			<AutosaveMonitor />
			<Header />
			<div className="edit-post-layout__content" role="region" aria-label={ __( 'Editor content' ) } tabIndex="-1">
				<EditorNotices />
				<PreserveScrollInReorder />
				<EditorModeKeyboardShortcuts />
				{ mode === 'text' && <TextEditor /> }
				{ mode === 'visual' && <VisualEditor /> }
				<div className="edit-post-layout__metaboxes">
					<MetaBoxes location="normal" />
				</div>
				<div className="edit-post-layout__metaboxes">
					<MetaBoxes location="advanced" />
				</div>
			</div>
			{ publishSidebarOpened && (
				<PostPublishPanel
					onClose={ closePublishSidebar }
					forceIsDirty={ hasActiveMetaboxes }
					forceIsSaving={ isSaving }
				/>
			) }
			{ editorSidebarOpened && <Sidebar /> }
			{ pluginSidebarOpened && <PluginSidebar.Slot name={ sidebarName } /> }
			{
				isMobileViewport && sidebarIsOpened && <ScrollLock />
			}
			<Popover.Slot />
			<PluginArea />
		</div>
	);
}

export default compose(
	withSelect( ( select ) => ( {
		mode: select( 'core/edit-post' ).getEditorMode(),
		editorSidebarOpened: select( 'core/edit-post' ).isEditorSidebarOpened(),
		pluginSidebarOpened: select( 'core/edit-post' ).isPluginSidebarOpened(),
		sidebarName: select( 'core/edit-post' ).getActiveGeneralSidebarName(),
		publishSidebarOpened: select( 'core/edit-post' ).isPublishSidebarOpened(),
		hasFixedToolbar: select( 'core/edit-post' ).isFeatureActive( 'fixedToolbar' ),
		metaBoxes: select( 'core/edit-post' ).getMetaBoxes(),
		hasActiveMetaboxes: select( 'core/edit-post' ).hasMetaBoxes(),
		isSaving: select( 'core/edit-post' ).isSavingMetaBoxes(),
	} ) ),
	withDispatch( ( dispatch ) => ( {
		closePublishSidebar: dispatch( 'core/edit-post' ).closePublishSidebar,
	} ) ),
	navigateRegions,
	withViewportMatch( { isMobileViewport: '< small' } ),
)( Layout );<|MERGE_RESOLUTION|>--- conflicted
+++ resolved
@@ -7,11 +7,7 @@
 /**
  * WordPress dependencies
  */
-<<<<<<< HEAD
-import { Popover, navigateRegions, Slot, Fill } from '@wordpress/components';
-=======
 import { Popover, ScrollLock, navigateRegions } from '@wordpress/components';
->>>>>>> 6e45a1ed
 import { __ } from '@wordpress/i18n';
 import {
 	AutosaveMonitor,
