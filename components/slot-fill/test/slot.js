/**
 * External dependencies
 */
import { mount } from 'enzyme';

/**
 * Internal dependencies
 */
import Slot from '../slot';
import Fill from '../fill';
import Provider from '../provider';

/**
 * WordPress Dependencies
 */
import { Component } from '@wordpress/element';

class Filler extends Component {
	constructor() {
		super( ...arguments );

		this.state = {
			num: 1,
		};
	}
	render() {
		return [
			<button key="1" type="button" onClick={ () => this.setState( { num: this.state.num + 1 } ) } />,
			<Fill name={ this.props.name } key="2">{ this.props.text || this.state.num.toString() }</Fill>,
		];
	}
}

describe( 'Slot', () => {
	it( 'should render empty Fills', () => {
		const element = mount(
			<Provider>
				<Slot name="chicken" />
				<Fill name="chicken" />
			</Provider>
		);

		expect( element.find( 'Slot > div' ).html() ).toBe( '<div></div>' );
	} );

	it( 'should render a string Fill', () => {
		const element = mount(
			<Provider>
				<Slot name="chicken" />
				<Fill name="chicken">
					content
				</Fill>
			</Provider>
		);

		expect( element.find( 'Slot > div' ).html() ).toBe( '<div>content</div>' );
	} );

	it( 'should render a Fill containing an element', () => {
		const element = mount(
			<Provider>
				<Slot name="chicken" />
				<Fill name="chicken">
					<span />
				</Fill>
			</Provider>
		);

		expect( element.find( 'Slot > div' ).html() ).toBe( '<div><span></span></div>' );
	} );

	it( 'should render a Fill containing an array', () => {
		const element = mount(
			<Provider>
				<Slot name="chicken" />
				<Fill name="chicken">
					{ [ <span key="1" />, <div key="2" />, 'text' ] }
				</Fill>
			</Provider>
		);

		expect( element.find( 'Slot > div' ).html() ).toBe( '<div><span></span><div></div>text</div>' );
	} );

	it( 'calls the functions passed as the Slot\'s fillProps in the Fill', () => {
		const onClose = jest.fn();

		const element = mount(
			<Provider>
<<<<<<< HEAD
				<Slot name="chicken" fillProps={ { onClose: onClose } } />
=======
				<Slot name="chicken" fillProps={ { onClose } } />
>>>>>>> a5ccb0df
				<Fill name="chicken">
					{ ( props ) => {
						return (
							<button onClick={ props.onClose }>Click me</button>
						);
					} }
				</Fill>
			</Provider>
		);

		element.find( 'button' ).simulate( 'click' );

<<<<<<< HEAD
		expect( onClose ).toHaveBeenCalled();
=======
		expect( onClose ).toHaveBeenCalledTimes( 1 );
>>>>>>> a5ccb0df
	} );

	it( 'should re-render Slot when not bubbling virtually', () => {
		const element = mount(
			<Provider>
				<Slot name="egg" />
				<Filler name="egg" />
			</Provider>
		);

		expect( element.find( 'Slot > div' ).html() ).toBe( '<div>1</div>' );

		element.find( 'button' ).simulate( 'click' );

		expect( element.find( 'Slot > div' ).html() ).toBe( '<div>2</div>' );
	} );

	it( 'should render in expected order', () => {
		const element = mount(
			<Provider>
				<Slot name="egg" key="slot" />
			</Provider>
		);

		element.setProps( {
			children: [
				<Slot name="egg" key="slot" />,
				<Filler name="egg" key="first" text="first" />,
				<Filler name="egg" key="second" text="second" />,
			],
		} );

		element.setProps( {
			children: [
				<Slot name="egg" key="slot" />,
				<Filler name="egg" key="second" text="second" />,
			],
		} );

		element.setProps( {
			children: [
				<Slot name="egg" key="slot" />,
				<Filler name="egg" key="first" text="first" />,
				<Filler name="egg" key="second" text="second" />,
			],
		} );

		expect( element.find( 'Slot > div' ).html() ).toBe( '<div>firstsecond</div>' );
	} );
} );<|MERGE_RESOLUTION|>--- conflicted
+++ resolved
@@ -87,11 +87,7 @@
 
 		const element = mount(
 			<Provider>
-<<<<<<< HEAD
-				<Slot name="chicken" fillProps={ { onClose: onClose } } />
-=======
 				<Slot name="chicken" fillProps={ { onClose } } />
->>>>>>> a5ccb0df
 				<Fill name="chicken">
 					{ ( props ) => {
 						return (
@@ -104,11 +100,7 @@
 
 		element.find( 'button' ).simulate( 'click' );
 
-<<<<<<< HEAD
-		expect( onClose ).toHaveBeenCalled();
-=======
 		expect( onClose ).toHaveBeenCalledTimes( 1 );
->>>>>>> a5ccb0df
 	} );
 
 	it( 'should re-render Slot when not bubbling virtually', () => {
